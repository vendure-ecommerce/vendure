/* eslint-disable @typescript-eslint/no-non-null-assertion */
import {
    mergeConfig,
    MergedOrderLine,
    MergeOrdersStrategy,
    Order,
    OrderMergeStrategy,
    RequestContext,
    UseExistingStrategy,
    UseGuestIfExistingEmptyStrategy,
    UseGuestStrategy,
} from '@vendure/core';
import { createErrorResultGuard, createTestEnvironment, ErrorResultGuard } from '@vendure/testing';
import path from 'node:path';
import { afterAll, beforeAll, describe, expect, it } from 'vitest';

import { initialData } from '../../../e2e-common/e2e-initial-data';
import { TEST_SETUP_TIMEOUT_MS, testConfig } from '../../../e2e-common/test-config';

<<<<<<< HEAD
import * as Codegen from './graphql/generated-e2e-admin-types';
import { AttemptLoginMutation, AttemptLoginMutationVariables } from './graphql/generated-e2e-admin-types';
import {
    AddItemToOrderMutation,
    AddItemToOrderMutationVariables,
    GetNextOrderStatesQuery,
    TestOrderFragmentFragment,
    UpdatedOrderFragment,
} from './graphql/generated-e2e-shop-types';
import { ATTEMPT_LOGIN, GET_CUSTOMER_LIST } from './graphql/shared-definitions';
import { GET_NEXT_STATES, TEST_ORDER_FRAGMENT } from './graphql/shop-definitions';
=======
import { currentUserFragment } from './graphql/fragments-admin';
import { FragmentOf, graphql, ResultOf, VariablesOf } from './graphql/graphql-shop';
import { attemptLoginDocument, getCustomerListDocument } from './graphql/shared-definitions';
import {
    addItemToOrderCustomFieldsDocument,
    addItemToOrderDocument,
    getNextStatesDocument,
} from './graphql/shop-definitions';
>>>>>>> 0a8e5cbd
import { sortById } from './utils/test-order-utils';

/**
 * Allows us to change the active OrderMergeStrategy per-test and delegates to the current
 * activeStrategy.
 */
class DelegateMergeStrategy implements OrderMergeStrategy {
    static activeStrategy: OrderMergeStrategy = new MergeOrdersStrategy();
    merge(ctx: RequestContext, guestOrder: Order, existingOrder: Order): MergedOrderLine[] {
        return DelegateMergeStrategy.activeStrategy.merge(ctx, guestOrder, existingOrder);
    }
}

type AddItemToOrderWithCustomFields = VariablesOf<typeof addItemToOrderDocument> & {
    customFields?: { inscription?: string };
};

const getActiveOrderWithCustomFieldsDocument = graphql(`
    query GetActiveOrderWithCustomFields {
        activeOrder {
            id
            code
            state
            active
            subTotal
            subTotalWithTax
            shipping
            shippingWithTax
            total
            totalWithTax
            currencyCode
            couponCodes
            discounts {
                adjustmentSource
                amount
                amountWithTax
                description
                type
            }
            lines {
                id
                quantity
                linePrice
                linePriceWithTax
                unitPrice
                unitPriceWithTax
                unitPriceChangeSinceAdded
                unitPriceWithTaxChangeSinceAdded
                discountedUnitPriceWithTax
                proratedUnitPriceWithTax
                productVariant {
                    id
                }
                discounts {
                    adjustmentSource
                    amount
                    amountWithTax
                    description
                    type
                }
                customFields {
                    inscription
                }
            }
            shippingLines {
                priceWithTax
                shippingMethod {
                    id
                    code
                    description
                }
            }
        }
    }
`);

describe('Order merging', () => {
    type LoginSuccessResult = FragmentOf<typeof currentUserFragment>;
    const loginResultGuard: ErrorResultGuard<LoginSuccessResult> = createErrorResultGuard(
        input => !!input && 'id' in input && !('errorCode' in input),
    );

    let customers: ResultOf<typeof getCustomerListDocument>['customers']['items'];

    const { server, shopClient, adminClient } = createTestEnvironment(
        mergeConfig(testConfig(), {
            orderOptions: {
                mergeStrategy: new DelegateMergeStrategy(),
            },
            customFields: {
                OrderLine: [{ name: 'inscription', type: 'string' }],
            },
        }),
    );
    beforeAll(async () => {
        await server.init({
            initialData,
            productsCsvPath: path.join(__dirname, 'fixtures/e2e-products-full.csv'),
            customerCount: 10,
        });
        await adminClient.asSuperAdmin();
        const result = await adminClient.query(getCustomerListDocument);
        customers = result.customers.items;
    }, TEST_SETUP_TIMEOUT_MS);

    afterAll(async () => {
        await server.destroy();
    });

    async function testMerge(options: {
        strategy: OrderMergeStrategy;
        customerEmailAddress: string;
        existingOrderLines: AddItemToOrderWithCustomFields[];
        guestOrderLines: AddItemToOrderWithCustomFields[];
    }): Promise<{ lines: any[] }> {
        const { strategy, customerEmailAddress, existingOrderLines, guestOrderLines } = options;
        DelegateMergeStrategy.activeStrategy = strategy;

        await shopClient.asUserWithCredentials(customerEmailAddress, 'test');
        for (const line of existingOrderLines) {
            await shopClient.query(
                addItemToOrderCustomFieldsDocument,
                line as VariablesOf<typeof addItemToOrderCustomFieldsDocument>,
            );
        }

        await shopClient.asAnonymousUser();
        for (const line of guestOrderLines) {
            await shopClient.query(
                addItemToOrderCustomFieldsDocument,
                line as VariablesOf<typeof addItemToOrderCustomFieldsDocument>,
            );
        }

        await shopClient.query(attemptLoginDocument, {
            username: customerEmailAddress,
            password: 'test',
        });
        const { activeOrder } = await shopClient.query(getActiveOrderWithCustomFieldsDocument);

        if (!activeOrder) {
            throw new Error('Active order not found');
        }

        return activeOrder;
    }

    it('MergeOrdersStrategy adds new line', async () => {
        const result = await testMerge({
            strategy: new MergeOrdersStrategy(),
            customerEmailAddress: customers[0].emailAddress,
            existingOrderLines: [{ productVariantId: 'T_1', quantity: 1 }],
            guestOrderLines: [{ productVariantId: 'T_2', quantity: 1 }],
        });

        expect(
            result.lines.map(line => ({ productVariantId: line.productVariant.id, quantity: line.quantity })),
        ).toEqual([
            { productVariantId: 'T_1', quantity: 1 },
            { productVariantId: 'T_2', quantity: 1 },
        ]);
    });

    it('MergeOrdersStrategy uses guest quantity', async () => {
        const result = await testMerge({
            strategy: new MergeOrdersStrategy(),
            customerEmailAddress: customers[1].emailAddress,
            existingOrderLines: [{ productVariantId: 'T_1', quantity: 1 }],
            guestOrderLines: [{ productVariantId: 'T_1', quantity: 3 }],
        });

        expect(
            result.lines.map(line => ({ productVariantId: line.productVariant.id, quantity: line.quantity })),
        ).toEqual([{ productVariantId: 'T_1', quantity: 3 }]);
    });

    it('MergeOrdersStrategy accounts for customFields', async () => {
        const result = await testMerge({
            strategy: new MergeOrdersStrategy(),
            customerEmailAddress: customers[2].emailAddress,
            existingOrderLines: [
                { productVariantId: 'T_1', quantity: 1, customFields: { inscription: 'foo' } },
            ],
            guestOrderLines: [{ productVariantId: 'T_1', quantity: 3, customFields: { inscription: 'bar' } }],
        });

        expect(
            result.lines.sort(sortById).map(line => ({
                productVariantId: line.productVariant.id,
                quantity: line.quantity,
                customFields: line.customFields,
            })),
        ).toEqual([
            { productVariantId: 'T_1', quantity: 1, customFields: { inscription: 'foo' } },
            { productVariantId: 'T_1', quantity: 3, customFields: { inscription: 'bar' } },
        ]);
    });

    it('UseGuestStrategy', async () => {
        const result = await testMerge({
            strategy: new UseGuestStrategy(),
            customerEmailAddress: customers[3].emailAddress,
            existingOrderLines: [
                { productVariantId: 'T_1', quantity: 1 },
                { productVariantId: 'T_3', quantity: 1 },
            ],
            guestOrderLines: [{ productVariantId: 'T_5', quantity: 3 }],
        });

        expect(
            result.lines.sort(sortById).map(line => ({
                productVariantId: line.productVariant.id,
                quantity: line.quantity,
            })),
        ).toEqual([{ productVariantId: 'T_5', quantity: 3 }]);
    });

    it('UseGuestStrategy with conflicting lines', async () => {
        const result = await testMerge({
            strategy: new UseGuestStrategy(),
            customerEmailAddress: customers[8].emailAddress,
            existingOrderLines: [
                { productVariantId: 'T_7', quantity: 1 },
                { productVariantId: 'T_8', quantity: 1 },
            ],
            guestOrderLines: [{ productVariantId: 'T_8', quantity: 3 }],
        });

        expect(
            (result?.lines || []).sort(sortById).map(line => ({
                productVariantId: line.productVariant.id,
                quantity: line.quantity,
            })),
        ).toEqual([{ productVariantId: 'T_8', quantity: 3 }]);
    });

    it('UseGuestIfExistingEmptyStrategy with empty existing', async () => {
        const result = await testMerge({
            strategy: new UseGuestIfExistingEmptyStrategy(),
            customerEmailAddress: customers[4].emailAddress,
            existingOrderLines: [],
            guestOrderLines: [{ productVariantId: 'T_2', quantity: 3 }],
        });

        expect(
            result.lines.sort(sortById).map(line => ({
                productVariantId: line.productVariant.id,
                quantity: line.quantity,
            })),
        ).toEqual([{ productVariantId: 'T_2', quantity: 3 }]);
    });

    it('UseGuestIfExistingEmptyStrategy with non-empty existing', async () => {
        const result = await testMerge({
            strategy: new UseGuestIfExistingEmptyStrategy(),
            customerEmailAddress: customers[5].emailAddress,
            existingOrderLines: [{ productVariantId: 'T_5', quantity: 5 }],
            guestOrderLines: [{ productVariantId: 'T_2', quantity: 3 }],
        });

        expect(
            result.lines.sort(sortById).map(line => ({
                productVariantId: line.productVariant.id,
                quantity: line.quantity,
            })),
        ).toEqual([{ productVariantId: 'T_5', quantity: 5 }]);
    });

    it('UseExistingStrategy', async () => {
        const result = await testMerge({
            strategy: new UseExistingStrategy(),
            customerEmailAddress: customers[6].emailAddress,
            existingOrderLines: [{ productVariantId: 'T_8', quantity: 1 }],
            guestOrderLines: [{ productVariantId: 'T_2', quantity: 3 }],
        });

        expect(
            result.lines.sort(sortById).map(line => ({
                productVariantId: line.productVariant.id,
                quantity: line.quantity,
            })),
        ).toEqual([{ productVariantId: 'T_8', quantity: 1 }]);
    });

    // https://github.com/vendure-ecommerce/vendure/issues/1454
    it('does not throw FK error when merging with a cart with an existing session', async () => {
        await shopClient.asUserWithCredentials(customers[7].emailAddress, 'test');
        // Create an Order linked with the current session
        await shopClient.query(getNextStatesDocument);

        // unset last auth token to simulate a guest user in a different browser
        shopClient.setAuthToken('');
        await shopClient.query(addItemToOrderDocument, { productVariantId: '1', quantity: 2 });

        const { login } = await shopClient.query(attemptLoginDocument, {
            username: customers[7].emailAddress,
            password: 'test',
        });

        loginResultGuard.assertSuccess(login);
        expect(login.id).toBe(customers[7].user?.id);
    });
});<|MERGE_RESOLUTION|>--- conflicted
+++ resolved
@@ -17,19 +17,6 @@
 import { initialData } from '../../../e2e-common/e2e-initial-data';
 import { TEST_SETUP_TIMEOUT_MS, testConfig } from '../../../e2e-common/test-config';
 
-<<<<<<< HEAD
-import * as Codegen from './graphql/generated-e2e-admin-types';
-import { AttemptLoginMutation, AttemptLoginMutationVariables } from './graphql/generated-e2e-admin-types';
-import {
-    AddItemToOrderMutation,
-    AddItemToOrderMutationVariables,
-    GetNextOrderStatesQuery,
-    TestOrderFragmentFragment,
-    UpdatedOrderFragment,
-} from './graphql/generated-e2e-shop-types';
-import { ATTEMPT_LOGIN, GET_CUSTOMER_LIST } from './graphql/shared-definitions';
-import { GET_NEXT_STATES, TEST_ORDER_FRAGMENT } from './graphql/shop-definitions';
-=======
 import { currentUserFragment } from './graphql/fragments-admin';
 import { FragmentOf, graphql, ResultOf, VariablesOf } from './graphql/graphql-shop';
 import { attemptLoginDocument, getCustomerListDocument } from './graphql/shared-definitions';
@@ -38,7 +25,6 @@
     addItemToOrderDocument,
     getNextStatesDocument,
 } from './graphql/shop-definitions';
->>>>>>> 0a8e5cbd
 import { sortById } from './utils/test-order-utils';
 
 /**
