--- conflicted
+++ resolved
@@ -17,11 +17,7 @@
 
 describe('Entity hydration', () => {
     const { server, adminClient, shopClient } = createTestEnvironment(
-<<<<<<< HEAD
-        mergeConfig(testConfig, {
-=======
         mergeConfig(testConfig(), {
->>>>>>> 9328018d
             plugins: [HydrationTestPlugin],
         }),
     );
@@ -171,8 +167,6 @@
         expect(hydrateOrder.id).toBe('T_1');
         expect(hydrateOrder.payments).toEqual([]);
     });
-<<<<<<< HEAD
-=======
 
     // https://github.com/vendure-ecommerce/vendure/issues/1229
     it('deep merges existing properties', async () => {
@@ -194,7 +188,6 @@
 
         expect(hydrateOrderReturnQuantities).toEqual([2]);
     });
->>>>>>> 9328018d
 });
 
 function getVariantWithName(product: Product, name: string) {
@@ -222,12 +215,9 @@
     query GetHydratedOrder($id: ID!) {
         hydrateOrder(id: $id)
     }
-<<<<<<< HEAD
-=======
 `;
 const GET_HYDRATED_ORDER_QUANTITIES = gql`
     query GetHydratedOrderQuantities($id: ID!) {
         hydrateOrderReturnQuantities(id: $id)
     }
->>>>>>> 9328018d
 `;