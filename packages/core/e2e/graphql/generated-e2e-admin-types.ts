/* eslint-disable */
export type Maybe<T> = T | null;
export type InputMaybe<T> = Maybe<T>;
export type Exact<T extends { [key: string]: unknown }> = { [K in keyof T]: T[K] };
export type MakeOptional<T, K extends keyof T> = Omit<T, K> & { [SubKey in K]?: Maybe<T[SubKey]> };
export type MakeMaybe<T, K extends keyof T> = Omit<T, K> & { [SubKey in K]: Maybe<T[SubKey]> };
/** All built-in and custom scalars, mapped to their actual values */
export type Scalars = {
  ID: string;
  String: string;
  Boolean: boolean;
  Int: number;
  Float: number;
  DateTime: any;
  JSON: any;
  Money: number;
  Upload: any;
};

export type AddFulfillmentToOrderResult = CreateFulfillmentError | EmptyOrderLineSelectionError | Fulfillment | FulfillmentStateTransitionError | InsufficientStockOnHandError | InvalidFulfillmentHandlerError | ItemsAlreadyFulfilledError;

export type AddItemInput = {
  productVariantId: Scalars['ID'];
  quantity: Scalars['Int'];
};

export type AddItemToDraftOrderInput = {
  productVariantId: Scalars['ID'];
  quantity: Scalars['Int'];
};

export type AddManualPaymentToOrderResult = ManualPaymentStateError | Order;

export type AddNoteToCustomerInput = {
  id: Scalars['ID'];
  isPublic: Scalars['Boolean'];
  note: Scalars['String'];
};

export type AddNoteToOrderInput = {
  id: Scalars['ID'];
  isPublic: Scalars['Boolean'];
  note: Scalars['String'];
};

export type Address = Node & {
  city?: Maybe<Scalars['String']>;
  company?: Maybe<Scalars['String']>;
  country: Country;
  createdAt: Scalars['DateTime'];
  customFields?: Maybe<Scalars['JSON']>;
  defaultBillingAddress?: Maybe<Scalars['Boolean']>;
  defaultShippingAddress?: Maybe<Scalars['Boolean']>;
  fullName?: Maybe<Scalars['String']>;
  id: Scalars['ID'];
  phoneNumber?: Maybe<Scalars['String']>;
  postalCode?: Maybe<Scalars['String']>;
  province?: Maybe<Scalars['String']>;
  streetLine1: Scalars['String'];
  streetLine2?: Maybe<Scalars['String']>;
  updatedAt: Scalars['DateTime'];
};

export type AdjustDraftOrderLineInput = {
  orderLineId: Scalars['ID'];
  quantity: Scalars['Int'];
};

export type Adjustment = {
  adjustmentSource: Scalars['String'];
  amount: Scalars['Money'];
  data?: Maybe<Scalars['JSON']>;
  description: Scalars['String'];
  type: AdjustmentType;
};

export enum AdjustmentType {
  DISTRIBUTED_ORDER_PROMOTION = 'DISTRIBUTED_ORDER_PROMOTION',
  OTHER = 'OTHER',
  PROMOTION = 'PROMOTION'
}

export type Administrator = Node & {
  createdAt: Scalars['DateTime'];
  customFields?: Maybe<Scalars['JSON']>;
  emailAddress: Scalars['String'];
  firstName: Scalars['String'];
  id: Scalars['ID'];
  lastName: Scalars['String'];
  updatedAt: Scalars['DateTime'];
  user: User;
};

export type AdministratorFilterParameter = {
  createdAt?: InputMaybe<DateOperators>;
  emailAddress?: InputMaybe<StringOperators>;
  firstName?: InputMaybe<StringOperators>;
  id?: InputMaybe<IdOperators>;
  lastName?: InputMaybe<StringOperators>;
  updatedAt?: InputMaybe<DateOperators>;
};

export type AdministratorList = PaginatedList & {
  items: Array<Administrator>;
  totalItems: Scalars['Int'];
};

export type AdministratorListOptions = {
  /** Allows the results to be filtered */
  filter?: InputMaybe<AdministratorFilterParameter>;
  /** Specifies whether multiple "filter" arguments should be combines with a logical AND or OR operation. Defaults to AND. */
  filterOperator?: InputMaybe<LogicalOperator>;
  /** Skips the first n results, for use in pagination */
  skip?: InputMaybe<Scalars['Int']>;
  /** Specifies which properties to sort the results by */
  sort?: InputMaybe<AdministratorSortParameter>;
  /** Takes n results, for use in pagination */
  take?: InputMaybe<Scalars['Int']>;
};

export type AdministratorPaymentInput = {
  metadata?: InputMaybe<Scalars['JSON']>;
  paymentMethod?: InputMaybe<Scalars['String']>;
};

export type AdministratorRefundInput = {
  paymentId: Scalars['ID'];
  reason?: InputMaybe<Scalars['String']>;
};

export type AdministratorSortParameter = {
  createdAt?: InputMaybe<SortOrder>;
  emailAddress?: InputMaybe<SortOrder>;
  firstName?: InputMaybe<SortOrder>;
  id?: InputMaybe<SortOrder>;
  lastName?: InputMaybe<SortOrder>;
  updatedAt?: InputMaybe<SortOrder>;
};

export type Allocation = Node & StockMovement & {
  createdAt: Scalars['DateTime'];
  id: Scalars['ID'];
  orderLine: OrderLine;
  productVariant: ProductVariant;
  quantity: Scalars['Int'];
  type: StockMovementType;
  updatedAt: Scalars['DateTime'];
};

/** Returned if an attempting to refund an OrderItem which has already been refunded */
export type AlreadyRefundedError = ErrorResult & {
  errorCode: ErrorCode;
  message: Scalars['String'];
  refundId: Scalars['ID'];
};

export type ApplyCouponCodeResult = CouponCodeExpiredError | CouponCodeInvalidError | CouponCodeLimitError | Order;

export type Asset = Node & {
  createdAt: Scalars['DateTime'];
  customFields?: Maybe<Scalars['JSON']>;
  fileSize: Scalars['Int'];
  focalPoint?: Maybe<Coordinate>;
  height: Scalars['Int'];
  id: Scalars['ID'];
  mimeType: Scalars['String'];
  name: Scalars['String'];
  preview: Scalars['String'];
  source: Scalars['String'];
  tags: Array<Tag>;
  type: AssetType;
  updatedAt: Scalars['DateTime'];
  width: Scalars['Int'];
};

export type AssetFilterParameter = {
  createdAt?: InputMaybe<DateOperators>;
  fileSize?: InputMaybe<NumberOperators>;
  height?: InputMaybe<NumberOperators>;
  id?: InputMaybe<IdOperators>;
  mimeType?: InputMaybe<StringOperators>;
  name?: InputMaybe<StringOperators>;
  preview?: InputMaybe<StringOperators>;
  source?: InputMaybe<StringOperators>;
  type?: InputMaybe<StringOperators>;
  updatedAt?: InputMaybe<DateOperators>;
  width?: InputMaybe<NumberOperators>;
};

export type AssetList = PaginatedList & {
  items: Array<Asset>;
  totalItems: Scalars['Int'];
};

export type AssetListOptions = {
  /** Allows the results to be filtered */
  filter?: InputMaybe<AssetFilterParameter>;
  /** Specifies whether multiple "filter" arguments should be combines with a logical AND or OR operation. Defaults to AND. */
  filterOperator?: InputMaybe<LogicalOperator>;
  /** Skips the first n results, for use in pagination */
  skip?: InputMaybe<Scalars['Int']>;
  /** Specifies which properties to sort the results by */
  sort?: InputMaybe<AssetSortParameter>;
  tags?: InputMaybe<Array<Scalars['String']>>;
  tagsOperator?: InputMaybe<LogicalOperator>;
  /** Takes n results, for use in pagination */
  take?: InputMaybe<Scalars['Int']>;
};

export type AssetSortParameter = {
  createdAt?: InputMaybe<SortOrder>;
  fileSize?: InputMaybe<SortOrder>;
  height?: InputMaybe<SortOrder>;
  id?: InputMaybe<SortOrder>;
  mimeType?: InputMaybe<SortOrder>;
  name?: InputMaybe<SortOrder>;
  preview?: InputMaybe<SortOrder>;
  source?: InputMaybe<SortOrder>;
  updatedAt?: InputMaybe<SortOrder>;
  width?: InputMaybe<SortOrder>;
};

export enum AssetType {
  BINARY = 'BINARY',
  IMAGE = 'IMAGE',
  VIDEO = 'VIDEO'
}

export type AssignAssetsToChannelInput = {
  assetIds: Array<Scalars['ID']>;
  channelId: Scalars['ID'];
};

export type AssignCollectionsToChannelInput = {
  channelId: Scalars['ID'];
  collectionIds: Array<Scalars['ID']>;
};

export type AssignFacetsToChannelInput = {
  channelId: Scalars['ID'];
  facetIds: Array<Scalars['ID']>;
};

export type AssignProductVariantsToChannelInput = {
  channelId: Scalars['ID'];
  priceFactor?: InputMaybe<Scalars['Float']>;
  productVariantIds: Array<Scalars['ID']>;
};

export type AssignProductsToChannelInput = {
  channelId: Scalars['ID'];
  priceFactor?: InputMaybe<Scalars['Float']>;
  productIds: Array<Scalars['ID']>;
};

export type AssignPromotionsToChannelInput = {
  channelId: Scalars['ID'];
  promotionIds: Array<Scalars['ID']>;
};

export type AuthenticationInput = {
  native?: InputMaybe<NativeAuthInput>;
};

export type AuthenticationMethod = Node & {
  createdAt: Scalars['DateTime'];
  id: Scalars['ID'];
  strategy: Scalars['String'];
  updatedAt: Scalars['DateTime'];
};

export type AuthenticationResult = CurrentUser | InvalidCredentialsError;

export type BooleanCustomFieldConfig = CustomField & {
  description?: Maybe<Array<LocalizedString>>;
  internal?: Maybe<Scalars['Boolean']>;
  label?: Maybe<Array<LocalizedString>>;
  list: Scalars['Boolean'];
  name: Scalars['String'];
  nullable?: Maybe<Scalars['Boolean']>;
  readonly?: Maybe<Scalars['Boolean']>;
  type: Scalars['String'];
  ui?: Maybe<Scalars['JSON']>;
};

/** Operators for filtering on a list of Boolean fields */
export type BooleanListOperators = {
  inList: Scalars['Boolean'];
};

/** Operators for filtering on a Boolean field */
export type BooleanOperators = {
  eq?: InputMaybe<Scalars['Boolean']>;
  isNull?: InputMaybe<Scalars['Boolean']>;
};

/** Returned if an attempting to cancel lines from an Order which is still active */
export type CancelActiveOrderError = ErrorResult & {
  errorCode: ErrorCode;
  message: Scalars['String'];
  orderState: Scalars['String'];
};

export type CancelOrderInput = {
  /** Specify whether the shipping charges should also be cancelled. Defaults to false */
  cancelShipping?: InputMaybe<Scalars['Boolean']>;
  /** Optionally specify which OrderLines to cancel. If not provided, all OrderLines will be cancelled */
  lines?: InputMaybe<Array<OrderLineInput>>;
  /** The id of the order to be cancelled */
  orderId: Scalars['ID'];
  reason?: InputMaybe<Scalars['String']>;
};

export type CancelOrderResult = CancelActiveOrderError | EmptyOrderLineSelectionError | MultipleOrderError | Order | OrderStateTransitionError | QuantityTooGreatError;

/** Returned if the Payment cancellation fails */
export type CancelPaymentError = ErrorResult & {
  errorCode: ErrorCode;
  message: Scalars['String'];
  paymentErrorMessage: Scalars['String'];
};

export type CancelPaymentResult = CancelPaymentError | Payment | PaymentStateTransitionError;

export type Cancellation = Node & StockMovement & {
  createdAt: Scalars['DateTime'];
  id: Scalars['ID'];
  orderLine: OrderLine;
  productVariant: ProductVariant;
  quantity: Scalars['Int'];
  type: StockMovementType;
  updatedAt: Scalars['DateTime'];
};

export type Channel = Node & {
  code: Scalars['String'];
  createdAt: Scalars['DateTime'];
  currencyCode: CurrencyCode;
  customFields?: Maybe<Scalars['JSON']>;
  defaultLanguageCode: LanguageCode;
  defaultShippingZone?: Maybe<Zone>;
  defaultTaxZone?: Maybe<Zone>;
  id: Scalars['ID'];
  pricesIncludeTax: Scalars['Boolean'];
  seller?: Maybe<Seller>;
  token: Scalars['String'];
  updatedAt: Scalars['DateTime'];
};

/**
 * Returned when the default LanguageCode of a Channel is no longer found in the `availableLanguages`
 * of the GlobalSettings
 */
export type ChannelDefaultLanguageError = ErrorResult & {
  channelCode: Scalars['String'];
  errorCode: ErrorCode;
  language: Scalars['String'];
  message: Scalars['String'];
};

export type Collection = Node & {
  assets: Array<Asset>;
  breadcrumbs: Array<CollectionBreadcrumb>;
  children?: Maybe<Array<Collection>>;
  createdAt: Scalars['DateTime'];
  customFields?: Maybe<Scalars['JSON']>;
  description: Scalars['String'];
  featuredAsset?: Maybe<Asset>;
  filters: Array<ConfigurableOperation>;
  id: Scalars['ID'];
  inheritFilters: Scalars['Boolean'];
  isPrivate: Scalars['Boolean'];
  languageCode?: Maybe<LanguageCode>;
  name: Scalars['String'];
  parent?: Maybe<Collection>;
  position: Scalars['Int'];
  productVariants: ProductVariantList;
  slug: Scalars['String'];
  translations: Array<CollectionTranslation>;
  updatedAt: Scalars['DateTime'];
};


export type CollectionProductVariantsArgs = {
  options?: InputMaybe<ProductVariantListOptions>;
};

export type CollectionBreadcrumb = {
  id: Scalars['ID'];
  name: Scalars['String'];
  slug: Scalars['String'];
};

export type CollectionFilterParameter = {
  createdAt?: InputMaybe<DateOperators>;
  description?: InputMaybe<StringOperators>;
  id?: InputMaybe<IdOperators>;
  inheritFilters?: InputMaybe<BooleanOperators>;
  isPrivate?: InputMaybe<BooleanOperators>;
  languageCode?: InputMaybe<StringOperators>;
  name?: InputMaybe<StringOperators>;
  position?: InputMaybe<NumberOperators>;
  slug?: InputMaybe<StringOperators>;
  updatedAt?: InputMaybe<DateOperators>;
};

export type CollectionList = PaginatedList & {
  items: Array<Collection>;
  totalItems: Scalars['Int'];
};

export type CollectionListOptions = {
  /** Allows the results to be filtered */
  filter?: InputMaybe<CollectionFilterParameter>;
  /** Specifies whether multiple "filter" arguments should be combines with a logical AND or OR operation. Defaults to AND. */
  filterOperator?: InputMaybe<LogicalOperator>;
  /** Skips the first n results, for use in pagination */
  skip?: InputMaybe<Scalars['Int']>;
  /** Specifies which properties to sort the results by */
  sort?: InputMaybe<CollectionSortParameter>;
  /** Takes n results, for use in pagination */
  take?: InputMaybe<Scalars['Int']>;
};

/**
 * Which Collections are present in the products returned
 * by the search, and in what quantity.
 */
export type CollectionResult = {
  collection: Collection;
  count: Scalars['Int'];
};

export type CollectionSortParameter = {
  createdAt?: InputMaybe<SortOrder>;
  description?: InputMaybe<SortOrder>;
  id?: InputMaybe<SortOrder>;
  name?: InputMaybe<SortOrder>;
  position?: InputMaybe<SortOrder>;
  slug?: InputMaybe<SortOrder>;
  updatedAt?: InputMaybe<SortOrder>;
};

export type CollectionTranslation = {
  createdAt: Scalars['DateTime'];
  description: Scalars['String'];
  id: Scalars['ID'];
  languageCode: LanguageCode;
  name: Scalars['String'];
  slug: Scalars['String'];
  updatedAt: Scalars['DateTime'];
};

export type ConfigArg = {
  name: Scalars['String'];
  value: Scalars['String'];
};

export type ConfigArgDefinition = {
  defaultValue?: Maybe<Scalars['JSON']>;
  description?: Maybe<Scalars['String']>;
  label?: Maybe<Scalars['String']>;
  list: Scalars['Boolean'];
  name: Scalars['String'];
  required: Scalars['Boolean'];
  type: Scalars['String'];
  ui?: Maybe<Scalars['JSON']>;
};

export type ConfigArgInput = {
  name: Scalars['String'];
  /** A JSON stringified representation of the actual value */
  value: Scalars['String'];
};

export type ConfigurableOperation = {
  args: Array<ConfigArg>;
  code: Scalars['String'];
};

export type ConfigurableOperationDefinition = {
  args: Array<ConfigArgDefinition>;
  code: Scalars['String'];
  description: Scalars['String'];
};

export type ConfigurableOperationInput = {
  arguments: Array<ConfigArgInput>;
  code: Scalars['String'];
};

export type Coordinate = {
  x: Scalars['Float'];
  y: Scalars['Float'];
};

export type CoordinateInput = {
  x: Scalars['Float'];
  y: Scalars['Float'];
};

export type Country = Node & {
  code: Scalars['String'];
  createdAt: Scalars['DateTime'];
  customFields?: Maybe<Scalars['JSON']>;
  enabled: Scalars['Boolean'];
  id: Scalars['ID'];
  languageCode: LanguageCode;
  name: Scalars['String'];
  translations: Array<CountryTranslation>;
  updatedAt: Scalars['DateTime'];
};

export type CountryFilterParameter = {
  code?: InputMaybe<StringOperators>;
  createdAt?: InputMaybe<DateOperators>;
  enabled?: InputMaybe<BooleanOperators>;
  id?: InputMaybe<IdOperators>;
  languageCode?: InputMaybe<StringOperators>;
  name?: InputMaybe<StringOperators>;
  updatedAt?: InputMaybe<DateOperators>;
};

export type CountryList = PaginatedList & {
  items: Array<Country>;
  totalItems: Scalars['Int'];
};

export type CountryListOptions = {
  /** Allows the results to be filtered */
  filter?: InputMaybe<CountryFilterParameter>;
  /** Specifies whether multiple "filter" arguments should be combines with a logical AND or OR operation. Defaults to AND. */
  filterOperator?: InputMaybe<LogicalOperator>;
  /** Skips the first n results, for use in pagination */
  skip?: InputMaybe<Scalars['Int']>;
  /** Specifies which properties to sort the results by */
  sort?: InputMaybe<CountrySortParameter>;
  /** Takes n results, for use in pagination */
  take?: InputMaybe<Scalars['Int']>;
};

export type CountrySortParameter = {
  code?: InputMaybe<SortOrder>;
  createdAt?: InputMaybe<SortOrder>;
  id?: InputMaybe<SortOrder>;
  name?: InputMaybe<SortOrder>;
  updatedAt?: InputMaybe<SortOrder>;
};

export type CountryTranslation = {
  createdAt: Scalars['DateTime'];
  id: Scalars['ID'];
  languageCode: LanguageCode;
  name: Scalars['String'];
  updatedAt: Scalars['DateTime'];
};

export type CountryTranslationInput = {
  customFields?: InputMaybe<Scalars['JSON']>;
  id?: InputMaybe<Scalars['ID']>;
  languageCode: LanguageCode;
  name?: InputMaybe<Scalars['String']>;
};

/** Returned if the provided coupon code is invalid */
export type CouponCodeExpiredError = ErrorResult & {
  couponCode: Scalars['String'];
  errorCode: ErrorCode;
  message: Scalars['String'];
};

/** Returned if the provided coupon code is invalid */
export type CouponCodeInvalidError = ErrorResult & {
  couponCode: Scalars['String'];
  errorCode: ErrorCode;
  message: Scalars['String'];
};

/** Returned if the provided coupon code is invalid */
export type CouponCodeLimitError = ErrorResult & {
  couponCode: Scalars['String'];
  errorCode: ErrorCode;
  limit: Scalars['Int'];
  message: Scalars['String'];
};

export type CreateAddressInput = {
  city?: InputMaybe<Scalars['String']>;
  company?: InputMaybe<Scalars['String']>;
  countryCode: Scalars['String'];
  customFields?: InputMaybe<Scalars['JSON']>;
  defaultBillingAddress?: InputMaybe<Scalars['Boolean']>;
  defaultShippingAddress?: InputMaybe<Scalars['Boolean']>;
  fullName?: InputMaybe<Scalars['String']>;
  phoneNumber?: InputMaybe<Scalars['String']>;
  postalCode?: InputMaybe<Scalars['String']>;
  province?: InputMaybe<Scalars['String']>;
  streetLine1: Scalars['String'];
  streetLine2?: InputMaybe<Scalars['String']>;
};

export type CreateAdministratorInput = {
  customFields?: InputMaybe<Scalars['JSON']>;
  emailAddress: Scalars['String'];
  firstName: Scalars['String'];
  lastName: Scalars['String'];
  password: Scalars['String'];
  roleIds: Array<Scalars['ID']>;
};

export type CreateAssetInput = {
  customFields?: InputMaybe<Scalars['JSON']>;
  file: Scalars['Upload'];
  tags?: InputMaybe<Array<Scalars['String']>>;
};

export type CreateAssetResult = Asset | MimeTypeError;

export type CreateChannelInput = {
  code: Scalars['String'];
  currencyCode: CurrencyCode;
  customFields?: InputMaybe<Scalars['JSON']>;
  defaultLanguageCode: LanguageCode;
  defaultShippingZoneId: Scalars['ID'];
  defaultTaxZoneId: Scalars['ID'];
  pricesIncludeTax: Scalars['Boolean'];
  sellerId?: InputMaybe<Scalars['ID']>;
  token: Scalars['String'];
};

export type CreateChannelResult = Channel | LanguageNotAvailableError;

export type CreateCollectionInput = {
  assetIds?: InputMaybe<Array<Scalars['ID']>>;
  customFields?: InputMaybe<Scalars['JSON']>;
  featuredAssetId?: InputMaybe<Scalars['ID']>;
  filters: Array<ConfigurableOperationInput>;
  inheritFilters?: InputMaybe<Scalars['Boolean']>;
  isPrivate?: InputMaybe<Scalars['Boolean']>;
  parentId?: InputMaybe<Scalars['ID']>;
  translations: Array<CreateCollectionTranslationInput>;
};

export type CreateCollectionTranslationInput = {
  customFields?: InputMaybe<Scalars['JSON']>;
  description: Scalars['String'];
  languageCode: LanguageCode;
  name: Scalars['String'];
  slug: Scalars['String'];
};

export type CreateCountryInput = {
  code: Scalars['String'];
  customFields?: InputMaybe<Scalars['JSON']>;
  enabled: Scalars['Boolean'];
  translations: Array<CountryTranslationInput>;
};

export type CreateCustomerGroupInput = {
  customFields?: InputMaybe<Scalars['JSON']>;
  customerIds?: InputMaybe<Array<Scalars['ID']>>;
  name: Scalars['String'];
};

export type CreateCustomerInput = {
  customFields?: InputMaybe<Scalars['JSON']>;
  emailAddress: Scalars['String'];
  firstName: Scalars['String'];
  lastName: Scalars['String'];
  phoneNumber?: InputMaybe<Scalars['String']>;
  title?: InputMaybe<Scalars['String']>;
};

export type CreateCustomerResult = Customer | EmailAddressConflictError;

export type CreateFacetInput = {
  code: Scalars['String'];
  customFields?: InputMaybe<Scalars['JSON']>;
  isPrivate: Scalars['Boolean'];
  translations: Array<FacetTranslationInput>;
  values?: InputMaybe<Array<CreateFacetValueWithFacetInput>>;
};

export type CreateFacetValueInput = {
  code: Scalars['String'];
  customFields?: InputMaybe<Scalars['JSON']>;
  facetId: Scalars['ID'];
  translations: Array<FacetValueTranslationInput>;
};

export type CreateFacetValueWithFacetInput = {
  code: Scalars['String'];
  translations: Array<FacetValueTranslationInput>;
};

/** Returned if an error is thrown in a FulfillmentHandler's createFulfillment method */
export type CreateFulfillmentError = ErrorResult & {
  errorCode: ErrorCode;
  fulfillmentHandlerError: Scalars['String'];
  message: Scalars['String'];
};

export type CreateGroupOptionInput = {
  code: Scalars['String'];
  translations: Array<ProductOptionGroupTranslationInput>;
};

export type CreatePaymentMethodInput = {
  checker?: InputMaybe<ConfigurableOperationInput>;
  code: Scalars['String'];
  customFields?: InputMaybe<Scalars['JSON']>;
  enabled: Scalars['Boolean'];
  handler: ConfigurableOperationInput;
  translations: Array<PaymentMethodTranslationInput>;
};

export type CreateProductInput = {
  assetIds?: InputMaybe<Array<Scalars['ID']>>;
  customFields?: InputMaybe<Scalars['JSON']>;
  enabled?: InputMaybe<Scalars['Boolean']>;
  facetValueIds?: InputMaybe<Array<Scalars['ID']>>;
  featuredAssetId?: InputMaybe<Scalars['ID']>;
  translations: Array<ProductTranslationInput>;
};

export type CreateProductOptionGroupInput = {
  code: Scalars['String'];
  customFields?: InputMaybe<Scalars['JSON']>;
  options: Array<CreateGroupOptionInput>;
  translations: Array<ProductOptionGroupTranslationInput>;
};

export type CreateProductOptionInput = {
  code: Scalars['String'];
  customFields?: InputMaybe<Scalars['JSON']>;
  productOptionGroupId: Scalars['ID'];
  translations: Array<ProductOptionGroupTranslationInput>;
};

export type CreateProductVariantInput = {
  assetIds?: InputMaybe<Array<Scalars['ID']>>;
  customFields?: InputMaybe<Scalars['JSON']>;
  facetValueIds?: InputMaybe<Array<Scalars['ID']>>;
  featuredAssetId?: InputMaybe<Scalars['ID']>;
  optionIds?: InputMaybe<Array<Scalars['ID']>>;
  outOfStockThreshold?: InputMaybe<Scalars['Int']>;
  price?: InputMaybe<Scalars['Money']>;
  productId: Scalars['ID'];
  sku: Scalars['String'];
  stockLevels?: InputMaybe<Array<StockLevelInput>>;
  stockOnHand?: InputMaybe<Scalars['Int']>;
  taxCategoryId?: InputMaybe<Scalars['ID']>;
  trackInventory?: InputMaybe<GlobalFlag>;
  translations: Array<ProductVariantTranslationInput>;
  useGlobalOutOfStockThreshold?: InputMaybe<Scalars['Boolean']>;
};

export type CreateProductVariantOptionInput = {
  code: Scalars['String'];
  optionGroupId: Scalars['ID'];
  translations: Array<ProductOptionTranslationInput>;
};

export type CreatePromotionInput = {
  actions: Array<ConfigurableOperationInput>;
  conditions: Array<ConfigurableOperationInput>;
  couponCode?: InputMaybe<Scalars['String']>;
  customFields?: InputMaybe<Scalars['JSON']>;
  enabled: Scalars['Boolean'];
  endsAt?: InputMaybe<Scalars['DateTime']>;
  perCustomerUsageLimit?: InputMaybe<Scalars['Int']>;
  startsAt?: InputMaybe<Scalars['DateTime']>;
  translations: Array<PromotionTranslationInput>;
};

export type CreatePromotionResult = MissingConditionsError | Promotion;

export type CreateRoleInput = {
  channelIds?: InputMaybe<Array<Scalars['ID']>>;
  code: Scalars['String'];
  description: Scalars['String'];
  permissions: Array<Permission>;
};

export type CreateSellerInput = {
  customFields?: InputMaybe<Scalars['JSON']>;
  name: Scalars['String'];
};

export type CreateShippingMethodInput = {
  calculator: ConfigurableOperationInput;
  checker: ConfigurableOperationInput;
  code: Scalars['String'];
  customFields?: InputMaybe<Scalars['JSON']>;
  fulfillmentHandler: Scalars['String'];
  translations: Array<ShippingMethodTranslationInput>;
};

export type CreateStockLocationInput = {
  customFields?: InputMaybe<Scalars['JSON']>;
  description?: InputMaybe<Scalars['String']>;
  name: Scalars['String'];
};

export type CreateTagInput = {
  value: Scalars['String'];
};

export type CreateTaxCategoryInput = {
  customFields?: InputMaybe<Scalars['JSON']>;
  isDefault?: InputMaybe<Scalars['Boolean']>;
  name: Scalars['String'];
};

export type CreateTaxRateInput = {
  categoryId: Scalars['ID'];
  customFields?: InputMaybe<Scalars['JSON']>;
  customerGroupId?: InputMaybe<Scalars['ID']>;
  enabled: Scalars['Boolean'];
  name: Scalars['String'];
  value: Scalars['Float'];
  zoneId: Scalars['ID'];
};

export type CreateZoneInput = {
  customFields?: InputMaybe<Scalars['JSON']>;
  memberIds?: InputMaybe<Array<Scalars['ID']>>;
  name: Scalars['String'];
};

/**
 * @description
 * ISO 4217 currency code
 *
 * @docsCategory common
 */
export enum CurrencyCode {
  /** United Arab Emirates dirham */
  AED = 'AED',
  /** Afghan afghani */
  AFN = 'AFN',
  /** Albanian lek */
  ALL = 'ALL',
  /** Armenian dram */
  AMD = 'AMD',
  /** Netherlands Antillean guilder */
  ANG = 'ANG',
  /** Angolan kwanza */
  AOA = 'AOA',
  /** Argentine peso */
  ARS = 'ARS',
  /** Australian dollar */
  AUD = 'AUD',
  /** Aruban florin */
  AWG = 'AWG',
  /** Azerbaijani manat */
  AZN = 'AZN',
  /** Bosnia and Herzegovina convertible mark */
  BAM = 'BAM',
  /** Barbados dollar */
  BBD = 'BBD',
  /** Bangladeshi taka */
  BDT = 'BDT',
  /** Bulgarian lev */
  BGN = 'BGN',
  /** Bahraini dinar */
  BHD = 'BHD',
  /** Burundian franc */
  BIF = 'BIF',
  /** Bermudian dollar */
  BMD = 'BMD',
  /** Brunei dollar */
  BND = 'BND',
  /** Boliviano */
  BOB = 'BOB',
  /** Brazilian real */
  BRL = 'BRL',
  /** Bahamian dollar */
  BSD = 'BSD',
  /** Bhutanese ngultrum */
  BTN = 'BTN',
  /** Botswana pula */
  BWP = 'BWP',
  /** Belarusian ruble */
  BYN = 'BYN',
  /** Belize dollar */
  BZD = 'BZD',
  /** Canadian dollar */
  CAD = 'CAD',
  /** Congolese franc */
  CDF = 'CDF',
  /** Swiss franc */
  CHF = 'CHF',
  /** Chilean peso */
  CLP = 'CLP',
  /** Renminbi (Chinese) yuan */
  CNY = 'CNY',
  /** Colombian peso */
  COP = 'COP',
  /** Costa Rican colon */
  CRC = 'CRC',
  /** Cuban convertible peso */
  CUC = 'CUC',
  /** Cuban peso */
  CUP = 'CUP',
  /** Cape Verde escudo */
  CVE = 'CVE',
  /** Czech koruna */
  CZK = 'CZK',
  /** Djiboutian franc */
  DJF = 'DJF',
  /** Danish krone */
  DKK = 'DKK',
  /** Dominican peso */
  DOP = 'DOP',
  /** Algerian dinar */
  DZD = 'DZD',
  /** Egyptian pound */
  EGP = 'EGP',
  /** Eritrean nakfa */
  ERN = 'ERN',
  /** Ethiopian birr */
  ETB = 'ETB',
  /** Euro */
  EUR = 'EUR',
  /** Fiji dollar */
  FJD = 'FJD',
  /** Falkland Islands pound */
  FKP = 'FKP',
  /** Pound sterling */
  GBP = 'GBP',
  /** Georgian lari */
  GEL = 'GEL',
  /** Ghanaian cedi */
  GHS = 'GHS',
  /** Gibraltar pound */
  GIP = 'GIP',
  /** Gambian dalasi */
  GMD = 'GMD',
  /** Guinean franc */
  GNF = 'GNF',
  /** Guatemalan quetzal */
  GTQ = 'GTQ',
  /** Guyanese dollar */
  GYD = 'GYD',
  /** Hong Kong dollar */
  HKD = 'HKD',
  /** Honduran lempira */
  HNL = 'HNL',
  /** Croatian kuna */
  HRK = 'HRK',
  /** Haitian gourde */
  HTG = 'HTG',
  /** Hungarian forint */
  HUF = 'HUF',
  /** Indonesian rupiah */
  IDR = 'IDR',
  /** Israeli new shekel */
  ILS = 'ILS',
  /** Indian rupee */
  INR = 'INR',
  /** Iraqi dinar */
  IQD = 'IQD',
  /** Iranian rial */
  IRR = 'IRR',
  /** Icelandic króna */
  ISK = 'ISK',
  /** Jamaican dollar */
  JMD = 'JMD',
  /** Jordanian dinar */
  JOD = 'JOD',
  /** Japanese yen */
  JPY = 'JPY',
  /** Kenyan shilling */
  KES = 'KES',
  /** Kyrgyzstani som */
  KGS = 'KGS',
  /** Cambodian riel */
  KHR = 'KHR',
  /** Comoro franc */
  KMF = 'KMF',
  /** North Korean won */
  KPW = 'KPW',
  /** South Korean won */
  KRW = 'KRW',
  /** Kuwaiti dinar */
  KWD = 'KWD',
  /** Cayman Islands dollar */
  KYD = 'KYD',
  /** Kazakhstani tenge */
  KZT = 'KZT',
  /** Lao kip */
  LAK = 'LAK',
  /** Lebanese pound */
  LBP = 'LBP',
  /** Sri Lankan rupee */
  LKR = 'LKR',
  /** Liberian dollar */
  LRD = 'LRD',
  /** Lesotho loti */
  LSL = 'LSL',
  /** Libyan dinar */
  LYD = 'LYD',
  /** Moroccan dirham */
  MAD = 'MAD',
  /** Moldovan leu */
  MDL = 'MDL',
  /** Malagasy ariary */
  MGA = 'MGA',
  /** Macedonian denar */
  MKD = 'MKD',
  /** Myanmar kyat */
  MMK = 'MMK',
  /** Mongolian tögrög */
  MNT = 'MNT',
  /** Macanese pataca */
  MOP = 'MOP',
  /** Mauritanian ouguiya */
  MRU = 'MRU',
  /** Mauritian rupee */
  MUR = 'MUR',
  /** Maldivian rufiyaa */
  MVR = 'MVR',
  /** Malawian kwacha */
  MWK = 'MWK',
  /** Mexican peso */
  MXN = 'MXN',
  /** Malaysian ringgit */
  MYR = 'MYR',
  /** Mozambican metical */
  MZN = 'MZN',
  /** Namibian dollar */
  NAD = 'NAD',
  /** Nigerian naira */
  NGN = 'NGN',
  /** Nicaraguan córdoba */
  NIO = 'NIO',
  /** Norwegian krone */
  NOK = 'NOK',
  /** Nepalese rupee */
  NPR = 'NPR',
  /** New Zealand dollar */
  NZD = 'NZD',
  /** Omani rial */
  OMR = 'OMR',
  /** Panamanian balboa */
  PAB = 'PAB',
  /** Peruvian sol */
  PEN = 'PEN',
  /** Papua New Guinean kina */
  PGK = 'PGK',
  /** Philippine peso */
  PHP = 'PHP',
  /** Pakistani rupee */
  PKR = 'PKR',
  /** Polish złoty */
  PLN = 'PLN',
  /** Paraguayan guaraní */
  PYG = 'PYG',
  /** Qatari riyal */
  QAR = 'QAR',
  /** Romanian leu */
  RON = 'RON',
  /** Serbian dinar */
  RSD = 'RSD',
  /** Russian ruble */
  RUB = 'RUB',
  /** Rwandan franc */
  RWF = 'RWF',
  /** Saudi riyal */
  SAR = 'SAR',
  /** Solomon Islands dollar */
  SBD = 'SBD',
  /** Seychelles rupee */
  SCR = 'SCR',
  /** Sudanese pound */
  SDG = 'SDG',
  /** Swedish krona/kronor */
  SEK = 'SEK',
  /** Singapore dollar */
  SGD = 'SGD',
  /** Saint Helena pound */
  SHP = 'SHP',
  /** Sierra Leonean leone */
  SLL = 'SLL',
  /** Somali shilling */
  SOS = 'SOS',
  /** Surinamese dollar */
  SRD = 'SRD',
  /** South Sudanese pound */
  SSP = 'SSP',
  /** São Tomé and Príncipe dobra */
  STN = 'STN',
  /** Salvadoran colón */
  SVC = 'SVC',
  /** Syrian pound */
  SYP = 'SYP',
  /** Swazi lilangeni */
  SZL = 'SZL',
  /** Thai baht */
  THB = 'THB',
  /** Tajikistani somoni */
  TJS = 'TJS',
  /** Turkmenistan manat */
  TMT = 'TMT',
  /** Tunisian dinar */
  TND = 'TND',
  /** Tongan paʻanga */
  TOP = 'TOP',
  /** Turkish lira */
  TRY = 'TRY',
  /** Trinidad and Tobago dollar */
  TTD = 'TTD',
  /** New Taiwan dollar */
  TWD = 'TWD',
  /** Tanzanian shilling */
  TZS = 'TZS',
  /** Ukrainian hryvnia */
  UAH = 'UAH',
  /** Ugandan shilling */
  UGX = 'UGX',
  /** United States dollar */
  USD = 'USD',
  /** Uruguayan peso */
  UYU = 'UYU',
  /** Uzbekistan som */
  UZS = 'UZS',
  /** Venezuelan bolívar soberano */
  VES = 'VES',
  /** Vietnamese đồng */
  VND = 'VND',
  /** Vanuatu vatu */
  VUV = 'VUV',
  /** Samoan tala */
  WST = 'WST',
  /** CFA franc BEAC */
  XAF = 'XAF',
  /** East Caribbean dollar */
  XCD = 'XCD',
  /** CFA franc BCEAO */
  XOF = 'XOF',
  /** CFP franc (franc Pacifique) */
  XPF = 'XPF',
  /** Yemeni rial */
  YER = 'YER',
  /** South African rand */
  ZAR = 'ZAR',
  /** Zambian kwacha */
  ZMW = 'ZMW',
  /** Zimbabwean dollar */
  ZWL = 'ZWL'
}

export type CurrentUser = {
  channels: Array<CurrentUserChannel>;
  id: Scalars['ID'];
  identifier: Scalars['String'];
};

export type CurrentUserChannel = {
  code: Scalars['String'];
  id: Scalars['ID'];
  permissions: Array<Permission>;
  token: Scalars['String'];
};

export type CustomField = {
  description?: Maybe<Array<LocalizedString>>;
  internal?: Maybe<Scalars['Boolean']>;
  label?: Maybe<Array<LocalizedString>>;
  list: Scalars['Boolean'];
  name: Scalars['String'];
  nullable?: Maybe<Scalars['Boolean']>;
  readonly?: Maybe<Scalars['Boolean']>;
  type: Scalars['String'];
  ui?: Maybe<Scalars['JSON']>;
};

export type CustomFieldConfig = BooleanCustomFieldConfig | DateTimeCustomFieldConfig | FloatCustomFieldConfig | IntCustomFieldConfig | LocaleStringCustomFieldConfig | LocaleTextCustomFieldConfig | RelationCustomFieldConfig | StringCustomFieldConfig | TextCustomFieldConfig;

export type CustomFields = {
  Address: Array<CustomFieldConfig>;
  Administrator: Array<CustomFieldConfig>;
  Asset: Array<CustomFieldConfig>;
  Channel: Array<CustomFieldConfig>;
  Collection: Array<CustomFieldConfig>;
  Country: Array<CustomFieldConfig>;
  Customer: Array<CustomFieldConfig>;
  CustomerGroup: Array<CustomFieldConfig>;
  Facet: Array<CustomFieldConfig>;
  FacetValue: Array<CustomFieldConfig>;
  Fulfillment: Array<CustomFieldConfig>;
  GlobalSettings: Array<CustomFieldConfig>;
  Order: Array<CustomFieldConfig>;
  OrderLine: Array<CustomFieldConfig>;
  PaymentMethod: Array<CustomFieldConfig>;
  Product: Array<CustomFieldConfig>;
  ProductOption: Array<CustomFieldConfig>;
  ProductOptionGroup: Array<CustomFieldConfig>;
  ProductVariant: Array<CustomFieldConfig>;
  Promotion: Array<CustomFieldConfig>;
  Seller: Array<CustomFieldConfig>;
  ShippingMethod: Array<CustomFieldConfig>;
  StockLocation: Array<CustomFieldConfig>;
  TaxCategory: Array<CustomFieldConfig>;
  TaxRate: Array<CustomFieldConfig>;
  User: Array<CustomFieldConfig>;
  Zone: Array<CustomFieldConfig>;
};

export type Customer = Node & {
  addresses?: Maybe<Array<Address>>;
  createdAt: Scalars['DateTime'];
  customFields?: Maybe<Scalars['JSON']>;
  emailAddress: Scalars['String'];
  firstName: Scalars['String'];
  groups: Array<CustomerGroup>;
  history: HistoryEntryList;
  id: Scalars['ID'];
  lastName: Scalars['String'];
  orders: OrderList;
  phoneNumber?: Maybe<Scalars['String']>;
  title?: Maybe<Scalars['String']>;
  updatedAt: Scalars['DateTime'];
  user?: Maybe<User>;
};


export type CustomerHistoryArgs = {
  options?: InputMaybe<HistoryEntryListOptions>;
};


export type CustomerOrdersArgs = {
  options?: InputMaybe<OrderListOptions>;
};

export type CustomerFilterParameter = {
  createdAt?: InputMaybe<DateOperators>;
  emailAddress?: InputMaybe<StringOperators>;
  firstName?: InputMaybe<StringOperators>;
  id?: InputMaybe<IdOperators>;
  lastName?: InputMaybe<StringOperators>;
  phoneNumber?: InputMaybe<StringOperators>;
  postalCode?: InputMaybe<StringOperators>;
  title?: InputMaybe<StringOperators>;
  updatedAt?: InputMaybe<DateOperators>;
};

export type CustomerGroup = Node & {
  createdAt: Scalars['DateTime'];
  customFields?: Maybe<Scalars['JSON']>;
  customers: CustomerList;
  id: Scalars['ID'];
  name: Scalars['String'];
  updatedAt: Scalars['DateTime'];
};


export type CustomerGroupCustomersArgs = {
  options?: InputMaybe<CustomerListOptions>;
};

export type CustomerGroupFilterParameter = {
  createdAt?: InputMaybe<DateOperators>;
  id?: InputMaybe<IdOperators>;
  name?: InputMaybe<StringOperators>;
  updatedAt?: InputMaybe<DateOperators>;
};

export type CustomerGroupList = PaginatedList & {
  items: Array<CustomerGroup>;
  totalItems: Scalars['Int'];
};

export type CustomerGroupListOptions = {
  /** Allows the results to be filtered */
  filter?: InputMaybe<CustomerGroupFilterParameter>;
  /** Specifies whether multiple "filter" arguments should be combines with a logical AND or OR operation. Defaults to AND. */
  filterOperator?: InputMaybe<LogicalOperator>;
  /** Skips the first n results, for use in pagination */
  skip?: InputMaybe<Scalars['Int']>;
  /** Specifies which properties to sort the results by */
  sort?: InputMaybe<CustomerGroupSortParameter>;
  /** Takes n results, for use in pagination */
  take?: InputMaybe<Scalars['Int']>;
};

export type CustomerGroupSortParameter = {
  createdAt?: InputMaybe<SortOrder>;
  id?: InputMaybe<SortOrder>;
  name?: InputMaybe<SortOrder>;
  updatedAt?: InputMaybe<SortOrder>;
};

export type CustomerList = PaginatedList & {
  items: Array<Customer>;
  totalItems: Scalars['Int'];
};

export type CustomerListOptions = {
  /** Allows the results to be filtered */
  filter?: InputMaybe<CustomerFilterParameter>;
  /** Specifies whether multiple "filter" arguments should be combines with a logical AND or OR operation. Defaults to AND. */
  filterOperator?: InputMaybe<LogicalOperator>;
  /** Skips the first n results, for use in pagination */
  skip?: InputMaybe<Scalars['Int']>;
  /** Specifies which properties to sort the results by */
  sort?: InputMaybe<CustomerSortParameter>;
  /** Takes n results, for use in pagination */
  take?: InputMaybe<Scalars['Int']>;
};

export type CustomerSortParameter = {
  createdAt?: InputMaybe<SortOrder>;
  emailAddress?: InputMaybe<SortOrder>;
  firstName?: InputMaybe<SortOrder>;
  id?: InputMaybe<SortOrder>;
  lastName?: InputMaybe<SortOrder>;
  phoneNumber?: InputMaybe<SortOrder>;
  title?: InputMaybe<SortOrder>;
  updatedAt?: InputMaybe<SortOrder>;
};

/** Operators for filtering on a list of Date fields */
export type DateListOperators = {
  inList: Scalars['DateTime'];
};

/** Operators for filtering on a DateTime field */
export type DateOperators = {
  after?: InputMaybe<Scalars['DateTime']>;
  before?: InputMaybe<Scalars['DateTime']>;
  between?: InputMaybe<DateRange>;
  eq?: InputMaybe<Scalars['DateTime']>;
  isNull?: InputMaybe<Scalars['Boolean']>;
};

export type DateRange = {
  end: Scalars['DateTime'];
  start: Scalars['DateTime'];
};

/**
 * Expects the same validation formats as the `<input type="datetime-local">` HTML element.
 * See https://developer.mozilla.org/en-US/docs/Web/HTML/Element/input/datetime-local#Additional_attributes
 */
export type DateTimeCustomFieldConfig = CustomField & {
  description?: Maybe<Array<LocalizedString>>;
  internal?: Maybe<Scalars['Boolean']>;
  label?: Maybe<Array<LocalizedString>>;
  list: Scalars['Boolean'];
  max?: Maybe<Scalars['String']>;
  min?: Maybe<Scalars['String']>;
  name: Scalars['String'];
  nullable?: Maybe<Scalars['Boolean']>;
  readonly?: Maybe<Scalars['Boolean']>;
  step?: Maybe<Scalars['Int']>;
  type: Scalars['String'];
  ui?: Maybe<Scalars['JSON']>;
};

export type DeleteAssetInput = {
  assetId: Scalars['ID'];
  deleteFromAllChannels?: InputMaybe<Scalars['Boolean']>;
  force?: InputMaybe<Scalars['Boolean']>;
};

export type DeleteAssetsInput = {
  assetIds: Array<Scalars['ID']>;
  deleteFromAllChannels?: InputMaybe<Scalars['Boolean']>;
  force?: InputMaybe<Scalars['Boolean']>;
};

export type DeleteStockLocationInput = {
  id: Scalars['ID'];
  transferToLocationId?: InputMaybe<Scalars['ID']>;
};

export type DeletionResponse = {
  message?: Maybe<Scalars['String']>;
  result: DeletionResult;
};

export enum DeletionResult {
  /** The entity was successfully deleted */
  DELETED = 'DELETED',
  /** Deletion did not take place, reason given in message */
  NOT_DELETED = 'NOT_DELETED'
}

export type Discount = {
  adjustmentSource: Scalars['String'];
  amount: Scalars['Money'];
  amountWithTax: Scalars['Money'];
  description: Scalars['String'];
  type: AdjustmentType;
};

/** Returned when attempting to create a Customer with an email address already registered to an existing User. */
export type EmailAddressConflictError = ErrorResult & {
  errorCode: ErrorCode;
  message: Scalars['String'];
};

/** Returned if no OrderLines have been specified for the operation */
export type EmptyOrderLineSelectionError = ErrorResult & {
  errorCode: ErrorCode;
  message: Scalars['String'];
};

export enum ErrorCode {
<<<<<<< HEAD
  ALREADY_REFUNDED_ERROR = 'ALREADY_REFUNDED_ERROR',
  CANCEL_ACTIVE_ORDER_ERROR = 'CANCEL_ACTIVE_ORDER_ERROR',
  CANCEL_PAYMENT_ERROR = 'CANCEL_PAYMENT_ERROR',
  CHANNEL_DEFAULT_LANGUAGE_ERROR = 'CHANNEL_DEFAULT_LANGUAGE_ERROR',
  COUPON_CODE_EXPIRED_ERROR = 'COUPON_CODE_EXPIRED_ERROR',
  COUPON_CODE_INVALID_ERROR = 'COUPON_CODE_INVALID_ERROR',
  COUPON_CODE_LIMIT_ERROR = 'COUPON_CODE_LIMIT_ERROR',
  CREATE_FULFILLMENT_ERROR = 'CREATE_FULFILLMENT_ERROR',
  EMAIL_ADDRESS_CONFLICT_ERROR = 'EMAIL_ADDRESS_CONFLICT_ERROR',
  EMPTY_ORDER_LINE_SELECTION_ERROR = 'EMPTY_ORDER_LINE_SELECTION_ERROR',
  FACET_IN_USE_ERROR = 'FACET_IN_USE_ERROR',
  FULFILLMENT_STATE_TRANSITION_ERROR = 'FULFILLMENT_STATE_TRANSITION_ERROR',
  INELIGIBLE_SHIPPING_METHOD_ERROR = 'INELIGIBLE_SHIPPING_METHOD_ERROR',
  INSUFFICIENT_STOCK_ERROR = 'INSUFFICIENT_STOCK_ERROR',
  INSUFFICIENT_STOCK_ON_HAND_ERROR = 'INSUFFICIENT_STOCK_ON_HAND_ERROR',
  INVALID_CREDENTIALS_ERROR = 'INVALID_CREDENTIALS_ERROR',
  INVALID_FULFILLMENT_HANDLER_ERROR = 'INVALID_FULFILLMENT_HANDLER_ERROR',
  ITEMS_ALREADY_FULFILLED_ERROR = 'ITEMS_ALREADY_FULFILLED_ERROR',
  LANGUAGE_NOT_AVAILABLE_ERROR = 'LANGUAGE_NOT_AVAILABLE_ERROR',
  MANUAL_PAYMENT_STATE_ERROR = 'MANUAL_PAYMENT_STATE_ERROR',
  MIME_TYPE_ERROR = 'MIME_TYPE_ERROR',
  MISSING_CONDITIONS_ERROR = 'MISSING_CONDITIONS_ERROR',
  MULTIPLE_ORDER_ERROR = 'MULTIPLE_ORDER_ERROR',
  NATIVE_AUTH_STRATEGY_ERROR = 'NATIVE_AUTH_STRATEGY_ERROR',
  NEGATIVE_QUANTITY_ERROR = 'NEGATIVE_QUANTITY_ERROR',
  NOTHING_TO_REFUND_ERROR = 'NOTHING_TO_REFUND_ERROR',
  NO_ACTIVE_ORDER_ERROR = 'NO_ACTIVE_ORDER_ERROR',
  NO_CHANGES_SPECIFIED_ERROR = 'NO_CHANGES_SPECIFIED_ERROR',
  ORDER_LIMIT_ERROR = 'ORDER_LIMIT_ERROR',
  ORDER_MODIFICATION_ERROR = 'ORDER_MODIFICATION_ERROR',
  ORDER_MODIFICATION_STATE_ERROR = 'ORDER_MODIFICATION_STATE_ERROR',
  ORDER_STATE_TRANSITION_ERROR = 'ORDER_STATE_TRANSITION_ERROR',
  PAYMENT_METHOD_MISSING_ERROR = 'PAYMENT_METHOD_MISSING_ERROR',
  PAYMENT_ORDER_MISMATCH_ERROR = 'PAYMENT_ORDER_MISMATCH_ERROR',
  PAYMENT_STATE_TRANSITION_ERROR = 'PAYMENT_STATE_TRANSITION_ERROR',
  PRODUCT_OPTION_IN_USE_ERROR = 'PRODUCT_OPTION_IN_USE_ERROR',
  QUANTITY_TOO_GREAT_ERROR = 'QUANTITY_TOO_GREAT_ERROR',
  REFUND_ORDER_STATE_ERROR = 'REFUND_ORDER_STATE_ERROR',
  REFUND_PAYMENT_ID_MISSING_ERROR = 'REFUND_PAYMENT_ID_MISSING_ERROR',
  REFUND_STATE_TRANSITION_ERROR = 'REFUND_STATE_TRANSITION_ERROR',
  SETTLE_PAYMENT_ERROR = 'SETTLE_PAYMENT_ERROR',
  UNKNOWN_ERROR = 'UNKNOWN_ERROR'
=======
    ALREADY_REFUNDED_ERROR = 'ALREADY_REFUNDED_ERROR',
    CANCEL_ACTIVE_ORDER_ERROR = 'CANCEL_ACTIVE_ORDER_ERROR',
    CANCEL_PAYMENT_ERROR = 'CANCEL_PAYMENT_ERROR',
    CHANNEL_DEFAULT_LANGUAGE_ERROR = 'CHANNEL_DEFAULT_LANGUAGE_ERROR',
    COUPON_CODE_EXPIRED_ERROR = 'COUPON_CODE_EXPIRED_ERROR',
    COUPON_CODE_INVALID_ERROR = 'COUPON_CODE_INVALID_ERROR',
    COUPON_CODE_LIMIT_ERROR = 'COUPON_CODE_LIMIT_ERROR',
    CREATE_FULFILLMENT_ERROR = 'CREATE_FULFILLMENT_ERROR',
    EMAIL_ADDRESS_CONFLICT_ERROR = 'EMAIL_ADDRESS_CONFLICT_ERROR',
    EMPTY_ORDER_LINE_SELECTION_ERROR = 'EMPTY_ORDER_LINE_SELECTION_ERROR',
    FACET_IN_USE_ERROR = 'FACET_IN_USE_ERROR',
    FULFILLMENT_STATE_TRANSITION_ERROR = 'FULFILLMENT_STATE_TRANSITION_ERROR',
    GUEST_CHECKOUT_ERROR = 'GUEST_CHECKOUT_ERROR',
    INELIGIBLE_SHIPPING_METHOD_ERROR = 'INELIGIBLE_SHIPPING_METHOD_ERROR',
    INSUFFICIENT_STOCK_ERROR = 'INSUFFICIENT_STOCK_ERROR',
    INSUFFICIENT_STOCK_ON_HAND_ERROR = 'INSUFFICIENT_STOCK_ON_HAND_ERROR',
    INVALID_CREDENTIALS_ERROR = 'INVALID_CREDENTIALS_ERROR',
    INVALID_FULFILLMENT_HANDLER_ERROR = 'INVALID_FULFILLMENT_HANDLER_ERROR',
    ITEMS_ALREADY_FULFILLED_ERROR = 'ITEMS_ALREADY_FULFILLED_ERROR',
    LANGUAGE_NOT_AVAILABLE_ERROR = 'LANGUAGE_NOT_AVAILABLE_ERROR',
    MANUAL_PAYMENT_STATE_ERROR = 'MANUAL_PAYMENT_STATE_ERROR',
    MIME_TYPE_ERROR = 'MIME_TYPE_ERROR',
    MISSING_CONDITIONS_ERROR = 'MISSING_CONDITIONS_ERROR',
    MULTIPLE_ORDER_ERROR = 'MULTIPLE_ORDER_ERROR',
    NATIVE_AUTH_STRATEGY_ERROR = 'NATIVE_AUTH_STRATEGY_ERROR',
    NEGATIVE_QUANTITY_ERROR = 'NEGATIVE_QUANTITY_ERROR',
    NOTHING_TO_REFUND_ERROR = 'NOTHING_TO_REFUND_ERROR',
    NO_ACTIVE_ORDER_ERROR = 'NO_ACTIVE_ORDER_ERROR',
    NO_CHANGES_SPECIFIED_ERROR = 'NO_CHANGES_SPECIFIED_ERROR',
    ORDER_LIMIT_ERROR = 'ORDER_LIMIT_ERROR',
    ORDER_MODIFICATION_ERROR = 'ORDER_MODIFICATION_ERROR',
    ORDER_MODIFICATION_STATE_ERROR = 'ORDER_MODIFICATION_STATE_ERROR',
    ORDER_STATE_TRANSITION_ERROR = 'ORDER_STATE_TRANSITION_ERROR',
    PAYMENT_METHOD_MISSING_ERROR = 'PAYMENT_METHOD_MISSING_ERROR',
    PAYMENT_ORDER_MISMATCH_ERROR = 'PAYMENT_ORDER_MISMATCH_ERROR',
    PAYMENT_STATE_TRANSITION_ERROR = 'PAYMENT_STATE_TRANSITION_ERROR',
    PRODUCT_OPTION_IN_USE_ERROR = 'PRODUCT_OPTION_IN_USE_ERROR',
    QUANTITY_TOO_GREAT_ERROR = 'QUANTITY_TOO_GREAT_ERROR',
    REFUND_ORDER_STATE_ERROR = 'REFUND_ORDER_STATE_ERROR',
    REFUND_PAYMENT_ID_MISSING_ERROR = 'REFUND_PAYMENT_ID_MISSING_ERROR',
    REFUND_STATE_TRANSITION_ERROR = 'REFUND_STATE_TRANSITION_ERROR',
    SETTLE_PAYMENT_ERROR = 'SETTLE_PAYMENT_ERROR',
    UNKNOWN_ERROR = 'UNKNOWN_ERROR',
>>>>>>> c1072a8d
}

export type ErrorResult = {
  errorCode: ErrorCode;
  message: Scalars['String'];
};

export type Facet = Node & {
  code: Scalars['String'];
  createdAt: Scalars['DateTime'];
  customFields?: Maybe<Scalars['JSON']>;
  id: Scalars['ID'];
  isPrivate: Scalars['Boolean'];
  languageCode: LanguageCode;
  name: Scalars['String'];
  translations: Array<FacetTranslation>;
  updatedAt: Scalars['DateTime'];
  values: Array<FacetValue>;
};

export type FacetFilterParameter = {
  code?: InputMaybe<StringOperators>;
  createdAt?: InputMaybe<DateOperators>;
  id?: InputMaybe<IdOperators>;
  isPrivate?: InputMaybe<BooleanOperators>;
  languageCode?: InputMaybe<StringOperators>;
  name?: InputMaybe<StringOperators>;
  updatedAt?: InputMaybe<DateOperators>;
};

export type FacetInUseError = ErrorResult & {
  errorCode: ErrorCode;
  facetCode: Scalars['String'];
  message: Scalars['String'];
  productCount: Scalars['Int'];
  variantCount: Scalars['Int'];
};

export type FacetList = PaginatedList & {
  items: Array<Facet>;
  totalItems: Scalars['Int'];
};

export type FacetListOptions = {
  /** Allows the results to be filtered */
  filter?: InputMaybe<FacetFilterParameter>;
  /** Specifies whether multiple "filter" arguments should be combines with a logical AND or OR operation. Defaults to AND. */
  filterOperator?: InputMaybe<LogicalOperator>;
  /** Skips the first n results, for use in pagination */
  skip?: InputMaybe<Scalars['Int']>;
  /** Specifies which properties to sort the results by */
  sort?: InputMaybe<FacetSortParameter>;
  /** Takes n results, for use in pagination */
  take?: InputMaybe<Scalars['Int']>;
};

export type FacetSortParameter = {
  code?: InputMaybe<SortOrder>;
  createdAt?: InputMaybe<SortOrder>;
  id?: InputMaybe<SortOrder>;
  name?: InputMaybe<SortOrder>;
  updatedAt?: InputMaybe<SortOrder>;
};

export type FacetTranslation = {
  createdAt: Scalars['DateTime'];
  id: Scalars['ID'];
  languageCode: LanguageCode;
  name: Scalars['String'];
  updatedAt: Scalars['DateTime'];
};

export type FacetTranslationInput = {
  customFields?: InputMaybe<Scalars['JSON']>;
  id?: InputMaybe<Scalars['ID']>;
  languageCode: LanguageCode;
  name?: InputMaybe<Scalars['String']>;
};

export type FacetValue = Node & {
  code: Scalars['String'];
  createdAt: Scalars['DateTime'];
  customFields?: Maybe<Scalars['JSON']>;
  facet: Facet;
  id: Scalars['ID'];
  languageCode: LanguageCode;
  name: Scalars['String'];
  translations: Array<FacetValueTranslation>;
  updatedAt: Scalars['DateTime'];
};

/**
 * Used to construct boolean expressions for filtering search results
 * by FacetValue ID. Examples:
 *
 * * ID=1 OR ID=2: `{ facetValueFilters: [{ or: [1,2] }] }`
 * * ID=1 AND ID=2: `{ facetValueFilters: [{ and: 1 }, { and: 2 }] }`
 * * ID=1 AND (ID=2 OR ID=3): `{ facetValueFilters: [{ and: 1 }, { or: [2,3] }] }`
 */
export type FacetValueFilterInput = {
  and?: InputMaybe<Scalars['ID']>;
  or?: InputMaybe<Array<Scalars['ID']>>;
};

export type FacetValueFilterParameter = {
  code?: InputMaybe<StringOperators>;
  createdAt?: InputMaybe<DateOperators>;
  id?: InputMaybe<IdOperators>;
  languageCode?: InputMaybe<StringOperators>;
  name?: InputMaybe<StringOperators>;
  updatedAt?: InputMaybe<DateOperators>;
};

export type FacetValueList = PaginatedList & {
  items: Array<FacetValue>;
  totalItems: Scalars['Int'];
};

export type FacetValueListOptions = {
  /** Allows the results to be filtered */
  filter?: InputMaybe<FacetValueFilterParameter>;
  /** Specifies whether multiple "filter" arguments should be combines with a logical AND or OR operation. Defaults to AND. */
  filterOperator?: InputMaybe<LogicalOperator>;
  /** Skips the first n results, for use in pagination */
  skip?: InputMaybe<Scalars['Int']>;
  /** Specifies which properties to sort the results by */
  sort?: InputMaybe<FacetValueSortParameter>;
  /** Takes n results, for use in pagination */
  take?: InputMaybe<Scalars['Int']>;
};

/**
 * Which FacetValues are present in the products returned
 * by the search, and in what quantity.
 */
export type FacetValueResult = {
  count: Scalars['Int'];
  facetValue: FacetValue;
};

export type FacetValueSortParameter = {
  code?: InputMaybe<SortOrder>;
  createdAt?: InputMaybe<SortOrder>;
  id?: InputMaybe<SortOrder>;
  name?: InputMaybe<SortOrder>;
  updatedAt?: InputMaybe<SortOrder>;
};

export type FacetValueTranslation = {
  createdAt: Scalars['DateTime'];
  id: Scalars['ID'];
  languageCode: LanguageCode;
  name: Scalars['String'];
  updatedAt: Scalars['DateTime'];
};

export type FacetValueTranslationInput = {
  customFields?: InputMaybe<Scalars['JSON']>;
  id?: InputMaybe<Scalars['ID']>;
  languageCode: LanguageCode;
  name?: InputMaybe<Scalars['String']>;
};

export type FloatCustomFieldConfig = CustomField & {
  description?: Maybe<Array<LocalizedString>>;
  internal?: Maybe<Scalars['Boolean']>;
  label?: Maybe<Array<LocalizedString>>;
  list: Scalars['Boolean'];
  max?: Maybe<Scalars['Float']>;
  min?: Maybe<Scalars['Float']>;
  name: Scalars['String'];
  nullable?: Maybe<Scalars['Boolean']>;
  readonly?: Maybe<Scalars['Boolean']>;
  step?: Maybe<Scalars['Float']>;
  type: Scalars['String'];
  ui?: Maybe<Scalars['JSON']>;
};

export type FulfillOrderInput = {
  handler: ConfigurableOperationInput;
  lines: Array<OrderLineInput>;
};

export type Fulfillment = Node & {
  createdAt: Scalars['DateTime'];
  customFields?: Maybe<Scalars['JSON']>;
  id: Scalars['ID'];
  lines: Array<FulfillmentLine>;
  method: Scalars['String'];
  nextStates: Array<Scalars['String']>;
  state: Scalars['String'];
  /** @deprecated Use the `lines` field instead */
  summary: Array<FulfillmentLine>;
  trackingCode?: Maybe<Scalars['String']>;
  updatedAt: Scalars['DateTime'];
};

export type FulfillmentLine = {
  fulfillment: Fulfillment;
  fulfillmentId: Scalars['ID'];
  orderLine: OrderLine;
  orderLineId: Scalars['ID'];
  quantity: Scalars['Int'];
};

/** Returned when there is an error in transitioning the Fulfillment state */
export type FulfillmentStateTransitionError = ErrorResult & {
  errorCode: ErrorCode;
  fromState: Scalars['String'];
  message: Scalars['String'];
  toState: Scalars['String'];
  transitionError: Scalars['String'];
};

export enum GlobalFlag {
  FALSE = 'FALSE',
  INHERIT = 'INHERIT',
  TRUE = 'TRUE'
}

export type GlobalSettings = {
  availableLanguages: Array<LanguageCode>;
  createdAt: Scalars['DateTime'];
  customFields?: Maybe<Scalars['JSON']>;
  id: Scalars['ID'];
  outOfStockThreshold: Scalars['Int'];
  serverConfig: ServerConfig;
  trackInventory: Scalars['Boolean'];
  updatedAt: Scalars['DateTime'];
};

/** Returned when attempting to set the Customer on a guest checkout when the configured GuestCheckoutStrategy does not allow it. */
export type GuestCheckoutError = ErrorResult & {
    errorCode: ErrorCode;
    errorDetail: Scalars['String'];
    message: Scalars['String'];
};

export type HistoryEntry = Node & {
  administrator?: Maybe<Administrator>;
  createdAt: Scalars['DateTime'];
  data: Scalars['JSON'];
  id: Scalars['ID'];
  isPublic: Scalars['Boolean'];
  type: HistoryEntryType;
  updatedAt: Scalars['DateTime'];
};

export type HistoryEntryFilterParameter = {
  createdAt?: InputMaybe<DateOperators>;
  id?: InputMaybe<IdOperators>;
  isPublic?: InputMaybe<BooleanOperators>;
  type?: InputMaybe<StringOperators>;
  updatedAt?: InputMaybe<DateOperators>;
};

export type HistoryEntryList = PaginatedList & {
  items: Array<HistoryEntry>;
  totalItems: Scalars['Int'];
};

export type HistoryEntryListOptions = {
  /** Allows the results to be filtered */
  filter?: InputMaybe<HistoryEntryFilterParameter>;
  /** Specifies whether multiple "filter" arguments should be combines with a logical AND or OR operation. Defaults to AND. */
  filterOperator?: InputMaybe<LogicalOperator>;
  /** Skips the first n results, for use in pagination */
  skip?: InputMaybe<Scalars['Int']>;
  /** Specifies which properties to sort the results by */
  sort?: InputMaybe<HistoryEntrySortParameter>;
  /** Takes n results, for use in pagination */
  take?: InputMaybe<Scalars['Int']>;
};

export type HistoryEntrySortParameter = {
  createdAt?: InputMaybe<SortOrder>;
  id?: InputMaybe<SortOrder>;
  updatedAt?: InputMaybe<SortOrder>;
};

export enum HistoryEntryType {
  CUSTOMER_ADDED_TO_GROUP = 'CUSTOMER_ADDED_TO_GROUP',
  CUSTOMER_ADDRESS_CREATED = 'CUSTOMER_ADDRESS_CREATED',
  CUSTOMER_ADDRESS_DELETED = 'CUSTOMER_ADDRESS_DELETED',
  CUSTOMER_ADDRESS_UPDATED = 'CUSTOMER_ADDRESS_UPDATED',
  CUSTOMER_DETAIL_UPDATED = 'CUSTOMER_DETAIL_UPDATED',
  CUSTOMER_EMAIL_UPDATE_REQUESTED = 'CUSTOMER_EMAIL_UPDATE_REQUESTED',
  CUSTOMER_EMAIL_UPDATE_VERIFIED = 'CUSTOMER_EMAIL_UPDATE_VERIFIED',
  CUSTOMER_NOTE = 'CUSTOMER_NOTE',
  CUSTOMER_PASSWORD_RESET_REQUESTED = 'CUSTOMER_PASSWORD_RESET_REQUESTED',
  CUSTOMER_PASSWORD_RESET_VERIFIED = 'CUSTOMER_PASSWORD_RESET_VERIFIED',
  CUSTOMER_PASSWORD_UPDATED = 'CUSTOMER_PASSWORD_UPDATED',
  CUSTOMER_REGISTERED = 'CUSTOMER_REGISTERED',
  CUSTOMER_REMOVED_FROM_GROUP = 'CUSTOMER_REMOVED_FROM_GROUP',
  CUSTOMER_VERIFIED = 'CUSTOMER_VERIFIED',
  ORDER_CANCELLATION = 'ORDER_CANCELLATION',
  ORDER_COUPON_APPLIED = 'ORDER_COUPON_APPLIED',
  ORDER_COUPON_REMOVED = 'ORDER_COUPON_REMOVED',
  ORDER_FULFILLMENT = 'ORDER_FULFILLMENT',
  ORDER_FULFILLMENT_TRANSITION = 'ORDER_FULFILLMENT_TRANSITION',
  ORDER_MODIFIED = 'ORDER_MODIFIED',
  ORDER_NOTE = 'ORDER_NOTE',
  ORDER_PAYMENT_TRANSITION = 'ORDER_PAYMENT_TRANSITION',
  ORDER_REFUND_TRANSITION = 'ORDER_REFUND_TRANSITION',
  ORDER_STATE_TRANSITION = 'ORDER_STATE_TRANSITION'
}

/** Operators for filtering on a list of ID fields */
export type IdListOperators = {
  inList: Scalars['ID'];
};

/** Operators for filtering on an ID field */
export type IdOperators = {
  eq?: InputMaybe<Scalars['String']>;
  in?: InputMaybe<Array<Scalars['String']>>;
  isNull?: InputMaybe<Scalars['Boolean']>;
  notEq?: InputMaybe<Scalars['String']>;
  notIn?: InputMaybe<Array<Scalars['String']>>;
};

export type ImportInfo = {
  errors?: Maybe<Array<Scalars['String']>>;
  imported: Scalars['Int'];
  processed: Scalars['Int'];
};

/** Returned when attempting to set a ShippingMethod for which the Order is not eligible */
export type IneligibleShippingMethodError = ErrorResult & {
  errorCode: ErrorCode;
  message: Scalars['String'];
};

/** Returned when attempting to add more items to the Order than are available */
export type InsufficientStockError = ErrorResult & {
  errorCode: ErrorCode;
  message: Scalars['String'];
  order: Order;
  quantityAvailable: Scalars['Int'];
};

/**
 * Returned if attempting to create a Fulfillment when there is insufficient
 * stockOnHand of a ProductVariant to satisfy the requested quantity.
 */
export type InsufficientStockOnHandError = ErrorResult & {
  errorCode: ErrorCode;
  message: Scalars['String'];
  productVariantId: Scalars['ID'];
  productVariantName: Scalars['String'];
  stockOnHand: Scalars['Int'];
};

export type IntCustomFieldConfig = CustomField & {
  description?: Maybe<Array<LocalizedString>>;
  internal?: Maybe<Scalars['Boolean']>;
  label?: Maybe<Array<LocalizedString>>;
  list: Scalars['Boolean'];
  max?: Maybe<Scalars['Int']>;
  min?: Maybe<Scalars['Int']>;
  name: Scalars['String'];
  nullable?: Maybe<Scalars['Boolean']>;
  readonly?: Maybe<Scalars['Boolean']>;
  step?: Maybe<Scalars['Int']>;
  type: Scalars['String'];
  ui?: Maybe<Scalars['JSON']>;
};

/** Returned if the user authentication credentials are not valid */
export type InvalidCredentialsError = ErrorResult & {
  authenticationError: Scalars['String'];
  errorCode: ErrorCode;
  message: Scalars['String'];
};

/** Returned if the specified FulfillmentHandler code is not valid */
export type InvalidFulfillmentHandlerError = ErrorResult & {
  errorCode: ErrorCode;
  message: Scalars['String'];
};

/** Returned if the specified items are already part of a Fulfillment */
export type ItemsAlreadyFulfilledError = ErrorResult & {
  errorCode: ErrorCode;
  message: Scalars['String'];
};

export type Job = Node & {
  attempts: Scalars['Int'];
  createdAt: Scalars['DateTime'];
  data?: Maybe<Scalars['JSON']>;
  duration: Scalars['Int'];
  error?: Maybe<Scalars['JSON']>;
  id: Scalars['ID'];
  isSettled: Scalars['Boolean'];
  progress: Scalars['Float'];
  queueName: Scalars['String'];
  result?: Maybe<Scalars['JSON']>;
  retries: Scalars['Int'];
  settledAt?: Maybe<Scalars['DateTime']>;
  startedAt?: Maybe<Scalars['DateTime']>;
  state: JobState;
};

export type JobBufferSize = {
  bufferId: Scalars['String'];
  size: Scalars['Int'];
};

export type JobFilterParameter = {
  attempts?: InputMaybe<NumberOperators>;
  createdAt?: InputMaybe<DateOperators>;
  duration?: InputMaybe<NumberOperators>;
  id?: InputMaybe<IdOperators>;
  isSettled?: InputMaybe<BooleanOperators>;
  progress?: InputMaybe<NumberOperators>;
  queueName?: InputMaybe<StringOperators>;
  retries?: InputMaybe<NumberOperators>;
  settledAt?: InputMaybe<DateOperators>;
  startedAt?: InputMaybe<DateOperators>;
  state?: InputMaybe<StringOperators>;
};

export type JobList = PaginatedList & {
  items: Array<Job>;
  totalItems: Scalars['Int'];
};

export type JobListOptions = {
  /** Allows the results to be filtered */
  filter?: InputMaybe<JobFilterParameter>;
  /** Specifies whether multiple "filter" arguments should be combines with a logical AND or OR operation. Defaults to AND. */
  filterOperator?: InputMaybe<LogicalOperator>;
  /** Skips the first n results, for use in pagination */
  skip?: InputMaybe<Scalars['Int']>;
  /** Specifies which properties to sort the results by */
  sort?: InputMaybe<JobSortParameter>;
  /** Takes n results, for use in pagination */
  take?: InputMaybe<Scalars['Int']>;
};

export type JobQueue = {
  name: Scalars['String'];
  running: Scalars['Boolean'];
};

export type JobSortParameter = {
  attempts?: InputMaybe<SortOrder>;
  createdAt?: InputMaybe<SortOrder>;
  duration?: InputMaybe<SortOrder>;
  id?: InputMaybe<SortOrder>;
  progress?: InputMaybe<SortOrder>;
  queueName?: InputMaybe<SortOrder>;
  retries?: InputMaybe<SortOrder>;
  settledAt?: InputMaybe<SortOrder>;
  startedAt?: InputMaybe<SortOrder>;
};

/**
 * @description
 * The state of a Job in the JobQueue
 *
 * @docsCategory common
 */
export enum JobState {
  CANCELLED = 'CANCELLED',
  COMPLETED = 'COMPLETED',
  FAILED = 'FAILED',
  PENDING = 'PENDING',
  RETRYING = 'RETRYING',
  RUNNING = 'RUNNING'
}

/**
 * @description
 * Languages in the form of a ISO 639-1 language code with optional
 * region or script modifier (e.g. de_AT). The selection available is based
 * on the [Unicode CLDR summary list](https://unicode-org.github.io/cldr-staging/charts/37/summary/root.html)
 * and includes the major spoken languages of the world and any widely-used variants.
 *
 * @docsCategory common
 */
export enum LanguageCode {
  /** Afrikaans */
  af = 'af',
  /** Akan */
  ak = 'ak',
  /** Amharic */
  am = 'am',
  /** Arabic */
  ar = 'ar',
  /** Assamese */
  as = 'as',
  /** Azerbaijani */
  az = 'az',
  /** Belarusian */
  be = 'be',
  /** Bulgarian */
  bg = 'bg',
  /** Bambara */
  bm = 'bm',
  /** Bangla */
  bn = 'bn',
  /** Tibetan */
  bo = 'bo',
  /** Breton */
  br = 'br',
  /** Bosnian */
  bs = 'bs',
  /** Catalan */
  ca = 'ca',
  /** Chechen */
  ce = 'ce',
  /** Corsican */
  co = 'co',
  /** Czech */
  cs = 'cs',
  /** Church Slavic */
  cu = 'cu',
  /** Welsh */
  cy = 'cy',
  /** Danish */
  da = 'da',
  /** German */
  de = 'de',
  /** Austrian German */
  de_AT = 'de_AT',
  /** Swiss High German */
  de_CH = 'de_CH',
  /** Dzongkha */
  dz = 'dz',
  /** Ewe */
  ee = 'ee',
  /** Greek */
  el = 'el',
  /** English */
  en = 'en',
  /** Australian English */
  en_AU = 'en_AU',
  /** Canadian English */
  en_CA = 'en_CA',
  /** British English */
  en_GB = 'en_GB',
  /** American English */
  en_US = 'en_US',
  /** Esperanto */
  eo = 'eo',
  /** Spanish */
  es = 'es',
  /** European Spanish */
  es_ES = 'es_ES',
  /** Mexican Spanish */
  es_MX = 'es_MX',
  /** Estonian */
  et = 'et',
  /** Basque */
  eu = 'eu',
  /** Persian */
  fa = 'fa',
  /** Dari */
  fa_AF = 'fa_AF',
  /** Fulah */
  ff = 'ff',
  /** Finnish */
  fi = 'fi',
  /** Faroese */
  fo = 'fo',
  /** French */
  fr = 'fr',
  /** Canadian French */
  fr_CA = 'fr_CA',
  /** Swiss French */
  fr_CH = 'fr_CH',
  /** Western Frisian */
  fy = 'fy',
  /** Irish */
  ga = 'ga',
  /** Scottish Gaelic */
  gd = 'gd',
  /** Galician */
  gl = 'gl',
  /** Gujarati */
  gu = 'gu',
  /** Manx */
  gv = 'gv',
  /** Hausa */
  ha = 'ha',
  /** Hebrew */
  he = 'he',
  /** Hindi */
  hi = 'hi',
  /** Croatian */
  hr = 'hr',
  /** Haitian Creole */
  ht = 'ht',
  /** Hungarian */
  hu = 'hu',
  /** Armenian */
  hy = 'hy',
  /** Interlingua */
  ia = 'ia',
  /** Indonesian */
  id = 'id',
  /** Igbo */
  ig = 'ig',
  /** Sichuan Yi */
  ii = 'ii',
  /** Icelandic */
  is = 'is',
  /** Italian */
  it = 'it',
  /** Japanese */
  ja = 'ja',
  /** Javanese */
  jv = 'jv',
  /** Georgian */
  ka = 'ka',
  /** Kikuyu */
  ki = 'ki',
  /** Kazakh */
  kk = 'kk',
  /** Kalaallisut */
  kl = 'kl',
  /** Khmer */
  km = 'km',
  /** Kannada */
  kn = 'kn',
  /** Korean */
  ko = 'ko',
  /** Kashmiri */
  ks = 'ks',
  /** Kurdish */
  ku = 'ku',
  /** Cornish */
  kw = 'kw',
  /** Kyrgyz */
  ky = 'ky',
  /** Latin */
  la = 'la',
  /** Luxembourgish */
  lb = 'lb',
  /** Ganda */
  lg = 'lg',
  /** Lingala */
  ln = 'ln',
  /** Lao */
  lo = 'lo',
  /** Lithuanian */
  lt = 'lt',
  /** Luba-Katanga */
  lu = 'lu',
  /** Latvian */
  lv = 'lv',
  /** Malagasy */
  mg = 'mg',
  /** Maori */
  mi = 'mi',
  /** Macedonian */
  mk = 'mk',
  /** Malayalam */
  ml = 'ml',
  /** Mongolian */
  mn = 'mn',
  /** Marathi */
  mr = 'mr',
  /** Malay */
  ms = 'ms',
  /** Maltese */
  mt = 'mt',
  /** Burmese */
  my = 'my',
  /** Norwegian Bokmål */
  nb = 'nb',
  /** North Ndebele */
  nd = 'nd',
  /** Nepali */
  ne = 'ne',
  /** Dutch */
  nl = 'nl',
  /** Flemish */
  nl_BE = 'nl_BE',
  /** Norwegian Nynorsk */
  nn = 'nn',
  /** Nyanja */
  ny = 'ny',
  /** Oromo */
  om = 'om',
  /** Odia */
  or = 'or',
  /** Ossetic */
  os = 'os',
  /** Punjabi */
  pa = 'pa',
  /** Polish */
  pl = 'pl',
  /** Pashto */
  ps = 'ps',
  /** Portuguese */
  pt = 'pt',
  /** Brazilian Portuguese */
  pt_BR = 'pt_BR',
  /** European Portuguese */
  pt_PT = 'pt_PT',
  /** Quechua */
  qu = 'qu',
  /** Romansh */
  rm = 'rm',
  /** Rundi */
  rn = 'rn',
  /** Romanian */
  ro = 'ro',
  /** Moldavian */
  ro_MD = 'ro_MD',
  /** Russian */
  ru = 'ru',
  /** Kinyarwanda */
  rw = 'rw',
  /** Sanskrit */
  sa = 'sa',
  /** Sindhi */
  sd = 'sd',
  /** Northern Sami */
  se = 'se',
  /** Sango */
  sg = 'sg',
  /** Sinhala */
  si = 'si',
  /** Slovak */
  sk = 'sk',
  /** Slovenian */
  sl = 'sl',
  /** Samoan */
  sm = 'sm',
  /** Shona */
  sn = 'sn',
  /** Somali */
  so = 'so',
  /** Albanian */
  sq = 'sq',
  /** Serbian */
  sr = 'sr',
  /** Southern Sotho */
  st = 'st',
  /** Sundanese */
  su = 'su',
  /** Swedish */
  sv = 'sv',
  /** Swahili */
  sw = 'sw',
  /** Congo Swahili */
  sw_CD = 'sw_CD',
  /** Tamil */
  ta = 'ta',
  /** Telugu */
  te = 'te',
  /** Tajik */
  tg = 'tg',
  /** Thai */
  th = 'th',
  /** Tigrinya */
  ti = 'ti',
  /** Turkmen */
  tk = 'tk',
  /** Tongan */
  to = 'to',
  /** Turkish */
  tr = 'tr',
  /** Tatar */
  tt = 'tt',
  /** Uyghur */
  ug = 'ug',
  /** Ukrainian */
  uk = 'uk',
  /** Urdu */
  ur = 'ur',
  /** Uzbek */
  uz = 'uz',
  /** Vietnamese */
  vi = 'vi',
  /** Volapük */
  vo = 'vo',
  /** Wolof */
  wo = 'wo',
  /** Xhosa */
  xh = 'xh',
  /** Yiddish */
  yi = 'yi',
  /** Yoruba */
  yo = 'yo',
  /** Chinese */
  zh = 'zh',
  /** Simplified Chinese */
  zh_Hans = 'zh_Hans',
  /** Traditional Chinese */
  zh_Hant = 'zh_Hant',
  /** Zulu */
  zu = 'zu'
}

/** Returned if attempting to set a Channel's defaultLanguageCode to a language which is not enabled in GlobalSettings */
export type LanguageNotAvailableError = ErrorResult & {
  errorCode: ErrorCode;
  languageCode: Scalars['String'];
  message: Scalars['String'];
};

export type LocaleStringCustomFieldConfig = CustomField & {
  description?: Maybe<Array<LocalizedString>>;
  internal?: Maybe<Scalars['Boolean']>;
  label?: Maybe<Array<LocalizedString>>;
  length?: Maybe<Scalars['Int']>;
  list: Scalars['Boolean'];
  name: Scalars['String'];
  nullable?: Maybe<Scalars['Boolean']>;
  pattern?: Maybe<Scalars['String']>;
  readonly?: Maybe<Scalars['Boolean']>;
  type: Scalars['String'];
  ui?: Maybe<Scalars['JSON']>;
};

export type LocaleTextCustomFieldConfig = CustomField & {
  description?: Maybe<Array<LocalizedString>>;
  internal?: Maybe<Scalars['Boolean']>;
  label?: Maybe<Array<LocalizedString>>;
  list: Scalars['Boolean'];
  name: Scalars['String'];
  nullable?: Maybe<Scalars['Boolean']>;
  readonly?: Maybe<Scalars['Boolean']>;
  type: Scalars['String'];
  ui?: Maybe<Scalars['JSON']>;
};

export type LocalizedString = {
  languageCode: LanguageCode;
  value: Scalars['String'];
};

export enum LogicalOperator {
  AND = 'AND',
  OR = 'OR'
}

export type ManualPaymentInput = {
  metadata?: InputMaybe<Scalars['JSON']>;
  method: Scalars['String'];
  orderId: Scalars['ID'];
  transactionId?: InputMaybe<Scalars['String']>;
};

/**
 * Returned when a call to addManualPaymentToOrder is made but the Order
 * is not in the required state.
 */
export type ManualPaymentStateError = ErrorResult & {
  errorCode: ErrorCode;
  message: Scalars['String'];
};

export type MimeTypeError = ErrorResult & {
  errorCode: ErrorCode;
  fileName: Scalars['String'];
  message: Scalars['String'];
  mimeType: Scalars['String'];
};

/** Returned if a PromotionCondition has neither a couponCode nor any conditions set */
export type MissingConditionsError = ErrorResult & {
  errorCode: ErrorCode;
  message: Scalars['String'];
};

export type ModifyOrderInput = {
  addItems?: InputMaybe<Array<AddItemInput>>;
  adjustOrderLines?: InputMaybe<Array<OrderLineInput>>;
  couponCodes?: InputMaybe<Array<Scalars['String']>>;
  dryRun: Scalars['Boolean'];
  note?: InputMaybe<Scalars['String']>;
  options?: InputMaybe<ModifyOrderOptions>;
  orderId: Scalars['ID'];
  refund?: InputMaybe<AdministratorRefundInput>;
  surcharges?: InputMaybe<Array<SurchargeInput>>;
  updateBillingAddress?: InputMaybe<UpdateOrderAddressInput>;
  updateShippingAddress?: InputMaybe<UpdateOrderAddressInput>;
};

export type ModifyOrderOptions = {
  freezePromotions?: InputMaybe<Scalars['Boolean']>;
  recalculateShipping?: InputMaybe<Scalars['Boolean']>;
};

export type ModifyOrderResult = CouponCodeExpiredError | CouponCodeInvalidError | CouponCodeLimitError | InsufficientStockError | NegativeQuantityError | NoChangesSpecifiedError | Order | OrderLimitError | OrderModificationStateError | PaymentMethodMissingError | RefundPaymentIdMissingError;

export type MoveCollectionInput = {
  collectionId: Scalars['ID'];
  index: Scalars['Int'];
  parentId: Scalars['ID'];
};

/** Returned if an operation has specified OrderLines from multiple Orders */
export type MultipleOrderError = ErrorResult & {
  errorCode: ErrorCode;
  message: Scalars['String'];
};

export type Mutation = {
  /** Add Customers to a CustomerGroup */
  addCustomersToGroup: CustomerGroup;
  addFulfillmentToOrder: AddFulfillmentToOrderResult;
  /** Adds an item to the draft Order. */
  addItemToDraftOrder: UpdateOrderItemsResult;
  /**
   * Used to manually create a new Payment against an Order.
   * This can be used by an Administrator when an Order is in the ArrangingPayment state.
   *
   * It is also used when a completed Order
   * has been modified (using `modifyOrder`) and the price has increased. The extra payment
   * can then be manually arranged by the administrator, and the details used to create a new
   * Payment.
   */
  addManualPaymentToOrder: AddManualPaymentToOrderResult;
  /** Add members to a Zone */
  addMembersToZone: Zone;
  addNoteToCustomer: Customer;
  addNoteToOrder: Order;
  /** Add an OptionGroup to a Product */
  addOptionGroupToProduct: Product;
  /** Adjusts a draft OrderLine. If custom fields are defined on the OrderLine entity, a third argument 'customFields' of type `OrderLineCustomFieldsInput` will be available. */
  adjustDraftOrderLine: UpdateOrderItemsResult;
  /** Applies the given coupon code to the draft Order */
  applyCouponCodeToDraftOrder: ApplyCouponCodeResult;
  /** Assign assets to channel */
  assignAssetsToChannel: Array<Asset>;
  /** Assigns Collections to the specified Channel */
  assignCollectionsToChannel: Array<Collection>;
  /** Assigns Facets to the specified Channel */
  assignFacetsToChannel: Array<Facet>;
  /** Assigns ProductVariants to the specified Channel */
  assignProductVariantsToChannel: Array<ProductVariant>;
  /** Assigns all ProductVariants of Product to the specified Channel */
  assignProductsToChannel: Array<Product>;
  /** Assigns Promotions to the specified Channel */
  assignPromotionsToChannel: Array<Promotion>;
  /** Assign a Role to an Administrator */
  assignRoleToAdministrator: Administrator;
  /** Authenticates the user using a named authentication strategy */
  authenticate: AuthenticationResult;
  cancelJob: Job;
  cancelOrder: CancelOrderResult;
  cancelPayment: CancelPaymentResult;
  /** Create a new Administrator */
  createAdministrator: Administrator;
  /** Create a new Asset */
  createAssets: Array<CreateAssetResult>;
  /** Create a new Channel */
  createChannel: CreateChannelResult;
  /** Create a new Collection */
  createCollection: Collection;
  /** Create a new Country */
  createCountry: Country;
  /** Create a new Customer. If a password is provided, a new User will also be created an linked to the Customer. */
  createCustomer: CreateCustomerResult;
  /** Create a new Address and associate it with the Customer specified by customerId */
  createCustomerAddress: Address;
  /** Create a new CustomerGroup */
  createCustomerGroup: CustomerGroup;
  /** Creates a draft Order */
  createDraftOrder: Order;
  /** Create a new Facet */
  createFacet: Facet;
  /** Create one or more FacetValues */
  createFacetValues: Array<FacetValue>;
  /** Create existing PaymentMethod */
  createPaymentMethod: PaymentMethod;
  /** Create a new Product */
  createProduct: Product;
  /** Create a new ProductOption within a ProductOptionGroup */
  createProductOption: ProductOption;
  /** Create a new ProductOptionGroup */
  createProductOptionGroup: ProductOptionGroup;
  /** Create a set of ProductVariants based on the OptionGroups assigned to the given Product */
  createProductVariants: Array<Maybe<ProductVariant>>;
  createPromotion: CreatePromotionResult;
  /** Create a new Role */
  createRole: Role;
  /** Create a new Seller */
  createSeller: Seller;
  /** Create a new ShippingMethod */
  createShippingMethod: ShippingMethod;
  createStockLocation: StockLocation;
  /** Create a new Tag */
  createTag: Tag;
  /** Create a new TaxCategory */
  createTaxCategory: TaxCategory;
  /** Create a new TaxRate */
  createTaxRate: TaxRate;
  /** Create a new Zone */
  createZone: Zone;
  /** Delete an Administrator */
  deleteAdministrator: DeletionResponse;
  /** Delete an Asset */
  deleteAsset: DeletionResponse;
  /** Delete multiple Assets */
  deleteAssets: DeletionResponse;
  /** Delete a Channel */
  deleteChannel: DeletionResponse;
  /** Delete a Collection and all of its descendants */
  deleteCollection: DeletionResponse;
  /** Delete multiple Collections and all of their descendants */
  deleteCollections: Array<DeletionResponse>;
  /** Delete a Country */
  deleteCountry: DeletionResponse;
  /** Delete a Customer */
  deleteCustomer: DeletionResponse;
  /** Update an existing Address */
  deleteCustomerAddress: Success;
  /** Delete a CustomerGroup */
  deleteCustomerGroup: DeletionResponse;
  deleteCustomerNote: DeletionResponse;
  /** Deletes a draft Order */
  deleteDraftOrder: DeletionResponse;
  /** Delete an existing Facet */
  deleteFacet: DeletionResponse;
  /** Delete one or more FacetValues */
  deleteFacetValues: Array<DeletionResponse>;
  /** Delete multiple existing Facets */
  deleteFacets: Array<DeletionResponse>;
  deleteOrderNote: DeletionResponse;
  /** Delete a PaymentMethod */
  deletePaymentMethod: DeletionResponse;
  /** Delete a Product */
  deleteProduct: DeletionResponse;
  /** Delete a ProductOption */
  deleteProductOption: DeletionResponse;
  /** Delete a ProductVariant */
  deleteProductVariant: DeletionResponse;
  /** Delete multiple ProductVariants */
  deleteProductVariants: Array<DeletionResponse>;
  /** Delete multiple Products */
  deleteProducts: Array<DeletionResponse>;
  deletePromotion: DeletionResponse;
  /** Delete an existing Role */
  deleteRole: DeletionResponse;
  /** Delete a Seller */
  deleteSeller: DeletionResponse;
  /** Delete a ShippingMethod */
  deleteShippingMethod: DeletionResponse;
  deleteStockLocation: DeletionResponse;
  /** Delete an existing Tag */
  deleteTag: DeletionResponse;
  /** Deletes a TaxCategory */
  deleteTaxCategory: DeletionResponse;
  /** Delete a TaxRate */
  deleteTaxRate: DeletionResponse;
  /** Delete a Zone */
  deleteZone: DeletionResponse;
  flushBufferedJobs: Success;
  importProducts?: Maybe<ImportInfo>;
  /** Authenticates the user using the native authentication strategy. This mutation is an alias for `authenticate({ native: { ... }})` */
  login: NativeAuthenticationResult;
  logout: Success;
  /**
   * Allows an Order to be modified after it has been completed by the Customer. The Order must first
   * be in the `Modifying` state.
   */
  modifyOrder: ModifyOrderResult;
  /** Move a Collection to a different parent or index */
  moveCollection: Collection;
  refundOrder: RefundOrderResult;
  reindex: Job;
  /** Removes Collections from the specified Channel */
  removeCollectionsFromChannel: Array<Collection>;
  /** Removes the given coupon code from the draft Order */
  removeCouponCodeFromDraftOrder?: Maybe<Order>;
  /** Remove Customers from a CustomerGroup */
  removeCustomersFromGroup: CustomerGroup;
  /** Remove an OrderLine from the draft Order */
  removeDraftOrderLine: RemoveOrderItemsResult;
  /** Removes Facets from the specified Channel */
  removeFacetsFromChannel: Array<RemoveFacetFromChannelResult>;
  /** Remove members from a Zone */
  removeMembersFromZone: Zone;
  /** Remove an OptionGroup from a Product */
  removeOptionGroupFromProduct: RemoveOptionGroupFromProductResult;
  /** Removes ProductVariants from the specified Channel */
  removeProductVariantsFromChannel: Array<ProductVariant>;
  /** Removes all ProductVariants of Product from the specified Channel */
  removeProductsFromChannel: Array<Product>;
  /** Removes Promotions from the specified Channel */
  removePromotionsFromChannel: Array<Promotion>;
  /** Remove all settled jobs in the given queues older than the given date. Returns the number of jobs deleted. */
  removeSettledJobs: Scalars['Int'];
  runPendingSearchIndexUpdates: Success;
  setCustomerForDraftOrder: SetCustomerForDraftOrderResult;
  /** Sets the billing address for a draft Order */
  setDraftOrderBillingAddress: Order;
  /** Allows any custom fields to be set for the active order */
  setDraftOrderCustomFields: Order;
  /** Sets the shipping address for a draft Order */
  setDraftOrderShippingAddress: Order;
  /** Sets the shipping method by id, which can be obtained with the `eligibleShippingMethodsForDraftOrder` query */
  setDraftOrderShippingMethod: SetOrderShippingMethodResult;
  setOrderCustomFields?: Maybe<Order>;
  settlePayment: SettlePaymentResult;
  settleRefund: SettleRefundResult;
  transitionFulfillmentToState: TransitionFulfillmentToStateResult;
  transitionOrderToState?: Maybe<TransitionOrderToStateResult>;
  transitionPaymentToState: TransitionPaymentToStateResult;
  /** Update the active (currently logged-in) Administrator */
  updateActiveAdministrator: Administrator;
  /** Update an existing Administrator */
  updateAdministrator: Administrator;
  /** Update an existing Asset */
  updateAsset: Asset;
  /** Update an existing Channel */
  updateChannel: UpdateChannelResult;
  /** Update an existing Collection */
  updateCollection: Collection;
  /** Update an existing Country */
  updateCountry: Country;
  /** Update an existing Customer */
  updateCustomer: UpdateCustomerResult;
  /** Update an existing Address */
  updateCustomerAddress: Address;
  /** Update an existing CustomerGroup */
  updateCustomerGroup: CustomerGroup;
  updateCustomerNote: HistoryEntry;
  /** Update an existing Facet */
  updateFacet: Facet;
  /** Update one or more FacetValues */
  updateFacetValues: Array<FacetValue>;
  updateGlobalSettings: UpdateGlobalSettingsResult;
  updateOrderNote: HistoryEntry;
  /** Update an existing PaymentMethod */
  updatePaymentMethod: PaymentMethod;
  /** Update an existing Product */
  updateProduct: Product;
  /** Create a new ProductOption within a ProductOptionGroup */
  updateProductOption: ProductOption;
  /** Update an existing ProductOptionGroup */
  updateProductOptionGroup: ProductOptionGroup;
  /** Update existing ProductVariants */
  updateProductVariants: Array<Maybe<ProductVariant>>;
  /** Update multiple existing Products */
  updateProducts: Array<Product>;
  updatePromotion: UpdatePromotionResult;
  /** Update an existing Role */
  updateRole: Role;
  /** Update an existing Seller */
  updateSeller: Seller;
  /** Update an existing ShippingMethod */
  updateShippingMethod: ShippingMethod;
  updateStockLocation: StockLocation;
  /** Update an existing Tag */
  updateTag: Tag;
  /** Update an existing TaxCategory */
  updateTaxCategory: TaxCategory;
  /** Update an existing TaxRate */
  updateTaxRate: TaxRate;
  /** Update an existing Zone */
  updateZone: Zone;
};


export type MutationAddCustomersToGroupArgs = {
  customerGroupId: Scalars['ID'];
  customerIds: Array<Scalars['ID']>;
};


export type MutationAddFulfillmentToOrderArgs = {
  input: FulfillOrderInput;
};


export type MutationAddItemToDraftOrderArgs = {
  input: AddItemToDraftOrderInput;
  orderId: Scalars['ID'];
};


export type MutationAddManualPaymentToOrderArgs = {
  input: ManualPaymentInput;
};


export type MutationAddMembersToZoneArgs = {
  memberIds: Array<Scalars['ID']>;
  zoneId: Scalars['ID'];
};


export type MutationAddNoteToCustomerArgs = {
  input: AddNoteToCustomerInput;
};


export type MutationAddNoteToOrderArgs = {
  input: AddNoteToOrderInput;
};


export type MutationAddOptionGroupToProductArgs = {
  optionGroupId: Scalars['ID'];
  productId: Scalars['ID'];
};


export type MutationAdjustDraftOrderLineArgs = {
  input: AdjustDraftOrderLineInput;
  orderId: Scalars['ID'];
};


export type MutationApplyCouponCodeToDraftOrderArgs = {
  couponCode: Scalars['String'];
  orderId: Scalars['ID'];
};


export type MutationAssignAssetsToChannelArgs = {
  input: AssignAssetsToChannelInput;
};


export type MutationAssignCollectionsToChannelArgs = {
  input: AssignCollectionsToChannelInput;
};


export type MutationAssignFacetsToChannelArgs = {
  input: AssignFacetsToChannelInput;
};


export type MutationAssignProductVariantsToChannelArgs = {
  input: AssignProductVariantsToChannelInput;
};


export type MutationAssignProductsToChannelArgs = {
  input: AssignProductsToChannelInput;
};


export type MutationAssignPromotionsToChannelArgs = {
  input: AssignPromotionsToChannelInput;
};


export type MutationAssignRoleToAdministratorArgs = {
  administratorId: Scalars['ID'];
  roleId: Scalars['ID'];
};


export type MutationAuthenticateArgs = {
  input: AuthenticationInput;
  rememberMe?: InputMaybe<Scalars['Boolean']>;
};


export type MutationCancelJobArgs = {
  jobId: Scalars['ID'];
};


export type MutationCancelOrderArgs = {
  input: CancelOrderInput;
};


export type MutationCancelPaymentArgs = {
  id: Scalars['ID'];
};


export type MutationCreateAdministratorArgs = {
  input: CreateAdministratorInput;
};


export type MutationCreateAssetsArgs = {
  input: Array<CreateAssetInput>;
};


export type MutationCreateChannelArgs = {
  input: CreateChannelInput;
};


export type MutationCreateCollectionArgs = {
  input: CreateCollectionInput;
};


export type MutationCreateCountryArgs = {
  input: CreateCountryInput;
};


export type MutationCreateCustomerArgs = {
  input: CreateCustomerInput;
  password?: InputMaybe<Scalars['String']>;
};


export type MutationCreateCustomerAddressArgs = {
  customerId: Scalars['ID'];
  input: CreateAddressInput;
};


export type MutationCreateCustomerGroupArgs = {
  input: CreateCustomerGroupInput;
};


export type MutationCreateFacetArgs = {
  input: CreateFacetInput;
};


export type MutationCreateFacetValuesArgs = {
  input: Array<CreateFacetValueInput>;
};


export type MutationCreatePaymentMethodArgs = {
  input: CreatePaymentMethodInput;
};


export type MutationCreateProductArgs = {
  input: CreateProductInput;
};


export type MutationCreateProductOptionArgs = {
  input: CreateProductOptionInput;
};


export type MutationCreateProductOptionGroupArgs = {
  input: CreateProductOptionGroupInput;
};


export type MutationCreateProductVariantsArgs = {
  input: Array<CreateProductVariantInput>;
};


export type MutationCreatePromotionArgs = {
  input: CreatePromotionInput;
};


export type MutationCreateRoleArgs = {
  input: CreateRoleInput;
};


export type MutationCreateSellerArgs = {
  input: CreateSellerInput;
};


export type MutationCreateShippingMethodArgs = {
  input: CreateShippingMethodInput;
};


export type MutationCreateStockLocationArgs = {
  input: CreateStockLocationInput;
};


export type MutationCreateTagArgs = {
  input: CreateTagInput;
};


export type MutationCreateTaxCategoryArgs = {
  input: CreateTaxCategoryInput;
};


export type MutationCreateTaxRateArgs = {
  input: CreateTaxRateInput;
};


export type MutationCreateZoneArgs = {
  input: CreateZoneInput;
};


export type MutationDeleteAdministratorArgs = {
  id: Scalars['ID'];
};


export type MutationDeleteAssetArgs = {
  input: DeleteAssetInput;
};


export type MutationDeleteAssetsArgs = {
  input: DeleteAssetsInput;
};


export type MutationDeleteChannelArgs = {
  id: Scalars['ID'];
};


export type MutationDeleteCollectionArgs = {
  id: Scalars['ID'];
};


export type MutationDeleteCollectionsArgs = {
  ids: Array<Scalars['ID']>;
};


export type MutationDeleteCountryArgs = {
  id: Scalars['ID'];
};


export type MutationDeleteCustomerArgs = {
  id: Scalars['ID'];
};


export type MutationDeleteCustomerAddressArgs = {
  id: Scalars['ID'];
};


export type MutationDeleteCustomerGroupArgs = {
  id: Scalars['ID'];
};


export type MutationDeleteCustomerNoteArgs = {
  id: Scalars['ID'];
};


export type MutationDeleteDraftOrderArgs = {
  orderId: Scalars['ID'];
};


export type MutationDeleteFacetArgs = {
  force?: InputMaybe<Scalars['Boolean']>;
  id: Scalars['ID'];
};


export type MutationDeleteFacetValuesArgs = {
  force?: InputMaybe<Scalars['Boolean']>;
  ids: Array<Scalars['ID']>;
};


export type MutationDeleteFacetsArgs = {
  force?: InputMaybe<Scalars['Boolean']>;
  ids: Array<Scalars['ID']>;
};


export type MutationDeleteOrderNoteArgs = {
  id: Scalars['ID'];
};


export type MutationDeletePaymentMethodArgs = {
  force?: InputMaybe<Scalars['Boolean']>;
  id: Scalars['ID'];
};


export type MutationDeleteProductArgs = {
  id: Scalars['ID'];
};


export type MutationDeleteProductOptionArgs = {
  id: Scalars['ID'];
};


export type MutationDeleteProductVariantArgs = {
  id: Scalars['ID'];
};


export type MutationDeleteProductVariantsArgs = {
  ids: Array<Scalars['ID']>;
};


export type MutationDeleteProductsArgs = {
  ids: Array<Scalars['ID']>;
};


export type MutationDeletePromotionArgs = {
  id: Scalars['ID'];
};


export type MutationDeleteRoleArgs = {
  id: Scalars['ID'];
};


export type MutationDeleteSellerArgs = {
  id: Scalars['ID'];
};


export type MutationDeleteShippingMethodArgs = {
  id: Scalars['ID'];
};


export type MutationDeleteStockLocationArgs = {
  input: DeleteStockLocationInput;
};


export type MutationDeleteTagArgs = {
  id: Scalars['ID'];
};


export type MutationDeleteTaxCategoryArgs = {
  id: Scalars['ID'];
};


export type MutationDeleteTaxRateArgs = {
  id: Scalars['ID'];
};


export type MutationDeleteZoneArgs = {
  id: Scalars['ID'];
};


export type MutationFlushBufferedJobsArgs = {
  bufferIds?: InputMaybe<Array<Scalars['String']>>;
};


export type MutationImportProductsArgs = {
  csvFile: Scalars['Upload'];
};


export type MutationLoginArgs = {
  password: Scalars['String'];
  rememberMe?: InputMaybe<Scalars['Boolean']>;
  username: Scalars['String'];
};


export type MutationModifyOrderArgs = {
  input: ModifyOrderInput;
};


export type MutationMoveCollectionArgs = {
  input: MoveCollectionInput;
};


export type MutationRefundOrderArgs = {
  input: RefundOrderInput;
};


export type MutationRemoveCollectionsFromChannelArgs = {
  input: RemoveCollectionsFromChannelInput;
};


export type MutationRemoveCouponCodeFromDraftOrderArgs = {
  couponCode: Scalars['String'];
  orderId: Scalars['ID'];
};


export type MutationRemoveCustomersFromGroupArgs = {
  customerGroupId: Scalars['ID'];
  customerIds: Array<Scalars['ID']>;
};


export type MutationRemoveDraftOrderLineArgs = {
  orderId: Scalars['ID'];
  orderLineId: Scalars['ID'];
};


export type MutationRemoveFacetsFromChannelArgs = {
  input: RemoveFacetsFromChannelInput;
};


export type MutationRemoveMembersFromZoneArgs = {
  memberIds: Array<Scalars['ID']>;
  zoneId: Scalars['ID'];
};


export type MutationRemoveOptionGroupFromProductArgs = {
  optionGroupId: Scalars['ID'];
  productId: Scalars['ID'];
};


export type MutationRemoveProductVariantsFromChannelArgs = {
  input: RemoveProductVariantsFromChannelInput;
};


export type MutationRemoveProductsFromChannelArgs = {
  input: RemoveProductsFromChannelInput;
};


export type MutationRemovePromotionsFromChannelArgs = {
  input: RemovePromotionsFromChannelInput;
};


export type MutationRemoveSettledJobsArgs = {
  olderThan?: InputMaybe<Scalars['DateTime']>;
  queueNames?: InputMaybe<Array<Scalars['String']>>;
};


export type MutationSetCustomerForDraftOrderArgs = {
  customerId?: InputMaybe<Scalars['ID']>;
  input?: InputMaybe<CreateCustomerInput>;
  orderId: Scalars['ID'];
};


export type MutationSetDraftOrderBillingAddressArgs = {
  input: CreateAddressInput;
  orderId: Scalars['ID'];
};


export type MutationSetDraftOrderCustomFieldsArgs = {
  input: UpdateOrderInput;
  orderId: Scalars['ID'];
};


export type MutationSetDraftOrderShippingAddressArgs = {
  input: CreateAddressInput;
  orderId: Scalars['ID'];
};


export type MutationSetDraftOrderShippingMethodArgs = {
  orderId: Scalars['ID'];
  shippingMethodId: Scalars['ID'];
};


export type MutationSetOrderCustomFieldsArgs = {
  input: UpdateOrderInput;
};


export type MutationSettlePaymentArgs = {
  id: Scalars['ID'];
};


export type MutationSettleRefundArgs = {
  input: SettleRefundInput;
};


export type MutationTransitionFulfillmentToStateArgs = {
  id: Scalars['ID'];
  state: Scalars['String'];
};


export type MutationTransitionOrderToStateArgs = {
  id: Scalars['ID'];
  state: Scalars['String'];
};


export type MutationTransitionPaymentToStateArgs = {
  id: Scalars['ID'];
  state: Scalars['String'];
};


export type MutationUpdateActiveAdministratorArgs = {
  input: UpdateActiveAdministratorInput;
};


export type MutationUpdateAdministratorArgs = {
  input: UpdateAdministratorInput;
};


export type MutationUpdateAssetArgs = {
  input: UpdateAssetInput;
};


export type MutationUpdateChannelArgs = {
  input: UpdateChannelInput;
};


export type MutationUpdateCollectionArgs = {
  input: UpdateCollectionInput;
};


export type MutationUpdateCountryArgs = {
  input: UpdateCountryInput;
};


export type MutationUpdateCustomerArgs = {
  input: UpdateCustomerInput;
};


export type MutationUpdateCustomerAddressArgs = {
  input: UpdateAddressInput;
};


export type MutationUpdateCustomerGroupArgs = {
  input: UpdateCustomerGroupInput;
};


export type MutationUpdateCustomerNoteArgs = {
  input: UpdateCustomerNoteInput;
};


export type MutationUpdateFacetArgs = {
  input: UpdateFacetInput;
};


export type MutationUpdateFacetValuesArgs = {
  input: Array<UpdateFacetValueInput>;
};


export type MutationUpdateGlobalSettingsArgs = {
  input: UpdateGlobalSettingsInput;
};


export type MutationUpdateOrderNoteArgs = {
  input: UpdateOrderNoteInput;
};


export type MutationUpdatePaymentMethodArgs = {
  input: UpdatePaymentMethodInput;
};


export type MutationUpdateProductArgs = {
  input: UpdateProductInput;
};


export type MutationUpdateProductOptionArgs = {
  input: UpdateProductOptionInput;
};


export type MutationUpdateProductOptionGroupArgs = {
  input: UpdateProductOptionGroupInput;
};


export type MutationUpdateProductVariantsArgs = {
  input: Array<UpdateProductVariantInput>;
};


export type MutationUpdateProductsArgs = {
  input: Array<UpdateProductInput>;
};


export type MutationUpdatePromotionArgs = {
  input: UpdatePromotionInput;
};


export type MutationUpdateRoleArgs = {
  input: UpdateRoleInput;
};


export type MutationUpdateSellerArgs = {
  input: UpdateSellerInput;
};


export type MutationUpdateShippingMethodArgs = {
  input: UpdateShippingMethodInput;
};


export type MutationUpdateStockLocationArgs = {
  input: UpdateStockLocationInput;
};


export type MutationUpdateTagArgs = {
  input: UpdateTagInput;
};


export type MutationUpdateTaxCategoryArgs = {
  input: UpdateTaxCategoryInput;
};


export type MutationUpdateTaxRateArgs = {
  input: UpdateTaxRateInput;
};


export type MutationUpdateZoneArgs = {
  input: UpdateZoneInput;
};

export type NativeAuthInput = {
  password: Scalars['String'];
  username: Scalars['String'];
};

/** Returned when attempting an operation that relies on the NativeAuthStrategy, if that strategy is not configured. */
export type NativeAuthStrategyError = ErrorResult & {
  errorCode: ErrorCode;
  message: Scalars['String'];
};

export type NativeAuthenticationResult = CurrentUser | InvalidCredentialsError | NativeAuthStrategyError;

/** Returned when attempting to set a negative OrderLine quantity. */
export type NegativeQuantityError = ErrorResult & {
  errorCode: ErrorCode;
  message: Scalars['String'];
};

/**
 * Returned when invoking a mutation which depends on there being an active Order on the
 * current session.
 */
export type NoActiveOrderError = ErrorResult & {
  errorCode: ErrorCode;
  message: Scalars['String'];
};

/** Returned when a call to modifyOrder fails to specify any changes */
export type NoChangesSpecifiedError = ErrorResult & {
  errorCode: ErrorCode;
  message: Scalars['String'];
};

export type Node = {
  id: Scalars['ID'];
};

/** Returned if an attempting to refund an Order but neither items nor shipping refund was specified */
export type NothingToRefundError = ErrorResult & {
  errorCode: ErrorCode;
  message: Scalars['String'];
};

/** Operators for filtering on a list of Number fields */
export type NumberListOperators = {
  inList: Scalars['Float'];
};

/** Operators for filtering on a Int or Float field */
export type NumberOperators = {
  between?: InputMaybe<NumberRange>;
  eq?: InputMaybe<Scalars['Float']>;
  gt?: InputMaybe<Scalars['Float']>;
  gte?: InputMaybe<Scalars['Float']>;
  isNull?: InputMaybe<Scalars['Boolean']>;
  lt?: InputMaybe<Scalars['Float']>;
  lte?: InputMaybe<Scalars['Float']>;
};

export type NumberRange = {
  end: Scalars['Float'];
  start: Scalars['Float'];
};

export type Order = Node & {
  /** An order is active as long as the payment process has not been completed */
  active: Scalars['Boolean'];
  aggregateOrder?: Maybe<Order>;
  aggregateOrderId?: Maybe<Scalars['ID']>;
  billingAddress?: Maybe<OrderAddress>;
  channels: Array<Channel>;
  /** A unique code for the Order */
  code: Scalars['String'];
  /** An array of all coupon codes applied to the Order */
  couponCodes: Array<Scalars['String']>;
  createdAt: Scalars['DateTime'];
  currencyCode: CurrencyCode;
  customFields?: Maybe<Scalars['JSON']>;
  customer?: Maybe<Customer>;
  discounts: Array<Discount>;
  fulfillments?: Maybe<Array<Fulfillment>>;
  history: HistoryEntryList;
  id: Scalars['ID'];
  lines: Array<OrderLine>;
  modifications: Array<OrderModification>;
  nextStates: Array<Scalars['String']>;
  /**
   * The date & time that the Order was placed, i.e. the Customer
   * completed the checkout and the Order is no longer "active"
   */
  orderPlacedAt?: Maybe<Scalars['DateTime']>;
  payments?: Maybe<Array<Payment>>;
  /** Promotions applied to the order. Only gets populated after the payment process has completed. */
  promotions: Array<Promotion>;
  sellerOrders?: Maybe<Array<Order>>;
  shipping: Scalars['Money'];
  shippingAddress?: Maybe<OrderAddress>;
  shippingLines: Array<ShippingLine>;
  shippingWithTax: Scalars['Money'];
  state: Scalars['String'];
  /**
   * The subTotal is the total of all OrderLines in the Order. This figure also includes any Order-level
   * discounts which have been prorated (proportionally distributed) amongst the OrderItems.
   * To get a total of all OrderLines which does not account for prorated discounts, use the
   * sum of `OrderLine.discountedLinePrice` values.
   */
  subTotal: Scalars['Money'];
  /** Same as subTotal, but inclusive of tax */
  subTotalWithTax: Scalars['Money'];
  /**
   * Surcharges are arbitrary modifications to the Order total which are neither
   * ProductVariants nor discounts resulting from applied Promotions. For example,
   * one-off discounts based on customer interaction, or surcharges based on payment
   * methods.
   */
  surcharges: Array<Surcharge>;
  /** A summary of the taxes being applied to this Order */
  taxSummary: Array<OrderTaxSummary>;
  /** Equal to subTotal plus shipping */
  total: Scalars['Money'];
  totalQuantity: Scalars['Int'];
  /** The final payable amount. Equal to subTotalWithTax plus shippingWithTax */
  totalWithTax: Scalars['Money'];
  type: OrderType;
  updatedAt: Scalars['DateTime'];
};


export type OrderHistoryArgs = {
  options?: InputMaybe<HistoryEntryListOptions>;
};

export type OrderAddress = {
  city?: Maybe<Scalars['String']>;
  company?: Maybe<Scalars['String']>;
  country?: Maybe<Scalars['String']>;
  countryCode?: Maybe<Scalars['String']>;
  customFields?: Maybe<Scalars['JSON']>;
  fullName?: Maybe<Scalars['String']>;
  phoneNumber?: Maybe<Scalars['String']>;
  postalCode?: Maybe<Scalars['String']>;
  province?: Maybe<Scalars['String']>;
  streetLine1?: Maybe<Scalars['String']>;
  streetLine2?: Maybe<Scalars['String']>;
};

export type OrderFilterParameter = {
  active?: InputMaybe<BooleanOperators>;
  aggregateOrderId?: InputMaybe<IdOperators>;
  code?: InputMaybe<StringOperators>;
  createdAt?: InputMaybe<DateOperators>;
  currencyCode?: InputMaybe<StringOperators>;
  customerLastName?: InputMaybe<StringOperators>;
  id?: InputMaybe<IdOperators>;
  orderPlacedAt?: InputMaybe<DateOperators>;
  shipping?: InputMaybe<NumberOperators>;
  shippingWithTax?: InputMaybe<NumberOperators>;
  state?: InputMaybe<StringOperators>;
  subTotal?: InputMaybe<NumberOperators>;
  subTotalWithTax?: InputMaybe<NumberOperators>;
  total?: InputMaybe<NumberOperators>;
  totalQuantity?: InputMaybe<NumberOperators>;
  totalWithTax?: InputMaybe<NumberOperators>;
  transactionId?: InputMaybe<StringOperators>;
  type?: InputMaybe<StringOperators>;
  updatedAt?: InputMaybe<DateOperators>;
};

export type OrderItem = Node & {
  adjustments: Array<Adjustment>;
  cancelled: Scalars['Boolean'];
  createdAt: Scalars['DateTime'];
  /**
   * The price of a single unit including discounts, excluding tax.
   *
   * If Order-level discounts have been applied, this will not be the
   * actual taxable unit price (see `proratedUnitPrice`), but is generally the
   * correct price to display to customers to avoid confusion
   * about the internal handling of distributed Order-level discounts.
   */
  discountedUnitPrice: Scalars['Money'];
  /** The price of a single unit including discounts and tax */
  discountedUnitPriceWithTax: Scalars['Money'];
  fulfillment?: Maybe<Fulfillment>;
  id: Scalars['ID'];
  /**
   * The actual unit price, taking into account both item discounts _and_ prorated (proportionally-distributed)
   * Order-level discounts. This value is the true economic value of the OrderItem, and is used in tax
   * and refund calculations.
   */
  proratedUnitPrice: Scalars['Money'];
  /** The proratedUnitPrice including tax */
  proratedUnitPriceWithTax: Scalars['Money'];
  refundId?: Maybe<Scalars['ID']>;
  taxLines: Array<TaxLine>;
  taxRate: Scalars['Float'];
  /** The price of a single unit, excluding tax and discounts */
  unitPrice: Scalars['Money'];
  /** The price of a single unit, including tax but excluding discounts */
  unitPriceWithTax: Scalars['Money'];
  unitTax: Scalars['Money'];
  updatedAt: Scalars['DateTime'];
};

/** Returned when the maximum order size limit has been reached. */
export type OrderLimitError = ErrorResult & {
  errorCode: ErrorCode;
  maxItems: Scalars['Int'];
  message: Scalars['String'];
};

export type OrderLine = Node & {
  createdAt: Scalars['DateTime'];
  customFields?: Maybe<Scalars['JSON']>;
  /** The price of the line including discounts, excluding tax */
  discountedLinePrice: Scalars['Money'];
  /** The price of the line including discounts and tax */
  discountedLinePriceWithTax: Scalars['Money'];
  /**
   * The price of a single unit including discounts, excluding tax.
   *
   * If Order-level discounts have been applied, this will not be the
   * actual taxable unit price (see `proratedUnitPrice`), but is generally the
   * correct price to display to customers to avoid confusion
   * about the internal handling of distributed Order-level discounts.
   */
  discountedUnitPrice: Scalars['Money'];
  /** The price of a single unit including discounts and tax */
  discountedUnitPriceWithTax: Scalars['Money'];
  discounts: Array<Discount>;
  featuredAsset?: Maybe<Asset>;
  fulfillmentLines?: Maybe<Array<FulfillmentLine>>;
  id: Scalars['ID'];
  /** The total price of the line excluding tax and discounts. */
  linePrice: Scalars['Money'];
  /** The total price of the line including tax but excluding discounts. */
  linePriceWithTax: Scalars['Money'];
  /** The total tax on this line */
  lineTax: Scalars['Money'];
  order: Order;
  /** The quantity at the time the Order was placed */
  orderPlacedQuantity: Scalars['Int'];
  productVariant: ProductVariant;
  /**
   * The actual line price, taking into account both item discounts _and_ prorated (proportionally-distributed)
   * Order-level discounts. This value is the true economic value of the OrderLine, and is used in tax
   * and refund calculations.
   */
  proratedLinePrice: Scalars['Money'];
  /** The proratedLinePrice including tax */
  proratedLinePriceWithTax: Scalars['Money'];
  /**
   * The actual unit price, taking into account both item discounts _and_ prorated (proportionally-distributed)
   * Order-level discounts. This value is the true economic value of the OrderItem, and is used in tax
   * and refund calculations.
   */
  proratedUnitPrice: Scalars['Money'];
  /** The proratedUnitPrice including tax */
  proratedUnitPriceWithTax: Scalars['Money'];
  quantity: Scalars['Int'];
  taxLines: Array<TaxLine>;
  taxRate: Scalars['Float'];
  /** The price of a single unit, excluding tax and discounts */
  unitPrice: Scalars['Money'];
  /** Non-zero if the unitPrice has changed since it was initially added to Order */
  unitPriceChangeSinceAdded: Scalars['Money'];
  /** The price of a single unit, including tax but excluding discounts */
  unitPriceWithTax: Scalars['Money'];
  /** Non-zero if the unitPriceWithTax has changed since it was initially added to Order */
  unitPriceWithTaxChangeSinceAdded: Scalars['Money'];
  updatedAt: Scalars['DateTime'];
};

export type OrderLineInput = {
  orderLineId: Scalars['ID'];
  quantity: Scalars['Int'];
};

export type OrderList = PaginatedList & {
  items: Array<Order>;
  totalItems: Scalars['Int'];
};

export type OrderListOptions = {
  /** Allows the results to be filtered */
  filter?: InputMaybe<OrderFilterParameter>;
  /** Specifies whether multiple "filter" arguments should be combines with a logical AND or OR operation. Defaults to AND. */
  filterOperator?: InputMaybe<LogicalOperator>;
  /** Skips the first n results, for use in pagination */
  skip?: InputMaybe<Scalars['Int']>;
  /** Specifies which properties to sort the results by */
  sort?: InputMaybe<OrderSortParameter>;
  /** Takes n results, for use in pagination */
  take?: InputMaybe<Scalars['Int']>;
};

export type OrderModification = Node & {
  createdAt: Scalars['DateTime'];
  id: Scalars['ID'];
  isSettled: Scalars['Boolean'];
  lines: Array<OrderModificationLine>;
  note: Scalars['String'];
  payment?: Maybe<Payment>;
  priceChange: Scalars['Money'];
  refund?: Maybe<Refund>;
  surcharges?: Maybe<Array<Surcharge>>;
  updatedAt: Scalars['DateTime'];
};

/** Returned when attempting to modify the contents of an Order that is not in the `AddingItems` state. */
export type OrderModificationError = ErrorResult & {
  errorCode: ErrorCode;
  message: Scalars['String'];
};

export type OrderModificationLine = {
  modification: OrderModification;
  modificationId: Scalars['ID'];
  orderLine: OrderLine;
  orderLineId: Scalars['ID'];
  quantity: Scalars['Int'];
};

/** Returned when attempting to modify the contents of an Order that is not in the `Modifying` state. */
export type OrderModificationStateError = ErrorResult & {
  errorCode: ErrorCode;
  message: Scalars['String'];
};

export type OrderProcessState = {
  name: Scalars['String'];
  to: Array<Scalars['String']>;
};

export type OrderSortParameter = {
  aggregateOrderId?: InputMaybe<SortOrder>;
  code?: InputMaybe<SortOrder>;
  createdAt?: InputMaybe<SortOrder>;
  customerLastName?: InputMaybe<SortOrder>;
  id?: InputMaybe<SortOrder>;
  orderPlacedAt?: InputMaybe<SortOrder>;
  shipping?: InputMaybe<SortOrder>;
  shippingWithTax?: InputMaybe<SortOrder>;
  state?: InputMaybe<SortOrder>;
  subTotal?: InputMaybe<SortOrder>;
  subTotalWithTax?: InputMaybe<SortOrder>;
  total?: InputMaybe<SortOrder>;
  totalQuantity?: InputMaybe<SortOrder>;
  totalWithTax?: InputMaybe<SortOrder>;
  transactionId?: InputMaybe<SortOrder>;
  updatedAt?: InputMaybe<SortOrder>;
};

/** Returned if there is an error in transitioning the Order state */
export type OrderStateTransitionError = ErrorResult & {
  errorCode: ErrorCode;
  fromState: Scalars['String'];
  message: Scalars['String'];
  toState: Scalars['String'];
  transitionError: Scalars['String'];
};

/**
 * A summary of the taxes being applied to this order, grouped
 * by taxRate.
 */
export type OrderTaxSummary = {
  /** A description of this tax */
  description: Scalars['String'];
  /** The total net price or OrderItems to which this taxRate applies */
  taxBase: Scalars['Money'];
  /** The taxRate as a percentage */
  taxRate: Scalars['Float'];
  /** The total tax being applied to the Order at this taxRate */
  taxTotal: Scalars['Money'];
};

export enum OrderType {
  Aggregate = 'Aggregate',
  Regular = 'Regular',
  Seller = 'Seller'
}

export type PaginatedList = {
  items: Array<Node>;
  totalItems: Scalars['Int'];
};

export type Payment = Node & {
  amount: Scalars['Money'];
  createdAt: Scalars['DateTime'];
  errorMessage?: Maybe<Scalars['String']>;
  id: Scalars['ID'];
  metadata?: Maybe<Scalars['JSON']>;
  method: Scalars['String'];
  nextStates: Array<Scalars['String']>;
  refunds: Array<Refund>;
  state: Scalars['String'];
  transactionId?: Maybe<Scalars['String']>;
  updatedAt: Scalars['DateTime'];
};

export type PaymentMethod = Node & {
  checker?: Maybe<ConfigurableOperation>;
  code: Scalars['String'];
  createdAt: Scalars['DateTime'];
  customFields?: Maybe<Scalars['JSON']>;
  description: Scalars['String'];
  enabled: Scalars['Boolean'];
  handler: ConfigurableOperation;
  id: Scalars['ID'];
  name: Scalars['String'];
  translations: Array<PaymentMethodTranslation>;
  updatedAt: Scalars['DateTime'];
};

export type PaymentMethodFilterParameter = {
  code?: InputMaybe<StringOperators>;
  createdAt?: InputMaybe<DateOperators>;
  description?: InputMaybe<StringOperators>;
  enabled?: InputMaybe<BooleanOperators>;
  id?: InputMaybe<IdOperators>;
  name?: InputMaybe<StringOperators>;
  updatedAt?: InputMaybe<DateOperators>;
};

export type PaymentMethodList = PaginatedList & {
  items: Array<PaymentMethod>;
  totalItems: Scalars['Int'];
};

export type PaymentMethodListOptions = {
  /** Allows the results to be filtered */
  filter?: InputMaybe<PaymentMethodFilterParameter>;
  /** Specifies whether multiple "filter" arguments should be combines with a logical AND or OR operation. Defaults to AND. */
  filterOperator?: InputMaybe<LogicalOperator>;
  /** Skips the first n results, for use in pagination */
  skip?: InputMaybe<Scalars['Int']>;
  /** Specifies which properties to sort the results by */
  sort?: InputMaybe<PaymentMethodSortParameter>;
  /** Takes n results, for use in pagination */
  take?: InputMaybe<Scalars['Int']>;
};

/**
 * Returned when a call to modifyOrder fails to include a paymentMethod even
 * though the price has increased as a result of the changes.
 */
export type PaymentMethodMissingError = ErrorResult & {
  errorCode: ErrorCode;
  message: Scalars['String'];
};

export type PaymentMethodQuote = {
  code: Scalars['String'];
  customFields?: Maybe<Scalars['JSON']>;
  description: Scalars['String'];
  eligibilityMessage?: Maybe<Scalars['String']>;
  id: Scalars['ID'];
  isEligible: Scalars['Boolean'];
  name: Scalars['String'];
};

export type PaymentMethodSortParameter = {
  code?: InputMaybe<SortOrder>;
  createdAt?: InputMaybe<SortOrder>;
  description?: InputMaybe<SortOrder>;
  id?: InputMaybe<SortOrder>;
  name?: InputMaybe<SortOrder>;
  updatedAt?: InputMaybe<SortOrder>;
};

export type PaymentMethodTranslation = {
  createdAt: Scalars['DateTime'];
  description: Scalars['String'];
  id: Scalars['ID'];
  languageCode: LanguageCode;
  name: Scalars['String'];
  updatedAt: Scalars['DateTime'];
};

export type PaymentMethodTranslationInput = {
  customFields?: InputMaybe<Scalars['JSON']>;
  description?: InputMaybe<Scalars['String']>;
  id?: InputMaybe<Scalars['ID']>;
  languageCode: LanguageCode;
  name?: InputMaybe<Scalars['String']>;
};

/** Returned if an attempting to refund a Payment against OrderLines from a different Order */
export type PaymentOrderMismatchError = ErrorResult & {
  errorCode: ErrorCode;
  message: Scalars['String'];
};

/** Returned when there is an error in transitioning the Payment state */
export type PaymentStateTransitionError = ErrorResult & {
  errorCode: ErrorCode;
  fromState: Scalars['String'];
  message: Scalars['String'];
  toState: Scalars['String'];
  transitionError: Scalars['String'];
};

/**
 * @description
 * Permissions for administrators and customers. Used to control access to
 * GraphQL resolvers via the {@link Allow} decorator.
 *
 * ## Understanding Permission.Owner
 *
 * `Permission.Owner` is a special permission which is used in some Vendure resolvers to indicate that that resolver should only
 * be accessible to the "owner" of that resource.
 *
 * For example, the Shop API `activeCustomer` query resolver should only return the Customer object for the "owner" of that Customer, i.e.
 * based on the activeUserId of the current session. As a result, the resolver code looks like this:
 *
 * @example
 * ```TypeScript
 * \@Query()
 * \@Allow(Permission.Owner)
 * async activeCustomer(\@Ctx() ctx: RequestContext): Promise<Customer | undefined> {
 *   const userId = ctx.activeUserId;
 *   if (userId) {
 *     return this.customerService.findOneByUserId(ctx, userId);
 *   }
 * }
 * ```
 *
 * Here we can see that the "ownership" must be enforced by custom logic inside the resolver. Since "ownership" cannot be defined generally
 * nor statically encoded at build-time, any resolvers using `Permission.Owner` **must** include logic to enforce that only the owner
 * of the resource has access. If not, then it is the equivalent of using `Permission.Public`.
 *
 *
 * @docsCategory common
 */
export enum Permission {
  /** Authenticated means simply that the user is logged in */
  Authenticated = 'Authenticated',
  /** Grants permission to create Administrator */
  CreateAdministrator = 'CreateAdministrator',
  /** Grants permission to create Asset */
  CreateAsset = 'CreateAsset',
  /** Grants permission to create Products, Facets, Assets, Collections */
  CreateCatalog = 'CreateCatalog',
  /** Grants permission to create Channel */
  CreateChannel = 'CreateChannel',
  /** Grants permission to create Collection */
  CreateCollection = 'CreateCollection',
  /** Grants permission to create Country */
  CreateCountry = 'CreateCountry',
  /** Grants permission to create Customer */
  CreateCustomer = 'CreateCustomer',
  /** Grants permission to create CustomerGroup */
  CreateCustomerGroup = 'CreateCustomerGroup',
  /** Grants permission to create Facet */
  CreateFacet = 'CreateFacet',
  /** Grants permission to create Order */
  CreateOrder = 'CreateOrder',
  /** Grants permission to create PaymentMethod */
  CreatePaymentMethod = 'CreatePaymentMethod',
  /** Grants permission to create Product */
  CreateProduct = 'CreateProduct',
  /** Grants permission to create Promotion */
  CreatePromotion = 'CreatePromotion',
  /** Grants permission to create Seller */
  CreateSeller = 'CreateSeller',
  /** Grants permission to create PaymentMethods, ShippingMethods, TaxCategories, TaxRates, Zones, Countries, System & GlobalSettings */
  CreateSettings = 'CreateSettings',
  /** Grants permission to create ShippingMethod */
  CreateShippingMethod = 'CreateShippingMethod',
  /** Grants permission to create System */
  CreateSystem = 'CreateSystem',
  /** Grants permission to create Tag */
  CreateTag = 'CreateTag',
  /** Grants permission to create TaxCategory */
  CreateTaxCategory = 'CreateTaxCategory',
  /** Grants permission to create TaxRate */
  CreateTaxRate = 'CreateTaxRate',
  /** Grants permission to create Zone */
  CreateZone = 'CreateZone',
  /** Grants permission to delete Administrator */
  DeleteAdministrator = 'DeleteAdministrator',
  /** Grants permission to delete Asset */
  DeleteAsset = 'DeleteAsset',
  /** Grants permission to delete Products, Facets, Assets, Collections */
  DeleteCatalog = 'DeleteCatalog',
  /** Grants permission to delete Channel */
  DeleteChannel = 'DeleteChannel',
  /** Grants permission to delete Collection */
  DeleteCollection = 'DeleteCollection',
  /** Grants permission to delete Country */
  DeleteCountry = 'DeleteCountry',
  /** Grants permission to delete Customer */
  DeleteCustomer = 'DeleteCustomer',
  /** Grants permission to delete CustomerGroup */
  DeleteCustomerGroup = 'DeleteCustomerGroup',
  /** Grants permission to delete Facet */
  DeleteFacet = 'DeleteFacet',
  /** Grants permission to delete Order */
  DeleteOrder = 'DeleteOrder',
  /** Grants permission to delete PaymentMethod */
  DeletePaymentMethod = 'DeletePaymentMethod',
  /** Grants permission to delete Product */
  DeleteProduct = 'DeleteProduct',
  /** Grants permission to delete Promotion */
  DeletePromotion = 'DeletePromotion',
  /** Grants permission to delete Seller */
  DeleteSeller = 'DeleteSeller',
  /** Grants permission to delete PaymentMethods, ShippingMethods, TaxCategories, TaxRates, Zones, Countries, System & GlobalSettings */
  DeleteSettings = 'DeleteSettings',
  /** Grants permission to delete ShippingMethod */
  DeleteShippingMethod = 'DeleteShippingMethod',
  /** Grants permission to delete System */
  DeleteSystem = 'DeleteSystem',
  /** Grants permission to delete Tag */
  DeleteTag = 'DeleteTag',
  /** Grants permission to delete TaxCategory */
  DeleteTaxCategory = 'DeleteTaxCategory',
  /** Grants permission to delete TaxRate */
  DeleteTaxRate = 'DeleteTaxRate',
  /** Grants permission to delete Zone */
  DeleteZone = 'DeleteZone',
  /** Owner means the user owns this entity, e.g. a Customer's own Order */
  Owner = 'Owner',
  /** Public means any unauthenticated user may perform the operation */
  Public = 'Public',
  /** Grants permission to read Administrator */
  ReadAdministrator = 'ReadAdministrator',
  /** Grants permission to read Asset */
  ReadAsset = 'ReadAsset',
  /** Grants permission to read Products, Facets, Assets, Collections */
  ReadCatalog = 'ReadCatalog',
  /** Grants permission to read Channel */
  ReadChannel = 'ReadChannel',
  /** Grants permission to read Collection */
  ReadCollection = 'ReadCollection',
  /** Grants permission to read Country */
  ReadCountry = 'ReadCountry',
  /** Grants permission to read Customer */
  ReadCustomer = 'ReadCustomer',
  /** Grants permission to read CustomerGroup */
  ReadCustomerGroup = 'ReadCustomerGroup',
  /** Grants permission to read Facet */
  ReadFacet = 'ReadFacet',
  /** Grants permission to read Order */
  ReadOrder = 'ReadOrder',
  /** Grants permission to read PaymentMethod */
  ReadPaymentMethod = 'ReadPaymentMethod',
  /** Grants permission to read Product */
  ReadProduct = 'ReadProduct',
  /** Grants permission to read Promotion */
  ReadPromotion = 'ReadPromotion',
  /** Grants permission to read Seller */
  ReadSeller = 'ReadSeller',
  /** Grants permission to read PaymentMethods, ShippingMethods, TaxCategories, TaxRates, Zones, Countries, System & GlobalSettings */
  ReadSettings = 'ReadSettings',
  /** Grants permission to read ShippingMethod */
  ReadShippingMethod = 'ReadShippingMethod',
  /** Grants permission to read System */
  ReadSystem = 'ReadSystem',
  /** Grants permission to read Tag */
  ReadTag = 'ReadTag',
  /** Grants permission to read TaxCategory */
  ReadTaxCategory = 'ReadTaxCategory',
  /** Grants permission to read TaxRate */
  ReadTaxRate = 'ReadTaxRate',
  /** Grants permission to read Zone */
  ReadZone = 'ReadZone',
  /** SuperAdmin has unrestricted access to all operations */
  SuperAdmin = 'SuperAdmin',
  /** Grants permission to update Administrator */
  UpdateAdministrator = 'UpdateAdministrator',
  /** Grants permission to update Asset */
  UpdateAsset = 'UpdateAsset',
  /** Grants permission to update Products, Facets, Assets, Collections */
  UpdateCatalog = 'UpdateCatalog',
  /** Grants permission to update Channel */
  UpdateChannel = 'UpdateChannel',
  /** Grants permission to update Collection */
  UpdateCollection = 'UpdateCollection',
  /** Grants permission to update Country */
  UpdateCountry = 'UpdateCountry',
  /** Grants permission to update Customer */
  UpdateCustomer = 'UpdateCustomer',
  /** Grants permission to update CustomerGroup */
  UpdateCustomerGroup = 'UpdateCustomerGroup',
  /** Grants permission to update Facet */
  UpdateFacet = 'UpdateFacet',
  /** Grants permission to update GlobalSettings */
  UpdateGlobalSettings = 'UpdateGlobalSettings',
  /** Grants permission to update Order */
  UpdateOrder = 'UpdateOrder',
  /** Grants permission to update PaymentMethod */
  UpdatePaymentMethod = 'UpdatePaymentMethod',
  /** Grants permission to update Product */
  UpdateProduct = 'UpdateProduct',
  /** Grants permission to update Promotion */
  UpdatePromotion = 'UpdatePromotion',
  /** Grants permission to update Seller */
  UpdateSeller = 'UpdateSeller',
  /** Grants permission to update PaymentMethods, ShippingMethods, TaxCategories, TaxRates, Zones, Countries, System & GlobalSettings */
  UpdateSettings = 'UpdateSettings',
  /** Grants permission to update ShippingMethod */
  UpdateShippingMethod = 'UpdateShippingMethod',
  /** Grants permission to update System */
  UpdateSystem = 'UpdateSystem',
  /** Grants permission to update Tag */
  UpdateTag = 'UpdateTag',
  /** Grants permission to update TaxCategory */
  UpdateTaxCategory = 'UpdateTaxCategory',
  /** Grants permission to update TaxRate */
  UpdateTaxRate = 'UpdateTaxRate',
  /** Grants permission to update Zone */
  UpdateZone = 'UpdateZone'
}

export type PermissionDefinition = {
  assignable: Scalars['Boolean'];
  description: Scalars['String'];
  name: Scalars['String'];
};

export type PreviewCollectionVariantsInput = {
  filters: Array<ConfigurableOperationInput>;
  inheritFilters: Scalars['Boolean'];
  parentId?: InputMaybe<Scalars['ID']>;
};

/** The price range where the result has more than one price */
export type PriceRange = {
  max: Scalars['Money'];
  min: Scalars['Money'];
};

export type Product = Node & {
  assets: Array<Asset>;
  channels: Array<Channel>;
  collections: Array<Collection>;
  createdAt: Scalars['DateTime'];
  customFields?: Maybe<Scalars['JSON']>;
  description: Scalars['String'];
  enabled: Scalars['Boolean'];
  facetValues: Array<FacetValue>;
  featuredAsset?: Maybe<Asset>;
  id: Scalars['ID'];
  languageCode: LanguageCode;
  name: Scalars['String'];
  optionGroups: Array<ProductOptionGroup>;
  slug: Scalars['String'];
  translations: Array<ProductTranslation>;
  updatedAt: Scalars['DateTime'];
  /** Returns a paginated, sortable, filterable list of ProductVariants */
  variantList: ProductVariantList;
  /** Returns all ProductVariants */
  variants: Array<ProductVariant>;
};


export type ProductVariantListArgs = {
  options?: InputMaybe<ProductVariantListOptions>;
};

export type ProductFilterParameter = {
  createdAt?: InputMaybe<DateOperators>;
  description?: InputMaybe<StringOperators>;
  enabled?: InputMaybe<BooleanOperators>;
  id?: InputMaybe<IdOperators>;
  languageCode?: InputMaybe<StringOperators>;
  name?: InputMaybe<StringOperators>;
  slug?: InputMaybe<StringOperators>;
  updatedAt?: InputMaybe<DateOperators>;
};

export type ProductList = PaginatedList & {
  items: Array<Product>;
  totalItems: Scalars['Int'];
};

export type ProductListOptions = {
  /** Allows the results to be filtered */
  filter?: InputMaybe<ProductFilterParameter>;
  /** Specifies whether multiple "filter" arguments should be combines with a logical AND or OR operation. Defaults to AND. */
  filterOperator?: InputMaybe<LogicalOperator>;
  /** Skips the first n results, for use in pagination */
  skip?: InputMaybe<Scalars['Int']>;
  /** Specifies which properties to sort the results by */
  sort?: InputMaybe<ProductSortParameter>;
  /** Takes n results, for use in pagination */
  take?: InputMaybe<Scalars['Int']>;
};

export type ProductOption = Node & {
  code: Scalars['String'];
  createdAt: Scalars['DateTime'];
  customFields?: Maybe<Scalars['JSON']>;
  group: ProductOptionGroup;
  groupId: Scalars['ID'];
  id: Scalars['ID'];
  languageCode: LanguageCode;
  name: Scalars['String'];
  translations: Array<ProductOptionTranslation>;
  updatedAt: Scalars['DateTime'];
};

export type ProductOptionGroup = Node & {
  code: Scalars['String'];
  createdAt: Scalars['DateTime'];
  customFields?: Maybe<Scalars['JSON']>;
  id: Scalars['ID'];
  languageCode: LanguageCode;
  name: Scalars['String'];
  options: Array<ProductOption>;
  translations: Array<ProductOptionGroupTranslation>;
  updatedAt: Scalars['DateTime'];
};

export type ProductOptionGroupTranslation = {
  createdAt: Scalars['DateTime'];
  id: Scalars['ID'];
  languageCode: LanguageCode;
  name: Scalars['String'];
  updatedAt: Scalars['DateTime'];
};

export type ProductOptionGroupTranslationInput = {
  customFields?: InputMaybe<Scalars['JSON']>;
  id?: InputMaybe<Scalars['ID']>;
  languageCode: LanguageCode;
  name?: InputMaybe<Scalars['String']>;
};

export type ProductOptionInUseError = ErrorResult & {
  errorCode: ErrorCode;
  message: Scalars['String'];
  optionGroupCode: Scalars['String'];
  productVariantCount: Scalars['Int'];
};

export type ProductOptionTranslation = {
  createdAt: Scalars['DateTime'];
  id: Scalars['ID'];
  languageCode: LanguageCode;
  name: Scalars['String'];
  updatedAt: Scalars['DateTime'];
};

export type ProductOptionTranslationInput = {
  customFields?: InputMaybe<Scalars['JSON']>;
  id?: InputMaybe<Scalars['ID']>;
  languageCode: LanguageCode;
  name?: InputMaybe<Scalars['String']>;
};

export type ProductSortParameter = {
  createdAt?: InputMaybe<SortOrder>;
  description?: InputMaybe<SortOrder>;
  id?: InputMaybe<SortOrder>;
  name?: InputMaybe<SortOrder>;
  slug?: InputMaybe<SortOrder>;
  updatedAt?: InputMaybe<SortOrder>;
};

export type ProductTranslation = {
  createdAt: Scalars['DateTime'];
  description: Scalars['String'];
  id: Scalars['ID'];
  languageCode: LanguageCode;
  name: Scalars['String'];
  slug: Scalars['String'];
  updatedAt: Scalars['DateTime'];
};

export type ProductTranslationInput = {
  customFields?: InputMaybe<Scalars['JSON']>;
  description?: InputMaybe<Scalars['String']>;
  id?: InputMaybe<Scalars['ID']>;
  languageCode: LanguageCode;
  name?: InputMaybe<Scalars['String']>;
  slug?: InputMaybe<Scalars['String']>;
};

export type ProductVariant = Node & {
  assets: Array<Asset>;
  channels: Array<Channel>;
  createdAt: Scalars['DateTime'];
  currencyCode: CurrencyCode;
  customFields?: Maybe<Scalars['JSON']>;
  enabled: Scalars['Boolean'];
  facetValues: Array<FacetValue>;
  featuredAsset?: Maybe<Asset>;
  id: Scalars['ID'];
  languageCode: LanguageCode;
  name: Scalars['String'];
  options: Array<ProductOption>;
  outOfStockThreshold: Scalars['Int'];
  price: Scalars['Money'];
  priceWithTax: Scalars['Money'];
  product: Product;
  productId: Scalars['ID'];
  sku: Scalars['String'];
  /** @deprecated use stockLevels */
  stockAllocated: Scalars['Int'];
  stockLevel: Scalars['String'];
  stockLevels: Array<StockLevel>;
  stockMovements: StockMovementList;
  /** @deprecated use stockLevels */
  stockOnHand: Scalars['Int'];
  taxCategory: TaxCategory;
  taxRateApplied: TaxRate;
  trackInventory: GlobalFlag;
  translations: Array<ProductVariantTranslation>;
  updatedAt: Scalars['DateTime'];
  useGlobalOutOfStockThreshold: Scalars['Boolean'];
};


export type ProductVariantStockMovementsArgs = {
  options?: InputMaybe<StockMovementListOptions>;
};

export type ProductVariantFilterParameter = {
  createdAt?: InputMaybe<DateOperators>;
  currencyCode?: InputMaybe<StringOperators>;
  enabled?: InputMaybe<BooleanOperators>;
  id?: InputMaybe<IdOperators>;
  languageCode?: InputMaybe<StringOperators>;
  name?: InputMaybe<StringOperators>;
  outOfStockThreshold?: InputMaybe<NumberOperators>;
  price?: InputMaybe<NumberOperators>;
  priceWithTax?: InputMaybe<NumberOperators>;
  productId?: InputMaybe<IdOperators>;
  sku?: InputMaybe<StringOperators>;
  stockAllocated?: InputMaybe<NumberOperators>;
  stockLevel?: InputMaybe<StringOperators>;
  stockOnHand?: InputMaybe<NumberOperators>;
  trackInventory?: InputMaybe<StringOperators>;
  updatedAt?: InputMaybe<DateOperators>;
  useGlobalOutOfStockThreshold?: InputMaybe<BooleanOperators>;
};

export type ProductVariantList = PaginatedList & {
  items: Array<ProductVariant>;
  totalItems: Scalars['Int'];
};

export type ProductVariantListOptions = {
  /** Allows the results to be filtered */
  filter?: InputMaybe<ProductVariantFilterParameter>;
  /** Specifies whether multiple "filter" arguments should be combines with a logical AND or OR operation. Defaults to AND. */
  filterOperator?: InputMaybe<LogicalOperator>;
  /** Skips the first n results, for use in pagination */
  skip?: InputMaybe<Scalars['Int']>;
  /** Specifies which properties to sort the results by */
  sort?: InputMaybe<ProductVariantSortParameter>;
  /** Takes n results, for use in pagination */
  take?: InputMaybe<Scalars['Int']>;
};

export type ProductVariantSortParameter = {
  createdAt?: InputMaybe<SortOrder>;
  id?: InputMaybe<SortOrder>;
  name?: InputMaybe<SortOrder>;
  outOfStockThreshold?: InputMaybe<SortOrder>;
  price?: InputMaybe<SortOrder>;
  priceWithTax?: InputMaybe<SortOrder>;
  productId?: InputMaybe<SortOrder>;
  sku?: InputMaybe<SortOrder>;
  stockAllocated?: InputMaybe<SortOrder>;
  stockLevel?: InputMaybe<SortOrder>;
  stockOnHand?: InputMaybe<SortOrder>;
  updatedAt?: InputMaybe<SortOrder>;
};

export type ProductVariantTranslation = {
  createdAt: Scalars['DateTime'];
  id: Scalars['ID'];
  languageCode: LanguageCode;
  name: Scalars['String'];
  updatedAt: Scalars['DateTime'];
};

export type ProductVariantTranslationInput = {
  customFields?: InputMaybe<Scalars['JSON']>;
  id?: InputMaybe<Scalars['ID']>;
  languageCode: LanguageCode;
  name?: InputMaybe<Scalars['String']>;
};

export type Promotion = Node & {
  actions: Array<ConfigurableOperation>;
  conditions: Array<ConfigurableOperation>;
  couponCode?: Maybe<Scalars['String']>;
  createdAt: Scalars['DateTime'];
  customFields?: Maybe<Scalars['JSON']>;
  description: Scalars['String'];
  enabled: Scalars['Boolean'];
  endsAt?: Maybe<Scalars['DateTime']>;
  id: Scalars['ID'];
  name: Scalars['String'];
  perCustomerUsageLimit?: Maybe<Scalars['Int']>;
  startsAt?: Maybe<Scalars['DateTime']>;
  translations: Array<PromotionTranslation>;
  updatedAt: Scalars['DateTime'];
};

export type PromotionFilterParameter = {
  couponCode?: InputMaybe<StringOperators>;
  createdAt?: InputMaybe<DateOperators>;
  description?: InputMaybe<StringOperators>;
  enabled?: InputMaybe<BooleanOperators>;
  endsAt?: InputMaybe<DateOperators>;
  id?: InputMaybe<IdOperators>;
  name?: InputMaybe<StringOperators>;
  perCustomerUsageLimit?: InputMaybe<NumberOperators>;
  startsAt?: InputMaybe<DateOperators>;
  updatedAt?: InputMaybe<DateOperators>;
};

export type PromotionList = PaginatedList & {
  items: Array<Promotion>;
  totalItems: Scalars['Int'];
};

export type PromotionListOptions = {
  /** Allows the results to be filtered */
  filter?: InputMaybe<PromotionFilterParameter>;
  /** Specifies whether multiple "filter" arguments should be combines with a logical AND or OR operation. Defaults to AND. */
  filterOperator?: InputMaybe<LogicalOperator>;
  /** Skips the first n results, for use in pagination */
  skip?: InputMaybe<Scalars['Int']>;
  /** Specifies which properties to sort the results by */
  sort?: InputMaybe<PromotionSortParameter>;
  /** Takes n results, for use in pagination */
  take?: InputMaybe<Scalars['Int']>;
};

export type PromotionSortParameter = {
  couponCode?: InputMaybe<SortOrder>;
  createdAt?: InputMaybe<SortOrder>;
  description?: InputMaybe<SortOrder>;
  endsAt?: InputMaybe<SortOrder>;
  id?: InputMaybe<SortOrder>;
  name?: InputMaybe<SortOrder>;
  perCustomerUsageLimit?: InputMaybe<SortOrder>;
  startsAt?: InputMaybe<SortOrder>;
  updatedAt?: InputMaybe<SortOrder>;
};

export type PromotionTranslation = {
  createdAt: Scalars['DateTime'];
  description: Scalars['String'];
  id: Scalars['ID'];
  languageCode: LanguageCode;
  name: Scalars['String'];
  updatedAt: Scalars['DateTime'];
};

export type PromotionTranslationInput = {
  customFields?: InputMaybe<Scalars['JSON']>;
  description?: InputMaybe<Scalars['String']>;
  id?: InputMaybe<Scalars['ID']>;
  languageCode: LanguageCode;
  name?: InputMaybe<Scalars['String']>;
};

/** Returned if the specified quantity of an OrderLine is greater than the number of items in that line */
export type QuantityTooGreatError = ErrorResult & {
  errorCode: ErrorCode;
  message: Scalars['String'];
};

export type Query = {
  activeAdministrator?: Maybe<Administrator>;
  activeChannel: Channel;
  administrator?: Maybe<Administrator>;
  administrators: AdministratorList;
  /** Get a single Asset by id */
  asset?: Maybe<Asset>;
  /** Get a list of Assets */
  assets: AssetList;
  channel?: Maybe<Channel>;
  channels: Array<Channel>;
  /** Get a Collection either by id or slug. If neither id nor slug is specified, an error will result. */
  collection?: Maybe<Collection>;
  collectionFilters: Array<ConfigurableOperationDefinition>;
  collections: CollectionList;
  countries: CountryList;
  country?: Maybe<Country>;
  customer?: Maybe<Customer>;
  customerGroup?: Maybe<CustomerGroup>;
  customerGroups: CustomerGroupList;
  customers: CustomerList;
  /** Returns a list of eligible shipping methods for the draft Order */
  eligibleShippingMethodsForDraftOrder: Array<ShippingMethodQuote>;
  facet?: Maybe<Facet>;
  facetValues: FacetValueList;
  facets: FacetList;
  fulfillmentHandlers: Array<ConfigurableOperationDefinition>;
  globalSettings: GlobalSettings;
  job?: Maybe<Job>;
  jobBufferSize: Array<JobBufferSize>;
  jobQueues: Array<JobQueue>;
  jobs: JobList;
  jobsById: Array<Job>;
  me?: Maybe<CurrentUser>;
  order?: Maybe<Order>;
  orders: OrderList;
  paymentMethod?: Maybe<PaymentMethod>;
  paymentMethodEligibilityCheckers: Array<ConfigurableOperationDefinition>;
  paymentMethodHandlers: Array<ConfigurableOperationDefinition>;
  paymentMethods: PaymentMethodList;
  pendingSearchIndexUpdates: Scalars['Int'];
  /** Used for real-time previews of the contents of a Collection */
  previewCollectionVariants: ProductVariantList;
  /** Get a Product either by id or slug. If neither id nor slug is specified, an error will result. */
  product?: Maybe<Product>;
  productOptionGroup?: Maybe<ProductOptionGroup>;
  productOptionGroups: Array<ProductOptionGroup>;
  /** Get a ProductVariant by id */
  productVariant?: Maybe<ProductVariant>;
  /** List ProductVariants either all or for the specific product. */
  productVariants: ProductVariantList;
  /** List Products */
  products: ProductList;
  promotion?: Maybe<Promotion>;
  promotionActions: Array<ConfigurableOperationDefinition>;
  promotionConditions: Array<ConfigurableOperationDefinition>;
  promotions: PromotionList;
  role?: Maybe<Role>;
  roles: RoleList;
  search: SearchResponse;
  seller?: Maybe<Seller>;
  sellers: SellerList;
  shippingCalculators: Array<ConfigurableOperationDefinition>;
  shippingEligibilityCheckers: Array<ConfigurableOperationDefinition>;
  shippingMethod?: Maybe<ShippingMethod>;
  shippingMethods: ShippingMethodList;
  stockLocation?: Maybe<StockLocation>;
  stockLocations: StockLocationList;
  tag: Tag;
  tags: TagList;
  taxCategories: Array<TaxCategory>;
  taxCategory?: Maybe<TaxCategory>;
  taxRate?: Maybe<TaxRate>;
  taxRates: TaxRateList;
  testEligibleShippingMethods: Array<ShippingMethodQuote>;
  testShippingMethod: TestShippingMethodResult;
  zone?: Maybe<Zone>;
  zones: Array<Zone>;
};


export type QueryAdministratorArgs = {
  id: Scalars['ID'];
};


export type QueryAdministratorsArgs = {
  options?: InputMaybe<AdministratorListOptions>;
};


export type QueryAssetArgs = {
  id: Scalars['ID'];
};


export type QueryAssetsArgs = {
  options?: InputMaybe<AssetListOptions>;
};


export type QueryChannelArgs = {
  id: Scalars['ID'];
};


export type QueryCollectionArgs = {
  id?: InputMaybe<Scalars['ID']>;
  slug?: InputMaybe<Scalars['String']>;
};


export type QueryCollectionsArgs = {
  options?: InputMaybe<CollectionListOptions>;
};


export type QueryCountriesArgs = {
  options?: InputMaybe<CountryListOptions>;
};


export type QueryCountryArgs = {
  id: Scalars['ID'];
};


export type QueryCustomerArgs = {
  id: Scalars['ID'];
};


export type QueryCustomerGroupArgs = {
  id: Scalars['ID'];
};


export type QueryCustomerGroupsArgs = {
  options?: InputMaybe<CustomerGroupListOptions>;
};


export type QueryCustomersArgs = {
  options?: InputMaybe<CustomerListOptions>;
};


export type QueryEligibleShippingMethodsForDraftOrderArgs = {
  orderId: Scalars['ID'];
};


export type QueryFacetArgs = {
  id: Scalars['ID'];
};


export type QueryFacetValuesArgs = {
  options?: InputMaybe<FacetValueListOptions>;
};


export type QueryFacetsArgs = {
  options?: InputMaybe<FacetListOptions>;
};


export type QueryJobArgs = {
  jobId: Scalars['ID'];
};


export type QueryJobBufferSizeArgs = {
  bufferIds?: InputMaybe<Array<Scalars['String']>>;
};


export type QueryJobsArgs = {
  options?: InputMaybe<JobListOptions>;
};


export type QueryJobsByIdArgs = {
  jobIds: Array<Scalars['ID']>;
};


export type QueryOrderArgs = {
  id: Scalars['ID'];
};


export type QueryOrdersArgs = {
  options?: InputMaybe<OrderListOptions>;
};


export type QueryPaymentMethodArgs = {
  id: Scalars['ID'];
};


export type QueryPaymentMethodsArgs = {
  options?: InputMaybe<PaymentMethodListOptions>;
};


export type QueryPreviewCollectionVariantsArgs = {
  input: PreviewCollectionVariantsInput;
  options?: InputMaybe<ProductVariantListOptions>;
};


export type QueryProductArgs = {
  id?: InputMaybe<Scalars['ID']>;
  slug?: InputMaybe<Scalars['String']>;
};


export type QueryProductOptionGroupArgs = {
  id: Scalars['ID'];
};


export type QueryProductOptionGroupsArgs = {
  filterTerm?: InputMaybe<Scalars['String']>;
};


export type QueryProductVariantArgs = {
  id: Scalars['ID'];
};


export type QueryProductVariantsArgs = {
  options?: InputMaybe<ProductVariantListOptions>;
  productId?: InputMaybe<Scalars['ID']>;
};


export type QueryProductsArgs = {
  options?: InputMaybe<ProductListOptions>;
};


export type QueryPromotionArgs = {
  id: Scalars['ID'];
};


export type QueryPromotionsArgs = {
  options?: InputMaybe<PromotionListOptions>;
};


export type QueryRoleArgs = {
  id: Scalars['ID'];
};


export type QueryRolesArgs = {
  options?: InputMaybe<RoleListOptions>;
};


export type QuerySearchArgs = {
  input: SearchInput;
};


export type QuerySellerArgs = {
  id: Scalars['ID'];
};


export type QuerySellersArgs = {
  options?: InputMaybe<SellerListOptions>;
};


export type QueryShippingMethodArgs = {
  id: Scalars['ID'];
};


export type QueryShippingMethodsArgs = {
  options?: InputMaybe<ShippingMethodListOptions>;
};


export type QueryStockLocationArgs = {
  id: Scalars['ID'];
};


export type QueryStockLocationsArgs = {
  options?: InputMaybe<StockLocationListOptions>;
};


export type QueryTagArgs = {
  id: Scalars['ID'];
};


export type QueryTagsArgs = {
  options?: InputMaybe<TagListOptions>;
};


export type QueryTaxCategoryArgs = {
  id: Scalars['ID'];
};


export type QueryTaxRateArgs = {
  id: Scalars['ID'];
};


export type QueryTaxRatesArgs = {
  options?: InputMaybe<TaxRateListOptions>;
};


export type QueryTestEligibleShippingMethodsArgs = {
  input: TestEligibleShippingMethodsInput;
};


export type QueryTestShippingMethodArgs = {
  input: TestShippingMethodInput;
};


export type QueryZoneArgs = {
  id: Scalars['ID'];
};

export type Refund = Node & {
  adjustment: Scalars['Money'];
  createdAt: Scalars['DateTime'];
  id: Scalars['ID'];
  items: Scalars['Money'];
  lines: Array<RefundLine>;
  metadata?: Maybe<Scalars['JSON']>;
  method?: Maybe<Scalars['String']>;
  paymentId: Scalars['ID'];
  reason?: Maybe<Scalars['String']>;
  shipping: Scalars['Money'];
  state: Scalars['String'];
  total: Scalars['Money'];
  transactionId?: Maybe<Scalars['String']>;
  updatedAt: Scalars['DateTime'];
};

export type RefundLine = {
  orderLine: OrderLine;
  orderLineId: Scalars['ID'];
  quantity: Scalars['Int'];
  refund: Refund;
  refundId: Scalars['ID'];
};

export type RefundOrderInput = {
  adjustment: Scalars['Money'];
  lines: Array<OrderLineInput>;
  paymentId: Scalars['ID'];
  reason?: InputMaybe<Scalars['String']>;
  shipping: Scalars['Money'];
};

export type RefundOrderResult = AlreadyRefundedError | MultipleOrderError | NothingToRefundError | OrderStateTransitionError | PaymentOrderMismatchError | QuantityTooGreatError | Refund | RefundOrderStateError | RefundStateTransitionError;

/** Returned if an attempting to refund an Order which is not in the expected state */
export type RefundOrderStateError = ErrorResult & {
  errorCode: ErrorCode;
  message: Scalars['String'];
  orderState: Scalars['String'];
};

/**
 * Returned when a call to modifyOrder fails to include a refundPaymentId even
 * though the price has decreased as a result of the changes.
 */
export type RefundPaymentIdMissingError = ErrorResult & {
  errorCode: ErrorCode;
  message: Scalars['String'];
};

/** Returned when there is an error in transitioning the Refund state */
export type RefundStateTransitionError = ErrorResult & {
  errorCode: ErrorCode;
  fromState: Scalars['String'];
  message: Scalars['String'];
  toState: Scalars['String'];
  transitionError: Scalars['String'];
};

export type RelationCustomFieldConfig = CustomField & {
  description?: Maybe<Array<LocalizedString>>;
  entity: Scalars['String'];
  internal?: Maybe<Scalars['Boolean']>;
  label?: Maybe<Array<LocalizedString>>;
  list: Scalars['Boolean'];
  name: Scalars['String'];
  nullable?: Maybe<Scalars['Boolean']>;
  readonly?: Maybe<Scalars['Boolean']>;
  scalarFields: Array<Scalars['String']>;
  type: Scalars['String'];
  ui?: Maybe<Scalars['JSON']>;
};

export type Release = Node & StockMovement & {
  createdAt: Scalars['DateTime'];
  id: Scalars['ID'];
  orderItem: OrderItem;
  productVariant: ProductVariant;
  quantity: Scalars['Int'];
  type: StockMovementType;
  updatedAt: Scalars['DateTime'];
};

export type RemoveCollectionsFromChannelInput = {
  channelId: Scalars['ID'];
  collectionIds: Array<Scalars['ID']>;
};

export type RemoveFacetFromChannelResult = Facet | FacetInUseError;

export type RemoveFacetsFromChannelInput = {
  channelId: Scalars['ID'];
  facetIds: Array<Scalars['ID']>;
  force?: InputMaybe<Scalars['Boolean']>;
};

export type RemoveOptionGroupFromProductResult = Product | ProductOptionInUseError;

export type RemoveOrderItemsResult = Order | OrderModificationError;

export type RemoveProductVariantsFromChannelInput = {
  channelId: Scalars['ID'];
  productVariantIds: Array<Scalars['ID']>;
};

export type RemoveProductsFromChannelInput = {
  channelId: Scalars['ID'];
  productIds: Array<Scalars['ID']>;
};

export type RemovePromotionsFromChannelInput = {
  channelId: Scalars['ID'];
  promotionIds: Array<Scalars['ID']>;
};

export type Return = Node & StockMovement & {
  createdAt: Scalars['DateTime'];
  id: Scalars['ID'];
  orderItem: OrderItem;
  productVariant: ProductVariant;
  quantity: Scalars['Int'];
  type: StockMovementType;
  updatedAt: Scalars['DateTime'];
};

export type Role = Node & {
  channels: Array<Channel>;
  code: Scalars['String'];
  createdAt: Scalars['DateTime'];
  description: Scalars['String'];
  id: Scalars['ID'];
  permissions: Array<Permission>;
  updatedAt: Scalars['DateTime'];
};

export type RoleFilterParameter = {
  code?: InputMaybe<StringOperators>;
  createdAt?: InputMaybe<DateOperators>;
  description?: InputMaybe<StringOperators>;
  id?: InputMaybe<IdOperators>;
  updatedAt?: InputMaybe<DateOperators>;
};

export type RoleList = PaginatedList & {
  items: Array<Role>;
  totalItems: Scalars['Int'];
};

export type RoleListOptions = {
  /** Allows the results to be filtered */
  filter?: InputMaybe<RoleFilterParameter>;
  /** Specifies whether multiple "filter" arguments should be combines with a logical AND or OR operation. Defaults to AND. */
  filterOperator?: InputMaybe<LogicalOperator>;
  /** Skips the first n results, for use in pagination */
  skip?: InputMaybe<Scalars['Int']>;
  /** Specifies which properties to sort the results by */
  sort?: InputMaybe<RoleSortParameter>;
  /** Takes n results, for use in pagination */
  take?: InputMaybe<Scalars['Int']>;
};

export type RoleSortParameter = {
  code?: InputMaybe<SortOrder>;
  createdAt?: InputMaybe<SortOrder>;
  description?: InputMaybe<SortOrder>;
  id?: InputMaybe<SortOrder>;
  updatedAt?: InputMaybe<SortOrder>;
};

export type Sale = Node & StockMovement & {
  createdAt: Scalars['DateTime'];
  id: Scalars['ID'];
  orderItem: OrderItem;
  productVariant: ProductVariant;
  quantity: Scalars['Int'];
  type: StockMovementType;
  updatedAt: Scalars['DateTime'];
};

export type SearchInput = {
<<<<<<< HEAD
  collectionId?: InputMaybe<Scalars['ID']>;
  collectionSlug?: InputMaybe<Scalars['String']>;
  facetValueFilters?: InputMaybe<Array<FacetValueFilterInput>>;
  facetValueIds?: InputMaybe<Array<Scalars['ID']>>;
  facetValueOperator?: InputMaybe<LogicalOperator>;
  groupByProduct?: InputMaybe<Scalars['Boolean']>;
  skip?: InputMaybe<Scalars['Int']>;
  sort?: InputMaybe<SearchResultSortParameter>;
  take?: InputMaybe<Scalars['Int']>;
  term?: InputMaybe<Scalars['String']>;
=======
    collectionId?: InputMaybe<Scalars['ID']>;
    collectionSlug?: InputMaybe<Scalars['String']>;
    facetValueFilters?: InputMaybe<Array<FacetValueFilterInput>>;
    /** @deprecated Use `facetValueFilters` instead */
    facetValueIds?: InputMaybe<Array<Scalars['ID']>>;
    /** @deprecated Use `facetValueFilters` instead */
    facetValueOperator?: InputMaybe<LogicalOperator>;
    groupByProduct?: InputMaybe<Scalars['Boolean']>;
    skip?: InputMaybe<Scalars['Int']>;
    sort?: InputMaybe<SearchResultSortParameter>;
    take?: InputMaybe<Scalars['Int']>;
    term?: InputMaybe<Scalars['String']>;
>>>>>>> c1072a8d
};

export type SearchReindexResponse = {
  success: Scalars['Boolean'];
};

export type SearchResponse = {
  collections: Array<CollectionResult>;
  facetValues: Array<FacetValueResult>;
  items: Array<SearchResult>;
  totalItems: Scalars['Int'];
};

export type SearchResult = {
  /** An array of ids of the Channels in which this result appears */
  channelIds: Array<Scalars['ID']>;
  /** An array of ids of the Collections in which this result appears */
  collectionIds: Array<Scalars['ID']>;
  currencyCode: CurrencyCode;
  description: Scalars['String'];
  enabled: Scalars['Boolean'];
  facetIds: Array<Scalars['ID']>;
  facetValueIds: Array<Scalars['ID']>;
  price: SearchResultPrice;
  priceWithTax: SearchResultPrice;
  productAsset?: Maybe<SearchResultAsset>;
  productId: Scalars['ID'];
  productName: Scalars['String'];
  productVariantAsset?: Maybe<SearchResultAsset>;
  productVariantId: Scalars['ID'];
  productVariantName: Scalars['String'];
  /** A relevance score for the result. Differs between database implementations */
  score: Scalars['Float'];
  sku: Scalars['String'];
  slug: Scalars['String'];
};

export type SearchResultAsset = {
  focalPoint?: Maybe<Coordinate>;
  id: Scalars['ID'];
  preview: Scalars['String'];
};

/** The price of a search result product, either as a range or as a single price */
export type SearchResultPrice = PriceRange | SinglePrice;

export type SearchResultSortParameter = {
  name?: InputMaybe<SortOrder>;
  price?: InputMaybe<SortOrder>;
};

export type Seller = Node & {
  createdAt: Scalars['DateTime'];
  customFields?: Maybe<Scalars['JSON']>;
  id: Scalars['ID'];
  name: Scalars['String'];
  updatedAt: Scalars['DateTime'];
};

export type SellerFilterParameter = {
  createdAt?: InputMaybe<DateOperators>;
  id?: InputMaybe<IdOperators>;
  name?: InputMaybe<StringOperators>;
  updatedAt?: InputMaybe<DateOperators>;
};

export type SellerList = PaginatedList & {
  items: Array<Seller>;
  totalItems: Scalars['Int'];
};

export type SellerListOptions = {
  /** Allows the results to be filtered */
  filter?: InputMaybe<SellerFilterParameter>;
  /** Specifies whether multiple "filter" arguments should be combines with a logical AND or OR operation. Defaults to AND. */
  filterOperator?: InputMaybe<LogicalOperator>;
  /** Skips the first n results, for use in pagination */
  skip?: InputMaybe<Scalars['Int']>;
  /** Specifies which properties to sort the results by */
  sort?: InputMaybe<SellerSortParameter>;
  /** Takes n results, for use in pagination */
  take?: InputMaybe<Scalars['Int']>;
};

export type SellerSortParameter = {
  createdAt?: InputMaybe<SortOrder>;
  id?: InputMaybe<SortOrder>;
  name?: InputMaybe<SortOrder>;
  updatedAt?: InputMaybe<SortOrder>;
};

export type ServerConfig = {
  customFieldConfig: CustomFields;
  orderProcess: Array<OrderProcessState>;
  permissions: Array<PermissionDefinition>;
  permittedAssetTypes: Array<Scalars['String']>;
};

export type SetCustomerForDraftOrderResult = EmailAddressConflictError | Order;

export type SetOrderShippingMethodResult = IneligibleShippingMethodError | NoActiveOrderError | Order | OrderModificationError;

/** Returned if the Payment settlement fails */
export type SettlePaymentError = ErrorResult & {
  errorCode: ErrorCode;
  message: Scalars['String'];
  paymentErrorMessage: Scalars['String'];
};

export type SettlePaymentResult = OrderStateTransitionError | Payment | PaymentStateTransitionError | SettlePaymentError;

export type SettleRefundInput = {
  id: Scalars['ID'];
  transactionId: Scalars['String'];
};

export type SettleRefundResult = Refund | RefundStateTransitionError;

export type ShippingLine = {
  discountedPrice: Scalars['Money'];
  discountedPriceWithTax: Scalars['Money'];
  discounts: Array<Discount>;
  id: Scalars['ID'];
  price: Scalars['Money'];
  priceWithTax: Scalars['Money'];
  shippingMethod: ShippingMethod;
};

export type ShippingMethod = Node & {
  calculator: ConfigurableOperation;
  checker: ConfigurableOperation;
  code: Scalars['String'];
  createdAt: Scalars['DateTime'];
  customFields?: Maybe<Scalars['JSON']>;
  description: Scalars['String'];
  fulfillmentHandlerCode: Scalars['String'];
  id: Scalars['ID'];
  languageCode: LanguageCode;
  name: Scalars['String'];
  translations: Array<ShippingMethodTranslation>;
  updatedAt: Scalars['DateTime'];
};

export type ShippingMethodFilterParameter = {
  code?: InputMaybe<StringOperators>;
  createdAt?: InputMaybe<DateOperators>;
  description?: InputMaybe<StringOperators>;
  fulfillmentHandlerCode?: InputMaybe<StringOperators>;
  id?: InputMaybe<IdOperators>;
  languageCode?: InputMaybe<StringOperators>;
  name?: InputMaybe<StringOperators>;
  updatedAt?: InputMaybe<DateOperators>;
};

export type ShippingMethodList = PaginatedList & {
  items: Array<ShippingMethod>;
  totalItems: Scalars['Int'];
};

export type ShippingMethodListOptions = {
  /** Allows the results to be filtered */
  filter?: InputMaybe<ShippingMethodFilterParameter>;
  /** Specifies whether multiple "filter" arguments should be combines with a logical AND or OR operation. Defaults to AND. */
  filterOperator?: InputMaybe<LogicalOperator>;
  /** Skips the first n results, for use in pagination */
  skip?: InputMaybe<Scalars['Int']>;
  /** Specifies which properties to sort the results by */
  sort?: InputMaybe<ShippingMethodSortParameter>;
  /** Takes n results, for use in pagination */
  take?: InputMaybe<Scalars['Int']>;
};

export type ShippingMethodQuote = {
  code: Scalars['String'];
  customFields?: Maybe<Scalars['JSON']>;
  description: Scalars['String'];
  id: Scalars['ID'];
  /** Any optional metadata returned by the ShippingCalculator in the ShippingCalculationResult */
  metadata?: Maybe<Scalars['JSON']>;
  name: Scalars['String'];
  price: Scalars['Money'];
  priceWithTax: Scalars['Money'];
};

export type ShippingMethodSortParameter = {
  code?: InputMaybe<SortOrder>;
  createdAt?: InputMaybe<SortOrder>;
  description?: InputMaybe<SortOrder>;
  fulfillmentHandlerCode?: InputMaybe<SortOrder>;
  id?: InputMaybe<SortOrder>;
  name?: InputMaybe<SortOrder>;
  updatedAt?: InputMaybe<SortOrder>;
};

export type ShippingMethodTranslation = {
  createdAt: Scalars['DateTime'];
  description: Scalars['String'];
  id: Scalars['ID'];
  languageCode: LanguageCode;
  name: Scalars['String'];
  updatedAt: Scalars['DateTime'];
};

export type ShippingMethodTranslationInput = {
  customFields?: InputMaybe<Scalars['JSON']>;
  description?: InputMaybe<Scalars['String']>;
  id?: InputMaybe<Scalars['ID']>;
  languageCode: LanguageCode;
  name?: InputMaybe<Scalars['String']>;
};

/** The price value where the result has a single price */
export type SinglePrice = {
  value: Scalars['Money'];
};

export enum SortOrder {
  ASC = 'ASC',
  DESC = 'DESC'
}

export type StockAdjustment = Node & StockMovement & {
  createdAt: Scalars['DateTime'];
  id: Scalars['ID'];
  productVariant: ProductVariant;
  quantity: Scalars['Int'];
  type: StockMovementType;
  updatedAt: Scalars['DateTime'];
};

export type StockLevel = Node & {
  createdAt: Scalars['DateTime'];
  id: Scalars['ID'];
  stockAllocated: Scalars['Int'];
  stockLocation: StockLocation;
  stockLocationId: Scalars['ID'];
  stockOnHand: Scalars['Int'];
  updatedAt: Scalars['DateTime'];
};

export type StockLevelInput = {
  stockLocationId: Scalars['ID'];
  stockOnHand: Scalars['Int'];
};

export type StockLocation = Node & {
  createdAt: Scalars['DateTime'];
  customFields?: Maybe<Scalars['JSON']>;
  description: Scalars['String'];
  id: Scalars['ID'];
  name: Scalars['String'];
  updatedAt: Scalars['DateTime'];
};

export type StockLocationFilterParameter = {
  createdAt?: InputMaybe<DateOperators>;
  description?: InputMaybe<StringOperators>;
  id?: InputMaybe<IdOperators>;
  name?: InputMaybe<StringOperators>;
  updatedAt?: InputMaybe<DateOperators>;
};

export type StockLocationList = PaginatedList & {
  items: Array<StockLocation>;
  totalItems: Scalars['Int'];
};

export type StockLocationListOptions = {
  /** Allows the results to be filtered */
  filter?: InputMaybe<StockLocationFilterParameter>;
  /** Specifies whether multiple "filter" arguments should be combines with a logical AND or OR operation. Defaults to AND. */
  filterOperator?: InputMaybe<LogicalOperator>;
  /** Skips the first n results, for use in pagination */
  skip?: InputMaybe<Scalars['Int']>;
  /** Specifies which properties to sort the results by */
  sort?: InputMaybe<StockLocationSortParameter>;
  /** Takes n results, for use in pagination */
  take?: InputMaybe<Scalars['Int']>;
};

export type StockLocationSortParameter = {
  createdAt?: InputMaybe<SortOrder>;
  description?: InputMaybe<SortOrder>;
  id?: InputMaybe<SortOrder>;
  name?: InputMaybe<SortOrder>;
  updatedAt?: InputMaybe<SortOrder>;
};

export type StockMovement = {
  createdAt: Scalars['DateTime'];
  id: Scalars['ID'];
  productVariant: ProductVariant;
  quantity: Scalars['Int'];
  type: StockMovementType;
  updatedAt: Scalars['DateTime'];
};

export type StockMovementItem = Allocation | Cancellation | Release | Return | Sale | StockAdjustment;

export type StockMovementList = {
  items: Array<StockMovementItem>;
  totalItems: Scalars['Int'];
};

export type StockMovementListOptions = {
  skip?: InputMaybe<Scalars['Int']>;
  take?: InputMaybe<Scalars['Int']>;
  type?: InputMaybe<StockMovementType>;
};

export enum StockMovementType {
  ADJUSTMENT = 'ADJUSTMENT',
  ALLOCATION = 'ALLOCATION',
  CANCELLATION = 'CANCELLATION',
  RELEASE = 'RELEASE',
  RETURN = 'RETURN',
  SALE = 'SALE'
}

export type StringCustomFieldConfig = CustomField & {
  description?: Maybe<Array<LocalizedString>>;
  internal?: Maybe<Scalars['Boolean']>;
  label?: Maybe<Array<LocalizedString>>;
  length?: Maybe<Scalars['Int']>;
  list: Scalars['Boolean'];
  name: Scalars['String'];
  nullable?: Maybe<Scalars['Boolean']>;
  options?: Maybe<Array<StringFieldOption>>;
  pattern?: Maybe<Scalars['String']>;
  readonly?: Maybe<Scalars['Boolean']>;
  type: Scalars['String'];
  ui?: Maybe<Scalars['JSON']>;
};

export type StringFieldOption = {
  label?: Maybe<Array<LocalizedString>>;
  value: Scalars['String'];
};

/** Operators for filtering on a list of String fields */
export type StringListOperators = {
  inList: Scalars['String'];
};

/** Operators for filtering on a String field */
export type StringOperators = {
  contains?: InputMaybe<Scalars['String']>;
  eq?: InputMaybe<Scalars['String']>;
  in?: InputMaybe<Array<Scalars['String']>>;
  isNull?: InputMaybe<Scalars['Boolean']>;
  notContains?: InputMaybe<Scalars['String']>;
  notEq?: InputMaybe<Scalars['String']>;
  notIn?: InputMaybe<Array<Scalars['String']>>;
  regex?: InputMaybe<Scalars['String']>;
};

/** Indicates that an operation succeeded, where we do not want to return any more specific information. */
export type Success = {
  success: Scalars['Boolean'];
};

export type Surcharge = Node & {
  createdAt: Scalars['DateTime'];
  description: Scalars['String'];
  id: Scalars['ID'];
  price: Scalars['Money'];
  priceWithTax: Scalars['Money'];
  sku?: Maybe<Scalars['String']>;
  taxLines: Array<TaxLine>;
  taxRate: Scalars['Float'];
  updatedAt: Scalars['DateTime'];
};

export type SurchargeInput = {
  description: Scalars['String'];
  price: Scalars['Money'];
  priceIncludesTax: Scalars['Boolean'];
  sku?: InputMaybe<Scalars['String']>;
  taxDescription?: InputMaybe<Scalars['String']>;
  taxRate?: InputMaybe<Scalars['Float']>;
};

export type Tag = Node & {
  createdAt: Scalars['DateTime'];
  id: Scalars['ID'];
  updatedAt: Scalars['DateTime'];
  value: Scalars['String'];
};

export type TagFilterParameter = {
  createdAt?: InputMaybe<DateOperators>;
  id?: InputMaybe<IdOperators>;
  updatedAt?: InputMaybe<DateOperators>;
  value?: InputMaybe<StringOperators>;
};

export type TagList = PaginatedList & {
  items: Array<Tag>;
  totalItems: Scalars['Int'];
};

export type TagListOptions = {
  /** Allows the results to be filtered */
  filter?: InputMaybe<TagFilterParameter>;
  /** Specifies whether multiple "filter" arguments should be combines with a logical AND or OR operation. Defaults to AND. */
  filterOperator?: InputMaybe<LogicalOperator>;
  /** Skips the first n results, for use in pagination */
  skip?: InputMaybe<Scalars['Int']>;
  /** Specifies which properties to sort the results by */
  sort?: InputMaybe<TagSortParameter>;
  /** Takes n results, for use in pagination */
  take?: InputMaybe<Scalars['Int']>;
};

export type TagSortParameter = {
  createdAt?: InputMaybe<SortOrder>;
  id?: InputMaybe<SortOrder>;
  updatedAt?: InputMaybe<SortOrder>;
  value?: InputMaybe<SortOrder>;
};

export type TaxCategory = Node & {
  createdAt: Scalars['DateTime'];
  customFields?: Maybe<Scalars['JSON']>;
  id: Scalars['ID'];
  isDefault: Scalars['Boolean'];
  name: Scalars['String'];
  updatedAt: Scalars['DateTime'];
};

export type TaxLine = {
  description: Scalars['String'];
  taxRate: Scalars['Float'];
};

export type TaxRate = Node & {
  category: TaxCategory;
  createdAt: Scalars['DateTime'];
  customFields?: Maybe<Scalars['JSON']>;
  customerGroup?: Maybe<CustomerGroup>;
  enabled: Scalars['Boolean'];
  id: Scalars['ID'];
  name: Scalars['String'];
  updatedAt: Scalars['DateTime'];
  value: Scalars['Float'];
  zone: Zone;
};

export type TaxRateFilterParameter = {
  createdAt?: InputMaybe<DateOperators>;
  enabled?: InputMaybe<BooleanOperators>;
  id?: InputMaybe<IdOperators>;
  name?: InputMaybe<StringOperators>;
  updatedAt?: InputMaybe<DateOperators>;
  value?: InputMaybe<NumberOperators>;
};

export type TaxRateList = PaginatedList & {
  items: Array<TaxRate>;
  totalItems: Scalars['Int'];
};

export type TaxRateListOptions = {
  /** Allows the results to be filtered */
  filter?: InputMaybe<TaxRateFilterParameter>;
  /** Specifies whether multiple "filter" arguments should be combines with a logical AND or OR operation. Defaults to AND. */
  filterOperator?: InputMaybe<LogicalOperator>;
  /** Skips the first n results, for use in pagination */
  skip?: InputMaybe<Scalars['Int']>;
  /** Specifies which properties to sort the results by */
  sort?: InputMaybe<TaxRateSortParameter>;
  /** Takes n results, for use in pagination */
  take?: InputMaybe<Scalars['Int']>;
};

export type TaxRateSortParameter = {
  createdAt?: InputMaybe<SortOrder>;
  id?: InputMaybe<SortOrder>;
  name?: InputMaybe<SortOrder>;
  updatedAt?: InputMaybe<SortOrder>;
  value?: InputMaybe<SortOrder>;
};

export type TestEligibleShippingMethodsInput = {
  lines: Array<TestShippingMethodOrderLineInput>;
  shippingAddress: CreateAddressInput;
};

export type TestShippingMethodInput = {
  calculator: ConfigurableOperationInput;
  checker: ConfigurableOperationInput;
  lines: Array<TestShippingMethodOrderLineInput>;
  shippingAddress: CreateAddressInput;
};

export type TestShippingMethodOrderLineInput = {
  productVariantId: Scalars['ID'];
  quantity: Scalars['Int'];
};

export type TestShippingMethodQuote = {
  metadata?: Maybe<Scalars['JSON']>;
  price: Scalars['Money'];
  priceWithTax: Scalars['Money'];
};

export type TestShippingMethodResult = {
  eligible: Scalars['Boolean'];
  quote?: Maybe<TestShippingMethodQuote>;
};

export type TextCustomFieldConfig = CustomField & {
  description?: Maybe<Array<LocalizedString>>;
  internal?: Maybe<Scalars['Boolean']>;
  label?: Maybe<Array<LocalizedString>>;
  list: Scalars['Boolean'];
  name: Scalars['String'];
  nullable?: Maybe<Scalars['Boolean']>;
  readonly?: Maybe<Scalars['Boolean']>;
  type: Scalars['String'];
  ui?: Maybe<Scalars['JSON']>;
};

export type TransitionFulfillmentToStateResult = Fulfillment | FulfillmentStateTransitionError;

export type TransitionOrderToStateResult = Order | OrderStateTransitionError;

export type TransitionPaymentToStateResult = Payment | PaymentStateTransitionError;

export type UpdateActiveAdministratorInput = {
  customFields?: InputMaybe<Scalars['JSON']>;
  emailAddress?: InputMaybe<Scalars['String']>;
  firstName?: InputMaybe<Scalars['String']>;
  lastName?: InputMaybe<Scalars['String']>;
  password?: InputMaybe<Scalars['String']>;
};

export type UpdateAddressInput = {
  city?: InputMaybe<Scalars['String']>;
  company?: InputMaybe<Scalars['String']>;
  countryCode?: InputMaybe<Scalars['String']>;
  customFields?: InputMaybe<Scalars['JSON']>;
  defaultBillingAddress?: InputMaybe<Scalars['Boolean']>;
  defaultShippingAddress?: InputMaybe<Scalars['Boolean']>;
  fullName?: InputMaybe<Scalars['String']>;
  id: Scalars['ID'];
  phoneNumber?: InputMaybe<Scalars['String']>;
  postalCode?: InputMaybe<Scalars['String']>;
  province?: InputMaybe<Scalars['String']>;
  streetLine1?: InputMaybe<Scalars['String']>;
  streetLine2?: InputMaybe<Scalars['String']>;
};

export type UpdateAdministratorInput = {
  customFields?: InputMaybe<Scalars['JSON']>;
  emailAddress?: InputMaybe<Scalars['String']>;
  firstName?: InputMaybe<Scalars['String']>;
  id: Scalars['ID'];
  lastName?: InputMaybe<Scalars['String']>;
  password?: InputMaybe<Scalars['String']>;
  roleIds?: InputMaybe<Array<Scalars['ID']>>;
};

export type UpdateAssetInput = {
  customFields?: InputMaybe<Scalars['JSON']>;
  focalPoint?: InputMaybe<CoordinateInput>;
  id: Scalars['ID'];
  name?: InputMaybe<Scalars['String']>;
  tags?: InputMaybe<Array<Scalars['String']>>;
};

export type UpdateChannelInput = {
  code?: InputMaybe<Scalars['String']>;
  currencyCode?: InputMaybe<CurrencyCode>;
  customFields?: InputMaybe<Scalars['JSON']>;
  defaultLanguageCode?: InputMaybe<LanguageCode>;
  defaultShippingZoneId?: InputMaybe<Scalars['ID']>;
  defaultTaxZoneId?: InputMaybe<Scalars['ID']>;
  id: Scalars['ID'];
  pricesIncludeTax?: InputMaybe<Scalars['Boolean']>;
  sellerId?: InputMaybe<Scalars['ID']>;
  token?: InputMaybe<Scalars['String']>;
};

export type UpdateChannelResult = Channel | LanguageNotAvailableError;

export type UpdateCollectionInput = {
  assetIds?: InputMaybe<Array<Scalars['ID']>>;
  customFields?: InputMaybe<Scalars['JSON']>;
  featuredAssetId?: InputMaybe<Scalars['ID']>;
  filters?: InputMaybe<Array<ConfigurableOperationInput>>;
  id: Scalars['ID'];
  inheritFilters?: InputMaybe<Scalars['Boolean']>;
  isPrivate?: InputMaybe<Scalars['Boolean']>;
  parentId?: InputMaybe<Scalars['ID']>;
  translations?: InputMaybe<Array<UpdateCollectionTranslationInput>>;
};

export type UpdateCollectionTranslationInput = {
  customFields?: InputMaybe<Scalars['JSON']>;
  description?: InputMaybe<Scalars['String']>;
  id?: InputMaybe<Scalars['ID']>;
  languageCode: LanguageCode;
  name?: InputMaybe<Scalars['String']>;
  slug?: InputMaybe<Scalars['String']>;
};

export type UpdateCountryInput = {
  code?: InputMaybe<Scalars['String']>;
  customFields?: InputMaybe<Scalars['JSON']>;
  enabled?: InputMaybe<Scalars['Boolean']>;
  id: Scalars['ID'];
  translations?: InputMaybe<Array<CountryTranslationInput>>;
};

export type UpdateCustomerGroupInput = {
  customFields?: InputMaybe<Scalars['JSON']>;
  id: Scalars['ID'];
  name?: InputMaybe<Scalars['String']>;
};

export type UpdateCustomerInput = {
  customFields?: InputMaybe<Scalars['JSON']>;
  emailAddress?: InputMaybe<Scalars['String']>;
  firstName?: InputMaybe<Scalars['String']>;
  id: Scalars['ID'];
  lastName?: InputMaybe<Scalars['String']>;
  phoneNumber?: InputMaybe<Scalars['String']>;
  title?: InputMaybe<Scalars['String']>;
};

export type UpdateCustomerNoteInput = {
  note: Scalars['String'];
  noteId: Scalars['ID'];
};

export type UpdateCustomerResult = Customer | EmailAddressConflictError;

export type UpdateFacetInput = {
  code?: InputMaybe<Scalars['String']>;
  customFields?: InputMaybe<Scalars['JSON']>;
  id: Scalars['ID'];
  isPrivate?: InputMaybe<Scalars['Boolean']>;
  translations?: InputMaybe<Array<FacetTranslationInput>>;
};

export type UpdateFacetValueInput = {
  code?: InputMaybe<Scalars['String']>;
  customFields?: InputMaybe<Scalars['JSON']>;
  id: Scalars['ID'];
  translations?: InputMaybe<Array<FacetValueTranslationInput>>;
};

export type UpdateGlobalSettingsInput = {
  availableLanguages?: InputMaybe<Array<LanguageCode>>;
  customFields?: InputMaybe<Scalars['JSON']>;
  outOfStockThreshold?: InputMaybe<Scalars['Int']>;
  trackInventory?: InputMaybe<Scalars['Boolean']>;
};

export type UpdateGlobalSettingsResult = ChannelDefaultLanguageError | GlobalSettings;

export type UpdateOrderAddressInput = {
  city?: InputMaybe<Scalars['String']>;
  company?: InputMaybe<Scalars['String']>;
  countryCode?: InputMaybe<Scalars['String']>;
  fullName?: InputMaybe<Scalars['String']>;
  phoneNumber?: InputMaybe<Scalars['String']>;
  postalCode?: InputMaybe<Scalars['String']>;
  province?: InputMaybe<Scalars['String']>;
  streetLine1?: InputMaybe<Scalars['String']>;
  streetLine2?: InputMaybe<Scalars['String']>;
};

export type UpdateOrderInput = {
  customFields?: InputMaybe<Scalars['JSON']>;
  id: Scalars['ID'];
};

export type UpdateOrderItemsResult = InsufficientStockError | NegativeQuantityError | Order | OrderLimitError | OrderModificationError;

export type UpdateOrderNoteInput = {
  isPublic?: InputMaybe<Scalars['Boolean']>;
  note?: InputMaybe<Scalars['String']>;
  noteId: Scalars['ID'];
};

export type UpdatePaymentMethodInput = {
  checker?: InputMaybe<ConfigurableOperationInput>;
  code?: InputMaybe<Scalars['String']>;
  customFields?: InputMaybe<Scalars['JSON']>;
  enabled?: InputMaybe<Scalars['Boolean']>;
  handler?: InputMaybe<ConfigurableOperationInput>;
  id: Scalars['ID'];
  translations?: InputMaybe<Array<PaymentMethodTranslationInput>>;
};

export type UpdateProductInput = {
  assetIds?: InputMaybe<Array<Scalars['ID']>>;
  customFields?: InputMaybe<Scalars['JSON']>;
  enabled?: InputMaybe<Scalars['Boolean']>;
  facetValueIds?: InputMaybe<Array<Scalars['ID']>>;
  featuredAssetId?: InputMaybe<Scalars['ID']>;
  id: Scalars['ID'];
  translations?: InputMaybe<Array<ProductTranslationInput>>;
};

export type UpdateProductOptionGroupInput = {
  code?: InputMaybe<Scalars['String']>;
  customFields?: InputMaybe<Scalars['JSON']>;
  id: Scalars['ID'];
  translations?: InputMaybe<Array<ProductOptionGroupTranslationInput>>;
};

export type UpdateProductOptionInput = {
  code?: InputMaybe<Scalars['String']>;
  customFields?: InputMaybe<Scalars['JSON']>;
  id: Scalars['ID'];
  translations?: InputMaybe<Array<ProductOptionGroupTranslationInput>>;
};

export type UpdateProductVariantInput = {
  assetIds?: InputMaybe<Array<Scalars['ID']>>;
  customFields?: InputMaybe<Scalars['JSON']>;
  enabled?: InputMaybe<Scalars['Boolean']>;
  facetValueIds?: InputMaybe<Array<Scalars['ID']>>;
  featuredAssetId?: InputMaybe<Scalars['ID']>;
  id: Scalars['ID'];
  outOfStockThreshold?: InputMaybe<Scalars['Int']>;
  price?: InputMaybe<Scalars['Money']>;
  sku?: InputMaybe<Scalars['String']>;
  stockLevels?: InputMaybe<Array<StockLevelInput>>;
  stockOnHand?: InputMaybe<Scalars['Int']>;
  taxCategoryId?: InputMaybe<Scalars['ID']>;
  trackInventory?: InputMaybe<GlobalFlag>;
  translations?: InputMaybe<Array<ProductVariantTranslationInput>>;
  useGlobalOutOfStockThreshold?: InputMaybe<Scalars['Boolean']>;
};

export type UpdatePromotionInput = {
  actions?: InputMaybe<Array<ConfigurableOperationInput>>;
  conditions?: InputMaybe<Array<ConfigurableOperationInput>>;
  couponCode?: InputMaybe<Scalars['String']>;
  customFields?: InputMaybe<Scalars['JSON']>;
  enabled?: InputMaybe<Scalars['Boolean']>;
  endsAt?: InputMaybe<Scalars['DateTime']>;
  id: Scalars['ID'];
  perCustomerUsageLimit?: InputMaybe<Scalars['Int']>;
  startsAt?: InputMaybe<Scalars['DateTime']>;
  translations?: InputMaybe<Array<PromotionTranslationInput>>;
};

export type UpdatePromotionResult = MissingConditionsError | Promotion;

export type UpdateRoleInput = {
  channelIds?: InputMaybe<Array<Scalars['ID']>>;
  code?: InputMaybe<Scalars['String']>;
  description?: InputMaybe<Scalars['String']>;
  id: Scalars['ID'];
  permissions?: InputMaybe<Array<Permission>>;
};

export type UpdateSellerInput = {
  customFields?: InputMaybe<Scalars['JSON']>;
  id: Scalars['ID'];
  name?: InputMaybe<Scalars['String']>;
};

export type UpdateShippingMethodInput = {
  calculator?: InputMaybe<ConfigurableOperationInput>;
  checker?: InputMaybe<ConfigurableOperationInput>;
  code?: InputMaybe<Scalars['String']>;
  customFields?: InputMaybe<Scalars['JSON']>;
  fulfillmentHandler?: InputMaybe<Scalars['String']>;
  id: Scalars['ID'];
  translations: Array<ShippingMethodTranslationInput>;
};

export type UpdateStockLocationInput = {
  customFields?: InputMaybe<Scalars['JSON']>;
  description?: InputMaybe<Scalars['String']>;
  id: Scalars['ID'];
  name?: InputMaybe<Scalars['String']>;
};

export type UpdateTagInput = {
  id: Scalars['ID'];
  value?: InputMaybe<Scalars['String']>;
};

export type UpdateTaxCategoryInput = {
  customFields?: InputMaybe<Scalars['JSON']>;
  id: Scalars['ID'];
  isDefault?: InputMaybe<Scalars['Boolean']>;
  name?: InputMaybe<Scalars['String']>;
};

export type UpdateTaxRateInput = {
  categoryId?: InputMaybe<Scalars['ID']>;
  customFields?: InputMaybe<Scalars['JSON']>;
  customerGroupId?: InputMaybe<Scalars['ID']>;
  enabled?: InputMaybe<Scalars['Boolean']>;
  id: Scalars['ID'];
  name?: InputMaybe<Scalars['String']>;
  value?: InputMaybe<Scalars['Float']>;
  zoneId?: InputMaybe<Scalars['ID']>;
};

export type UpdateZoneInput = {
  customFields?: InputMaybe<Scalars['JSON']>;
  id: Scalars['ID'];
  name?: InputMaybe<Scalars['String']>;
};

export type User = Node & {
  authenticationMethods: Array<AuthenticationMethod>;
  createdAt: Scalars['DateTime'];
  customFields?: Maybe<Scalars['JSON']>;
  id: Scalars['ID'];
  identifier: Scalars['String'];
  lastLogin?: Maybe<Scalars['DateTime']>;
  roles: Array<Role>;
  updatedAt: Scalars['DateTime'];
  verified: Scalars['Boolean'];
};

export type Zone = Node & {
  createdAt: Scalars['DateTime'];
  customFields?: Maybe<Scalars['JSON']>;
  id: Scalars['ID'];
  members: Array<Country>;
  name: Scalars['String'];
  updatedAt: Scalars['DateTime'];
};

export type GetAdministratorsQueryVariables = Exact<{
  options?: InputMaybe<AdministratorListOptions>;
}>;


export type GetAdministratorsQuery = { administrators: { totalItems: number, items: Array<{ id: string, firstName: string, lastName: string, emailAddress: string, user: { id: string, identifier: string, lastLogin?: any | null, roles: Array<{ id: string, code: string, description: string, permissions: Array<Permission> }> } }> } };

export type GetAdministratorQueryVariables = Exact<{
  id: Scalars['ID'];
}>;


export type GetAdministratorQuery = { administrator?: { id: string, firstName: string, lastName: string, emailAddress: string, user: { id: string, identifier: string, lastLogin?: any | null, roles: Array<{ id: string, code: string, description: string, permissions: Array<Permission> }> } } | null };

export type ActiveAdministratorQueryVariables = Exact<{ [key: string]: never; }>;


export type ActiveAdministratorQuery = { activeAdministrator?: { id: string, firstName: string, lastName: string, emailAddress: string, user: { id: string, identifier: string, lastLogin?: any | null, roles: Array<{ id: string, code: string, description: string, permissions: Array<Permission> }> } } | null };

export type UpdateActiveAdministratorMutationVariables = Exact<{
  input: UpdateActiveAdministratorInput;
}>;


export type UpdateActiveAdministratorMutation = { updateActiveAdministrator: { id: string, firstName: string, lastName: string, emailAddress: string, user: { id: string, identifier: string, lastLogin?: any | null, roles: Array<{ id: string, code: string, description: string, permissions: Array<Permission> }> } } };

export type DeleteAdministratorMutationVariables = Exact<{
  id: Scalars['ID'];
}>;


export type DeleteAdministratorMutation = { deleteAdministrator: { message?: string | null, result: DeletionResult } };

export type Q1QueryVariables = Exact<{ [key: string]: never; }>;


export type Q1Query = { product?: { id: string, name: string } | null };

export type Q2QueryVariables = Exact<{ [key: string]: never; }>;


export type Q2Query = { product?: { id: string, name: string } | null };

export type AssignAssetsToChannelMutationVariables = Exact<{
  input: AssignAssetsToChannelInput;
}>;


export type AssignAssetsToChannelMutation = { assignAssetsToChannel: Array<{ id: string, name: string, fileSize: number, mimeType: string, type: AssetType, preview: string, source: string }> };

export type CanCreateCustomerMutationVariables = Exact<{
  input: CreateCustomerInput;
}>;


export type CanCreateCustomerMutation = { createCustomer: { id: string } | {} };

export type GetCustomerCountQueryVariables = Exact<{ [key: string]: never; }>;


export type GetCustomerCountQuery = { customers: { totalItems: number } };

export type DeepFieldResolutionTestQueryQueryVariables = Exact<{ [key: string]: never; }>;


export type DeepFieldResolutionTestQueryQuery = { product?: { variants: Array<{ taxRateApplied: { customerGroup?: { customers: { items: Array<{ id: string, emailAddress: string }> } } | null } }> } | null };

export type AuthenticateMutationVariables = Exact<{
  input: AuthenticationInput;
}>;


export type AuthenticateMutation = { authenticate: { id: string, identifier: string, channels: Array<{ code: string, token: string, permissions: Array<Permission> }> } | { authenticationError: string, errorCode: ErrorCode, message: string } };

export type GetCustomersQueryVariables = Exact<{ [key: string]: never; }>;


export type GetCustomersQuery = { customers: { totalItems: number, items: Array<{ id: string, emailAddress: string }> } };

export type GetCustomerUserAuthQueryVariables = Exact<{
  id: Scalars['ID'];
}>;


export type GetCustomerUserAuthQuery = { customer?: { id: string, user?: { id: string, verified: boolean, authenticationMethods: Array<{ id: string, strategy: string }> } | null } | null };

export type DeleteChannelMutationVariables = Exact<{
  id: Scalars['ID'];
}>;


export type DeleteChannelMutation = { deleteChannel: { message?: string | null, result: DeletionResult } };

export type UpdateGlobalLanguagesMutationVariables = Exact<{
  input: UpdateGlobalSettingsInput;
}>;


export type UpdateGlobalLanguagesMutation = { updateGlobalSettings: { id: string, availableLanguages: Array<LanguageCode> } | {} };

export type GetCollectionsWithAssetsQueryVariables = Exact<{ [key: string]: never; }>;


export type GetCollectionsWithAssetsQuery = { collections: { items: Array<{ assets: Array<{ name: string }> }> } };

export type GetProductsWithVariantIdsQueryVariables = Exact<{ [key: string]: never; }>;


export type GetProductsWithVariantIdsQuery = { products: { items: Array<{ id: string, name: string, variants: Array<{ id: string, name: string }> }> } };

export type GetCollectionQueryVariables = Exact<{
  id?: InputMaybe<Scalars['ID']>;
  slug?: InputMaybe<Scalars['String']>;
  variantListOptions?: InputMaybe<ProductVariantListOptions>;
}>;


export type GetCollectionQuery = { collection?: { id: string, name: string, slug: string, description: string, isPrivate: boolean, languageCode?: LanguageCode | null, productVariants: { items: Array<{ id: string, name: string, price: number }> }, featuredAsset?: { id: string, name: string, fileSize: number, mimeType: string, type: AssetType, preview: string, source: string } | null, assets: Array<{ id: string, name: string, fileSize: number, mimeType: string, type: AssetType, preview: string, source: string }>, filters: Array<{ code: string, args: Array<{ name: string, value: string }> }>, translations: Array<{ id: string, languageCode: LanguageCode, name: string, slug: string, description: string }>, parent?: { id: string, name: string } | null, children?: Array<{ id: string, name: string, position: number }> | null } | null };

export type GetCollectionListAdminQueryVariables = Exact<{
  options?: InputMaybe<CollectionListOptions>;
}>;


export type GetCollectionListAdminQuery = { collections: { totalItems: number, items: Array<{ id: string, name: string, slug: string, description: string, isPrivate: boolean, languageCode?: LanguageCode | null, featuredAsset?: { id: string, name: string, fileSize: number, mimeType: string, type: AssetType, preview: string, source: string } | null, assets: Array<{ id: string, name: string, fileSize: number, mimeType: string, type: AssetType, preview: string, source: string }>, filters: Array<{ code: string, args: Array<{ name: string, value: string }> }>, translations: Array<{ id: string, languageCode: LanguageCode, name: string, slug: string, description: string }>, parent?: { id: string, name: string } | null, children?: Array<{ id: string, name: string, position: number }> | null }> } };

export type MoveCollectionMutationVariables = Exact<{
  input: MoveCollectionInput;
}>;


export type MoveCollectionMutation = { moveCollection: { id: string, name: string, slug: string, description: string, isPrivate: boolean, languageCode?: LanguageCode | null, featuredAsset?: { id: string, name: string, fileSize: number, mimeType: string, type: AssetType, preview: string, source: string } | null, assets: Array<{ id: string, name: string, fileSize: number, mimeType: string, type: AssetType, preview: string, source: string }>, filters: Array<{ code: string, args: Array<{ name: string, value: string }> }>, translations: Array<{ id: string, languageCode: LanguageCode, name: string, slug: string, description: string }>, parent?: { id: string, name: string } | null, children?: Array<{ id: string, name: string, position: number }> | null } };

export type GetFacetValuesQueryVariables = Exact<{ [key: string]: never; }>;


export type GetFacetValuesQuery = { facets: { items: Array<{ values: Array<{ id: string, languageCode: LanguageCode, code: string, name: string, translations: Array<{ id: string, languageCode: LanguageCode, name: string }>, facet: { id: string, name: string } }> }> } };

export type GetCollectionProductsQueryVariables = Exact<{
  id: Scalars['ID'];
}>;


export type GetCollectionProductsQuery = { collection?: { productVariants: { items: Array<{ id: string, name: string, productId: string, facetValues: Array<{ code: string }> }> } } | null };

export type CreateCollectionSelectVariantsMutationVariables = Exact<{
  input: CreateCollectionInput;
}>;


export type CreateCollectionSelectVariantsMutation = { createCollection: { id: string, productVariants: { totalItems: number, items: Array<{ name: string }> } } };

export type GetCollectionBreadcrumbsQueryVariables = Exact<{
  id: Scalars['ID'];
}>;


export type GetCollectionBreadcrumbsQuery = { collection?: { breadcrumbs: Array<{ id: string, name: string, slug: string }> } | null };

export type GetCollectionsForProductsQueryVariables = Exact<{
  term: Scalars['String'];
}>;


export type GetCollectionsForProductsQuery = { products: { items: Array<{ id: string, name: string, collections: Array<{ id: string, name: string }> }> } };

export type DeleteCollectionMutationVariables = Exact<{
  id: Scalars['ID'];
}>;


export type DeleteCollectionMutation = { deleteCollection: { result: DeletionResult, message?: string | null } };

export type GetProductCollectionsQueryVariables = Exact<{
  id: Scalars['ID'];
}>;


export type GetProductCollectionsQuery = { product?: { id: string, collections: Array<{ id: string, name: string }> } | null };

export type GetProductCollectionsWithParentQueryVariables = Exact<{
  id: Scalars['ID'];
}>;


export type GetProductCollectionsWithParentQuery = { product?: { id: string, collections: Array<{ id: string, name: string, parent?: { id: string, name: string } | null }> } | null };

export type GetCollectionNestedParentsQueryVariables = Exact<{ [key: string]: never; }>;


export type GetCollectionNestedParentsQuery = { collections: { items: Array<{ id: string, name: string, parent?: { name: string, parent?: { name: string, parent?: { name: string } | null } | null } | null }> } };

export type PreviewCollectionVariantsQueryVariables = Exact<{
  input: PreviewCollectionVariantsInput;
  options?: InputMaybe<ProductVariantListOptions>;
}>;


export type PreviewCollectionVariantsQuery = { previewCollectionVariants: { totalItems: number, items: Array<{ id: string, name: string }> } };

export type AssignCollectionsToChannelMutationVariables = Exact<{
  input: AssignCollectionsToChannelInput;
}>;


export type AssignCollectionsToChannelMutation = { assignCollectionsToChannel: Array<{ id: string, name: string, slug: string, description: string, isPrivate: boolean, languageCode?: LanguageCode | null, featuredAsset?: { id: string, name: string, fileSize: number, mimeType: string, type: AssetType, preview: string, source: string } | null, assets: Array<{ id: string, name: string, fileSize: number, mimeType: string, type: AssetType, preview: string, source: string }>, filters: Array<{ code: string, args: Array<{ name: string, value: string }> }>, translations: Array<{ id: string, languageCode: LanguageCode, name: string, slug: string, description: string }>, parent?: { id: string, name: string } | null, children?: Array<{ id: string, name: string, position: number }> | null }> };

export type RemoveCollectionsFromChannelMutationVariables = Exact<{
  input: RemoveCollectionsFromChannelInput;
}>;


export type RemoveCollectionsFromChannelMutation = { removeCollectionsFromChannel: Array<{ id: string, name: string, slug: string, description: string, isPrivate: boolean, languageCode?: LanguageCode | null, featuredAsset?: { id: string, name: string, fileSize: number, mimeType: string, type: AssetType, preview: string, source: string } | null, assets: Array<{ id: string, name: string, fileSize: number, mimeType: string, type: AssetType, preview: string, source: string }>, filters: Array<{ code: string, args: Array<{ name: string, value: string }> }>, translations: Array<{ id: string, languageCode: LanguageCode, name: string, slug: string, description: string }>, parent?: { id: string, name: string } | null, children?: Array<{ id: string, name: string, position: number }> | null }> };

export type DeleteCollectionsBulkMutationVariables = Exact<{
  ids: Array<Scalars['ID']> | Scalars['ID'];
}>;


export type DeleteCollectionsBulkMutation = { deleteCollections: Array<{ message?: string | null, result: DeletionResult }> };

export type GetCheckersQueryVariables = Exact<{ [key: string]: never; }>;


export type GetCheckersQuery = { shippingEligibilityCheckers: Array<{ code: string, args: Array<{ defaultValue?: any | null, description?: string | null, label?: string | null, list: boolean, name: string, required: boolean, type: string }> }> };

export type DeleteCountryMutationVariables = Exact<{
  id: Scalars['ID'];
}>;


export type DeleteCountryMutation = { deleteCountry: { result: DeletionResult, message?: string | null } };

export type GetCountryQueryVariables = Exact<{
  id: Scalars['ID'];
}>;


export type GetCountryQuery = { country?: { id: string, code: string, name: string, enabled: boolean, translations: Array<{ id: string, languageCode: LanguageCode, name: string }> } | null };

export type CreateCountryMutationVariables = Exact<{
  input: CreateCountryInput;
}>;


export type CreateCountryMutation = { createCountry: { id: string, code: string, name: string, enabled: boolean, translations: Array<{ id: string, languageCode: LanguageCode, name: string }> } };

export type DeleteCustomerAddressMutationVariables = Exact<{
  id: Scalars['ID'];
}>;


export type DeleteCustomerAddressMutation = { deleteCustomerAddress: { success: boolean } };

export type GetCustomerWithUserQueryVariables = Exact<{
  id: Scalars['ID'];
}>;


export type GetCustomerWithUserQuery = { customer?: { id: string, user?: { id: string, identifier: string, verified: boolean } | null } | null };

export type GetCustomerOrdersQueryVariables = Exact<{
  id: Scalars['ID'];
}>;


export type GetCustomerOrdersQuery = { customer?: { orders: { totalItems: number, items: Array<{ id: string }> } } | null };

export type AddNoteToCustomerMutationVariables = Exact<{
  input: AddNoteToCustomerInput;
}>;


export type AddNoteToCustomerMutation = { addNoteToCustomer: { id: string, title?: string | null, firstName: string, lastName: string, phoneNumber?: string | null, emailAddress: string, user?: { id: string, identifier: string, verified: boolean, lastLogin?: any | null } | null, addresses?: Array<{ id: string, fullName?: string | null, company?: string | null, streetLine1: string, streetLine2?: string | null, city?: string | null, province?: string | null, postalCode?: string | null, phoneNumber?: string | null, defaultShippingAddress?: boolean | null, defaultBillingAddress?: boolean | null, country: { id: string, code: string, name: string } }> | null } };

export type ReindexMutationVariables = Exact<{ [key: string]: never; }>;


export type ReindexMutation = { reindex: { id: string } };

export type SearchProductsAdminQueryVariables = Exact<{
  input: SearchInput;
}>;


export type SearchProductsAdminQuery = { search: { totalItems: number, items: Array<{ enabled: boolean, productId: string, productName: string, slug: string, description: string, productVariantId: string, productVariantName: string, sku: string }> } };

export type SearchFacetValuesQueryVariables = Exact<{
  input: SearchInput;
}>;


export type SearchFacetValuesQuery = { search: { totalItems: number, facetValues: Array<{ count: number, facetValue: { id: string, name: string } }> } };

export type SearchCollectionsQueryVariables = Exact<{
  input: SearchInput;
}>;


export type SearchCollectionsQuery = { search: { totalItems: number, collections: Array<{ count: number, collection: { id: string, name: string } }> } };

export type SearchGetAssetsQueryVariables = Exact<{
  input: SearchInput;
}>;


export type SearchGetAssetsQuery = { search: { totalItems: number, items: Array<{ productId: string, productName: string, productVariantName: string, productAsset?: { id: string, preview: string, focalPoint?: { x: number, y: number } | null } | null, productVariantAsset?: { id: string, preview: string, focalPoint?: { x: number, y: number } | null } | null }> } };

export type SearchGetPricesQueryVariables = Exact<{
  input: SearchInput;
}>;


export type SearchGetPricesQuery = { search: { items: Array<{ price: { min: number, max: number } | { value: number }, priceWithTax: { min: number, max: number } | { value: number } }> } };

export type CreateDraftOrderMutationVariables = Exact<{ [key: string]: never; }>;


export type CreateDraftOrderMutation = { createDraftOrder: { id: string, createdAt: any, updatedAt: any, code: string, state: string, active: boolean, subTotal: number, subTotalWithTax: number, total: number, totalWithTax: number, totalQuantity: number, currencyCode: CurrencyCode, shipping: number, shippingWithTax: number, customer?: { id: string, firstName: string, lastName: string } | null, lines: Array<{ id: string, unitPrice: number, unitPriceWithTax: number, quantity: number, taxRate: number, linePriceWithTax: number, featuredAsset?: { preview: string } | null, productVariant: { id: string, name: string, sku: string }, taxLines: Array<{ description: string, taxRate: number }> }>, surcharges: Array<{ id: string, description: string, sku?: string | null, price: number, priceWithTax: number }>, shippingLines: Array<{ priceWithTax: number, shippingMethod: { id: string, code: string, name: string, description: string } }>, shippingAddress?: { fullName?: string | null, company?: string | null, streetLine1?: string | null, streetLine2?: string | null, city?: string | null, province?: string | null, postalCode?: string | null, country?: string | null, phoneNumber?: string | null } | null, payments?: Array<{ id: string, transactionId?: string | null, amount: number, method: string, state: string, nextStates: Array<string>, metadata?: any | null, refunds: Array<{ id: string, total: number, reason?: string | null }> }> | null, fulfillments?: Array<{ id: string, state: string, method: string, trackingCode?: string | null, lines: Array<{ orderLineId: string, quantity: number }> }> | null } };

export type AddItemToDraftOrderMutationVariables = Exact<{
  orderId: Scalars['ID'];
  input: AddItemToDraftOrderInput;
}>;


export type AddItemToDraftOrderMutation = { addItemToDraftOrder: { errorCode: ErrorCode, message: string } | { errorCode: ErrorCode, message: string } | { id: string, createdAt: any, updatedAt: any, code: string, state: string, active: boolean, subTotal: number, subTotalWithTax: number, total: number, totalWithTax: number, totalQuantity: number, currencyCode: CurrencyCode, shipping: number, shippingWithTax: number, customer?: { id: string, firstName: string, lastName: string } | null, lines: Array<{ id: string, unitPrice: number, unitPriceWithTax: number, quantity: number, taxRate: number, linePriceWithTax: number, featuredAsset?: { preview: string } | null, productVariant: { id: string, name: string, sku: string }, taxLines: Array<{ description: string, taxRate: number }> }>, surcharges: Array<{ id: string, description: string, sku?: string | null, price: number, priceWithTax: number }>, shippingLines: Array<{ priceWithTax: number, shippingMethod: { id: string, code: string, name: string, description: string } }>, shippingAddress?: { fullName?: string | null, company?: string | null, streetLine1?: string | null, streetLine2?: string | null, city?: string | null, province?: string | null, postalCode?: string | null, country?: string | null, phoneNumber?: string | null } | null, payments?: Array<{ id: string, transactionId?: string | null, amount: number, method: string, state: string, nextStates: Array<string>, metadata?: any | null, refunds: Array<{ id: string, total: number, reason?: string | null }> }> | null, fulfillments?: Array<{ id: string, state: string, method: string, trackingCode?: string | null, lines: Array<{ orderLineId: string, quantity: number }> }> | null } | { errorCode: ErrorCode, message: string } | { errorCode: ErrorCode, message: string } };

export type AdjustDraftOrderLineMutationVariables = Exact<{
  orderId: Scalars['ID'];
  input: AdjustDraftOrderLineInput;
}>;


export type AdjustDraftOrderLineMutation = { adjustDraftOrderLine: { errorCode: ErrorCode, message: string } | { errorCode: ErrorCode, message: string } | { id: string, createdAt: any, updatedAt: any, code: string, state: string, active: boolean, subTotal: number, subTotalWithTax: number, total: number, totalWithTax: number, totalQuantity: number, currencyCode: CurrencyCode, shipping: number, shippingWithTax: number, customer?: { id: string, firstName: string, lastName: string } | null, lines: Array<{ id: string, unitPrice: number, unitPriceWithTax: number, quantity: number, taxRate: number, linePriceWithTax: number, featuredAsset?: { preview: string } | null, productVariant: { id: string, name: string, sku: string }, taxLines: Array<{ description: string, taxRate: number }> }>, surcharges: Array<{ id: string, description: string, sku?: string | null, price: number, priceWithTax: number }>, shippingLines: Array<{ priceWithTax: number, shippingMethod: { id: string, code: string, name: string, description: string } }>, shippingAddress?: { fullName?: string | null, company?: string | null, streetLine1?: string | null, streetLine2?: string | null, city?: string | null, province?: string | null, postalCode?: string | null, country?: string | null, phoneNumber?: string | null } | null, payments?: Array<{ id: string, transactionId?: string | null, amount: number, method: string, state: string, nextStates: Array<string>, metadata?: any | null, refunds: Array<{ id: string, total: number, reason?: string | null }> }> | null, fulfillments?: Array<{ id: string, state: string, method: string, trackingCode?: string | null, lines: Array<{ orderLineId: string, quantity: number }> }> | null } | { errorCode: ErrorCode, message: string } | { errorCode: ErrorCode, message: string } };

export type RemoveDraftOrderLineMutationVariables = Exact<{
  orderId: Scalars['ID'];
  orderLineId: Scalars['ID'];
}>;


export type RemoveDraftOrderLineMutation = { removeDraftOrderLine: { id: string, createdAt: any, updatedAt: any, code: string, state: string, active: boolean, subTotal: number, subTotalWithTax: number, total: number, totalWithTax: number, totalQuantity: number, currencyCode: CurrencyCode, shipping: number, shippingWithTax: number, customer?: { id: string, firstName: string, lastName: string } | null, lines: Array<{ id: string, unitPrice: number, unitPriceWithTax: number, quantity: number, taxRate: number, linePriceWithTax: number, featuredAsset?: { preview: string } | null, productVariant: { id: string, name: string, sku: string }, taxLines: Array<{ description: string, taxRate: number }> }>, surcharges: Array<{ id: string, description: string, sku?: string | null, price: number, priceWithTax: number }>, shippingLines: Array<{ priceWithTax: number, shippingMethod: { id: string, code: string, name: string, description: string } }>, shippingAddress?: { fullName?: string | null, company?: string | null, streetLine1?: string | null, streetLine2?: string | null, city?: string | null, province?: string | null, postalCode?: string | null, country?: string | null, phoneNumber?: string | null } | null, payments?: Array<{ id: string, transactionId?: string | null, amount: number, method: string, state: string, nextStates: Array<string>, metadata?: any | null, refunds: Array<{ id: string, total: number, reason?: string | null }> }> | null, fulfillments?: Array<{ id: string, state: string, method: string, trackingCode?: string | null, lines: Array<{ orderLineId: string, quantity: number }> }> | null } | { errorCode: ErrorCode, message: string } };

export type SetCustomerForDraftOrderMutationVariables = Exact<{
  orderId: Scalars['ID'];
  customerId?: InputMaybe<Scalars['ID']>;
  input?: InputMaybe<CreateCustomerInput>;
}>;


export type SetCustomerForDraftOrderMutation = { setCustomerForDraftOrder: { errorCode: ErrorCode, message: string } | { id: string, createdAt: any, updatedAt: any, code: string, state: string, active: boolean, subTotal: number, subTotalWithTax: number, total: number, totalWithTax: number, totalQuantity: number, currencyCode: CurrencyCode, shipping: number, shippingWithTax: number, customer?: { id: string, firstName: string, lastName: string } | null, lines: Array<{ id: string, unitPrice: number, unitPriceWithTax: number, quantity: number, taxRate: number, linePriceWithTax: number, featuredAsset?: { preview: string } | null, productVariant: { id: string, name: string, sku: string }, taxLines: Array<{ description: string, taxRate: number }> }>, surcharges: Array<{ id: string, description: string, sku?: string | null, price: number, priceWithTax: number }>, shippingLines: Array<{ priceWithTax: number, shippingMethod: { id: string, code: string, name: string, description: string } }>, shippingAddress?: { fullName?: string | null, company?: string | null, streetLine1?: string | null, streetLine2?: string | null, city?: string | null, province?: string | null, postalCode?: string | null, country?: string | null, phoneNumber?: string | null } | null, payments?: Array<{ id: string, transactionId?: string | null, amount: number, method: string, state: string, nextStates: Array<string>, metadata?: any | null, refunds: Array<{ id: string, total: number, reason?: string | null }> }> | null, fulfillments?: Array<{ id: string, state: string, method: string, trackingCode?: string | null, lines: Array<{ orderLineId: string, quantity: number }> }> | null } };

export type SetDraftOrderShippingAddressMutationVariables = Exact<{
  orderId: Scalars['ID'];
  input: CreateAddressInput;
}>;


export type SetDraftOrderShippingAddressMutation = { setDraftOrderShippingAddress: { id: string, createdAt: any, updatedAt: any, code: string, state: string, active: boolean, subTotal: number, subTotalWithTax: number, total: number, totalWithTax: number, totalQuantity: number, currencyCode: CurrencyCode, shipping: number, shippingWithTax: number, customer?: { id: string, firstName: string, lastName: string } | null, lines: Array<{ id: string, unitPrice: number, unitPriceWithTax: number, quantity: number, taxRate: number, linePriceWithTax: number, featuredAsset?: { preview: string } | null, productVariant: { id: string, name: string, sku: string }, taxLines: Array<{ description: string, taxRate: number }> }>, surcharges: Array<{ id: string, description: string, sku?: string | null, price: number, priceWithTax: number }>, shippingLines: Array<{ priceWithTax: number, shippingMethod: { id: string, code: string, name: string, description: string } }>, shippingAddress?: { fullName?: string | null, company?: string | null, streetLine1?: string | null, streetLine2?: string | null, city?: string | null, province?: string | null, postalCode?: string | null, country?: string | null, phoneNumber?: string | null } | null, payments?: Array<{ id: string, transactionId?: string | null, amount: number, method: string, state: string, nextStates: Array<string>, metadata?: any | null, refunds: Array<{ id: string, total: number, reason?: string | null }> }> | null, fulfillments?: Array<{ id: string, state: string, method: string, trackingCode?: string | null, lines: Array<{ orderLineId: string, quantity: number }> }> | null } };

export type SetDraftOrderBillingAddressMutationVariables = Exact<{
  orderId: Scalars['ID'];
  input: CreateAddressInput;
}>;


export type SetDraftOrderBillingAddressMutation = { setDraftOrderBillingAddress: { id: string, createdAt: any, updatedAt: any, code: string, state: string, active: boolean, subTotal: number, subTotalWithTax: number, total: number, totalWithTax: number, totalQuantity: number, currencyCode: CurrencyCode, shipping: number, shippingWithTax: number, billingAddress?: { fullName?: string | null, company?: string | null, streetLine1?: string | null, streetLine2?: string | null, city?: string | null, province?: string | null, postalCode?: string | null, country?: string | null, phoneNumber?: string | null } | null, customer?: { id: string, firstName: string, lastName: string } | null, lines: Array<{ id: string, unitPrice: number, unitPriceWithTax: number, quantity: number, taxRate: number, linePriceWithTax: number, featuredAsset?: { preview: string } | null, productVariant: { id: string, name: string, sku: string }, taxLines: Array<{ description: string, taxRate: number }> }>, surcharges: Array<{ id: string, description: string, sku?: string | null, price: number, priceWithTax: number }>, shippingLines: Array<{ priceWithTax: number, shippingMethod: { id: string, code: string, name: string, description: string } }>, shippingAddress?: { fullName?: string | null, company?: string | null, streetLine1?: string | null, streetLine2?: string | null, city?: string | null, province?: string | null, postalCode?: string | null, country?: string | null, phoneNumber?: string | null } | null, payments?: Array<{ id: string, transactionId?: string | null, amount: number, method: string, state: string, nextStates: Array<string>, metadata?: any | null, refunds: Array<{ id: string, total: number, reason?: string | null }> }> | null, fulfillments?: Array<{ id: string, state: string, method: string, trackingCode?: string | null, lines: Array<{ orderLineId: string, quantity: number }> }> | null } };

export type ApplyCouponCodeToDraftOrderMutationVariables = Exact<{
  orderId: Scalars['ID'];
  couponCode: Scalars['String'];
}>;


export type ApplyCouponCodeToDraftOrderMutation = { applyCouponCodeToDraftOrder: { errorCode: ErrorCode, message: string } | { errorCode: ErrorCode, message: string } | { errorCode: ErrorCode, message: string } | { couponCodes: Array<string>, id: string, createdAt: any, updatedAt: any, code: string, state: string, active: boolean, subTotal: number, subTotalWithTax: number, total: number, totalWithTax: number, totalQuantity: number, currencyCode: CurrencyCode, shipping: number, shippingWithTax: number, customer?: { id: string, firstName: string, lastName: string } | null, lines: Array<{ id: string, unitPrice: number, unitPriceWithTax: number, quantity: number, taxRate: number, linePriceWithTax: number, featuredAsset?: { preview: string } | null, productVariant: { id: string, name: string, sku: string }, taxLines: Array<{ description: string, taxRate: number }> }>, surcharges: Array<{ id: string, description: string, sku?: string | null, price: number, priceWithTax: number }>, shippingLines: Array<{ priceWithTax: number, shippingMethod: { id: string, code: string, name: string, description: string } }>, shippingAddress?: { fullName?: string | null, company?: string | null, streetLine1?: string | null, streetLine2?: string | null, city?: string | null, province?: string | null, postalCode?: string | null, country?: string | null, phoneNumber?: string | null } | null, payments?: Array<{ id: string, transactionId?: string | null, amount: number, method: string, state: string, nextStates: Array<string>, metadata?: any | null, refunds: Array<{ id: string, total: number, reason?: string | null }> }> | null, fulfillments?: Array<{ id: string, state: string, method: string, trackingCode?: string | null, lines: Array<{ orderLineId: string, quantity: number }> }> | null } };

export type RemoveCouponCodeFromDraftOrderMutationVariables = Exact<{
  orderId: Scalars['ID'];
  couponCode: Scalars['String'];
}>;


export type RemoveCouponCodeFromDraftOrderMutation = { removeCouponCodeFromDraftOrder?: { couponCodes: Array<string>, id: string, createdAt: any, updatedAt: any, code: string, state: string, active: boolean, subTotal: number, subTotalWithTax: number, total: number, totalWithTax: number, totalQuantity: number, currencyCode: CurrencyCode, shipping: number, shippingWithTax: number, customer?: { id: string, firstName: string, lastName: string } | null, lines: Array<{ id: string, unitPrice: number, unitPriceWithTax: number, quantity: number, taxRate: number, linePriceWithTax: number, featuredAsset?: { preview: string } | null, productVariant: { id: string, name: string, sku: string }, taxLines: Array<{ description: string, taxRate: number }> }>, surcharges: Array<{ id: string, description: string, sku?: string | null, price: number, priceWithTax: number }>, shippingLines: Array<{ priceWithTax: number, shippingMethod: { id: string, code: string, name: string, description: string } }>, shippingAddress?: { fullName?: string | null, company?: string | null, streetLine1?: string | null, streetLine2?: string | null, city?: string | null, province?: string | null, postalCode?: string | null, country?: string | null, phoneNumber?: string | null } | null, payments?: Array<{ id: string, transactionId?: string | null, amount: number, method: string, state: string, nextStates: Array<string>, metadata?: any | null, refunds: Array<{ id: string, total: number, reason?: string | null }> }> | null, fulfillments?: Array<{ id: string, state: string, method: string, trackingCode?: string | null, lines: Array<{ orderLineId: string, quantity: number }> }> | null } | null };

export type DraftOrderEligibleShippingMethodsQueryVariables = Exact<{
  orderId: Scalars['ID'];
}>;


export type DraftOrderEligibleShippingMethodsQuery = { eligibleShippingMethodsForDraftOrder: Array<{ id: string, name: string, code: string, description: string, price: number, priceWithTax: number, metadata?: any | null }> };

export type SetDraftOrderShippingMethodMutationVariables = Exact<{
  orderId: Scalars['ID'];
  shippingMethodId: Scalars['ID'];
}>;


export type SetDraftOrderShippingMethodMutation = { setDraftOrderShippingMethod: { errorCode: ErrorCode, message: string } | { errorCode: ErrorCode, message: string } | { id: string, createdAt: any, updatedAt: any, code: string, state: string, active: boolean, subTotal: number, subTotalWithTax: number, total: number, totalWithTax: number, totalQuantity: number, currencyCode: CurrencyCode, shipping: number, shippingWithTax: number, customer?: { id: string, firstName: string, lastName: string } | null, lines: Array<{ id: string, unitPrice: number, unitPriceWithTax: number, quantity: number, taxRate: number, linePriceWithTax: number, featuredAsset?: { preview: string } | null, productVariant: { id: string, name: string, sku: string }, taxLines: Array<{ description: string, taxRate: number }> }>, surcharges: Array<{ id: string, description: string, sku?: string | null, price: number, priceWithTax: number }>, shippingLines: Array<{ priceWithTax: number, shippingMethod: { id: string, code: string, name: string, description: string } }>, shippingAddress?: { fullName?: string | null, company?: string | null, streetLine1?: string | null, streetLine2?: string | null, city?: string | null, province?: string | null, postalCode?: string | null, country?: string | null, phoneNumber?: string | null } | null, payments?: Array<{ id: string, transactionId?: string | null, amount: number, method: string, state: string, nextStates: Array<string>, metadata?: any | null, refunds: Array<{ id: string, total: number, reason?: string | null }> }> | null, fulfillments?: Array<{ id: string, state: string, method: string, trackingCode?: string | null, lines: Array<{ orderLineId: string, quantity: number }> }> | null } | { errorCode: ErrorCode, message: string } };

export type IdTest1QueryVariables = Exact<{ [key: string]: never; }>;


export type IdTest1Query = { products: { items: Array<{ id: string }> } };

export type IdTest2QueryVariables = Exact<{ [key: string]: never; }>;


export type IdTest2Query = { products: { items: Array<{ id: string, variants: Array<{ id: string, options: Array<{ id: string, name: string }> }> }> } };

export type IdTest3QueryVariables = Exact<{ [key: string]: never; }>;


export type IdTest3Query = { product?: { id: string } | null };

export type IdTest4MutationVariables = Exact<{ [key: string]: never; }>;


export type IdTest4Mutation = { updateProduct: { id: string, featuredAsset?: { id: string } | null } };

export type IdTest5MutationVariables = Exact<{ [key: string]: never; }>;


export type IdTest5Mutation = { updateProduct: { id: string, name: string } };

export type IdTest6QueryVariables = Exact<{
  id: Scalars['ID'];
}>;


export type IdTest6Query = { product?: { id: string } | null };

export type IdTest7MutationVariables = Exact<{
  input: UpdateProductInput;
}>;


export type IdTest7Mutation = { updateProduct: { id: string, featuredAsset?: { id: string } | null } };

export type IdTest8MutationVariables = Exact<{
  input: UpdateProductInput;
}>;


export type IdTest8Mutation = { updateProduct: { id: string, name: string } };

export type IdTest9QueryVariables = Exact<{ [key: string]: never; }>;


export type IdTest9Query = { products: { items: Array<{ id: string, featuredAsset?: { id: string } | null }> } };

export type ProdFragmentFragment = { id: string, featuredAsset?: { id: string } | null };

export type IdTest10QueryVariables = Exact<{ [key: string]: never; }>;


export type IdTest10Query = { products: { items: Array<{ id: string, featuredAsset?: { id: string } | null }> } };

export type ProdFragment1Fragment = { id: string, featuredAsset?: { id: string } | null };

export type ProdFragment2Fragment = { id: string, featuredAsset?: { id: string } | null };

export type IdTest11QueryVariables = Exact<{ [key: string]: never; }>;


export type IdTest11Query = { products: { items: Array<{ id: string, featuredAsset?: { id: string } | null }> } };

export type ProdFragment1_1Fragment = { id: string, featuredAsset?: { id: string } | null };

export type ProdFragment2_1Fragment = { id: string, featuredAsset?: { id: string } | null };

export type ProdFragment3_1Fragment = { id: string, featuredAsset?: { id: string } | null };

export type GetFacetWithValuesQueryVariables = Exact<{
  id: Scalars['ID'];
}>;


export type GetFacetWithValuesQuery = { facet?: { id: string, languageCode: LanguageCode, isPrivate: boolean, code: string, name: string, translations: Array<{ id: string, languageCode: LanguageCode, name: string }>, values: Array<{ id: string, languageCode: LanguageCode, code: string, name: string, translations: Array<{ id: string, languageCode: LanguageCode, name: string }>, facet: { id: string, name: string } }> } | null };

export type DeleteFacetValuesMutationVariables = Exact<{
  ids: Array<Scalars['ID']> | Scalars['ID'];
  force?: InputMaybe<Scalars['Boolean']>;
}>;


export type DeleteFacetValuesMutation = { deleteFacetValues: Array<{ result: DeletionResult, message?: string | null }> };

export type DeleteFacetMutationVariables = Exact<{
  id: Scalars['ID'];
  force?: InputMaybe<Scalars['Boolean']>;
}>;


export type DeleteFacetMutation = { deleteFacet: { result: DeletionResult, message?: string | null } };

export type GetProductWithFacetValuesQueryVariables = Exact<{
  id: Scalars['ID'];
}>;


export type GetProductWithFacetValuesQuery = { product?: { id: string, facetValues: Array<{ id: string, name: string, code: string }>, variants: Array<{ id: string, facetValues: Array<{ id: string, name: string, code: string }> }> } | null };

export type GetProductListWithVariantsQueryVariables = Exact<{ [key: string]: never; }>;


export type GetProductListWithVariantsQuery = { products: { totalItems: number, items: Array<{ id: string, name: string, variants: Array<{ id: string, name: string }> }> } };

export type CreateFacetValuesMutationVariables = Exact<{
  input: Array<CreateFacetValueInput> | CreateFacetValueInput;
}>;


export type CreateFacetValuesMutation = { createFacetValues: Array<{ id: string, languageCode: LanguageCode, code: string, name: string, translations: Array<{ id: string, languageCode: LanguageCode, name: string }>, facet: { id: string, name: string } }> };

export type UpdateFacetValuesMutationVariables = Exact<{
  input: Array<UpdateFacetValueInput> | UpdateFacetValueInput;
}>;


export type UpdateFacetValuesMutation = { updateFacetValues: Array<{ id: string, languageCode: LanguageCode, code: string, name: string, translations: Array<{ id: string, languageCode: LanguageCode, name: string }>, facet: { id: string, name: string } }> };

export type AssignFacetsToChannelMutationVariables = Exact<{
  input: AssignFacetsToChannelInput;
}>;


export type AssignFacetsToChannelMutation = { assignFacetsToChannel: Array<{ id: string, name: string }> };

export type RemoveFacetsFromChannelMutationVariables = Exact<{
  input: RemoveFacetsFromChannelInput;
}>;


export type RemoveFacetsFromChannelMutation = { removeFacetsFromChannel: Array<{ id: string, name: string } | { errorCode: ErrorCode, message: string, productCount: number, variantCount: number }> };

export type GetGlobalSettingsQueryVariables = Exact<{ [key: string]: never; }>;


export type GetGlobalSettingsQuery = { globalSettings: { id: string, availableLanguages: Array<LanguageCode>, trackInventory: boolean, outOfStockThreshold: number, serverConfig: { permittedAssetTypes: Array<string>, orderProcess: Array<{ name: string, to: Array<string> }>, permissions: Array<{ name: string, description: string, assignable: boolean }>, customFieldConfig: { Customer: Array<{ name: string } | { name: string } | { name: string } | { name: string } | { name: string } | { name: string } | { name: string } | { name: string } | { name: string }> } } } };

export type AdministratorFragment = { id: string, firstName: string, lastName: string, emailAddress: string, user: { id: string, identifier: string, lastLogin?: any | null, roles: Array<{ id: string, code: string, description: string, permissions: Array<Permission> }> } };

export type AssetFragment = { id: string, name: string, fileSize: number, mimeType: string, type: AssetType, preview: string, source: string };

export type ProductVariantFragment = { id: string, createdAt: any, updatedAt: any, enabled: boolean, languageCode: LanguageCode, name: string, currencyCode: CurrencyCode, price: number, priceWithTax: number, stockOnHand: number, trackInventory: GlobalFlag, sku: string, taxRateApplied: { id: string, name: string, value: number }, taxCategory: { id: string, name: string }, options: Array<{ id: string, code: string, languageCode: LanguageCode, name: string }>, facetValues: Array<{ id: string, code: string, name: string, facet: { id: string, name: string } }>, featuredAsset?: { id: string, name: string, fileSize: number, mimeType: string, type: AssetType, preview: string, source: string } | null, assets: Array<{ id: string, name: string, fileSize: number, mimeType: string, type: AssetType, preview: string, source: string }>, translations: Array<{ id: string, languageCode: LanguageCode, name: string }>, channels: Array<{ id: string, code: string }> };

export type ProductWithVariantsFragment = { id: string, enabled: boolean, languageCode: LanguageCode, name: string, slug: string, description: string, featuredAsset?: { id: string, name: string, fileSize: number, mimeType: string, type: AssetType, preview: string, source: string } | null, assets: Array<{ id: string, name: string, fileSize: number, mimeType: string, type: AssetType, preview: string, source: string }>, translations: Array<{ languageCode: LanguageCode, name: string, slug: string, description: string }>, optionGroups: Array<{ id: string, languageCode: LanguageCode, code: string, name: string }>, variants: Array<{ id: string, createdAt: any, updatedAt: any, enabled: boolean, languageCode: LanguageCode, name: string, currencyCode: CurrencyCode, price: number, priceWithTax: number, stockOnHand: number, trackInventory: GlobalFlag, sku: string, taxRateApplied: { id: string, name: string, value: number }, taxCategory: { id: string, name: string }, options: Array<{ id: string, code: string, languageCode: LanguageCode, name: string }>, facetValues: Array<{ id: string, code: string, name: string, facet: { id: string, name: string } }>, featuredAsset?: { id: string, name: string, fileSize: number, mimeType: string, type: AssetType, preview: string, source: string } | null, assets: Array<{ id: string, name: string, fileSize: number, mimeType: string, type: AssetType, preview: string, source: string }>, translations: Array<{ id: string, languageCode: LanguageCode, name: string }>, channels: Array<{ id: string, code: string }> }>, facetValues: Array<{ id: string, code: string, name: string, facet: { id: string, name: string } }>, channels: Array<{ id: string, code: string }> };

export type RoleFragment = { id: string, code: string, description: string, permissions: Array<Permission>, channels: Array<{ id: string, code: string, token: string }> };

export type ConfigurableOperationFragment = { code: string, args: Array<{ name: string, value: string }> };

export type CollectionFragment = { id: string, name: string, slug: string, description: string, isPrivate: boolean, languageCode?: LanguageCode | null, featuredAsset?: { id: string, name: string, fileSize: number, mimeType: string, type: AssetType, preview: string, source: string } | null, assets: Array<{ id: string, name: string, fileSize: number, mimeType: string, type: AssetType, preview: string, source: string }>, filters: Array<{ code: string, args: Array<{ name: string, value: string }> }>, translations: Array<{ id: string, languageCode: LanguageCode, name: string, slug: string, description: string }>, parent?: { id: string, name: string } | null, children?: Array<{ id: string, name: string, position: number }> | null };

export type FacetValueFragment = { id: string, languageCode: LanguageCode, code: string, name: string, translations: Array<{ id: string, languageCode: LanguageCode, name: string }>, facet: { id: string, name: string } };

export type FacetWithValuesFragment = { id: string, languageCode: LanguageCode, isPrivate: boolean, code: string, name: string, translations: Array<{ id: string, languageCode: LanguageCode, name: string }>, values: Array<{ id: string, languageCode: LanguageCode, code: string, name: string, translations: Array<{ id: string, languageCode: LanguageCode, name: string }>, facet: { id: string, name: string } }> };

export type CountryFragment = { id: string, code: string, name: string, enabled: boolean, translations: Array<{ id: string, languageCode: LanguageCode, name: string }> };

export type AddressFragment = { id: string, fullName?: string | null, company?: string | null, streetLine1: string, streetLine2?: string | null, city?: string | null, province?: string | null, postalCode?: string | null, phoneNumber?: string | null, defaultShippingAddress?: boolean | null, defaultBillingAddress?: boolean | null, country: { id: string, code: string, name: string } };

export type CustomerFragment = { id: string, title?: string | null, firstName: string, lastName: string, phoneNumber?: string | null, emailAddress: string, user?: { id: string, identifier: string, verified: boolean, lastLogin?: any | null } | null, addresses?: Array<{ id: string, fullName?: string | null, company?: string | null, streetLine1: string, streetLine2?: string | null, city?: string | null, province?: string | null, postalCode?: string | null, phoneNumber?: string | null, defaultShippingAddress?: boolean | null, defaultBillingAddress?: boolean | null, country: { id: string, code: string, name: string } }> | null };

export type AdjustmentFragment = { adjustmentSource: string, amount: number, description: string, type: AdjustmentType };

export type ShippingAddressFragment = { fullName?: string | null, company?: string | null, streetLine1?: string | null, streetLine2?: string | null, city?: string | null, province?: string | null, postalCode?: string | null, country?: string | null, phoneNumber?: string | null };

export type OrderFragment = { id: string, createdAt: any, updatedAt: any, code: string, active: boolean, state: string, total: number, totalWithTax: number, totalQuantity: number, currencyCode: CurrencyCode, customer?: { id: string, firstName: string, lastName: string } | null };

export type PaymentFragment = { id: string, transactionId?: string | null, amount: number, method: string, state: string, nextStates: Array<string>, metadata?: any | null, refunds: Array<{ id: string, total: number, reason?: string | null }> };

export type OrderWithLinesFragment = { id: string, createdAt: any, updatedAt: any, code: string, state: string, active: boolean, subTotal: number, subTotalWithTax: number, total: number, totalWithTax: number, totalQuantity: number, currencyCode: CurrencyCode, shipping: number, shippingWithTax: number, customer?: { id: string, firstName: string, lastName: string } | null, lines: Array<{ id: string, unitPrice: number, unitPriceWithTax: number, quantity: number, taxRate: number, linePriceWithTax: number, featuredAsset?: { preview: string } | null, productVariant: { id: string, name: string, sku: string }, taxLines: Array<{ description: string, taxRate: number }> }>, surcharges: Array<{ id: string, description: string, sku?: string | null, price: number, priceWithTax: number }>, shippingLines: Array<{ priceWithTax: number, shippingMethod: { id: string, code: string, name: string, description: string } }>, shippingAddress?: { fullName?: string | null, company?: string | null, streetLine1?: string | null, streetLine2?: string | null, city?: string | null, province?: string | null, postalCode?: string | null, country?: string | null, phoneNumber?: string | null } | null, payments?: Array<{ id: string, transactionId?: string | null, amount: number, method: string, state: string, nextStates: Array<string>, metadata?: any | null, refunds: Array<{ id: string, total: number, reason?: string | null }> }> | null, fulfillments?: Array<{ id: string, state: string, method: string, trackingCode?: string | null, lines: Array<{ orderLineId: string, quantity: number }> }> | null };

export type PromotionFragment = { id: string, createdAt: any, updatedAt: any, couponCode?: string | null, startsAt?: any | null, endsAt?: any | null, name: string, enabled: boolean, conditions: Array<{ code: string, args: Array<{ name: string, value: string }> }>, actions: Array<{ code: string, args: Array<{ name: string, value: string }> }> };

export type ZoneFragment = { id: string, name: string, members: Array<{ id: string, code: string, name: string, enabled: boolean, translations: Array<{ id: string, languageCode: LanguageCode, name: string }> }> };

export type TaxRateFragment = { id: string, name: string, enabled: boolean, value: number, category: { id: string, name: string }, zone: { id: string, name: string }, customerGroup?: { id: string, name: string } | null };

export type CurrentUserFragment = { id: string, identifier: string, channels: Array<{ code: string, token: string, permissions: Array<Permission> }> };

export type VariantWithStockFragment = { id: string, stockOnHand: number, stockAllocated: number, stockMovements: { totalItems: number, items: Array<{ id: string, type: StockMovementType, quantity: number } | { id: string, type: StockMovementType, quantity: number } | { id: string, type: StockMovementType, quantity: number } | { id: string, type: StockMovementType, quantity: number } | { id: string, type: StockMovementType, quantity: number } | { id: string, type: StockMovementType, quantity: number }> } };

export type FulfillmentFragment = { id: string, state: string, nextStates: Array<string>, method: string, trackingCode?: string | null, lines: Array<{ orderLineId: string, quantity: number }> };

export type ChannelFragment = { id: string, code: string, token: string, currencyCode: CurrencyCode, defaultLanguageCode: LanguageCode, pricesIncludeTax: boolean, defaultShippingZone?: { id: string } | null, defaultTaxZone?: { id: string } | null };

export type GlobalSettingsFragment = { id: string, availableLanguages: Array<LanguageCode>, trackInventory: boolean, outOfStockThreshold: number, serverConfig: { permittedAssetTypes: Array<string>, orderProcess: Array<{ name: string, to: Array<string> }>, permissions: Array<{ name: string, description: string, assignable: boolean }>, customFieldConfig: { Customer: Array<{ name: string } | { name: string } | { name: string } | { name: string } | { name: string } | { name: string } | { name: string } | { name: string } | { name: string }> } } };

export type CustomerGroupFragment = { id: string, name: string, customers: { totalItems: number, items: Array<{ id: string }> } };

export type ProductOptionGroupFragment = { id: string, code: string, name: string, options: Array<{ id: string, code: string, name: string }>, translations: Array<{ id: string, languageCode: LanguageCode, name: string }> };

export type ProductWithOptionsFragment = { id: string, optionGroups: Array<{ id: string, code: string, options: Array<{ id: string, code: string }> }> };

export type ShippingMethodFragment = { id: string, code: string, name: string, description: string, calculator: { code: string, args: Array<{ name: string, value: string }> }, checker: { code: string, args: Array<{ name: string, value: string }> } };

export type CreateAdministratorMutationVariables = Exact<{
  input: CreateAdministratorInput;
}>;


export type CreateAdministratorMutation = { createAdministrator: { id: string, firstName: string, lastName: string, emailAddress: string, user: { id: string, identifier: string, lastLogin?: any | null, roles: Array<{ id: string, code: string, description: string, permissions: Array<Permission> }> } } };

export type UpdateProductMutationVariables = Exact<{
  input: UpdateProductInput;
}>;


export type UpdateProductMutation = { updateProduct: { id: string, enabled: boolean, languageCode: LanguageCode, name: string, slug: string, description: string, featuredAsset?: { id: string, name: string, fileSize: number, mimeType: string, type: AssetType, preview: string, source: string } | null, assets: Array<{ id: string, name: string, fileSize: number, mimeType: string, type: AssetType, preview: string, source: string }>, translations: Array<{ languageCode: LanguageCode, name: string, slug: string, description: string }>, optionGroups: Array<{ id: string, languageCode: LanguageCode, code: string, name: string }>, variants: Array<{ id: string, createdAt: any, updatedAt: any, enabled: boolean, languageCode: LanguageCode, name: string, currencyCode: CurrencyCode, price: number, priceWithTax: number, stockOnHand: number, trackInventory: GlobalFlag, sku: string, taxRateApplied: { id: string, name: string, value: number }, taxCategory: { id: string, name: string }, options: Array<{ id: string, code: string, languageCode: LanguageCode, name: string }>, facetValues: Array<{ id: string, code: string, name: string, facet: { id: string, name: string } }>, featuredAsset?: { id: string, name: string, fileSize: number, mimeType: string, type: AssetType, preview: string, source: string } | null, assets: Array<{ id: string, name: string, fileSize: number, mimeType: string, type: AssetType, preview: string, source: string }>, translations: Array<{ id: string, languageCode: LanguageCode, name: string }>, channels: Array<{ id: string, code: string }> }>, facetValues: Array<{ id: string, code: string, name: string, facet: { id: string, name: string } }>, channels: Array<{ id: string, code: string }> } };

export type CreateProductMutationVariables = Exact<{
  input: CreateProductInput;
}>;


export type CreateProductMutation = { createProduct: { id: string, enabled: boolean, languageCode: LanguageCode, name: string, slug: string, description: string, featuredAsset?: { id: string, name: string, fileSize: number, mimeType: string, type: AssetType, preview: string, source: string } | null, assets: Array<{ id: string, name: string, fileSize: number, mimeType: string, type: AssetType, preview: string, source: string }>, translations: Array<{ languageCode: LanguageCode, name: string, slug: string, description: string }>, optionGroups: Array<{ id: string, languageCode: LanguageCode, code: string, name: string }>, variants: Array<{ id: string, createdAt: any, updatedAt: any, enabled: boolean, languageCode: LanguageCode, name: string, currencyCode: CurrencyCode, price: number, priceWithTax: number, stockOnHand: number, trackInventory: GlobalFlag, sku: string, taxRateApplied: { id: string, name: string, value: number }, taxCategory: { id: string, name: string }, options: Array<{ id: string, code: string, languageCode: LanguageCode, name: string }>, facetValues: Array<{ id: string, code: string, name: string, facet: { id: string, name: string } }>, featuredAsset?: { id: string, name: string, fileSize: number, mimeType: string, type: AssetType, preview: string, source: string } | null, assets: Array<{ id: string, name: string, fileSize: number, mimeType: string, type: AssetType, preview: string, source: string }>, translations: Array<{ id: string, languageCode: LanguageCode, name: string }>, channels: Array<{ id: string, code: string }> }>, facetValues: Array<{ id: string, code: string, name: string, facet: { id: string, name: string } }>, channels: Array<{ id: string, code: string }> } };

export type GetProductWithVariantsQueryVariables = Exact<{
  id?: InputMaybe<Scalars['ID']>;
  slug?: InputMaybe<Scalars['String']>;
}>;


export type GetProductWithVariantsQuery = { product?: { id: string, enabled: boolean, languageCode: LanguageCode, name: string, slug: string, description: string, featuredAsset?: { id: string, name: string, fileSize: number, mimeType: string, type: AssetType, preview: string, source: string } | null, assets: Array<{ id: string, name: string, fileSize: number, mimeType: string, type: AssetType, preview: string, source: string }>, translations: Array<{ languageCode: LanguageCode, name: string, slug: string, description: string }>, optionGroups: Array<{ id: string, languageCode: LanguageCode, code: string, name: string }>, variants: Array<{ id: string, createdAt: any, updatedAt: any, enabled: boolean, languageCode: LanguageCode, name: string, currencyCode: CurrencyCode, price: number, priceWithTax: number, stockOnHand: number, trackInventory: GlobalFlag, sku: string, taxRateApplied: { id: string, name: string, value: number }, taxCategory: { id: string, name: string }, options: Array<{ id: string, code: string, languageCode: LanguageCode, name: string }>, facetValues: Array<{ id: string, code: string, name: string, facet: { id: string, name: string } }>, featuredAsset?: { id: string, name: string, fileSize: number, mimeType: string, type: AssetType, preview: string, source: string } | null, assets: Array<{ id: string, name: string, fileSize: number, mimeType: string, type: AssetType, preview: string, source: string }>, translations: Array<{ id: string, languageCode: LanguageCode, name: string }>, channels: Array<{ id: string, code: string }> }>, facetValues: Array<{ id: string, code: string, name: string, facet: { id: string, name: string } }>, channels: Array<{ id: string, code: string }> } | null };

export type GetProductListQueryVariables = Exact<{
  options?: InputMaybe<ProductListOptions>;
}>;


export type GetProductListQuery = { products: { totalItems: number, items: Array<{ id: string, languageCode: LanguageCode, name: string, slug: string, featuredAsset?: { id: string, preview: string } | null }> } };

export type CreateProductVariantsMutationVariables = Exact<{
  input: Array<CreateProductVariantInput> | CreateProductVariantInput;
}>;


export type CreateProductVariantsMutation = { createProductVariants: Array<{ id: string, createdAt: any, updatedAt: any, enabled: boolean, languageCode: LanguageCode, name: string, currencyCode: CurrencyCode, price: number, priceWithTax: number, stockOnHand: number, trackInventory: GlobalFlag, sku: string, taxRateApplied: { id: string, name: string, value: number }, taxCategory: { id: string, name: string }, options: Array<{ id: string, code: string, languageCode: LanguageCode, name: string }>, facetValues: Array<{ id: string, code: string, name: string, facet: { id: string, name: string } }>, featuredAsset?: { id: string, name: string, fileSize: number, mimeType: string, type: AssetType, preview: string, source: string } | null, assets: Array<{ id: string, name: string, fileSize: number, mimeType: string, type: AssetType, preview: string, source: string }>, translations: Array<{ id: string, languageCode: LanguageCode, name: string }>, channels: Array<{ id: string, code: string }> } | null> };

export type UpdateProductVariantsMutationVariables = Exact<{
  input: Array<UpdateProductVariantInput> | UpdateProductVariantInput;
}>;


export type UpdateProductVariantsMutation = { updateProductVariants: Array<{ id: string, createdAt: any, updatedAt: any, enabled: boolean, languageCode: LanguageCode, name: string, currencyCode: CurrencyCode, price: number, priceWithTax: number, stockOnHand: number, trackInventory: GlobalFlag, sku: string, taxRateApplied: { id: string, name: string, value: number }, taxCategory: { id: string, name: string }, options: Array<{ id: string, code: string, languageCode: LanguageCode, name: string }>, facetValues: Array<{ id: string, code: string, name: string, facet: { id: string, name: string } }>, featuredAsset?: { id: string, name: string, fileSize: number, mimeType: string, type: AssetType, preview: string, source: string } | null, assets: Array<{ id: string, name: string, fileSize: number, mimeType: string, type: AssetType, preview: string, source: string }>, translations: Array<{ id: string, languageCode: LanguageCode, name: string }>, channels: Array<{ id: string, code: string }> } | null> };

export type UpdateTaxRateMutationVariables = Exact<{
  input: UpdateTaxRateInput;
}>;


export type UpdateTaxRateMutation = { updateTaxRate: { id: string, name: string, enabled: boolean, value: number, category: { id: string, name: string }, zone: { id: string, name: string }, customerGroup?: { id: string, name: string } | null } };

export type CreateFacetMutationVariables = Exact<{
  input: CreateFacetInput;
}>;


export type CreateFacetMutation = { createFacet: { id: string, languageCode: LanguageCode, isPrivate: boolean, code: string, name: string, translations: Array<{ id: string, languageCode: LanguageCode, name: string }>, values: Array<{ id: string, languageCode: LanguageCode, code: string, name: string, translations: Array<{ id: string, languageCode: LanguageCode, name: string }>, facet: { id: string, name: string } }> } };

export type UpdateFacetMutationVariables = Exact<{
  input: UpdateFacetInput;
}>;


export type UpdateFacetMutation = { updateFacet: { id: string, languageCode: LanguageCode, isPrivate: boolean, code: string, name: string, translations: Array<{ id: string, languageCode: LanguageCode, name: string }>, values: Array<{ id: string, languageCode: LanguageCode, code: string, name: string, translations: Array<{ id: string, languageCode: LanguageCode, name: string }>, facet: { id: string, name: string } }> } };

export type GetCustomerListQueryVariables = Exact<{
  options?: InputMaybe<CustomerListOptions>;
}>;

<<<<<<< HEAD

export type GetCustomerListQuery = { customers: { totalItems: number, items: Array<{ id: string, title?: string | null, firstName: string, lastName: string, emailAddress: string, phoneNumber?: string | null, user?: { id: string, verified: boolean } | null }> } };
=======
export type GetCustomerListQuery = {
    customers: {
        totalItems: number;
        items: Array<{
            id: string;
            title?: string | null;
            firstName: string;
            lastName: string;
            emailAddress: string;
            phoneNumber?: string | null;
            user?: { id: string; identifier: string; verified: boolean } | null;
        }>;
    };
};
>>>>>>> c1072a8d

export type GetAssetListQueryVariables = Exact<{
  options?: InputMaybe<AssetListOptions>;
}>;


export type GetAssetListQuery = { assets: { totalItems: number, items: Array<{ id: string, name: string, fileSize: number, mimeType: string, type: AssetType, preview: string, source: string }> } };

export type CreateRoleMutationVariables = Exact<{
  input: CreateRoleInput;
}>;


export type CreateRoleMutation = { createRole: { id: string, code: string, description: string, permissions: Array<Permission>, channels: Array<{ id: string, code: string, token: string }> } };

export type CreateCollectionMutationVariables = Exact<{
  input: CreateCollectionInput;
}>;


export type CreateCollectionMutation = { createCollection: { id: string, name: string, slug: string, description: string, isPrivate: boolean, languageCode?: LanguageCode | null, featuredAsset?: { id: string, name: string, fileSize: number, mimeType: string, type: AssetType, preview: string, source: string } | null, assets: Array<{ id: string, name: string, fileSize: number, mimeType: string, type: AssetType, preview: string, source: string }>, filters: Array<{ code: string, args: Array<{ name: string, value: string }> }>, translations: Array<{ id: string, languageCode: LanguageCode, name: string, slug: string, description: string }>, parent?: { id: string, name: string } | null, children?: Array<{ id: string, name: string, position: number }> | null } };

export type UpdateCollectionMutationVariables = Exact<{
  input: UpdateCollectionInput;
}>;


export type UpdateCollectionMutation = { updateCollection: { id: string, name: string, slug: string, description: string, isPrivate: boolean, languageCode?: LanguageCode | null, featuredAsset?: { id: string, name: string, fileSize: number, mimeType: string, type: AssetType, preview: string, source: string } | null, assets: Array<{ id: string, name: string, fileSize: number, mimeType: string, type: AssetType, preview: string, source: string }>, filters: Array<{ code: string, args: Array<{ name: string, value: string }> }>, translations: Array<{ id: string, languageCode: LanguageCode, name: string, slug: string, description: string }>, parent?: { id: string, name: string } | null, children?: Array<{ id: string, name: string, position: number }> | null } };

export type GetCustomerQueryVariables = Exact<{
  id: Scalars['ID'];
  orderListOptions?: InputMaybe<OrderListOptions>;
}>;


export type GetCustomerQuery = { customer?: { id: string, title?: string | null, firstName: string, lastName: string, phoneNumber?: string | null, emailAddress: string, orders: { totalItems: number, items: Array<{ id: string, code: string, state: string, total: number, currencyCode: CurrencyCode, updatedAt: any }> }, user?: { id: string, identifier: string, verified: boolean, lastLogin?: any | null } | null, addresses?: Array<{ id: string, fullName?: string | null, company?: string | null, streetLine1: string, streetLine2?: string | null, city?: string | null, province?: string | null, postalCode?: string | null, phoneNumber?: string | null, defaultShippingAddress?: boolean | null, defaultBillingAddress?: boolean | null, country: { id: string, code: string, name: string } }> | null } | null };

export type AttemptLoginMutationVariables = Exact<{
  username: Scalars['String'];
  password: Scalars['String'];
  rememberMe?: InputMaybe<Scalars['Boolean']>;
}>;


export type AttemptLoginMutation = { login: { id: string, identifier: string, channels: Array<{ code: string, token: string, permissions: Array<Permission> }> } | { errorCode: ErrorCode, message: string } | { errorCode: ErrorCode, message: string } };

export type GetCountryListQueryVariables = Exact<{
  options?: InputMaybe<CountryListOptions>;
}>;


export type GetCountryListQuery = { countries: { totalItems: number, items: Array<{ id: string, code: string, name: string, enabled: boolean }> } };

export type UpdateCountryMutationVariables = Exact<{
  input: UpdateCountryInput;
}>;


export type UpdateCountryMutation = { updateCountry: { id: string, code: string, name: string, enabled: boolean, translations: Array<{ id: string, languageCode: LanguageCode, name: string }> } };

export type GetFacetListQueryVariables = Exact<{
  options?: InputMaybe<FacetListOptions>;
}>;


export type GetFacetListQuery = { facets: { totalItems: number, items: Array<{ id: string, languageCode: LanguageCode, isPrivate: boolean, code: string, name: string, translations: Array<{ id: string, languageCode: LanguageCode, name: string }>, values: Array<{ id: string, languageCode: LanguageCode, code: string, name: string, translations: Array<{ id: string, languageCode: LanguageCode, name: string }>, facet: { id: string, name: string } }> }> } };

export type GetFacetListSimpleQueryVariables = Exact<{
  options?: InputMaybe<FacetListOptions>;
}>;


export type GetFacetListSimpleQuery = { facets: { totalItems: number, items: Array<{ id: string, name: string }> } };

export type DeleteProductMutationVariables = Exact<{
  id: Scalars['ID'];
}>;


export type DeleteProductMutation = { deleteProduct: { result: DeletionResult } };

export type GetProductSimpleQueryVariables = Exact<{
  id?: InputMaybe<Scalars['ID']>;
  slug?: InputMaybe<Scalars['String']>;
}>;


export type GetProductSimpleQuery = { product?: { id: string, slug: string } | null };

export type GetStockMovementQueryVariables = Exact<{
  id: Scalars['ID'];
}>;


export type GetStockMovementQuery = { product?: { id: string, variants: Array<{ id: string, stockOnHand: number, stockAllocated: number, stockMovements: { totalItems: number, items: Array<{ id: string, type: StockMovementType, quantity: number } | { id: string, type: StockMovementType, quantity: number } | { id: string, type: StockMovementType, quantity: number } | { id: string, type: StockMovementType, quantity: number } | { id: string, type: StockMovementType, quantity: number } | { id: string, type: StockMovementType, quantity: number }> } }> } | null };

export type GetRunningJobsQueryVariables = Exact<{
  options?: InputMaybe<JobListOptions>;
}>;


export type GetRunningJobsQuery = { jobs: { totalItems: number, items: Array<{ id: string, queueName: string, state: JobState, isSettled: boolean, duration: number }> } };

export type CreatePromotionMutationVariables = Exact<{
  input: CreatePromotionInput;
}>;


export type CreatePromotionMutation = { createPromotion: { errorCode: ErrorCode, message: string } | { id: string, createdAt: any, updatedAt: any, couponCode?: string | null, startsAt?: any | null, endsAt?: any | null, name: string, enabled: boolean, conditions: Array<{ code: string, args: Array<{ name: string, value: string }> }>, actions: Array<{ code: string, args: Array<{ name: string, value: string }> }> } };

export type MeQueryVariables = Exact<{ [key: string]: never; }>;


export type MeQuery = { me?: { id: string, identifier: string, channels: Array<{ code: string, token: string, permissions: Array<Permission> }> } | null };

export type CreateChannelMutationVariables = Exact<{
  input: CreateChannelInput;
}>;


export type CreateChannelMutation = { createChannel: { id: string, code: string, token: string, currencyCode: CurrencyCode, defaultLanguageCode: LanguageCode, pricesIncludeTax: boolean, defaultShippingZone?: { id: string } | null, defaultTaxZone?: { id: string } | null } | { errorCode: ErrorCode, message: string, languageCode: string } };

export type DeleteProductVariantMutationVariables = Exact<{
  id: Scalars['ID'];
}>;


export type DeleteProductVariantMutation = { deleteProductVariant: { result: DeletionResult, message?: string | null } };

export type AssignProductsToChannelMutationVariables = Exact<{
  input: AssignProductsToChannelInput;
}>;


export type AssignProductsToChannelMutation = { assignProductsToChannel: Array<{ id: string, enabled: boolean, languageCode: LanguageCode, name: string, slug: string, description: string, featuredAsset?: { id: string, name: string, fileSize: number, mimeType: string, type: AssetType, preview: string, source: string } | null, assets: Array<{ id: string, name: string, fileSize: number, mimeType: string, type: AssetType, preview: string, source: string }>, translations: Array<{ languageCode: LanguageCode, name: string, slug: string, description: string }>, optionGroups: Array<{ id: string, languageCode: LanguageCode, code: string, name: string }>, variants: Array<{ id: string, createdAt: any, updatedAt: any, enabled: boolean, languageCode: LanguageCode, name: string, currencyCode: CurrencyCode, price: number, priceWithTax: number, stockOnHand: number, trackInventory: GlobalFlag, sku: string, taxRateApplied: { id: string, name: string, value: number }, taxCategory: { id: string, name: string }, options: Array<{ id: string, code: string, languageCode: LanguageCode, name: string }>, facetValues: Array<{ id: string, code: string, name: string, facet: { id: string, name: string } }>, featuredAsset?: { id: string, name: string, fileSize: number, mimeType: string, type: AssetType, preview: string, source: string } | null, assets: Array<{ id: string, name: string, fileSize: number, mimeType: string, type: AssetType, preview: string, source: string }>, translations: Array<{ id: string, languageCode: LanguageCode, name: string }>, channels: Array<{ id: string, code: string }> }>, facetValues: Array<{ id: string, code: string, name: string, facet: { id: string, name: string } }>, channels: Array<{ id: string, code: string }> }> };

export type RemoveProductsFromChannelMutationVariables = Exact<{
  input: RemoveProductsFromChannelInput;
}>;


export type RemoveProductsFromChannelMutation = { removeProductsFromChannel: Array<{ id: string, enabled: boolean, languageCode: LanguageCode, name: string, slug: string, description: string, featuredAsset?: { id: string, name: string, fileSize: number, mimeType: string, type: AssetType, preview: string, source: string } | null, assets: Array<{ id: string, name: string, fileSize: number, mimeType: string, type: AssetType, preview: string, source: string }>, translations: Array<{ languageCode: LanguageCode, name: string, slug: string, description: string }>, optionGroups: Array<{ id: string, languageCode: LanguageCode, code: string, name: string }>, variants: Array<{ id: string, createdAt: any, updatedAt: any, enabled: boolean, languageCode: LanguageCode, name: string, currencyCode: CurrencyCode, price: number, priceWithTax: number, stockOnHand: number, trackInventory: GlobalFlag, sku: string, taxRateApplied: { id: string, name: string, value: number }, taxCategory: { id: string, name: string }, options: Array<{ id: string, code: string, languageCode: LanguageCode, name: string }>, facetValues: Array<{ id: string, code: string, name: string, facet: { id: string, name: string } }>, featuredAsset?: { id: string, name: string, fileSize: number, mimeType: string, type: AssetType, preview: string, source: string } | null, assets: Array<{ id: string, name: string, fileSize: number, mimeType: string, type: AssetType, preview: string, source: string }>, translations: Array<{ id: string, languageCode: LanguageCode, name: string }>, channels: Array<{ id: string, code: string }> }>, facetValues: Array<{ id: string, code: string, name: string, facet: { id: string, name: string } }>, channels: Array<{ id: string, code: string }> }> };

export type AssignProductVariantsToChannelMutationVariables = Exact<{
  input: AssignProductVariantsToChannelInput;
}>;


export type AssignProductVariantsToChannelMutation = { assignProductVariantsToChannel: Array<{ id: string, createdAt: any, updatedAt: any, enabled: boolean, languageCode: LanguageCode, name: string, currencyCode: CurrencyCode, price: number, priceWithTax: number, stockOnHand: number, trackInventory: GlobalFlag, sku: string, taxRateApplied: { id: string, name: string, value: number }, taxCategory: { id: string, name: string }, options: Array<{ id: string, code: string, languageCode: LanguageCode, name: string }>, facetValues: Array<{ id: string, code: string, name: string, facet: { id: string, name: string } }>, featuredAsset?: { id: string, name: string, fileSize: number, mimeType: string, type: AssetType, preview: string, source: string } | null, assets: Array<{ id: string, name: string, fileSize: number, mimeType: string, type: AssetType, preview: string, source: string }>, translations: Array<{ id: string, languageCode: LanguageCode, name: string }>, channels: Array<{ id: string, code: string }> }> };

export type RemoveProductVariantsFromChannelMutationVariables = Exact<{
  input: RemoveProductVariantsFromChannelInput;
}>;


export type RemoveProductVariantsFromChannelMutation = { removeProductVariantsFromChannel: Array<{ id: string, createdAt: any, updatedAt: any, enabled: boolean, languageCode: LanguageCode, name: string, currencyCode: CurrencyCode, price: number, priceWithTax: number, stockOnHand: number, trackInventory: GlobalFlag, sku: string, taxRateApplied: { id: string, name: string, value: number }, taxCategory: { id: string, name: string }, options: Array<{ id: string, code: string, languageCode: LanguageCode, name: string }>, facetValues: Array<{ id: string, code: string, name: string, facet: { id: string, name: string } }>, featuredAsset?: { id: string, name: string, fileSize: number, mimeType: string, type: AssetType, preview: string, source: string } | null, assets: Array<{ id: string, name: string, fileSize: number, mimeType: string, type: AssetType, preview: string, source: string }>, translations: Array<{ id: string, languageCode: LanguageCode, name: string }>, channels: Array<{ id: string, code: string }> }> };

export type UpdateAssetMutationVariables = Exact<{
  input: UpdateAssetInput;
}>;


export type UpdateAssetMutation = { updateAsset: { id: string, name: string, fileSize: number, mimeType: string, type: AssetType, preview: string, source: string, tags: Array<{ id: string, value: string }>, focalPoint?: { x: number, y: number } | null } };

export type DeleteAssetMutationVariables = Exact<{
  input: DeleteAssetInput;
}>;


export type DeleteAssetMutation = { deleteAsset: { result: DeletionResult, message?: string | null } };

export type UpdateChannelMutationVariables = Exact<{
  input: UpdateChannelInput;
}>;


export type UpdateChannelMutation = { updateChannel: { id: string, code: string, token: string, currencyCode: CurrencyCode, defaultLanguageCode: LanguageCode, pricesIncludeTax: boolean, defaultShippingZone?: { id: string } | null, defaultTaxZone?: { id: string } | null } | { errorCode: ErrorCode, message: string, languageCode: string } };

export type GetCustomerHistoryQueryVariables = Exact<{
  id: Scalars['ID'];
  options?: InputMaybe<HistoryEntryListOptions>;
}>;


export type GetCustomerHistoryQuery = { customer?: { id: string, history: { totalItems: number, items: Array<{ id: string, type: HistoryEntryType, data: any, administrator?: { id: string } | null }> } } | null };

export type GetOrderQueryVariables = Exact<{
  id: Scalars['ID'];
}>;


export type GetOrderQuery = { order?: { id: string, createdAt: any, updatedAt: any, code: string, state: string, active: boolean, subTotal: number, subTotalWithTax: number, total: number, totalWithTax: number, totalQuantity: number, currencyCode: CurrencyCode, shipping: number, shippingWithTax: number, customer?: { id: string, firstName: string, lastName: string } | null, lines: Array<{ id: string, unitPrice: number, unitPriceWithTax: number, quantity: number, taxRate: number, linePriceWithTax: number, featuredAsset?: { preview: string } | null, productVariant: { id: string, name: string, sku: string }, taxLines: Array<{ description: string, taxRate: number }> }>, surcharges: Array<{ id: string, description: string, sku?: string | null, price: number, priceWithTax: number }>, shippingLines: Array<{ priceWithTax: number, shippingMethod: { id: string, code: string, name: string, description: string } }>, shippingAddress?: { fullName?: string | null, company?: string | null, streetLine1?: string | null, streetLine2?: string | null, city?: string | null, province?: string | null, postalCode?: string | null, country?: string | null, phoneNumber?: string | null } | null, payments?: Array<{ id: string, transactionId?: string | null, amount: number, method: string, state: string, nextStates: Array<string>, metadata?: any | null, refunds: Array<{ id: string, total: number, reason?: string | null }> }> | null, fulfillments?: Array<{ id: string, state: string, method: string, trackingCode?: string | null, lines: Array<{ orderLineId: string, quantity: number }> }> | null } | null };

export type CreateCustomerGroupMutationVariables = Exact<{
  input: CreateCustomerGroupInput;
}>;


export type CreateCustomerGroupMutation = { createCustomerGroup: { id: string, name: string, customers: { totalItems: number, items: Array<{ id: string }> } } };

export type RemoveCustomersFromGroupMutationVariables = Exact<{
  groupId: Scalars['ID'];
  customerIds: Array<Scalars['ID']> | Scalars['ID'];
}>;


export type RemoveCustomersFromGroupMutation = { removeCustomersFromGroup: { id: string, name: string, customers: { totalItems: number, items: Array<{ id: string }> } } };

export type CreateFulfillmentMutationVariables = Exact<{
  input: FulfillOrderInput;
}>;


export type CreateFulfillmentMutation = { addFulfillmentToOrder: { errorCode: ErrorCode, message: string, fulfillmentHandlerError: string } | { errorCode: ErrorCode, message: string } | { id: string, state: string, nextStates: Array<string>, method: string, trackingCode?: string | null, lines: Array<{ orderLineId: string, quantity: number }> } | { errorCode: ErrorCode, message: string } | { errorCode: ErrorCode, message: string } | { errorCode: ErrorCode, message: string } | { errorCode: ErrorCode, message: string } };

export type TransitFulfillmentMutationVariables = Exact<{
  id: Scalars['ID'];
  state: Scalars['String'];
}>;


export type TransitFulfillmentMutation = { transitionFulfillmentToState: { id: string, state: string, nextStates: Array<string>, method: string, trackingCode?: string | null, lines: Array<{ orderLineId: string, quantity: number }> } | { errorCode: ErrorCode, message: string, transitionError: string, fromState: string, toState: string } };

export type GetOrderFulfillmentsQueryVariables = Exact<{
  id: Scalars['ID'];
}>;


export type GetOrderFulfillmentsQuery = { order?: { id: string, state: string, fulfillments?: Array<{ id: string, state: string, nextStates: Array<string>, method: string, summary: Array<{ quantity: number, orderLine: { id: string } }> }> | null } | null };

export type GetOrderListQueryVariables = Exact<{
  options?: InputMaybe<OrderListOptions>;
}>;


export type GetOrderListQuery = { orders: { totalItems: number, items: Array<{ id: string, createdAt: any, updatedAt: any, code: string, active: boolean, state: string, total: number, totalWithTax: number, totalQuantity: number, currencyCode: CurrencyCode, customer?: { id: string, firstName: string, lastName: string } | null }> } };

export type CreateAddressMutationVariables = Exact<{
  id: Scalars['ID'];
  input: CreateAddressInput;
}>;


export type CreateAddressMutation = { createCustomerAddress: { id: string, fullName?: string | null, company?: string | null, streetLine1: string, streetLine2?: string | null, city?: string | null, province?: string | null, postalCode?: string | null, phoneNumber?: string | null, defaultShippingAddress?: boolean | null, defaultBillingAddress?: boolean | null, country: { code: string, name: string } } };

export type UpdateAddressMutationVariables = Exact<{
  input: UpdateAddressInput;
}>;


export type UpdateAddressMutation = { updateCustomerAddress: { id: string, defaultShippingAddress?: boolean | null, defaultBillingAddress?: boolean | null, country: { code: string, name: string } } };

export type CreateCustomerMutationVariables = Exact<{
  input: CreateCustomerInput;
  password?: InputMaybe<Scalars['String']>;
}>;


export type CreateCustomerMutation = { createCustomer: { id: string, title?: string | null, firstName: string, lastName: string, phoneNumber?: string | null, emailAddress: string, user?: { id: string, identifier: string, verified: boolean, lastLogin?: any | null } | null, addresses?: Array<{ id: string, fullName?: string | null, company?: string | null, streetLine1: string, streetLine2?: string | null, city?: string | null, province?: string | null, postalCode?: string | null, phoneNumber?: string | null, defaultShippingAddress?: boolean | null, defaultBillingAddress?: boolean | null, country: { id: string, code: string, name: string } }> | null } | { errorCode: ErrorCode, message: string } };

export type UpdateCustomerMutationVariables = Exact<{
  input: UpdateCustomerInput;
}>;


export type UpdateCustomerMutation = { updateCustomer: { id: string, title?: string | null, firstName: string, lastName: string, phoneNumber?: string | null, emailAddress: string, user?: { id: string, identifier: string, verified: boolean, lastLogin?: any | null } | null, addresses?: Array<{ id: string, fullName?: string | null, company?: string | null, streetLine1: string, streetLine2?: string | null, city?: string | null, province?: string | null, postalCode?: string | null, phoneNumber?: string | null, defaultShippingAddress?: boolean | null, defaultBillingAddress?: boolean | null, country: { id: string, code: string, name: string } }> | null } | { errorCode: ErrorCode, message: string } };

export type DeleteCustomerMutationVariables = Exact<{
  id: Scalars['ID'];
}>;


export type DeleteCustomerMutation = { deleteCustomer: { result: DeletionResult } };

export type UpdateCustomerNoteMutationVariables = Exact<{
  input: UpdateCustomerNoteInput;
}>;


export type UpdateCustomerNoteMutation = { updateCustomerNote: { id: string, data: any, isPublic: boolean } };

export type DeleteCustomerNoteMutationVariables = Exact<{
  id: Scalars['ID'];
}>;


export type DeleteCustomerNoteMutation = { deleteCustomerNote: { result: DeletionResult, message?: string | null } };

export type UpdateCustomerGroupMutationVariables = Exact<{
  input: UpdateCustomerGroupInput;
}>;


export type UpdateCustomerGroupMutation = { updateCustomerGroup: { id: string, name: string, customers: { totalItems: number, items: Array<{ id: string }> } } };

export type DeleteCustomerGroupMutationVariables = Exact<{
  id: Scalars['ID'];
}>;


export type DeleteCustomerGroupMutation = { deleteCustomerGroup: { result: DeletionResult, message?: string | null } };

export type GetCustomerGroupsQueryVariables = Exact<{
  options?: InputMaybe<CustomerGroupListOptions>;
}>;


export type GetCustomerGroupsQuery = { customerGroups: { totalItems: number, items: Array<{ id: string, name: string }> } };

export type GetCustomerGroupQueryVariables = Exact<{
  id: Scalars['ID'];
  options?: InputMaybe<CustomerListOptions>;
}>;


export type GetCustomerGroupQuery = { customerGroup?: { id: string, name: string, customers: { totalItems: number, items: Array<{ id: string }> } } | null };

export type AddCustomersToGroupMutationVariables = Exact<{
  groupId: Scalars['ID'];
  customerIds: Array<Scalars['ID']> | Scalars['ID'];
}>;


export type AddCustomersToGroupMutation = { addCustomersToGroup: { id: string, name: string, customers: { totalItems: number, items: Array<{ id: string }> } } };

export type GetCustomerWithGroupsQueryVariables = Exact<{
  id: Scalars['ID'];
}>;


export type GetCustomerWithGroupsQuery = { customer?: { id: string, groups: Array<{ id: string, name: string }> } | null };

export type AdminTransitionMutationVariables = Exact<{
  id: Scalars['ID'];
  state: Scalars['String'];
}>;


export type AdminTransitionMutation = { transitionOrderToState?: { id: string, createdAt: any, updatedAt: any, code: string, active: boolean, state: string, total: number, totalWithTax: number, totalQuantity: number, currencyCode: CurrencyCode, customer?: { id: string, firstName: string, lastName: string } | null } | { errorCode: ErrorCode, message: string, transitionError: string, fromState: string, toState: string } | null };

export type CancelOrderMutationVariables = Exact<{
  input: CancelOrderInput;
}>;


export type CancelOrderMutation = { cancelOrder: { errorCode: ErrorCode, message: string } | { errorCode: ErrorCode, message: string } | { errorCode: ErrorCode, message: string } | { id: string, state: string, lines: Array<{ id: string, quantity: number }> } | { errorCode: ErrorCode, message: string } | { errorCode: ErrorCode, message: string } };

export type CanceledOrderFragment = { id: string, state: string, lines: Array<{ id: string, quantity: number }> };

export type UpdateGlobalSettingsMutationVariables = Exact<{
  input: UpdateGlobalSettingsInput;
}>;


export type UpdateGlobalSettingsMutation = { updateGlobalSettings: { errorCode: ErrorCode, message: string } | { id: string, availableLanguages: Array<LanguageCode>, trackInventory: boolean, outOfStockThreshold: number, serverConfig: { permittedAssetTypes: Array<string>, orderProcess: Array<{ name: string, to: Array<string> }>, permissions: Array<{ name: string, description: string, assignable: boolean }>, customFieldConfig: { Customer: Array<{ name: string } | { name: string } | { name: string } | { name: string } | { name: string } | { name: string } | { name: string } | { name: string } | { name: string }> } } } };

export type UpdateRoleMutationVariables = Exact<{
  input: UpdateRoleInput;
}>;


export type UpdateRoleMutation = { updateRole: { id: string, code: string, description: string, permissions: Array<Permission>, channels: Array<{ id: string, code: string, token: string }> } };

export type GetProductsWithVariantPricesQueryVariables = Exact<{ [key: string]: never; }>;


export type GetProductsWithVariantPricesQuery = { products: { items: Array<{ id: string, slug: string, variants: Array<{ id: string, price: number, priceWithTax: number, sku: string, facetValues: Array<{ id: string, code: string }> }> }> } };

export type CreateProductOptionGroupMutationVariables = Exact<{
  input: CreateProductOptionGroupInput;
}>;


export type CreateProductOptionGroupMutation = { createProductOptionGroup: { id: string, code: string, name: string, options: Array<{ id: string, code: string, name: string }>, translations: Array<{ id: string, languageCode: LanguageCode, name: string }> } };

export type AddOptionGroupToProductMutationVariables = Exact<{
  productId: Scalars['ID'];
  optionGroupId: Scalars['ID'];
}>;


export type AddOptionGroupToProductMutation = { addOptionGroupToProduct: { id: string, optionGroups: Array<{ id: string, code: string, options: Array<{ id: string, code: string }> }> } };

export type CreateShippingMethodMutationVariables = Exact<{
  input: CreateShippingMethodInput;
}>;


export type CreateShippingMethodMutation = { createShippingMethod: { id: string, code: string, name: string, description: string, calculator: { code: string, args: Array<{ name: string, value: string }> }, checker: { code: string, args: Array<{ name: string, value: string }> } } };

export type SettlePaymentMutationVariables = Exact<{
  id: Scalars['ID'];
}>;


export type SettlePaymentMutation = { settlePayment: { errorCode: ErrorCode, message: string } | { id: string, transactionId?: string | null, amount: number, method: string, state: string, nextStates: Array<string>, metadata?: any | null, refunds: Array<{ id: string, total: number, reason?: string | null }> } | { errorCode: ErrorCode, message: string } | { errorCode: ErrorCode, message: string, paymentErrorMessage: string } };

export type GetOrderHistoryQueryVariables = Exact<{
  id: Scalars['ID'];
  options?: InputMaybe<HistoryEntryListOptions>;
}>;


export type GetOrderHistoryQuery = { order?: { id: string, history: { totalItems: number, items: Array<{ id: string, type: HistoryEntryType, data: any, administrator?: { id: string } | null }> } } | null };

export type UpdateShippingMethodMutationVariables = Exact<{
  input: UpdateShippingMethodInput;
}>;


export type UpdateShippingMethodMutation = { updateShippingMethod: { id: string, code: string, name: string, description: string, calculator: { code: string, args: Array<{ name: string, value: string }> }, checker: { code: string, args: Array<{ name: string, value: string }> } } };

export type GetAssetQueryVariables = Exact<{
  id: Scalars['ID'];
}>;


export type GetAssetQuery = { asset?: { width: number, height: number, id: string, name: string, fileSize: number, mimeType: string, type: AssetType, preview: string, source: string } | null };

export type AssetFragFirstFragment = { id: string, preview: string };

export type GetAssetFragmentFirstQueryVariables = Exact<{
  id: Scalars['ID'];
}>;


export type GetAssetFragmentFirstQuery = { asset?: { id: string, preview: string } | null };

export type AssetWithTagsAndFocalPointFragment = { id: string, name: string, fileSize: number, mimeType: string, type: AssetType, preview: string, source: string, focalPoint?: { x: number, y: number } | null, tags: Array<{ id: string, value: string }> };

export type CreateAssetsMutationVariables = Exact<{
  input: Array<CreateAssetInput> | CreateAssetInput;
}>;


export type CreateAssetsMutation = { createAssets: Array<{ id: string, name: string, fileSize: number, mimeType: string, type: AssetType, preview: string, source: string, focalPoint?: { x: number, y: number } | null, tags: Array<{ id: string, value: string }> } | { message: string, fileName: string, mimeType: string }> };

export type DeleteShippingMethodMutationVariables = Exact<{
  id: Scalars['ID'];
}>;


export type DeleteShippingMethodMutation = { deleteShippingMethod: { result: DeletionResult, message?: string | null } };

export type AssignPromotionToChannelMutationVariables = Exact<{
  input: AssignPromotionsToChannelInput;
}>;


export type AssignPromotionToChannelMutation = { assignPromotionsToChannel: Array<{ id: string, name: string }> };

export type RemovePromotionFromChannelMutationVariables = Exact<{
  input: RemovePromotionsFromChannelInput;
}>;


export type RemovePromotionFromChannelMutation = { removePromotionsFromChannel: Array<{ id: string, name: string }> };

export type GetTaxRatesQueryVariables = Exact<{
  options?: InputMaybe<TaxRateListOptions>;
}>;


export type GetTaxRatesQuery = { taxRates: { totalItems: number, items: Array<{ id: string, name: string, enabled: boolean, value: number, category: { id: string, name: string }, zone: { id: string, name: string }, customerGroup?: { id: string, name: string } | null }> } };

export type GetShippingMethodListQueryVariables = Exact<{ [key: string]: never; }>;


export type GetShippingMethodListQuery = { shippingMethods: { totalItems: number, items: Array<{ id: string, code: string, name: string, description: string, calculator: { code: string, args: Array<{ name: string, value: string }> }, checker: { code: string, args: Array<{ name: string, value: string }> } }> } };

export type GetCollectionsQueryVariables = Exact<{ [key: string]: never; }>;


export type GetCollectionsQuery = { collections: { items: Array<{ id: string, name: string, position: number, parent?: { id: string, name: string } | null }> } };

export type TransitionPaymentToStateMutationVariables = Exact<{
  id: Scalars['ID'];
  state: Scalars['String'];
}>;


export type TransitionPaymentToStateMutation = { transitionPaymentToState: { id: string, transactionId?: string | null, amount: number, method: string, state: string, nextStates: Array<string>, metadata?: any | null, refunds: Array<{ id: string, total: number, reason?: string | null }> } | { errorCode: ErrorCode, message: string, transitionError: string } };

export type GetProductVariantListQueryVariables = Exact<{
  options?: InputMaybe<ProductVariantListOptions>;
  productId?: InputMaybe<Scalars['ID']>;
}>;


export type GetProductVariantListQuery = { productVariants: { totalItems: number, items: Array<{ id: string, name: string, sku: string, price: number, priceWithTax: number }> } };

export type DeletePromotionMutationVariables = Exact<{
  id: Scalars['ID'];
}>;


export type DeletePromotionMutation = { deletePromotion: { result: DeletionResult } };

export type GetChannelsQueryVariables = Exact<{ [key: string]: never; }>;


export type GetChannelsQuery = { channels: Array<{ id: string, code: string, token: string }> };

export type UpdateAdministratorMutationVariables = Exact<{
  input: UpdateAdministratorInput;
}>;


export type UpdateAdministratorMutation = { updateAdministrator: { id: string, firstName: string, lastName: string, emailAddress: string, user: { id: string, identifier: string, lastLogin?: any | null, roles: Array<{ id: string, code: string, description: string, permissions: Array<Permission> }> } } };

export type CancelJobMutationVariables = Exact<{
  id: Scalars['ID'];
}>;


export type CancelJobMutation = { cancelJob: { id: string, state: JobState, isSettled: boolean, settledAt?: any | null } };

export type UpdateOptionGroupMutationVariables = Exact<{
  input: UpdateProductOptionGroupInput;
}>;


export type UpdateOptionGroupMutation = { updateProductOptionGroup: { id: string } };

export type GetFulfillmentHandlersQueryVariables = Exact<{ [key: string]: never; }>;


export type GetFulfillmentHandlersQuery = { fulfillmentHandlers: Array<{ code: string, description: string, args: Array<{ name: string, type: string, description?: string | null, label?: string | null, ui?: any | null }> }> };

export type OrderWithModificationsFragment = { id: string, state: string, subTotal: number, subTotalWithTax: number, shipping: number, shippingWithTax: number, total: number, totalWithTax: number, lines: Array<{ id: string, quantity: number, orderPlacedQuantity: number, linePrice: number, linePriceWithTax: number, unitPriceWithTax: number, discountedLinePriceWithTax: number, proratedLinePriceWithTax: number, proratedUnitPriceWithTax: number, discounts: Array<{ description: string, amountWithTax: number }>, productVariant: { id: string, name: string } }>, surcharges: Array<{ id: string, description: string, sku?: string | null, price: number, priceWithTax: number, taxRate: number }>, payments?: Array<{ id: string, transactionId?: string | null, state: string, amount: number, method: string, metadata?: any | null, refunds: Array<{ id: string, state: string, total: number, paymentId: string }> }> | null, modifications: Array<{ id: string, note: string, priceChange: number, isSettled: boolean, lines: Array<{ orderLineId: string, quantity: number }>, surcharges?: Array<{ id: string }> | null, payment?: { id: string, state: string, amount: number, method: string } | null, refund?: { id: string, state: string, total: number, paymentId: string } | null }>, promotions: Array<{ id: string, name: string, couponCode?: string | null }>, discounts: Array<{ description: string, adjustmentSource: string, amount: number, amountWithTax: number }>, shippingAddress?: { streetLine1?: string | null, city?: string | null, postalCode?: string | null, province?: string | null, countryCode?: string | null, country?: string | null } | null, billingAddress?: { streetLine1?: string | null, city?: string | null, postalCode?: string | null, province?: string | null, countryCode?: string | null, country?: string | null } | null };

export type GetOrderWithModificationsQueryVariables = Exact<{
  id: Scalars['ID'];
}>;


export type GetOrderWithModificationsQuery = { order?: { id: string, state: string, subTotal: number, subTotalWithTax: number, shipping: number, shippingWithTax: number, total: number, totalWithTax: number, lines: Array<{ id: string, quantity: number, orderPlacedQuantity: number, linePrice: number, linePriceWithTax: number, unitPriceWithTax: number, discountedLinePriceWithTax: number, proratedLinePriceWithTax: number, proratedUnitPriceWithTax: number, discounts: Array<{ description: string, amountWithTax: number }>, productVariant: { id: string, name: string } }>, surcharges: Array<{ id: string, description: string, sku?: string | null, price: number, priceWithTax: number, taxRate: number }>, payments?: Array<{ id: string, transactionId?: string | null, state: string, amount: number, method: string, metadata?: any | null, refunds: Array<{ id: string, state: string, total: number, paymentId: string }> }> | null, modifications: Array<{ id: string, note: string, priceChange: number, isSettled: boolean, lines: Array<{ orderLineId: string, quantity: number }>, surcharges?: Array<{ id: string }> | null, payment?: { id: string, state: string, amount: number, method: string } | null, refund?: { id: string, state: string, total: number, paymentId: string } | null }>, promotions: Array<{ id: string, name: string, couponCode?: string | null }>, discounts: Array<{ description: string, adjustmentSource: string, amount: number, amountWithTax: number }>, shippingAddress?: { streetLine1?: string | null, city?: string | null, postalCode?: string | null, province?: string | null, countryCode?: string | null, country?: string | null } | null, billingAddress?: { streetLine1?: string | null, city?: string | null, postalCode?: string | null, province?: string | null, countryCode?: string | null, country?: string | null } | null } | null };

export type ModifyOrderMutationVariables = Exact<{
  input: ModifyOrderInput;
}>;


export type ModifyOrderMutation = { modifyOrder: { errorCode: ErrorCode, message: string } | { errorCode: ErrorCode, message: string } | { errorCode: ErrorCode, message: string } | { errorCode: ErrorCode, message: string } | { errorCode: ErrorCode, message: string } | { errorCode: ErrorCode, message: string } | { id: string, state: string, subTotal: number, subTotalWithTax: number, shipping: number, shippingWithTax: number, total: number, totalWithTax: number, lines: Array<{ id: string, quantity: number, orderPlacedQuantity: number, linePrice: number, linePriceWithTax: number, unitPriceWithTax: number, discountedLinePriceWithTax: number, proratedLinePriceWithTax: number, proratedUnitPriceWithTax: number, discounts: Array<{ description: string, amountWithTax: number }>, productVariant: { id: string, name: string } }>, surcharges: Array<{ id: string, description: string, sku?: string | null, price: number, priceWithTax: number, taxRate: number }>, payments?: Array<{ id: string, transactionId?: string | null, state: string, amount: number, method: string, metadata?: any | null, refunds: Array<{ id: string, state: string, total: number, paymentId: string }> }> | null, modifications: Array<{ id: string, note: string, priceChange: number, isSettled: boolean, lines: Array<{ orderLineId: string, quantity: number }>, surcharges?: Array<{ id: string }> | null, payment?: { id: string, state: string, amount: number, method: string } | null, refund?: { id: string, state: string, total: number, paymentId: string } | null }>, promotions: Array<{ id: string, name: string, couponCode?: string | null }>, discounts: Array<{ description: string, adjustmentSource: string, amount: number, amountWithTax: number }>, shippingAddress?: { streetLine1?: string | null, city?: string | null, postalCode?: string | null, province?: string | null, countryCode?: string | null, country?: string | null } | null, billingAddress?: { streetLine1?: string | null, city?: string | null, postalCode?: string | null, province?: string | null, countryCode?: string | null, country?: string | null } | null } | { errorCode: ErrorCode, message: string } | { errorCode: ErrorCode, message: string } | { errorCode: ErrorCode, message: string } | { errorCode: ErrorCode, message: string } };

export type AddManualPaymentMutationVariables = Exact<{
  input: ManualPaymentInput;
}>;


export type AddManualPaymentMutation = { addManualPaymentToOrder: { errorCode: ErrorCode, message: string } | { id: string, state: string, subTotal: number, subTotalWithTax: number, shipping: number, shippingWithTax: number, total: number, totalWithTax: number, lines: Array<{ id: string, quantity: number, orderPlacedQuantity: number, linePrice: number, linePriceWithTax: number, unitPriceWithTax: number, discountedLinePriceWithTax: number, proratedLinePriceWithTax: number, proratedUnitPriceWithTax: number, discounts: Array<{ description: string, amountWithTax: number }>, productVariant: { id: string, name: string } }>, surcharges: Array<{ id: string, description: string, sku?: string | null, price: number, priceWithTax: number, taxRate: number }>, payments?: Array<{ id: string, transactionId?: string | null, state: string, amount: number, method: string, metadata?: any | null, refunds: Array<{ id: string, state: string, total: number, paymentId: string }> }> | null, modifications: Array<{ id: string, note: string, priceChange: number, isSettled: boolean, lines: Array<{ orderLineId: string, quantity: number }>, surcharges?: Array<{ id: string }> | null, payment?: { id: string, state: string, amount: number, method: string } | null, refund?: { id: string, state: string, total: number, paymentId: string } | null }>, promotions: Array<{ id: string, name: string, couponCode?: string | null }>, discounts: Array<{ description: string, adjustmentSource: string, amount: number, amountWithTax: number }>, shippingAddress?: { streetLine1?: string | null, city?: string | null, postalCode?: string | null, province?: string | null, countryCode?: string | null, country?: string | null } | null, billingAddress?: { streetLine1?: string | null, city?: string | null, postalCode?: string | null, province?: string | null, countryCode?: string | null, country?: string | null } | null } };

export type DeletePromotionAdHoc1MutationVariables = Exact<{ [key: string]: never; }>;


export type DeletePromotionAdHoc1Mutation = { deletePromotion: { result: DeletionResult } };

export type GetTaxRateListQueryVariables = Exact<{
  options?: InputMaybe<TaxRateListOptions>;
}>;


export type GetTaxRateListQuery = { taxRates: { totalItems: number, items: Array<{ id: string, name: string, enabled: boolean, value: number, category: { id: string, name: string }, zone: { id: string, name: string } }> } };

export type GetOrderWithLineCalculatedPropsQueryVariables = Exact<{
  id: Scalars['ID'];
}>;


export type GetOrderWithLineCalculatedPropsQuery = { order?: { id: string, lines: Array<{ id: string, linePriceWithTax: number, quantity: number }> } | null };

export type GetOrderListFulfillmentsQueryVariables = Exact<{ [key: string]: never; }>;


export type GetOrderListFulfillmentsQuery = { orders: { items: Array<{ id: string, state: string, fulfillments?: Array<{ id: string, state: string, nextStates: Array<string>, method: string }> | null }> } };

export type GetOrderFulfillmentItemsQueryVariables = Exact<{
  id: Scalars['ID'];
}>;


export type GetOrderFulfillmentItemsQuery = { order?: { id: string, state: string, fulfillments?: Array<{ id: string, state: string, nextStates: Array<string>, method: string, trackingCode?: string | null, lines: Array<{ orderLineId: string, quantity: number }> }> | null } | null };

export type RefundFragment = { id: string, state: string, items: number, transactionId?: string | null, shipping: number, total: number, metadata?: any | null };

export type RefundOrderMutationVariables = Exact<{
  input: RefundOrderInput;
}>;


export type RefundOrderMutation = { refundOrder: { errorCode: ErrorCode, message: string } | { errorCode: ErrorCode, message: string } | { errorCode: ErrorCode, message: string } | { errorCode: ErrorCode, message: string } | { errorCode: ErrorCode, message: string } | { errorCode: ErrorCode, message: string } | { id: string, state: string, items: number, transactionId?: string | null, shipping: number, total: number, metadata?: any | null } | { errorCode: ErrorCode, message: string } | { errorCode: ErrorCode, message: string } };

export type SettleRefundMutationVariables = Exact<{
  input: SettleRefundInput;
}>;


export type SettleRefundMutation = { settleRefund: { id: string, state: string, items: number, transactionId?: string | null, shipping: number, total: number, metadata?: any | null } | { errorCode: ErrorCode, message: string } };

export type AddNoteToOrderMutationVariables = Exact<{
  input: AddNoteToOrderInput;
}>;


export type AddNoteToOrderMutation = { addNoteToOrder: { id: string } };

export type UpdateOrderNoteMutationVariables = Exact<{
  input: UpdateOrderNoteInput;
}>;


export type UpdateOrderNoteMutation = { updateOrderNote: { id: string, data: any, isPublic: boolean } };

export type DeleteOrderNoteMutationVariables = Exact<{
  id: Scalars['ID'];
}>;


export type DeleteOrderNoteMutation = { deleteOrderNote: { result: DeletionResult, message?: string | null } };

export type GetOrderWithPaymentsQueryVariables = Exact<{
  id: Scalars['ID'];
}>;


export type GetOrderWithPaymentsQuery = { order?: { id: string, payments?: Array<{ id: string, errorMessage?: string | null, metadata?: any | null, refunds: Array<{ id: string, total: number }> }> | null } | null };

export type GetOrderLineFulfillmentsQueryVariables = Exact<{
  id: Scalars['ID'];
}>;


export type GetOrderLineFulfillmentsQuery = { order?: { id: string, lines: Array<{ id: string, fulfillmentLines?: Array<{ orderLineId: string, quantity: number, fulfillment: { id: string, state: string } }> | null }> } | null };

export type GetOrderListWithQtyQueryVariables = Exact<{
  options?: InputMaybe<OrderListOptions>;
}>;


export type GetOrderListWithQtyQuery = { orders: { items: Array<{ id: string, code: string, totalQuantity: number, lines: Array<{ id: string, quantity: number }> }> } };

export type CancelPaymentMutationVariables = Exact<{
  paymentId: Scalars['ID'];
}>;


export type CancelPaymentMutation = { cancelPayment: { errorCode: ErrorCode, message: string, paymentErrorMessage: string } | { id: string, transactionId?: string | null, amount: number, method: string, state: string, nextStates: Array<string>, metadata?: any | null, refunds: Array<{ id: string, total: number, reason?: string | null }> } | { errorCode: ErrorCode, message: string, transitionError: string } };

export type PaymentMethodFragment = { id: string, code: string, name: string, description: string, enabled: boolean, checker?: { code: string, args: Array<{ name: string, value: string }> } | null, handler: { code: string, args: Array<{ name: string, value: string }> } };

export type CreatePaymentMethodMutationVariables = Exact<{
  input: CreatePaymentMethodInput;
}>;


export type CreatePaymentMethodMutation = { createPaymentMethod: { id: string, code: string, name: string, description: string, enabled: boolean, checker?: { code: string, args: Array<{ name: string, value: string }> } | null, handler: { code: string, args: Array<{ name: string, value: string }> } } };

export type UpdatePaymentMethodMutationVariables = Exact<{
  input: UpdatePaymentMethodInput;
}>;


export type UpdatePaymentMethodMutation = { updatePaymentMethod: { id: string, code: string, name: string, description: string, enabled: boolean, checker?: { code: string, args: Array<{ name: string, value: string }> } | null, handler: { code: string, args: Array<{ name: string, value: string }> } } };

export type GetPaymentMethodHandlersQueryVariables = Exact<{ [key: string]: never; }>;


export type GetPaymentMethodHandlersQuery = { paymentMethodHandlers: Array<{ code: string, args: Array<{ name: string, type: string }> }> };

export type GetPaymentMethodCheckersQueryVariables = Exact<{ [key: string]: never; }>;


export type GetPaymentMethodCheckersQuery = { paymentMethodEligibilityCheckers: Array<{ code: string, args: Array<{ name: string, type: string }> }> };

export type GetPaymentMethodQueryVariables = Exact<{
  id: Scalars['ID'];
}>;


export type GetPaymentMethodQuery = { paymentMethod?: { id: string, code: string, name: string, description: string, enabled: boolean, checker?: { code: string, args: Array<{ name: string, value: string }> } | null, handler: { code: string, args: Array<{ name: string, value: string }> } } | null };

export type GetPaymentMethodListQueryVariables = Exact<{
  options?: InputMaybe<PaymentMethodListOptions>;
}>;


export type GetPaymentMethodListQuery = { paymentMethods: { totalItems: number, items: Array<{ id: string, code: string, name: string, description: string, enabled: boolean, checker?: { code: string, args: Array<{ name: string, value: string }> } | null, handler: { code: string, args: Array<{ name: string, value: string }> } }> } };

export type DeletePaymentMethodMutationVariables = Exact<{
  id: Scalars['ID'];
  force?: InputMaybe<Scalars['Boolean']>;
}>;


export type DeletePaymentMethodMutation = { deletePaymentMethod: { message?: string | null, result: DeletionResult } };

export type AddManualPayment2MutationVariables = Exact<{
  input: ManualPaymentInput;
}>;


export type AddManualPayment2Mutation = { addManualPaymentToOrder: { errorCode: ErrorCode, message: string } | { id: string, createdAt: any, updatedAt: any, code: string, state: string, active: boolean, subTotal: number, subTotalWithTax: number, total: number, totalWithTax: number, totalQuantity: number, currencyCode: CurrencyCode, shipping: number, shippingWithTax: number, customer?: { id: string, firstName: string, lastName: string } | null, lines: Array<{ id: string, unitPrice: number, unitPriceWithTax: number, quantity: number, taxRate: number, linePriceWithTax: number, featuredAsset?: { preview: string } | null, productVariant: { id: string, name: string, sku: string }, taxLines: Array<{ description: string, taxRate: number }> }>, surcharges: Array<{ id: string, description: string, sku?: string | null, price: number, priceWithTax: number }>, shippingLines: Array<{ priceWithTax: number, shippingMethod: { id: string, code: string, name: string, description: string } }>, shippingAddress?: { fullName?: string | null, company?: string | null, streetLine1?: string | null, streetLine2?: string | null, city?: string | null, province?: string | null, postalCode?: string | null, country?: string | null, phoneNumber?: string | null } | null, payments?: Array<{ id: string, transactionId?: string | null, amount: number, method: string, state: string, nextStates: Array<string>, metadata?: any | null, refunds: Array<{ id: string, total: number, reason?: string | null }> }> | null, fulfillments?: Array<{ id: string, state: string, method: string, trackingCode?: string | null, lines: Array<{ orderLineId: string, quantity: number }> }> | null } };

export type GetProductOptionGroupQueryVariables = Exact<{
  id: Scalars['ID'];
}>;


export type GetProductOptionGroupQuery = { productOptionGroup?: { id: string, code: string, name: string, options: Array<{ id: string, code: string, name: string }> } | null };

export type UpdateProductOptionGroupMutationVariables = Exact<{
  input: UpdateProductOptionGroupInput;
}>;


export type UpdateProductOptionGroupMutation = { updateProductOptionGroup: { id: string, code: string, name: string, options: Array<{ id: string, code: string, name: string }>, translations: Array<{ id: string, languageCode: LanguageCode, name: string }> } };

export type CreateProductOptionMutationVariables = Exact<{
  input: CreateProductOptionInput;
}>;


export type CreateProductOptionMutation = { createProductOption: { id: string, code: string, name: string, groupId: string, translations: Array<{ id: string, languageCode: LanguageCode, name: string }> } };

export type UpdateProductOptionMutationVariables = Exact<{
  input: UpdateProductOptionInput;
}>;


export type UpdateProductOptionMutation = { updateProductOption: { id: string, code: string, name: string, groupId: string } };

export type DeleteProductOptionMutationVariables = Exact<{
  id: Scalars['ID'];
}>;


export type DeleteProductOptionMutation = { deleteProductOption: { result: DeletionResult, message?: string | null } };

export type RemoveOptionGroupFromProductMutationVariables = Exact<{
  productId: Scalars['ID'];
  optionGroupId: Scalars['ID'];
}>;


export type RemoveOptionGroupFromProductMutation = { removeOptionGroupFromProduct: { id: string, optionGroups: Array<{ id: string, code: string, options: Array<{ id: string, code: string }> }> } | { errorCode: ErrorCode, message: string, optionGroupCode: string, productVariantCount: number } };

export type GetOptionGroupQueryVariables = Exact<{
  id: Scalars['ID'];
}>;


export type GetOptionGroupQuery = { productOptionGroup?: { id: string, code: string, options: Array<{ id: string, code: string }> } | null };

export type GetProductVariantQueryVariables = Exact<{
  id: Scalars['ID'];
}>;


export type GetProductVariantQuery = { productVariant?: { id: string, name: string } | null };

export type GetProductWithVariantListQueryVariables = Exact<{
  id?: InputMaybe<Scalars['ID']>;
  variantListOptions?: InputMaybe<ProductVariantListOptions>;
}>;


export type GetProductWithVariantListQuery = { product?: { id: string, variantList: { totalItems: number, items: Array<{ id: string, createdAt: any, updatedAt: any, enabled: boolean, languageCode: LanguageCode, name: string, currencyCode: CurrencyCode, price: number, priceWithTax: number, stockOnHand: number, trackInventory: GlobalFlag, sku: string, taxRateApplied: { id: string, name: string, value: number }, taxCategory: { id: string, name: string }, options: Array<{ id: string, code: string, languageCode: LanguageCode, name: string }>, facetValues: Array<{ id: string, code: string, name: string, facet: { id: string, name: string } }>, featuredAsset?: { id: string, name: string, fileSize: number, mimeType: string, type: AssetType, preview: string, source: string } | null, assets: Array<{ id: string, name: string, fileSize: number, mimeType: string, type: AssetType, preview: string, source: string }>, translations: Array<{ id: string, languageCode: LanguageCode, name: string }>, channels: Array<{ id: string, code: string }> }> } } | null };

export type GetPromotionListQueryVariables = Exact<{
  options?: InputMaybe<PromotionListOptions>;
}>;


export type GetPromotionListQuery = { promotions: { totalItems: number, items: Array<{ id: string, createdAt: any, updatedAt: any, couponCode?: string | null, startsAt?: any | null, endsAt?: any | null, name: string, enabled: boolean, conditions: Array<{ code: string, args: Array<{ name: string, value: string }> }>, actions: Array<{ code: string, args: Array<{ name: string, value: string }> }> }> } };

export type GetPromotionQueryVariables = Exact<{
  id: Scalars['ID'];
}>;


export type GetPromotionQuery = { promotion?: { id: string, createdAt: any, updatedAt: any, couponCode?: string | null, startsAt?: any | null, endsAt?: any | null, name: string, enabled: boolean, conditions: Array<{ code: string, args: Array<{ name: string, value: string }> }>, actions: Array<{ code: string, args: Array<{ name: string, value: string }> }> } | null };

export type UpdatePromotionMutationVariables = Exact<{
  input: UpdatePromotionInput;
}>;


export type UpdatePromotionMutation = { updatePromotion: { errorCode: ErrorCode, message: string } | { id: string, createdAt: any, updatedAt: any, couponCode?: string | null, startsAt?: any | null, endsAt?: any | null, name: string, enabled: boolean, conditions: Array<{ code: string, args: Array<{ name: string, value: string }> }>, actions: Array<{ code: string, args: Array<{ name: string, value: string }> }> } };

export type ConfigurableOperationDefFragment = { code: string, description: string, args: Array<{ name: string, type: string, ui?: any | null }> };

export type GetAdjustmentOperationsQueryVariables = Exact<{ [key: string]: never; }>;


export type GetAdjustmentOperationsQuery = { promotionActions: Array<{ code: string, description: string, args: Array<{ name: string, type: string, ui?: any | null }> }>, promotionConditions: Array<{ code: string, description: string, args: Array<{ name: string, type: string, ui?: any | null }> }> };

export type GetRolesQueryVariables = Exact<{
  options?: InputMaybe<RoleListOptions>;
}>;


export type GetRolesQuery = { roles: { totalItems: number, items: Array<{ id: string, code: string, description: string, permissions: Array<Permission>, channels: Array<{ id: string, code: string, token: string }> }> } };

export type GetRoleQueryVariables = Exact<{
  id: Scalars['ID'];
}>;


export type GetRoleQuery = { role?: { id: string, code: string, description: string, permissions: Array<Permission>, channels: Array<{ id: string, code: string, token: string }> } | null };

export type DeleteRoleMutationVariables = Exact<{
  id: Scalars['ID'];
}>;


export type DeleteRoleMutation = { deleteRole: { result: DeletionResult, message?: string | null } };

export type LogoutMutationVariables = Exact<{ [key: string]: never; }>;


export type LogoutMutation = { logout: { success: boolean } };

export type GetShippingMethodQueryVariables = Exact<{
  id: Scalars['ID'];
}>;


export type GetShippingMethodQuery = { shippingMethod?: { id: string, code: string, name: string, description: string, calculator: { code: string, args: Array<{ name: string, value: string }> }, checker: { code: string, args: Array<{ name: string, value: string }> } } | null };

export type GetEligibilityCheckersQueryVariables = Exact<{ [key: string]: never; }>;


export type GetEligibilityCheckersQuery = { shippingEligibilityCheckers: Array<{ code: string, description: string, args: Array<{ name: string, type: string, description?: string | null, label?: string | null, ui?: any | null }> }> };

export type GetCalculatorsQueryVariables = Exact<{ [key: string]: never; }>;


export type GetCalculatorsQuery = { shippingCalculators: Array<{ code: string, description: string, args: Array<{ name: string, type: string, description?: string | null, label?: string | null, ui?: any | null }> }> };

export type TestShippingMethodQueryVariables = Exact<{
  input: TestShippingMethodInput;
}>;


export type TestShippingMethodQuery = { testShippingMethod: { eligible: boolean, quote?: { price: number, priceWithTax: number, metadata?: any | null } | null } };

export type TestEligibleMethodsQueryVariables = Exact<{
  input: TestEligibleShippingMethodsInput;
}>;


export type TestEligibleMethodsQuery = { testEligibleShippingMethods: Array<{ id: string, name: string, description: string, price: number, priceWithTax: number, metadata?: any | null }> };

export type GetMeQueryVariables = Exact<{ [key: string]: never; }>;


export type GetMeQuery = { me?: { identifier: string } | null };

export type GetProductsTake3QueryVariables = Exact<{ [key: string]: never; }>;


export type GetProductsTake3Query = { products: { items: Array<{ id: string }> } };

export type GetProduct1QueryVariables = Exact<{ [key: string]: never; }>;


export type GetProduct1Query = { product?: { id: string } | null };

export type GetProduct2VariantsQueryVariables = Exact<{ [key: string]: never; }>;


export type GetProduct2VariantsQuery = { product?: { id: string, variants: Array<{ id: string, name: string }> } | null };

export type GetProductCollectionQueryVariables = Exact<{ [key: string]: never; }>;


export type GetProductCollectionQuery = { product?: { collections: Array<{ id: string, name: string }> } | null };

export type GetCollectionShopQueryVariables = Exact<{
  id?: InputMaybe<Scalars['ID']>;
  slug?: InputMaybe<Scalars['String']>;
}>;


export type GetCollectionShopQuery = { collection?: { id: string, name: string, slug: string, description: string, parent?: { id: string, name: string } | null, children?: Array<{ id: string, name: string }> | null } | null };

export type DisableProductMutationVariables = Exact<{
  id: Scalars['ID'];
}>;


export type DisableProductMutation = { updateProduct: { id: string } };

export type GetCollectionVariantsQueryVariables = Exact<{
  id?: InputMaybe<Scalars['ID']>;
  slug?: InputMaybe<Scalars['String']>;
}>;


export type GetCollectionVariantsQuery = { collection?: { id: string, productVariants: { items: Array<{ id: string, name: string }> } } | null };

export type GetCollectionListQueryVariables = Exact<{ [key: string]: never; }>;


export type GetCollectionListQuery = { collections: { items: Array<{ id: string, name: string }> } };

export type GetProductFacetValuesQueryVariables = Exact<{
  id: Scalars['ID'];
}>;


export type GetProductFacetValuesQuery = { product?: { id: string, name: string, facetValues: Array<{ name: string }> } | null };

export type GetVariantFacetValuesQueryVariables = Exact<{
  id: Scalars['ID'];
}>;


export type GetVariantFacetValuesQuery = { product?: { id: string, name: string, variants: Array<{ id: string, facetValues: Array<{ name: string }> }> } | null };

export type GetCustomerIdsQueryVariables = Exact<{ [key: string]: never; }>;


export type GetCustomerIdsQuery = { customers: { items: Array<{ id: string }> } };

export type StockLocationFragment = { id: string, name: string, description: string };

export type GetStockLocationQueryVariables = Exact<{
  id: Scalars['ID'];
}>;


export type GetStockLocationQuery = { stockLocation?: { id: string, name: string, description: string } | null };

export type GetStockLocationsQueryVariables = Exact<{
  options?: InputMaybe<StockLocationListOptions>;
}>;


export type GetStockLocationsQuery = { stockLocations: { totalItems: number, items: Array<{ id: string, name: string, description: string }> } };

export type CreateStockLocationMutationVariables = Exact<{
  input: CreateStockLocationInput;
}>;


export type CreateStockLocationMutation = { createStockLocation: { id: string, name: string, description: string } };

export type UpdateStockLocationMutationVariables = Exact<{
  input: UpdateStockLocationInput;
}>;


export type UpdateStockLocationMutation = { updateStockLocation: { id: string, name: string, description: string } };

export type GetVariantStockLevelsQueryVariables = Exact<{
  options?: InputMaybe<ProductVariantListOptions>;
}>;


export type GetVariantStockLevelsQuery = { productVariants: { items: Array<{ id: string, name: string, stockOnHand: number, stockAllocated: number, stockLevels: Array<{ stockLocationId: string, stockOnHand: number, stockAllocated: number }> }> } };

export type UpdateStockMutationVariables = Exact<{
  input: Array<UpdateProductVariantInput> | UpdateProductVariantInput;
}>;


export type UpdateStockMutation = { updateProductVariants: Array<{ id: string, stockOnHand: number, stockAllocated: number, stockMovements: { totalItems: number, items: Array<{ id: string, type: StockMovementType, quantity: number } | { id: string, type: StockMovementType, quantity: number } | { id: string, type: StockMovementType, quantity: number } | { id: string, type: StockMovementType, quantity: number } | { id: string, type: StockMovementType, quantity: number } | { id: string, type: StockMovementType, quantity: number }> } } | null> };

export type TransitionFulfillmentToStateMutationVariables = Exact<{
  id: Scalars['ID'];
  state: Scalars['String'];
}>;


export type TransitionFulfillmentToStateMutation = { transitionFulfillmentToState: { id: string, state: string, nextStates: Array<string>, createdAt: any } | { errorCode: ErrorCode, message: string, transitionError: string } };

export type UpdateOrderCustomFieldsMutationVariables = Exact<{
  input: UpdateOrderInput;
}>;


export type UpdateOrderCustomFieldsMutation = { setOrderCustomFields?: { id: string } | null };

export type GetTagListQueryVariables = Exact<{
  options?: InputMaybe<TagListOptions>;
}>;


export type GetTagListQuery = { tags: { totalItems: number, items: Array<{ id: string, value: string }> } };

export type GetTagQueryVariables = Exact<{
  id: Scalars['ID'];
}>;


export type GetTagQuery = { tag: { id: string, value: string } };

export type CreateTagMutationVariables = Exact<{
  input: CreateTagInput;
}>;


export type CreateTagMutation = { createTag: { id: string, value: string } };

export type UpdateTagMutationVariables = Exact<{
  input: UpdateTagInput;
}>;


export type UpdateTagMutation = { updateTag: { id: string, value: string } };

export type DeleteTagMutationVariables = Exact<{
  id: Scalars['ID'];
}>;


export type DeleteTagMutation = { deleteTag: { message?: string | null, result: DeletionResult } };

export type GetTaxCategoryListQueryVariables = Exact<{ [key: string]: never; }>;


export type GetTaxCategoryListQuery = { taxCategories: Array<{ id: string, name: string, isDefault: boolean }> };

export type GetTaxCategoryQueryVariables = Exact<{
  id: Scalars['ID'];
}>;


export type GetTaxCategoryQuery = { taxCategory?: { id: string, name: string, isDefault: boolean } | null };

export type CreateTaxCategoryMutationVariables = Exact<{
  input: CreateTaxCategoryInput;
}>;


export type CreateTaxCategoryMutation = { createTaxCategory: { id: string, name: string, isDefault: boolean } };

export type UpdateTaxCategoryMutationVariables = Exact<{
  input: UpdateTaxCategoryInput;
}>;


export type UpdateTaxCategoryMutation = { updateTaxCategory: { id: string, name: string, isDefault: boolean } };

export type DeleteTaxCategoryMutationVariables = Exact<{
  id: Scalars['ID'];
}>;


export type DeleteTaxCategoryMutation = { deleteTaxCategory: { result: DeletionResult, message?: string | null } };

export type GetTaxRateQueryVariables = Exact<{
  id: Scalars['ID'];
}>;


export type GetTaxRateQuery = { taxRate?: { id: string, name: string, enabled: boolean, value: number, category: { id: string, name: string }, zone: { id: string, name: string }, customerGroup?: { id: string, name: string } | null } | null };

export type CreateTaxRateMutationVariables = Exact<{
  input: CreateTaxRateInput;
}>;


export type CreateTaxRateMutation = { createTaxRate: { id: string, name: string, enabled: boolean, value: number, category: { id: string, name: string }, zone: { id: string, name: string }, customerGroup?: { id: string, name: string } | null } };

export type DeleteTaxRateMutationVariables = Exact<{
  id: Scalars['ID'];
}>;


export type DeleteTaxRateMutation = { deleteTaxRate: { result: DeletionResult, message?: string | null } };

export type DeleteZoneMutationVariables = Exact<{
  id: Scalars['ID'];
}>;


export type DeleteZoneMutation = { deleteZone: { result: DeletionResult, message?: string | null } };

export type GetZonesQueryVariables = Exact<{ [key: string]: never; }>;


export type GetZonesQuery = { zones: Array<{ id: string, name: string }> };

export type GetZoneQueryVariables = Exact<{
  id: Scalars['ID'];
}>;


export type GetZoneQuery = { zone?: { id: string, name: string, members: Array<{ id: string, code: string, name: string, enabled: boolean, translations: Array<{ id: string, languageCode: LanguageCode, name: string }> }> } | null };

export type GetActiveChannelWithZoneMembersQueryVariables = Exact<{ [key: string]: never; }>;


export type GetActiveChannelWithZoneMembersQuery = { activeChannel: { id: string, defaultShippingZone?: { id: string, members: Array<{ name: string }> } | null } };

export type CreateZoneMutationVariables = Exact<{
  input: CreateZoneInput;
}>;


export type CreateZoneMutation = { createZone: { id: string, name: string, members: Array<{ id: string, code: string, name: string, enabled: boolean, translations: Array<{ id: string, languageCode: LanguageCode, name: string }> }> } };

export type UpdateZoneMutationVariables = Exact<{
  input: UpdateZoneInput;
}>;


export type UpdateZoneMutation = { updateZone: { id: string, name: string, members: Array<{ id: string, code: string, name: string, enabled: boolean, translations: Array<{ id: string, languageCode: LanguageCode, name: string }> }> } };

export type AddMembersToZoneMutationVariables = Exact<{
  zoneId: Scalars['ID'];
  memberIds: Array<Scalars['ID']> | Scalars['ID'];
}>;


export type AddMembersToZoneMutation = { addMembersToZone: { id: string, name: string, members: Array<{ id: string, code: string, name: string, enabled: boolean, translations: Array<{ id: string, languageCode: LanguageCode, name: string }> }> } };

export type RemoveMembersFromZoneMutationVariables = Exact<{
  zoneId: Scalars['ID'];
  memberIds: Array<Scalars['ID']> | Scalars['ID'];
}>;


export type RemoveMembersFromZoneMutation = { removeMembersFromZone: { id: string, name: string, members: Array<{ id: string, code: string, name: string, enabled: boolean, translations: Array<{ id: string, languageCode: LanguageCode, name: string }> }> } };<|MERGE_RESOLUTION|>--- conflicted
+++ resolved
@@ -1410,7 +1410,6 @@
 };
 
 export enum ErrorCode {
-<<<<<<< HEAD
   ALREADY_REFUNDED_ERROR = 'ALREADY_REFUNDED_ERROR',
   CANCEL_ACTIVE_ORDER_ERROR = 'CANCEL_ACTIVE_ORDER_ERROR',
   CANCEL_PAYMENT_ERROR = 'CANCEL_PAYMENT_ERROR',
@@ -1423,6 +1422,7 @@
   EMPTY_ORDER_LINE_SELECTION_ERROR = 'EMPTY_ORDER_LINE_SELECTION_ERROR',
   FACET_IN_USE_ERROR = 'FACET_IN_USE_ERROR',
   FULFILLMENT_STATE_TRANSITION_ERROR = 'FULFILLMENT_STATE_TRANSITION_ERROR',
+  GUEST_CHECKOUT_ERROR = 'GUEST_CHECKOUT_ERROR',
   INELIGIBLE_SHIPPING_METHOD_ERROR = 'INELIGIBLE_SHIPPING_METHOD_ERROR',
   INSUFFICIENT_STOCK_ERROR = 'INSUFFICIENT_STOCK_ERROR',
   INSUFFICIENT_STOCK_ON_HAND_ERROR = 'INSUFFICIENT_STOCK_ON_HAND_ERROR',
@@ -1453,51 +1453,6 @@
   REFUND_STATE_TRANSITION_ERROR = 'REFUND_STATE_TRANSITION_ERROR',
   SETTLE_PAYMENT_ERROR = 'SETTLE_PAYMENT_ERROR',
   UNKNOWN_ERROR = 'UNKNOWN_ERROR'
-=======
-    ALREADY_REFUNDED_ERROR = 'ALREADY_REFUNDED_ERROR',
-    CANCEL_ACTIVE_ORDER_ERROR = 'CANCEL_ACTIVE_ORDER_ERROR',
-    CANCEL_PAYMENT_ERROR = 'CANCEL_PAYMENT_ERROR',
-    CHANNEL_DEFAULT_LANGUAGE_ERROR = 'CHANNEL_DEFAULT_LANGUAGE_ERROR',
-    COUPON_CODE_EXPIRED_ERROR = 'COUPON_CODE_EXPIRED_ERROR',
-    COUPON_CODE_INVALID_ERROR = 'COUPON_CODE_INVALID_ERROR',
-    COUPON_CODE_LIMIT_ERROR = 'COUPON_CODE_LIMIT_ERROR',
-    CREATE_FULFILLMENT_ERROR = 'CREATE_FULFILLMENT_ERROR',
-    EMAIL_ADDRESS_CONFLICT_ERROR = 'EMAIL_ADDRESS_CONFLICT_ERROR',
-    EMPTY_ORDER_LINE_SELECTION_ERROR = 'EMPTY_ORDER_LINE_SELECTION_ERROR',
-    FACET_IN_USE_ERROR = 'FACET_IN_USE_ERROR',
-    FULFILLMENT_STATE_TRANSITION_ERROR = 'FULFILLMENT_STATE_TRANSITION_ERROR',
-    GUEST_CHECKOUT_ERROR = 'GUEST_CHECKOUT_ERROR',
-    INELIGIBLE_SHIPPING_METHOD_ERROR = 'INELIGIBLE_SHIPPING_METHOD_ERROR',
-    INSUFFICIENT_STOCK_ERROR = 'INSUFFICIENT_STOCK_ERROR',
-    INSUFFICIENT_STOCK_ON_HAND_ERROR = 'INSUFFICIENT_STOCK_ON_HAND_ERROR',
-    INVALID_CREDENTIALS_ERROR = 'INVALID_CREDENTIALS_ERROR',
-    INVALID_FULFILLMENT_HANDLER_ERROR = 'INVALID_FULFILLMENT_HANDLER_ERROR',
-    ITEMS_ALREADY_FULFILLED_ERROR = 'ITEMS_ALREADY_FULFILLED_ERROR',
-    LANGUAGE_NOT_AVAILABLE_ERROR = 'LANGUAGE_NOT_AVAILABLE_ERROR',
-    MANUAL_PAYMENT_STATE_ERROR = 'MANUAL_PAYMENT_STATE_ERROR',
-    MIME_TYPE_ERROR = 'MIME_TYPE_ERROR',
-    MISSING_CONDITIONS_ERROR = 'MISSING_CONDITIONS_ERROR',
-    MULTIPLE_ORDER_ERROR = 'MULTIPLE_ORDER_ERROR',
-    NATIVE_AUTH_STRATEGY_ERROR = 'NATIVE_AUTH_STRATEGY_ERROR',
-    NEGATIVE_QUANTITY_ERROR = 'NEGATIVE_QUANTITY_ERROR',
-    NOTHING_TO_REFUND_ERROR = 'NOTHING_TO_REFUND_ERROR',
-    NO_ACTIVE_ORDER_ERROR = 'NO_ACTIVE_ORDER_ERROR',
-    NO_CHANGES_SPECIFIED_ERROR = 'NO_CHANGES_SPECIFIED_ERROR',
-    ORDER_LIMIT_ERROR = 'ORDER_LIMIT_ERROR',
-    ORDER_MODIFICATION_ERROR = 'ORDER_MODIFICATION_ERROR',
-    ORDER_MODIFICATION_STATE_ERROR = 'ORDER_MODIFICATION_STATE_ERROR',
-    ORDER_STATE_TRANSITION_ERROR = 'ORDER_STATE_TRANSITION_ERROR',
-    PAYMENT_METHOD_MISSING_ERROR = 'PAYMENT_METHOD_MISSING_ERROR',
-    PAYMENT_ORDER_MISMATCH_ERROR = 'PAYMENT_ORDER_MISMATCH_ERROR',
-    PAYMENT_STATE_TRANSITION_ERROR = 'PAYMENT_STATE_TRANSITION_ERROR',
-    PRODUCT_OPTION_IN_USE_ERROR = 'PRODUCT_OPTION_IN_USE_ERROR',
-    QUANTITY_TOO_GREAT_ERROR = 'QUANTITY_TOO_GREAT_ERROR',
-    REFUND_ORDER_STATE_ERROR = 'REFUND_ORDER_STATE_ERROR',
-    REFUND_PAYMENT_ID_MISSING_ERROR = 'REFUND_PAYMENT_ID_MISSING_ERROR',
-    REFUND_STATE_TRANSITION_ERROR = 'REFUND_STATE_TRANSITION_ERROR',
-    SETTLE_PAYMENT_ERROR = 'SETTLE_PAYMENT_ERROR',
-    UNKNOWN_ERROR = 'UNKNOWN_ERROR',
->>>>>>> c1072a8d
 }
 
 export type ErrorResult = {
@@ -1731,9 +1686,9 @@
 
 /** Returned when attempting to set the Customer on a guest checkout when the configured GuestCheckoutStrategy does not allow it. */
 export type GuestCheckoutError = ErrorResult & {
-    errorCode: ErrorCode;
-    errorDetail: Scalars['String'];
-    message: Scalars['String'];
+  errorCode: ErrorCode;
+  errorDetail: Scalars['String'];
+  message: Scalars['String'];
 };
 
 export type HistoryEntry = Node & {
@@ -4949,31 +4904,18 @@
 };
 
 export type SearchInput = {
-<<<<<<< HEAD
   collectionId?: InputMaybe<Scalars['ID']>;
   collectionSlug?: InputMaybe<Scalars['String']>;
   facetValueFilters?: InputMaybe<Array<FacetValueFilterInput>>;
+  /** @deprecated Use `facetValueFilters` instead */
   facetValueIds?: InputMaybe<Array<Scalars['ID']>>;
+  /** @deprecated Use `facetValueFilters` instead */
   facetValueOperator?: InputMaybe<LogicalOperator>;
   groupByProduct?: InputMaybe<Scalars['Boolean']>;
   skip?: InputMaybe<Scalars['Int']>;
   sort?: InputMaybe<SearchResultSortParameter>;
   take?: InputMaybe<Scalars['Int']>;
   term?: InputMaybe<Scalars['String']>;
-=======
-    collectionId?: InputMaybe<Scalars['ID']>;
-    collectionSlug?: InputMaybe<Scalars['String']>;
-    facetValueFilters?: InputMaybe<Array<FacetValueFilterInput>>;
-    /** @deprecated Use `facetValueFilters` instead */
-    facetValueIds?: InputMaybe<Array<Scalars['ID']>>;
-    /** @deprecated Use `facetValueFilters` instead */
-    facetValueOperator?: InputMaybe<LogicalOperator>;
-    groupByProduct?: InputMaybe<Scalars['Boolean']>;
-    skip?: InputMaybe<Scalars['Int']>;
-    sort?: InputMaybe<SearchResultSortParameter>;
-    take?: InputMaybe<Scalars['Int']>;
-    term?: InputMaybe<Scalars['String']>;
->>>>>>> c1072a8d
 };
 
 export type SearchReindexResponse = {
@@ -6483,25 +6425,8 @@
   options?: InputMaybe<CustomerListOptions>;
 }>;
 
-<<<<<<< HEAD
-
-export type GetCustomerListQuery = { customers: { totalItems: number, items: Array<{ id: string, title?: string | null, firstName: string, lastName: string, emailAddress: string, phoneNumber?: string | null, user?: { id: string, verified: boolean } | null }> } };
-=======
-export type GetCustomerListQuery = {
-    customers: {
-        totalItems: number;
-        items: Array<{
-            id: string;
-            title?: string | null;
-            firstName: string;
-            lastName: string;
-            emailAddress: string;
-            phoneNumber?: string | null;
-            user?: { id: string; identifier: string; verified: boolean } | null;
-        }>;
-    };
-};
->>>>>>> c1072a8d
+
+export type GetCustomerListQuery = { customers: { totalItems: number, items: Array<{ id: string, title?: string | null, firstName: string, lastName: string, emailAddress: string, phoneNumber?: string | null, user?: { id: string, identifier: string, verified: boolean } | null }> } };
 
 export type GetAssetListQueryVariables = Exact<{
   options?: InputMaybe<AssetListOptions>;
