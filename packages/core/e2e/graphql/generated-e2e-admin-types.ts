--- conflicted
+++ resolved
@@ -5,318 +5,333 @@
 export type MakeMaybe<T, K extends keyof T> = Omit<T, K> & { [SubKey in K]: Maybe<T[SubKey]> };
 /** All built-in and custom scalars, mapped to their actual values */
 export type Scalars = {
-  ID: string;
-  String: string;
-  Boolean: boolean;
-  Int: number;
-  Float: number;
-  /** A date-time string at UTC, such as 2007-12-03T10:15:30Z, compliant with the `date-time` format outlined in section 5.6 of the RFC 3339 profile of the ISO 8601 standard for representation of dates and times using the Gregorian calendar. */
-  DateTime: any;
-  /** The `JSON` scalar type represents JSON values as specified by [ECMA-404](http://www.ecma-international.org/publications/files/ECMA-ST/ECMA-404.pdf). */
-  JSON: any;
-  /** The `Upload` scalar type represents a file upload. */
-  Upload: any;
-};
-
-export type AddFulfillmentToOrderResult = Fulfillment | EmptyOrderLineSelectionError | ItemsAlreadyFulfilledError | InsufficientStockOnHandError | InvalidFulfillmentHandlerError | FulfillmentStateTransitionError | CreateFulfillmentError;
+    ID: string;
+    String: string;
+    Boolean: boolean;
+    Int: number;
+    Float: number;
+    /** A date-time string at UTC, such as 2007-12-03T10:15:30Z, compliant with the `date-time` format outlined in section 5.6 of the RFC 3339 profile of the ISO 8601 standard for representation of dates and times using the Gregorian calendar. */
+    DateTime: any;
+    /** The `JSON` scalar type represents JSON values as specified by [ECMA-404](http://www.ecma-international.org/publications/files/ECMA-ST/ECMA-404.pdf). */
+    JSON: any;
+    /** The `Upload` scalar type represents a file upload. */
+    Upload: any;
+};
+
+export type AddFulfillmentToOrderResult =
+    | Fulfillment
+    | EmptyOrderLineSelectionError
+    | ItemsAlreadyFulfilledError
+    | InsufficientStockOnHandError
+    | InvalidFulfillmentHandlerError
+    | FulfillmentStateTransitionError
+    | CreateFulfillmentError;
 
 export type AddItemInput = {
-  productVariantId: Scalars['ID'];
-  quantity: Scalars['Int'];
+    productVariantId: Scalars['ID'];
+    quantity: Scalars['Int'];
 };
 
 export type AddManualPaymentToOrderResult = Order | ManualPaymentStateError;
 
 export type AddNoteToCustomerInput = {
-  id: Scalars['ID'];
-  note: Scalars['String'];
-  isPublic: Scalars['Boolean'];
+    id: Scalars['ID'];
+    note: Scalars['String'];
+    isPublic: Scalars['Boolean'];
 };
 
 export type AddNoteToOrderInput = {
-  id: Scalars['ID'];
-  note: Scalars['String'];
-  isPublic: Scalars['Boolean'];
+    id: Scalars['ID'];
+    note: Scalars['String'];
+    isPublic: Scalars['Boolean'];
 };
 
 export type Address = Node & {
-  id: Scalars['ID'];
-  createdAt: Scalars['DateTime'];
-  updatedAt: Scalars['DateTime'];
-  fullName?: Maybe<Scalars['String']>;
-  company?: Maybe<Scalars['String']>;
-  streetLine1: Scalars['String'];
-  streetLine2?: Maybe<Scalars['String']>;
-  city?: Maybe<Scalars['String']>;
-  province?: Maybe<Scalars['String']>;
-  postalCode?: Maybe<Scalars['String']>;
-  country: Country;
-  phoneNumber?: Maybe<Scalars['String']>;
-  defaultShippingAddress?: Maybe<Scalars['Boolean']>;
-  defaultBillingAddress?: Maybe<Scalars['Boolean']>;
-  customFields?: Maybe<Scalars['JSON']>;
+    id: Scalars['ID'];
+    createdAt: Scalars['DateTime'];
+    updatedAt: Scalars['DateTime'];
+    fullName?: Maybe<Scalars['String']>;
+    company?: Maybe<Scalars['String']>;
+    streetLine1: Scalars['String'];
+    streetLine2?: Maybe<Scalars['String']>;
+    city?: Maybe<Scalars['String']>;
+    province?: Maybe<Scalars['String']>;
+    postalCode?: Maybe<Scalars['String']>;
+    country: Country;
+    phoneNumber?: Maybe<Scalars['String']>;
+    defaultShippingAddress?: Maybe<Scalars['Boolean']>;
+    defaultBillingAddress?: Maybe<Scalars['Boolean']>;
+    customFields?: Maybe<Scalars['JSON']>;
 };
 
 export type AdjustOrderLineInput = {
-  orderLineId: Scalars['ID'];
-  quantity: Scalars['Int'];
+    orderLineId: Scalars['ID'];
+    quantity: Scalars['Int'];
 };
 
 export type Adjustment = {
-  adjustmentSource: Scalars['String'];
-  type: AdjustmentType;
-  description: Scalars['String'];
-  amount: Scalars['Int'];
+    adjustmentSource: Scalars['String'];
+    type: AdjustmentType;
+    description: Scalars['String'];
+    amount: Scalars['Int'];
 };
 
 export enum AdjustmentType {
-  PROMOTION = 'PROMOTION',
-  DISTRIBUTED_ORDER_PROMOTION = 'DISTRIBUTED_ORDER_PROMOTION',
-  OTHER = 'OTHER'
+    PROMOTION = 'PROMOTION',
+    DISTRIBUTED_ORDER_PROMOTION = 'DISTRIBUTED_ORDER_PROMOTION',
+    OTHER = 'OTHER',
 }
 
 export type Administrator = Node & {
-  id: Scalars['ID'];
-  createdAt: Scalars['DateTime'];
-  updatedAt: Scalars['DateTime'];
-  firstName: Scalars['String'];
-  lastName: Scalars['String'];
-  emailAddress: Scalars['String'];
-  user: User;
-  customFields?: Maybe<Scalars['JSON']>;
+    id: Scalars['ID'];
+    createdAt: Scalars['DateTime'];
+    updatedAt: Scalars['DateTime'];
+    firstName: Scalars['String'];
+    lastName: Scalars['String'];
+    emailAddress: Scalars['String'];
+    user: User;
+    customFields?: Maybe<Scalars['JSON']>;
 };
 
 export type AdministratorFilterParameter = {
-  id?: Maybe<IdOperators>;
-  createdAt?: Maybe<DateOperators>;
-  updatedAt?: Maybe<DateOperators>;
-  firstName?: Maybe<StringOperators>;
-  lastName?: Maybe<StringOperators>;
-  emailAddress?: Maybe<StringOperators>;
+    id?: Maybe<IdOperators>;
+    createdAt?: Maybe<DateOperators>;
+    updatedAt?: Maybe<DateOperators>;
+    firstName?: Maybe<StringOperators>;
+    lastName?: Maybe<StringOperators>;
+    emailAddress?: Maybe<StringOperators>;
 };
 
 export type AdministratorList = PaginatedList & {
-  items: Array<Administrator>;
-  totalItems: Scalars['Int'];
+    items: Array<Administrator>;
+    totalItems: Scalars['Int'];
 };
 
 export type AdministratorListOptions = {
-  /** Skips the first n results, for use in pagination */
-  skip?: Maybe<Scalars['Int']>;
-  /** Takes n results, for use in pagination */
-  take?: Maybe<Scalars['Int']>;
-  /** Specifies which properties to sort the results by */
-  sort?: Maybe<AdministratorSortParameter>;
-  /** Allows the results to be filtered */
-  filter?: Maybe<AdministratorFilterParameter>;
-  /** Specifies whether multiple "filter" arguments should be combines with a logical AND or OR operation. Defaults to AND. */
-  filterOperator?: Maybe<LogicalOperator>;
+    /** Skips the first n results, for use in pagination */
+    skip?: Maybe<Scalars['Int']>;
+    /** Takes n results, for use in pagination */
+    take?: Maybe<Scalars['Int']>;
+    /** Specifies which properties to sort the results by */
+    sort?: Maybe<AdministratorSortParameter>;
+    /** Allows the results to be filtered */
+    filter?: Maybe<AdministratorFilterParameter>;
+    /** Specifies whether multiple "filter" arguments should be combines with a logical AND or OR operation. Defaults to AND. */
+    filterOperator?: Maybe<LogicalOperator>;
 };
 
 export type AdministratorPaymentInput = {
-  paymentMethod?: Maybe<Scalars['String']>;
-  metadata?: Maybe<Scalars['JSON']>;
+    paymentMethod?: Maybe<Scalars['String']>;
+    metadata?: Maybe<Scalars['JSON']>;
 };
 
 export type AdministratorRefundInput = {
-  paymentId: Scalars['ID'];
-  reason?: Maybe<Scalars['String']>;
+    paymentId: Scalars['ID'];
+    reason?: Maybe<Scalars['String']>;
 };
 
 export type AdministratorSortParameter = {
-  id?: Maybe<SortOrder>;
-  createdAt?: Maybe<SortOrder>;
-  updatedAt?: Maybe<SortOrder>;
-  firstName?: Maybe<SortOrder>;
-  lastName?: Maybe<SortOrder>;
-  emailAddress?: Maybe<SortOrder>;
-};
-
-export type Allocation = Node & StockMovement & {
-  id: Scalars['ID'];
-  createdAt: Scalars['DateTime'];
-  updatedAt: Scalars['DateTime'];
-  productVariant: ProductVariant;
-  type: StockMovementType;
-  quantity: Scalars['Int'];
-  orderLine: OrderLine;
-};
+    id?: Maybe<SortOrder>;
+    createdAt?: Maybe<SortOrder>;
+    updatedAt?: Maybe<SortOrder>;
+    firstName?: Maybe<SortOrder>;
+    lastName?: Maybe<SortOrder>;
+    emailAddress?: Maybe<SortOrder>;
+};
+
+export type Allocation = Node &
+    StockMovement & {
+        id: Scalars['ID'];
+        createdAt: Scalars['DateTime'];
+        updatedAt: Scalars['DateTime'];
+        productVariant: ProductVariant;
+        type: StockMovementType;
+        quantity: Scalars['Int'];
+        orderLine: OrderLine;
+    };
 
 /** Returned if an attempting to refund an OrderItem which has already been refunded */
 export type AlreadyRefundedError = ErrorResult & {
-  errorCode: ErrorCode;
-  message: Scalars['String'];
-  refundId: Scalars['ID'];
+    errorCode: ErrorCode;
+    message: Scalars['String'];
+    refundId: Scalars['ID'];
 };
 
 export type Asset = Node & {
-  tags: Array<Tag>;
-  id: Scalars['ID'];
-  createdAt: Scalars['DateTime'];
-  updatedAt: Scalars['DateTime'];
-  name: Scalars['String'];
-  type: AssetType;
-  fileSize: Scalars['Int'];
-  mimeType: Scalars['String'];
-  width: Scalars['Int'];
-  height: Scalars['Int'];
-  source: Scalars['String'];
-  preview: Scalars['String'];
-  focalPoint?: Maybe<Coordinate>;
-  customFields?: Maybe<Scalars['JSON']>;
+    tags: Array<Tag>;
+    id: Scalars['ID'];
+    createdAt: Scalars['DateTime'];
+    updatedAt: Scalars['DateTime'];
+    name: Scalars['String'];
+    type: AssetType;
+    fileSize: Scalars['Int'];
+    mimeType: Scalars['String'];
+    width: Scalars['Int'];
+    height: Scalars['Int'];
+    source: Scalars['String'];
+    preview: Scalars['String'];
+    focalPoint?: Maybe<Coordinate>;
+    customFields?: Maybe<Scalars['JSON']>;
 };
 
 export type AssetFilterParameter = {
-  id?: Maybe<IdOperators>;
-  createdAt?: Maybe<DateOperators>;
-  updatedAt?: Maybe<DateOperators>;
-  name?: Maybe<StringOperators>;
-  type?: Maybe<StringOperators>;
-  fileSize?: Maybe<NumberOperators>;
-  mimeType?: Maybe<StringOperators>;
-  width?: Maybe<NumberOperators>;
-  height?: Maybe<NumberOperators>;
-  source?: Maybe<StringOperators>;
-  preview?: Maybe<StringOperators>;
+    id?: Maybe<IdOperators>;
+    createdAt?: Maybe<DateOperators>;
+    updatedAt?: Maybe<DateOperators>;
+    name?: Maybe<StringOperators>;
+    type?: Maybe<StringOperators>;
+    fileSize?: Maybe<NumberOperators>;
+    mimeType?: Maybe<StringOperators>;
+    width?: Maybe<NumberOperators>;
+    height?: Maybe<NumberOperators>;
+    source?: Maybe<StringOperators>;
+    preview?: Maybe<StringOperators>;
 };
 
 export type AssetList = PaginatedList & {
-  items: Array<Asset>;
-  totalItems: Scalars['Int'];
+    items: Array<Asset>;
+    totalItems: Scalars['Int'];
 };
 
 export type AssetListOptions = {
-  tags?: Maybe<Array<Scalars['String']>>;
-  tagsOperator?: Maybe<LogicalOperator>;
-  /** Skips the first n results, for use in pagination */
-  skip?: Maybe<Scalars['Int']>;
-  /** Takes n results, for use in pagination */
-  take?: Maybe<Scalars['Int']>;
-  /** Specifies which properties to sort the results by */
-  sort?: Maybe<AssetSortParameter>;
-  /** Allows the results to be filtered */
-  filter?: Maybe<AssetFilterParameter>;
-  /** Specifies whether multiple "filter" arguments should be combines with a logical AND or OR operation. Defaults to AND. */
-  filterOperator?: Maybe<LogicalOperator>;
+    tags?: Maybe<Array<Scalars['String']>>;
+    tagsOperator?: Maybe<LogicalOperator>;
+    /** Skips the first n results, for use in pagination */
+    skip?: Maybe<Scalars['Int']>;
+    /** Takes n results, for use in pagination */
+    take?: Maybe<Scalars['Int']>;
+    /** Specifies which properties to sort the results by */
+    sort?: Maybe<AssetSortParameter>;
+    /** Allows the results to be filtered */
+    filter?: Maybe<AssetFilterParameter>;
+    /** Specifies whether multiple "filter" arguments should be combines with a logical AND or OR operation. Defaults to AND. */
+    filterOperator?: Maybe<LogicalOperator>;
 };
 
 export type AssetSortParameter = {
-  id?: Maybe<SortOrder>;
-  createdAt?: Maybe<SortOrder>;
-  updatedAt?: Maybe<SortOrder>;
-  name?: Maybe<SortOrder>;
-  fileSize?: Maybe<SortOrder>;
-  mimeType?: Maybe<SortOrder>;
-  width?: Maybe<SortOrder>;
-  height?: Maybe<SortOrder>;
-  source?: Maybe<SortOrder>;
-  preview?: Maybe<SortOrder>;
+    id?: Maybe<SortOrder>;
+    createdAt?: Maybe<SortOrder>;
+    updatedAt?: Maybe<SortOrder>;
+    name?: Maybe<SortOrder>;
+    fileSize?: Maybe<SortOrder>;
+    mimeType?: Maybe<SortOrder>;
+    width?: Maybe<SortOrder>;
+    height?: Maybe<SortOrder>;
+    source?: Maybe<SortOrder>;
+    preview?: Maybe<SortOrder>;
 };
 
 export enum AssetType {
-  IMAGE = 'IMAGE',
-  VIDEO = 'VIDEO',
-  BINARY = 'BINARY'
+    IMAGE = 'IMAGE',
+    VIDEO = 'VIDEO',
+    BINARY = 'BINARY',
 }
 
 export type AssignAssetsToChannelInput = {
-  assetIds: Array<Scalars['ID']>;
-  channelId: Scalars['ID'];
+    assetIds: Array<Scalars['ID']>;
+    channelId: Scalars['ID'];
 };
 
 export type AssignProductVariantsToChannelInput = {
-  productVariantIds: Array<Scalars['ID']>;
-  channelId: Scalars['ID'];
-  priceFactor?: Maybe<Scalars['Float']>;
+    productVariantIds: Array<Scalars['ID']>;
+    channelId: Scalars['ID'];
+    priceFactor?: Maybe<Scalars['Float']>;
 };
 
 export type AssignProductsToChannelInput = {
-  productIds: Array<Scalars['ID']>;
-  channelId: Scalars['ID'];
-  priceFactor?: Maybe<Scalars['Float']>;
+    productIds: Array<Scalars['ID']>;
+    channelId: Scalars['ID'];
+    priceFactor?: Maybe<Scalars['Float']>;
 };
 
 export type AssignPromotionsToChannelInput = {
-  promotionIds: Array<Scalars['ID']>;
-  channelId: Scalars['ID'];
+    promotionIds: Array<Scalars['ID']>;
+    channelId: Scalars['ID'];
 };
 
 export type AuthenticationInput = {
-  native?: Maybe<NativeAuthInput>;
+    native?: Maybe<NativeAuthInput>;
 };
 
 export type AuthenticationMethod = Node & {
-  id: Scalars['ID'];
-  createdAt: Scalars['DateTime'];
-  updatedAt: Scalars['DateTime'];
-  strategy: Scalars['String'];
+    id: Scalars['ID'];
+    createdAt: Scalars['DateTime'];
+    updatedAt: Scalars['DateTime'];
+    strategy: Scalars['String'];
 };
 
 export type AuthenticationResult = CurrentUser | InvalidCredentialsError;
 
 export type BooleanCustomFieldConfig = CustomField & {
-  name: Scalars['String'];
-  type: Scalars['String'];
-  list: Scalars['Boolean'];
-  label?: Maybe<Array<LocalizedString>>;
-  description?: Maybe<Array<LocalizedString>>;
-  readonly?: Maybe<Scalars['Boolean']>;
-  internal?: Maybe<Scalars['Boolean']>;
-  nullable?: Maybe<Scalars['Boolean']>;
-  ui?: Maybe<Scalars['JSON']>;
+    name: Scalars['String'];
+    type: Scalars['String'];
+    list: Scalars['Boolean'];
+    label?: Maybe<Array<LocalizedString>>;
+    description?: Maybe<Array<LocalizedString>>;
+    readonly?: Maybe<Scalars['Boolean']>;
+    internal?: Maybe<Scalars['Boolean']>;
+    nullable?: Maybe<Scalars['Boolean']>;
+    ui?: Maybe<Scalars['JSON']>;
 };
 
 /** Operators for filtering on a list of Boolean fields */
 export type BooleanListOperators = {
-  inList: Scalars['Boolean'];
+    inList: Scalars['Boolean'];
 };
 
 /** Operators for filtering on a Boolean field */
 export type BooleanOperators = {
-  eq?: Maybe<Scalars['Boolean']>;
+    eq?: Maybe<Scalars['Boolean']>;
 };
 
 /** Returned if an attempting to cancel lines from an Order which is still active */
 export type CancelActiveOrderError = ErrorResult & {
-  errorCode: ErrorCode;
-  message: Scalars['String'];
-  orderState: Scalars['String'];
+    errorCode: ErrorCode;
+    message: Scalars['String'];
+    orderState: Scalars['String'];
 };
 
 export type CancelOrderInput = {
-  /** The id of the order to be cancelled */
-  orderId: Scalars['ID'];
-  /** Optionally specify which OrderLines to cancel. If not provided, all OrderLines will be cancelled */
-  lines?: Maybe<Array<OrderLineInput>>;
-  /** Specify whether the shipping charges should also be cancelled. Defaults to false */
-  cancelShipping?: Maybe<Scalars['Boolean']>;
-  reason?: Maybe<Scalars['String']>;
-};
-
-export type CancelOrderResult = Order | EmptyOrderLineSelectionError | QuantityTooGreatError | MultipleOrderError | CancelActiveOrderError | OrderStateTransitionError;
-
-export type Cancellation = Node & StockMovement & {
-  id: Scalars['ID'];
-  createdAt: Scalars['DateTime'];
-  updatedAt: Scalars['DateTime'];
-  productVariant: ProductVariant;
-  type: StockMovementType;
-  quantity: Scalars['Int'];
-  orderLine: OrderLine;
-};
+    /** The id of the order to be cancelled */
+    orderId: Scalars['ID'];
+    /** Optionally specify which OrderLines to cancel. If not provided, all OrderLines will be cancelled */
+    lines?: Maybe<Array<OrderLineInput>>;
+    /** Specify whether the shipping charges should also be cancelled. Defaults to false */
+    cancelShipping?: Maybe<Scalars['Boolean']>;
+    reason?: Maybe<Scalars['String']>;
+};
+
+export type CancelOrderResult =
+    | Order
+    | EmptyOrderLineSelectionError
+    | QuantityTooGreatError
+    | MultipleOrderError
+    | CancelActiveOrderError
+    | OrderStateTransitionError;
+
+export type Cancellation = Node &
+    StockMovement & {
+        id: Scalars['ID'];
+        createdAt: Scalars['DateTime'];
+        updatedAt: Scalars['DateTime'];
+        productVariant: ProductVariant;
+        type: StockMovementType;
+        quantity: Scalars['Int'];
+        orderLine: OrderLine;
+    };
 
 export type Channel = Node & {
-  id: Scalars['ID'];
-  createdAt: Scalars['DateTime'];
-  updatedAt: Scalars['DateTime'];
-  code: Scalars['String'];
-  token: Scalars['String'];
-  defaultTaxZone?: Maybe<Zone>;
-  defaultShippingZone?: Maybe<Zone>;
-  defaultLanguageCode: LanguageCode;
-  currencyCode: CurrencyCode;
-  pricesIncludeTax: Scalars['Boolean'];
-  customFields?: Maybe<Scalars['JSON']>;
+    id: Scalars['ID'];
+    createdAt: Scalars['DateTime'];
+    updatedAt: Scalars['DateTime'];
+    code: Scalars['String'];
+    token: Scalars['String'];
+    defaultTaxZone?: Maybe<Zone>;
+    defaultShippingZone?: Maybe<Zone>;
+    defaultLanguageCode: LanguageCode;
+    currencyCode: CurrencyCode;
+    pricesIncludeTax: Scalars['Boolean'];
+    customFields?: Maybe<Scalars['JSON']>;
 };
 
 /**
@@ -324,72 +339,71 @@
  * of the GlobalSettings
  */
 export type ChannelDefaultLanguageError = ErrorResult & {
-  errorCode: ErrorCode;
-  message: Scalars['String'];
-  language: Scalars['String'];
-  channelCode: Scalars['String'];
+    errorCode: ErrorCode;
+    message: Scalars['String'];
+    language: Scalars['String'];
+    channelCode: Scalars['String'];
 };
 
 export type Collection = Node & {
-  isPrivate: Scalars['Boolean'];
-  id: Scalars['ID'];
-  createdAt: Scalars['DateTime'];
-  updatedAt: Scalars['DateTime'];
-  languageCode?: Maybe<LanguageCode>;
-  name: Scalars['String'];
-  slug: Scalars['String'];
-  breadcrumbs: Array<CollectionBreadcrumb>;
-  position: Scalars['Int'];
-  description: Scalars['String'];
-  featuredAsset?: Maybe<Asset>;
-  assets: Array<Asset>;
-  parent?: Maybe<Collection>;
-  children?: Maybe<Array<Collection>>;
-  filters: Array<ConfigurableOperation>;
-  translations: Array<CollectionTranslation>;
-  productVariants: ProductVariantList;
-  customFields?: Maybe<Scalars['JSON']>;
-};
-
+    isPrivate: Scalars['Boolean'];
+    id: Scalars['ID'];
+    createdAt: Scalars['DateTime'];
+    updatedAt: Scalars['DateTime'];
+    languageCode?: Maybe<LanguageCode>;
+    name: Scalars['String'];
+    slug: Scalars['String'];
+    breadcrumbs: Array<CollectionBreadcrumb>;
+    position: Scalars['Int'];
+    description: Scalars['String'];
+    featuredAsset?: Maybe<Asset>;
+    assets: Array<Asset>;
+    parent?: Maybe<Collection>;
+    children?: Maybe<Array<Collection>>;
+    filters: Array<ConfigurableOperation>;
+    translations: Array<CollectionTranslation>;
+    productVariants: ProductVariantList;
+    customFields?: Maybe<Scalars['JSON']>;
+};
 
 export type CollectionProductVariantsArgs = {
-  options?: Maybe<ProductVariantListOptions>;
+    options?: Maybe<ProductVariantListOptions>;
 };
 
 export type CollectionBreadcrumb = {
-  id: Scalars['ID'];
-  name: Scalars['String'];
-  slug: Scalars['String'];
+    id: Scalars['ID'];
+    name: Scalars['String'];
+    slug: Scalars['String'];
 };
 
 export type CollectionFilterParameter = {
-  isPrivate?: Maybe<BooleanOperators>;
-  id?: Maybe<IdOperators>;
-  createdAt?: Maybe<DateOperators>;
-  updatedAt?: Maybe<DateOperators>;
-  languageCode?: Maybe<StringOperators>;
-  name?: Maybe<StringOperators>;
-  slug?: Maybe<StringOperators>;
-  position?: Maybe<NumberOperators>;
-  description?: Maybe<StringOperators>;
+    isPrivate?: Maybe<BooleanOperators>;
+    id?: Maybe<IdOperators>;
+    createdAt?: Maybe<DateOperators>;
+    updatedAt?: Maybe<DateOperators>;
+    languageCode?: Maybe<StringOperators>;
+    name?: Maybe<StringOperators>;
+    slug?: Maybe<StringOperators>;
+    position?: Maybe<NumberOperators>;
+    description?: Maybe<StringOperators>;
 };
 
 export type CollectionList = PaginatedList & {
-  items: Array<Collection>;
-  totalItems: Scalars['Int'];
+    items: Array<Collection>;
+    totalItems: Scalars['Int'];
 };
 
 export type CollectionListOptions = {
-  /** Skips the first n results, for use in pagination */
-  skip?: Maybe<Scalars['Int']>;
-  /** Takes n results, for use in pagination */
-  take?: Maybe<Scalars['Int']>;
-  /** Specifies which properties to sort the results by */
-  sort?: Maybe<CollectionSortParameter>;
-  /** Allows the results to be filtered */
-  filter?: Maybe<CollectionFilterParameter>;
-  /** Specifies whether multiple "filter" arguments should be combines with a logical AND or OR operation. Defaults to AND. */
-  filterOperator?: Maybe<LogicalOperator>;
+    /** Skips the first n results, for use in pagination */
+    skip?: Maybe<Scalars['Int']>;
+    /** Takes n results, for use in pagination */
+    take?: Maybe<Scalars['Int']>;
+    /** Specifies which properties to sort the results by */
+    sort?: Maybe<CollectionSortParameter>;
+    /** Allows the results to be filtered */
+    filter?: Maybe<CollectionFilterParameter>;
+    /** Specifies whether multiple "filter" arguments should be combines with a logical AND or OR operation. Defaults to AND. */
+    filterOperator?: Maybe<LogicalOperator>;
 };
 
 /**
@@ -397,370 +411,370 @@
  * by the search, and in what quantity.
  */
 export type CollectionResult = {
-  collection: Collection;
-  count: Scalars['Int'];
+    collection: Collection;
+    count: Scalars['Int'];
 };
 
 export type CollectionSortParameter = {
-  id?: Maybe<SortOrder>;
-  createdAt?: Maybe<SortOrder>;
-  updatedAt?: Maybe<SortOrder>;
-  name?: Maybe<SortOrder>;
-  slug?: Maybe<SortOrder>;
-  position?: Maybe<SortOrder>;
-  description?: Maybe<SortOrder>;
+    id?: Maybe<SortOrder>;
+    createdAt?: Maybe<SortOrder>;
+    updatedAt?: Maybe<SortOrder>;
+    name?: Maybe<SortOrder>;
+    slug?: Maybe<SortOrder>;
+    position?: Maybe<SortOrder>;
+    description?: Maybe<SortOrder>;
 };
 
 export type CollectionTranslation = {
-  id: Scalars['ID'];
-  createdAt: Scalars['DateTime'];
-  updatedAt: Scalars['DateTime'];
-  languageCode: LanguageCode;
-  name: Scalars['String'];
-  slug: Scalars['String'];
-  description: Scalars['String'];
+    id: Scalars['ID'];
+    createdAt: Scalars['DateTime'];
+    updatedAt: Scalars['DateTime'];
+    languageCode: LanguageCode;
+    name: Scalars['String'];
+    slug: Scalars['String'];
+    description: Scalars['String'];
 };
 
 export type ConfigArg = {
-  name: Scalars['String'];
-  value: Scalars['String'];
+    name: Scalars['String'];
+    value: Scalars['String'];
 };
 
 export type ConfigArgDefinition = {
-  name: Scalars['String'];
-  type: Scalars['String'];
-  list: Scalars['Boolean'];
-  required: Scalars['Boolean'];
-  defaultValue?: Maybe<Scalars['JSON']>;
-  label?: Maybe<Scalars['String']>;
-  description?: Maybe<Scalars['String']>;
-  ui?: Maybe<Scalars['JSON']>;
+    name: Scalars['String'];
+    type: Scalars['String'];
+    list: Scalars['Boolean'];
+    required: Scalars['Boolean'];
+    defaultValue?: Maybe<Scalars['JSON']>;
+    label?: Maybe<Scalars['String']>;
+    description?: Maybe<Scalars['String']>;
+    ui?: Maybe<Scalars['JSON']>;
 };
 
 export type ConfigArgInput = {
-  name: Scalars['String'];
-  /** A JSON stringified representation of the actual value */
-  value: Scalars['String'];
+    name: Scalars['String'];
+    /** A JSON stringified representation of the actual value */
+    value: Scalars['String'];
 };
 
 export type ConfigurableOperation = {
-  code: Scalars['String'];
-  args: Array<ConfigArg>;
+    code: Scalars['String'];
+    args: Array<ConfigArg>;
 };
 
 export type ConfigurableOperationDefinition = {
-  code: Scalars['String'];
-  args: Array<ConfigArgDefinition>;
-  description: Scalars['String'];
+    code: Scalars['String'];
+    args: Array<ConfigArgDefinition>;
+    description: Scalars['String'];
 };
 
 export type ConfigurableOperationInput = {
-  code: Scalars['String'];
-  arguments: Array<ConfigArgInput>;
+    code: Scalars['String'];
+    arguments: Array<ConfigArgInput>;
 };
 
 export type Coordinate = {
-  x: Scalars['Float'];
-  y: Scalars['Float'];
+    x: Scalars['Float'];
+    y: Scalars['Float'];
 };
 
 export type CoordinateInput = {
-  x: Scalars['Float'];
-  y: Scalars['Float'];
+    x: Scalars['Float'];
+    y: Scalars['Float'];
 };
 
 export type Country = Node & {
-  id: Scalars['ID'];
-  createdAt: Scalars['DateTime'];
-  updatedAt: Scalars['DateTime'];
-  languageCode: LanguageCode;
-  code: Scalars['String'];
-  name: Scalars['String'];
-  enabled: Scalars['Boolean'];
-  translations: Array<CountryTranslation>;
-  customFields?: Maybe<Scalars['JSON']>;
+    id: Scalars['ID'];
+    createdAt: Scalars['DateTime'];
+    updatedAt: Scalars['DateTime'];
+    languageCode: LanguageCode;
+    code: Scalars['String'];
+    name: Scalars['String'];
+    enabled: Scalars['Boolean'];
+    translations: Array<CountryTranslation>;
+    customFields?: Maybe<Scalars['JSON']>;
 };
 
 export type CountryFilterParameter = {
-  id?: Maybe<IdOperators>;
-  createdAt?: Maybe<DateOperators>;
-  updatedAt?: Maybe<DateOperators>;
-  languageCode?: Maybe<StringOperators>;
-  code?: Maybe<StringOperators>;
-  name?: Maybe<StringOperators>;
-  enabled?: Maybe<BooleanOperators>;
+    id?: Maybe<IdOperators>;
+    createdAt?: Maybe<DateOperators>;
+    updatedAt?: Maybe<DateOperators>;
+    languageCode?: Maybe<StringOperators>;
+    code?: Maybe<StringOperators>;
+    name?: Maybe<StringOperators>;
+    enabled?: Maybe<BooleanOperators>;
 };
 
 export type CountryList = PaginatedList & {
-  items: Array<Country>;
-  totalItems: Scalars['Int'];
+    items: Array<Country>;
+    totalItems: Scalars['Int'];
 };
 
 export type CountryListOptions = {
-  /** Skips the first n results, for use in pagination */
-  skip?: Maybe<Scalars['Int']>;
-  /** Takes n results, for use in pagination */
-  take?: Maybe<Scalars['Int']>;
-  /** Specifies which properties to sort the results by */
-  sort?: Maybe<CountrySortParameter>;
-  /** Allows the results to be filtered */
-  filter?: Maybe<CountryFilterParameter>;
-  /** Specifies whether multiple "filter" arguments should be combines with a logical AND or OR operation. Defaults to AND. */
-  filterOperator?: Maybe<LogicalOperator>;
+    /** Skips the first n results, for use in pagination */
+    skip?: Maybe<Scalars['Int']>;
+    /** Takes n results, for use in pagination */
+    take?: Maybe<Scalars['Int']>;
+    /** Specifies which properties to sort the results by */
+    sort?: Maybe<CountrySortParameter>;
+    /** Allows the results to be filtered */
+    filter?: Maybe<CountryFilterParameter>;
+    /** Specifies whether multiple "filter" arguments should be combines with a logical AND or OR operation. Defaults to AND. */
+    filterOperator?: Maybe<LogicalOperator>;
 };
 
 export type CountrySortParameter = {
-  id?: Maybe<SortOrder>;
-  createdAt?: Maybe<SortOrder>;
-  updatedAt?: Maybe<SortOrder>;
-  code?: Maybe<SortOrder>;
-  name?: Maybe<SortOrder>;
+    id?: Maybe<SortOrder>;
+    createdAt?: Maybe<SortOrder>;
+    updatedAt?: Maybe<SortOrder>;
+    code?: Maybe<SortOrder>;
+    name?: Maybe<SortOrder>;
 };
 
 export type CountryTranslation = {
-  id: Scalars['ID'];
-  createdAt: Scalars['DateTime'];
-  updatedAt: Scalars['DateTime'];
-  languageCode: LanguageCode;
-  name: Scalars['String'];
+    id: Scalars['ID'];
+    createdAt: Scalars['DateTime'];
+    updatedAt: Scalars['DateTime'];
+    languageCode: LanguageCode;
+    name: Scalars['String'];
 };
 
 export type CountryTranslationInput = {
-  id?: Maybe<Scalars['ID']>;
-  languageCode: LanguageCode;
-  name?: Maybe<Scalars['String']>;
-  customFields?: Maybe<Scalars['JSON']>;
+    id?: Maybe<Scalars['ID']>;
+    languageCode: LanguageCode;
+    name?: Maybe<Scalars['String']>;
+    customFields?: Maybe<Scalars['JSON']>;
 };
 
 export type CreateAddressInput = {
-  fullName?: Maybe<Scalars['String']>;
-  company?: Maybe<Scalars['String']>;
-  streetLine1: Scalars['String'];
-  streetLine2?: Maybe<Scalars['String']>;
-  city?: Maybe<Scalars['String']>;
-  province?: Maybe<Scalars['String']>;
-  postalCode?: Maybe<Scalars['String']>;
-  countryCode: Scalars['String'];
-  phoneNumber?: Maybe<Scalars['String']>;
-  defaultShippingAddress?: Maybe<Scalars['Boolean']>;
-  defaultBillingAddress?: Maybe<Scalars['Boolean']>;
-  customFields?: Maybe<Scalars['JSON']>;
+    fullName?: Maybe<Scalars['String']>;
+    company?: Maybe<Scalars['String']>;
+    streetLine1: Scalars['String'];
+    streetLine2?: Maybe<Scalars['String']>;
+    city?: Maybe<Scalars['String']>;
+    province?: Maybe<Scalars['String']>;
+    postalCode?: Maybe<Scalars['String']>;
+    countryCode: Scalars['String'];
+    phoneNumber?: Maybe<Scalars['String']>;
+    defaultShippingAddress?: Maybe<Scalars['Boolean']>;
+    defaultBillingAddress?: Maybe<Scalars['Boolean']>;
+    customFields?: Maybe<Scalars['JSON']>;
 };
 
 export type CreateAdministratorInput = {
-  firstName: Scalars['String'];
-  lastName: Scalars['String'];
-  emailAddress: Scalars['String'];
-  password: Scalars['String'];
-  roleIds: Array<Scalars['ID']>;
-  customFields?: Maybe<Scalars['JSON']>;
+    firstName: Scalars['String'];
+    lastName: Scalars['String'];
+    emailAddress: Scalars['String'];
+    password: Scalars['String'];
+    roleIds: Array<Scalars['ID']>;
+    customFields?: Maybe<Scalars['JSON']>;
 };
 
 export type CreateAssetInput = {
-  file: Scalars['Upload'];
-  tags?: Maybe<Array<Scalars['String']>>;
-  customFields?: Maybe<Scalars['JSON']>;
+    file: Scalars['Upload'];
+    tags?: Maybe<Array<Scalars['String']>>;
+    customFields?: Maybe<Scalars['JSON']>;
 };
 
 export type CreateAssetResult = Asset | MimeTypeError;
 
 export type CreateChannelInput = {
-  code: Scalars['String'];
-  token: Scalars['String'];
-  defaultLanguageCode: LanguageCode;
-  pricesIncludeTax: Scalars['Boolean'];
-  currencyCode: CurrencyCode;
-  defaultTaxZoneId: Scalars['ID'];
-  defaultShippingZoneId: Scalars['ID'];
-  customFields?: Maybe<Scalars['JSON']>;
+    code: Scalars['String'];
+    token: Scalars['String'];
+    defaultLanguageCode: LanguageCode;
+    pricesIncludeTax: Scalars['Boolean'];
+    currencyCode: CurrencyCode;
+    defaultTaxZoneId: Scalars['ID'];
+    defaultShippingZoneId: Scalars['ID'];
+    customFields?: Maybe<Scalars['JSON']>;
 };
 
 export type CreateChannelResult = Channel | LanguageNotAvailableError;
 
 export type CreateCollectionInput = {
-  isPrivate?: Maybe<Scalars['Boolean']>;
-  featuredAssetId?: Maybe<Scalars['ID']>;
-  assetIds?: Maybe<Array<Scalars['ID']>>;
-  parentId?: Maybe<Scalars['ID']>;
-  filters: Array<ConfigurableOperationInput>;
-  translations: Array<CreateCollectionTranslationInput>;
-  customFields?: Maybe<Scalars['JSON']>;
+    isPrivate?: Maybe<Scalars['Boolean']>;
+    featuredAssetId?: Maybe<Scalars['ID']>;
+    assetIds?: Maybe<Array<Scalars['ID']>>;
+    parentId?: Maybe<Scalars['ID']>;
+    filters: Array<ConfigurableOperationInput>;
+    translations: Array<CreateCollectionTranslationInput>;
+    customFields?: Maybe<Scalars['JSON']>;
 };
 
 export type CreateCollectionTranslationInput = {
-  languageCode: LanguageCode;
-  name: Scalars['String'];
-  slug: Scalars['String'];
-  description: Scalars['String'];
-  customFields?: Maybe<Scalars['JSON']>;
+    languageCode: LanguageCode;
+    name: Scalars['String'];
+    slug: Scalars['String'];
+    description: Scalars['String'];
+    customFields?: Maybe<Scalars['JSON']>;
 };
 
 export type CreateCountryInput = {
-  code: Scalars['String'];
-  translations: Array<CountryTranslationInput>;
-  enabled: Scalars['Boolean'];
-  customFields?: Maybe<Scalars['JSON']>;
+    code: Scalars['String'];
+    translations: Array<CountryTranslationInput>;
+    enabled: Scalars['Boolean'];
+    customFields?: Maybe<Scalars['JSON']>;
 };
 
 export type CreateCustomerGroupInput = {
-  name: Scalars['String'];
-  customerIds?: Maybe<Array<Scalars['ID']>>;
-  customFields?: Maybe<Scalars['JSON']>;
+    name: Scalars['String'];
+    customerIds?: Maybe<Array<Scalars['ID']>>;
+    customFields?: Maybe<Scalars['JSON']>;
 };
 
 export type CreateCustomerInput = {
-  title?: Maybe<Scalars['String']>;
-  firstName: Scalars['String'];
-  lastName: Scalars['String'];
-  phoneNumber?: Maybe<Scalars['String']>;
-  emailAddress: Scalars['String'];
-  customFields?: Maybe<Scalars['JSON']>;
+    title?: Maybe<Scalars['String']>;
+    firstName: Scalars['String'];
+    lastName: Scalars['String'];
+    phoneNumber?: Maybe<Scalars['String']>;
+    emailAddress: Scalars['String'];
+    customFields?: Maybe<Scalars['JSON']>;
 };
 
 export type CreateCustomerResult = Customer | EmailAddressConflictError;
 
 export type CreateFacetInput = {
-  code: Scalars['String'];
-  isPrivate: Scalars['Boolean'];
-  translations: Array<FacetTranslationInput>;
-  values?: Maybe<Array<CreateFacetValueWithFacetInput>>;
-  customFields?: Maybe<Scalars['JSON']>;
+    code: Scalars['String'];
+    isPrivate: Scalars['Boolean'];
+    translations: Array<FacetTranslationInput>;
+    values?: Maybe<Array<CreateFacetValueWithFacetInput>>;
+    customFields?: Maybe<Scalars['JSON']>;
 };
 
 export type CreateFacetValueInput = {
-  facetId: Scalars['ID'];
-  code: Scalars['String'];
-  translations: Array<FacetValueTranslationInput>;
-  customFields?: Maybe<Scalars['JSON']>;
+    facetId: Scalars['ID'];
+    code: Scalars['String'];
+    translations: Array<FacetValueTranslationInput>;
+    customFields?: Maybe<Scalars['JSON']>;
 };
 
 export type CreateFacetValueWithFacetInput = {
-  code: Scalars['String'];
-  translations: Array<FacetValueTranslationInput>;
+    code: Scalars['String'];
+    translations: Array<FacetValueTranslationInput>;
 };
 
 /** Returned if an error is thrown in a FulfillmentHandler's createFulfillment method */
 export type CreateFulfillmentError = ErrorResult & {
-  errorCode: ErrorCode;
-  message: Scalars['String'];
-  fulfillmentHandlerError: Scalars['String'];
+    errorCode: ErrorCode;
+    message: Scalars['String'];
+    fulfillmentHandlerError: Scalars['String'];
 };
 
 export type CreateGroupOptionInput = {
-  code: Scalars['String'];
-  translations: Array<ProductOptionGroupTranslationInput>;
+    code: Scalars['String'];
+    translations: Array<ProductOptionGroupTranslationInput>;
 };
 
 export type CreatePaymentMethodInput = {
-  name: Scalars['String'];
-  code: Scalars['String'];
-  description?: Maybe<Scalars['String']>;
-  enabled: Scalars['Boolean'];
-  checker?: Maybe<ConfigurableOperationInput>;
-  handler: ConfigurableOperationInput;
-  customFields?: Maybe<Scalars['JSON']>;
+    name: Scalars['String'];
+    code: Scalars['String'];
+    description?: Maybe<Scalars['String']>;
+    enabled: Scalars['Boolean'];
+    checker?: Maybe<ConfigurableOperationInput>;
+    handler: ConfigurableOperationInput;
+    customFields?: Maybe<Scalars['JSON']>;
 };
 
 export type CreateProductInput = {
-  featuredAssetId?: Maybe<Scalars['ID']>;
-  enabled?: Maybe<Scalars['Boolean']>;
-  assetIds?: Maybe<Array<Scalars['ID']>>;
-  facetValueIds?: Maybe<Array<Scalars['ID']>>;
-  translations: Array<ProductTranslationInput>;
-  customFields?: Maybe<Scalars['JSON']>;
+    featuredAssetId?: Maybe<Scalars['ID']>;
+    enabled?: Maybe<Scalars['Boolean']>;
+    assetIds?: Maybe<Array<Scalars['ID']>>;
+    facetValueIds?: Maybe<Array<Scalars['ID']>>;
+    translations: Array<ProductTranslationInput>;
+    customFields?: Maybe<Scalars['JSON']>;
 };
 
 export type CreateProductOptionGroupInput = {
-  code: Scalars['String'];
-  translations: Array<ProductOptionGroupTranslationInput>;
-  options: Array<CreateGroupOptionInput>;
-  customFields?: Maybe<Scalars['JSON']>;
+    code: Scalars['String'];
+    translations: Array<ProductOptionGroupTranslationInput>;
+    options: Array<CreateGroupOptionInput>;
+    customFields?: Maybe<Scalars['JSON']>;
 };
 
 export type CreateProductOptionInput = {
-  productOptionGroupId: Scalars['ID'];
-  code: Scalars['String'];
-  translations: Array<ProductOptionGroupTranslationInput>;
-  customFields?: Maybe<Scalars['JSON']>;
+    productOptionGroupId: Scalars['ID'];
+    code: Scalars['String'];
+    translations: Array<ProductOptionGroupTranslationInput>;
+    customFields?: Maybe<Scalars['JSON']>;
 };
 
 export type CreateProductVariantInput = {
-  productId: Scalars['ID'];
-  translations: Array<ProductVariantTranslationInput>;
-  facetValueIds?: Maybe<Array<Scalars['ID']>>;
-  sku: Scalars['String'];
-  price?: Maybe<Scalars['Int']>;
-  taxCategoryId?: Maybe<Scalars['ID']>;
-  optionIds?: Maybe<Array<Scalars['ID']>>;
-  featuredAssetId?: Maybe<Scalars['ID']>;
-  assetIds?: Maybe<Array<Scalars['ID']>>;
-  stockOnHand?: Maybe<Scalars['Int']>;
-  outOfStockThreshold?: Maybe<Scalars['Int']>;
-  useGlobalOutOfStockThreshold?: Maybe<Scalars['Boolean']>;
-  trackInventory?: Maybe<GlobalFlag>;
-  customFields?: Maybe<Scalars['JSON']>;
+    productId: Scalars['ID'];
+    translations: Array<ProductVariantTranslationInput>;
+    facetValueIds?: Maybe<Array<Scalars['ID']>>;
+    sku: Scalars['String'];
+    price?: Maybe<Scalars['Int']>;
+    taxCategoryId?: Maybe<Scalars['ID']>;
+    optionIds?: Maybe<Array<Scalars['ID']>>;
+    featuredAssetId?: Maybe<Scalars['ID']>;
+    assetIds?: Maybe<Array<Scalars['ID']>>;
+    stockOnHand?: Maybe<Scalars['Int']>;
+    outOfStockThreshold?: Maybe<Scalars['Int']>;
+    useGlobalOutOfStockThreshold?: Maybe<Scalars['Boolean']>;
+    trackInventory?: Maybe<GlobalFlag>;
+    customFields?: Maybe<Scalars['JSON']>;
 };
 
 export type CreateProductVariantOptionInput = {
-  optionGroupId: Scalars['ID'];
-  code: Scalars['String'];
-  translations: Array<ProductOptionTranslationInput>;
+    optionGroupId: Scalars['ID'];
+    code: Scalars['String'];
+    translations: Array<ProductOptionTranslationInput>;
 };
 
 export type CreatePromotionInput = {
-  name: Scalars['String'];
-  enabled: Scalars['Boolean'];
-  startsAt?: Maybe<Scalars['DateTime']>;
-  endsAt?: Maybe<Scalars['DateTime']>;
-  couponCode?: Maybe<Scalars['String']>;
-  perCustomerUsageLimit?: Maybe<Scalars['Int']>;
-  conditions: Array<ConfigurableOperationInput>;
-  actions: Array<ConfigurableOperationInput>;
-  customFields?: Maybe<Scalars['JSON']>;
+    name: Scalars['String'];
+    enabled: Scalars['Boolean'];
+    startsAt?: Maybe<Scalars['DateTime']>;
+    endsAt?: Maybe<Scalars['DateTime']>;
+    couponCode?: Maybe<Scalars['String']>;
+    perCustomerUsageLimit?: Maybe<Scalars['Int']>;
+    conditions: Array<ConfigurableOperationInput>;
+    actions: Array<ConfigurableOperationInput>;
+    customFields?: Maybe<Scalars['JSON']>;
 };
 
 export type CreatePromotionResult = Promotion | MissingConditionsError;
 
 export type CreateRoleInput = {
-  code: Scalars['String'];
-  description: Scalars['String'];
-  permissions: Array<Permission>;
-  channelIds?: Maybe<Array<Scalars['ID']>>;
+    code: Scalars['String'];
+    description: Scalars['String'];
+    permissions: Array<Permission>;
+    channelIds?: Maybe<Array<Scalars['ID']>>;
 };
 
 export type CreateShippingMethodInput = {
-  code: Scalars['String'];
-  fulfillmentHandler: Scalars['String'];
-  checker: ConfigurableOperationInput;
-  calculator: ConfigurableOperationInput;
-  translations: Array<ShippingMethodTranslationInput>;
-  customFields?: Maybe<Scalars['JSON']>;
+    code: Scalars['String'];
+    fulfillmentHandler: Scalars['String'];
+    checker: ConfigurableOperationInput;
+    calculator: ConfigurableOperationInput;
+    translations: Array<ShippingMethodTranslationInput>;
+    customFields?: Maybe<Scalars['JSON']>;
 };
 
 export type CreateTagInput = {
-  value: Scalars['String'];
+    value: Scalars['String'];
 };
 
 export type CreateTaxCategoryInput = {
-  name: Scalars['String'];
-  isDefault?: Maybe<Scalars['Boolean']>;
-  customFields?: Maybe<Scalars['JSON']>;
+    name: Scalars['String'];
+    isDefault?: Maybe<Scalars['Boolean']>;
+    customFields?: Maybe<Scalars['JSON']>;
 };
 
 export type CreateTaxRateInput = {
-  name: Scalars['String'];
-  enabled: Scalars['Boolean'];
-  value: Scalars['Float'];
-  categoryId: Scalars['ID'];
-  zoneId: Scalars['ID'];
-  customerGroupId?: Maybe<Scalars['ID']>;
-  customFields?: Maybe<Scalars['JSON']>;
+    name: Scalars['String'];
+    enabled: Scalars['Boolean'];
+    value: Scalars['Float'];
+    categoryId: Scalars['ID'];
+    zoneId: Scalars['ID'];
+    customerGroupId?: Maybe<Scalars['ID']>;
+    customFields?: Maybe<Scalars['JSON']>;
 };
 
 export type CreateZoneInput = {
-  name: Scalars['String'];
-  memberIds?: Maybe<Array<Scalars['ID']>>;
-  customFields?: Maybe<Scalars['JSON']>;
+    name: Scalars['String'];
+    memberIds?: Maybe<Array<Scalars['ID']>>;
+    customFields?: Maybe<Scalars['JSON']>;
 };
 
 /**
@@ -770,689 +784,693 @@
  * @docsCategory common
  */
 export enum CurrencyCode {
-  /** United Arab Emirates dirham */
-  AED = 'AED',
-  /** Afghan afghani */
-  AFN = 'AFN',
-  /** Albanian lek */
-  ALL = 'ALL',
-  /** Armenian dram */
-  AMD = 'AMD',
-  /** Netherlands Antillean guilder */
-  ANG = 'ANG',
-  /** Angolan kwanza */
-  AOA = 'AOA',
-  /** Argentine peso */
-  ARS = 'ARS',
-  /** Australian dollar */
-  AUD = 'AUD',
-  /** Aruban florin */
-  AWG = 'AWG',
-  /** Azerbaijani manat */
-  AZN = 'AZN',
-  /** Bosnia and Herzegovina convertible mark */
-  BAM = 'BAM',
-  /** Barbados dollar */
-  BBD = 'BBD',
-  /** Bangladeshi taka */
-  BDT = 'BDT',
-  /** Bulgarian lev */
-  BGN = 'BGN',
-  /** Bahraini dinar */
-  BHD = 'BHD',
-  /** Burundian franc */
-  BIF = 'BIF',
-  /** Bermudian dollar */
-  BMD = 'BMD',
-  /** Brunei dollar */
-  BND = 'BND',
-  /** Boliviano */
-  BOB = 'BOB',
-  /** Brazilian real */
-  BRL = 'BRL',
-  /** Bahamian dollar */
-  BSD = 'BSD',
-  /** Bhutanese ngultrum */
-  BTN = 'BTN',
-  /** Botswana pula */
-  BWP = 'BWP',
-  /** Belarusian ruble */
-  BYN = 'BYN',
-  /** Belize dollar */
-  BZD = 'BZD',
-  /** Canadian dollar */
-  CAD = 'CAD',
-  /** Congolese franc */
-  CDF = 'CDF',
-  /** Swiss franc */
-  CHF = 'CHF',
-  /** Chilean peso */
-  CLP = 'CLP',
-  /** Renminbi (Chinese) yuan */
-  CNY = 'CNY',
-  /** Colombian peso */
-  COP = 'COP',
-  /** Costa Rican colon */
-  CRC = 'CRC',
-  /** Cuban convertible peso */
-  CUC = 'CUC',
-  /** Cuban peso */
-  CUP = 'CUP',
-  /** Cape Verde escudo */
-  CVE = 'CVE',
-  /** Czech koruna */
-  CZK = 'CZK',
-  /** Djiboutian franc */
-  DJF = 'DJF',
-  /** Danish krone */
-  DKK = 'DKK',
-  /** Dominican peso */
-  DOP = 'DOP',
-  /** Algerian dinar */
-  DZD = 'DZD',
-  /** Egyptian pound */
-  EGP = 'EGP',
-  /** Eritrean nakfa */
-  ERN = 'ERN',
-  /** Ethiopian birr */
-  ETB = 'ETB',
-  /** Euro */
-  EUR = 'EUR',
-  /** Fiji dollar */
-  FJD = 'FJD',
-  /** Falkland Islands pound */
-  FKP = 'FKP',
-  /** Pound sterling */
-  GBP = 'GBP',
-  /** Georgian lari */
-  GEL = 'GEL',
-  /** Ghanaian cedi */
-  GHS = 'GHS',
-  /** Gibraltar pound */
-  GIP = 'GIP',
-  /** Gambian dalasi */
-  GMD = 'GMD',
-  /** Guinean franc */
-  GNF = 'GNF',
-  /** Guatemalan quetzal */
-  GTQ = 'GTQ',
-  /** Guyanese dollar */
-  GYD = 'GYD',
-  /** Hong Kong dollar */
-  HKD = 'HKD',
-  /** Honduran lempira */
-  HNL = 'HNL',
-  /** Croatian kuna */
-  HRK = 'HRK',
-  /** Haitian gourde */
-  HTG = 'HTG',
-  /** Hungarian forint */
-  HUF = 'HUF',
-  /** Indonesian rupiah */
-  IDR = 'IDR',
-  /** Israeli new shekel */
-  ILS = 'ILS',
-  /** Indian rupee */
-  INR = 'INR',
-  /** Iraqi dinar */
-  IQD = 'IQD',
-  /** Iranian rial */
-  IRR = 'IRR',
-  /** Icelandic króna */
-  ISK = 'ISK',
-  /** Jamaican dollar */
-  JMD = 'JMD',
-  /** Jordanian dinar */
-  JOD = 'JOD',
-  /** Japanese yen */
-  JPY = 'JPY',
-  /** Kenyan shilling */
-  KES = 'KES',
-  /** Kyrgyzstani som */
-  KGS = 'KGS',
-  /** Cambodian riel */
-  KHR = 'KHR',
-  /** Comoro franc */
-  KMF = 'KMF',
-  /** North Korean won */
-  KPW = 'KPW',
-  /** South Korean won */
-  KRW = 'KRW',
-  /** Kuwaiti dinar */
-  KWD = 'KWD',
-  /** Cayman Islands dollar */
-  KYD = 'KYD',
-  /** Kazakhstani tenge */
-  KZT = 'KZT',
-  /** Lao kip */
-  LAK = 'LAK',
-  /** Lebanese pound */
-  LBP = 'LBP',
-  /** Sri Lankan rupee */
-  LKR = 'LKR',
-  /** Liberian dollar */
-  LRD = 'LRD',
-  /** Lesotho loti */
-  LSL = 'LSL',
-  /** Libyan dinar */
-  LYD = 'LYD',
-  /** Moroccan dirham */
-  MAD = 'MAD',
-  /** Moldovan leu */
-  MDL = 'MDL',
-  /** Malagasy ariary */
-  MGA = 'MGA',
-  /** Macedonian denar */
-  MKD = 'MKD',
-  /** Myanmar kyat */
-  MMK = 'MMK',
-  /** Mongolian tögrög */
-  MNT = 'MNT',
-  /** Macanese pataca */
-  MOP = 'MOP',
-  /** Mauritanian ouguiya */
-  MRU = 'MRU',
-  /** Mauritian rupee */
-  MUR = 'MUR',
-  /** Maldivian rufiyaa */
-  MVR = 'MVR',
-  /** Malawian kwacha */
-  MWK = 'MWK',
-  /** Mexican peso */
-  MXN = 'MXN',
-  /** Malaysian ringgit */
-  MYR = 'MYR',
-  /** Mozambican metical */
-  MZN = 'MZN',
-  /** Namibian dollar */
-  NAD = 'NAD',
-  /** Nigerian naira */
-  NGN = 'NGN',
-  /** Nicaraguan córdoba */
-  NIO = 'NIO',
-  /** Norwegian krone */
-  NOK = 'NOK',
-  /** Nepalese rupee */
-  NPR = 'NPR',
-  /** New Zealand dollar */
-  NZD = 'NZD',
-  /** Omani rial */
-  OMR = 'OMR',
-  /** Panamanian balboa */
-  PAB = 'PAB',
-  /** Peruvian sol */
-  PEN = 'PEN',
-  /** Papua New Guinean kina */
-  PGK = 'PGK',
-  /** Philippine peso */
-  PHP = 'PHP',
-  /** Pakistani rupee */
-  PKR = 'PKR',
-  /** Polish złoty */
-  PLN = 'PLN',
-  /** Paraguayan guaraní */
-  PYG = 'PYG',
-  /** Qatari riyal */
-  QAR = 'QAR',
-  /** Romanian leu */
-  RON = 'RON',
-  /** Serbian dinar */
-  RSD = 'RSD',
-  /** Russian ruble */
-  RUB = 'RUB',
-  /** Rwandan franc */
-  RWF = 'RWF',
-  /** Saudi riyal */
-  SAR = 'SAR',
-  /** Solomon Islands dollar */
-  SBD = 'SBD',
-  /** Seychelles rupee */
-  SCR = 'SCR',
-  /** Sudanese pound */
-  SDG = 'SDG',
-  /** Swedish krona/kronor */
-  SEK = 'SEK',
-  /** Singapore dollar */
-  SGD = 'SGD',
-  /** Saint Helena pound */
-  SHP = 'SHP',
-  /** Sierra Leonean leone */
-  SLL = 'SLL',
-  /** Somali shilling */
-  SOS = 'SOS',
-  /** Surinamese dollar */
-  SRD = 'SRD',
-  /** South Sudanese pound */
-  SSP = 'SSP',
-  /** São Tomé and Príncipe dobra */
-  STN = 'STN',
-  /** Salvadoran colón */
-  SVC = 'SVC',
-  /** Syrian pound */
-  SYP = 'SYP',
-  /** Swazi lilangeni */
-  SZL = 'SZL',
-  /** Thai baht */
-  THB = 'THB',
-  /** Tajikistani somoni */
-  TJS = 'TJS',
-  /** Turkmenistan manat */
-  TMT = 'TMT',
-  /** Tunisian dinar */
-  TND = 'TND',
-  /** Tongan paʻanga */
-  TOP = 'TOP',
-  /** Turkish lira */
-  TRY = 'TRY',
-  /** Trinidad and Tobago dollar */
-  TTD = 'TTD',
-  /** New Taiwan dollar */
-  TWD = 'TWD',
-  /** Tanzanian shilling */
-  TZS = 'TZS',
-  /** Ukrainian hryvnia */
-  UAH = 'UAH',
-  /** Ugandan shilling */
-  UGX = 'UGX',
-  /** United States dollar */
-  USD = 'USD',
-  /** Uruguayan peso */
-  UYU = 'UYU',
-  /** Uzbekistan som */
-  UZS = 'UZS',
-  /** Venezuelan bolívar soberano */
-  VES = 'VES',
-  /** Vietnamese đồng */
-  VND = 'VND',
-  /** Vanuatu vatu */
-  VUV = 'VUV',
-  /** Samoan tala */
-  WST = 'WST',
-  /** CFA franc BEAC */
-  XAF = 'XAF',
-  /** East Caribbean dollar */
-  XCD = 'XCD',
-  /** CFA franc BCEAO */
-  XOF = 'XOF',
-  /** CFP franc (franc Pacifique) */
-  XPF = 'XPF',
-  /** Yemeni rial */
-  YER = 'YER',
-  /** South African rand */
-  ZAR = 'ZAR',
-  /** Zambian kwacha */
-  ZMW = 'ZMW',
-  /** Zimbabwean dollar */
-  ZWL = 'ZWL'
+    /** United Arab Emirates dirham */
+    AED = 'AED',
+    /** Afghan afghani */
+    AFN = 'AFN',
+    /** Albanian lek */
+    ALL = 'ALL',
+    /** Armenian dram */
+    AMD = 'AMD',
+    /** Netherlands Antillean guilder */
+    ANG = 'ANG',
+    /** Angolan kwanza */
+    AOA = 'AOA',
+    /** Argentine peso */
+    ARS = 'ARS',
+    /** Australian dollar */
+    AUD = 'AUD',
+    /** Aruban florin */
+    AWG = 'AWG',
+    /** Azerbaijani manat */
+    AZN = 'AZN',
+    /** Bosnia and Herzegovina convertible mark */
+    BAM = 'BAM',
+    /** Barbados dollar */
+    BBD = 'BBD',
+    /** Bangladeshi taka */
+    BDT = 'BDT',
+    /** Bulgarian lev */
+    BGN = 'BGN',
+    /** Bahraini dinar */
+    BHD = 'BHD',
+    /** Burundian franc */
+    BIF = 'BIF',
+    /** Bermudian dollar */
+    BMD = 'BMD',
+    /** Brunei dollar */
+    BND = 'BND',
+    /** Boliviano */
+    BOB = 'BOB',
+    /** Brazilian real */
+    BRL = 'BRL',
+    /** Bahamian dollar */
+    BSD = 'BSD',
+    /** Bhutanese ngultrum */
+    BTN = 'BTN',
+    /** Botswana pula */
+    BWP = 'BWP',
+    /** Belarusian ruble */
+    BYN = 'BYN',
+    /** Belize dollar */
+    BZD = 'BZD',
+    /** Canadian dollar */
+    CAD = 'CAD',
+    /** Congolese franc */
+    CDF = 'CDF',
+    /** Swiss franc */
+    CHF = 'CHF',
+    /** Chilean peso */
+    CLP = 'CLP',
+    /** Renminbi (Chinese) yuan */
+    CNY = 'CNY',
+    /** Colombian peso */
+    COP = 'COP',
+    /** Costa Rican colon */
+    CRC = 'CRC',
+    /** Cuban convertible peso */
+    CUC = 'CUC',
+    /** Cuban peso */
+    CUP = 'CUP',
+    /** Cape Verde escudo */
+    CVE = 'CVE',
+    /** Czech koruna */
+    CZK = 'CZK',
+    /** Djiboutian franc */
+    DJF = 'DJF',
+    /** Danish krone */
+    DKK = 'DKK',
+    /** Dominican peso */
+    DOP = 'DOP',
+    /** Algerian dinar */
+    DZD = 'DZD',
+    /** Egyptian pound */
+    EGP = 'EGP',
+    /** Eritrean nakfa */
+    ERN = 'ERN',
+    /** Ethiopian birr */
+    ETB = 'ETB',
+    /** Euro */
+    EUR = 'EUR',
+    /** Fiji dollar */
+    FJD = 'FJD',
+    /** Falkland Islands pound */
+    FKP = 'FKP',
+    /** Pound sterling */
+    GBP = 'GBP',
+    /** Georgian lari */
+    GEL = 'GEL',
+    /** Ghanaian cedi */
+    GHS = 'GHS',
+    /** Gibraltar pound */
+    GIP = 'GIP',
+    /** Gambian dalasi */
+    GMD = 'GMD',
+    /** Guinean franc */
+    GNF = 'GNF',
+    /** Guatemalan quetzal */
+    GTQ = 'GTQ',
+    /** Guyanese dollar */
+    GYD = 'GYD',
+    /** Hong Kong dollar */
+    HKD = 'HKD',
+    /** Honduran lempira */
+    HNL = 'HNL',
+    /** Croatian kuna */
+    HRK = 'HRK',
+    /** Haitian gourde */
+    HTG = 'HTG',
+    /** Hungarian forint */
+    HUF = 'HUF',
+    /** Indonesian rupiah */
+    IDR = 'IDR',
+    /** Israeli new shekel */
+    ILS = 'ILS',
+    /** Indian rupee */
+    INR = 'INR',
+    /** Iraqi dinar */
+    IQD = 'IQD',
+    /** Iranian rial */
+    IRR = 'IRR',
+    /** Icelandic króna */
+    ISK = 'ISK',
+    /** Jamaican dollar */
+    JMD = 'JMD',
+    /** Jordanian dinar */
+    JOD = 'JOD',
+    /** Japanese yen */
+    JPY = 'JPY',
+    /** Kenyan shilling */
+    KES = 'KES',
+    /** Kyrgyzstani som */
+    KGS = 'KGS',
+    /** Cambodian riel */
+    KHR = 'KHR',
+    /** Comoro franc */
+    KMF = 'KMF',
+    /** North Korean won */
+    KPW = 'KPW',
+    /** South Korean won */
+    KRW = 'KRW',
+    /** Kuwaiti dinar */
+    KWD = 'KWD',
+    /** Cayman Islands dollar */
+    KYD = 'KYD',
+    /** Kazakhstani tenge */
+    KZT = 'KZT',
+    /** Lao kip */
+    LAK = 'LAK',
+    /** Lebanese pound */
+    LBP = 'LBP',
+    /** Sri Lankan rupee */
+    LKR = 'LKR',
+    /** Liberian dollar */
+    LRD = 'LRD',
+    /** Lesotho loti */
+    LSL = 'LSL',
+    /** Libyan dinar */
+    LYD = 'LYD',
+    /** Moroccan dirham */
+    MAD = 'MAD',
+    /** Moldovan leu */
+    MDL = 'MDL',
+    /** Malagasy ariary */
+    MGA = 'MGA',
+    /** Macedonian denar */
+    MKD = 'MKD',
+    /** Myanmar kyat */
+    MMK = 'MMK',
+    /** Mongolian tögrög */
+    MNT = 'MNT',
+    /** Macanese pataca */
+    MOP = 'MOP',
+    /** Mauritanian ouguiya */
+    MRU = 'MRU',
+    /** Mauritian rupee */
+    MUR = 'MUR',
+    /** Maldivian rufiyaa */
+    MVR = 'MVR',
+    /** Malawian kwacha */
+    MWK = 'MWK',
+    /** Mexican peso */
+    MXN = 'MXN',
+    /** Malaysian ringgit */
+    MYR = 'MYR',
+    /** Mozambican metical */
+    MZN = 'MZN',
+    /** Namibian dollar */
+    NAD = 'NAD',
+    /** Nigerian naira */
+    NGN = 'NGN',
+    /** Nicaraguan córdoba */
+    NIO = 'NIO',
+    /** Norwegian krone */
+    NOK = 'NOK',
+    /** Nepalese rupee */
+    NPR = 'NPR',
+    /** New Zealand dollar */
+    NZD = 'NZD',
+    /** Omani rial */
+    OMR = 'OMR',
+    /** Panamanian balboa */
+    PAB = 'PAB',
+    /** Peruvian sol */
+    PEN = 'PEN',
+    /** Papua New Guinean kina */
+    PGK = 'PGK',
+    /** Philippine peso */
+    PHP = 'PHP',
+    /** Pakistani rupee */
+    PKR = 'PKR',
+    /** Polish złoty */
+    PLN = 'PLN',
+    /** Paraguayan guaraní */
+    PYG = 'PYG',
+    /** Qatari riyal */
+    QAR = 'QAR',
+    /** Romanian leu */
+    RON = 'RON',
+    /** Serbian dinar */
+    RSD = 'RSD',
+    /** Russian ruble */
+    RUB = 'RUB',
+    /** Rwandan franc */
+    RWF = 'RWF',
+    /** Saudi riyal */
+    SAR = 'SAR',
+    /** Solomon Islands dollar */
+    SBD = 'SBD',
+    /** Seychelles rupee */
+    SCR = 'SCR',
+    /** Sudanese pound */
+    SDG = 'SDG',
+    /** Swedish krona/kronor */
+    SEK = 'SEK',
+    /** Singapore dollar */
+    SGD = 'SGD',
+    /** Saint Helena pound */
+    SHP = 'SHP',
+    /** Sierra Leonean leone */
+    SLL = 'SLL',
+    /** Somali shilling */
+    SOS = 'SOS',
+    /** Surinamese dollar */
+    SRD = 'SRD',
+    /** South Sudanese pound */
+    SSP = 'SSP',
+    /** São Tomé and Príncipe dobra */
+    STN = 'STN',
+    /** Salvadoran colón */
+    SVC = 'SVC',
+    /** Syrian pound */
+    SYP = 'SYP',
+    /** Swazi lilangeni */
+    SZL = 'SZL',
+    /** Thai baht */
+    THB = 'THB',
+    /** Tajikistani somoni */
+    TJS = 'TJS',
+    /** Turkmenistan manat */
+    TMT = 'TMT',
+    /** Tunisian dinar */
+    TND = 'TND',
+    /** Tongan paʻanga */
+    TOP = 'TOP',
+    /** Turkish lira */
+    TRY = 'TRY',
+    /** Trinidad and Tobago dollar */
+    TTD = 'TTD',
+    /** New Taiwan dollar */
+    TWD = 'TWD',
+    /** Tanzanian shilling */
+    TZS = 'TZS',
+    /** Ukrainian hryvnia */
+    UAH = 'UAH',
+    /** Ugandan shilling */
+    UGX = 'UGX',
+    /** United States dollar */
+    USD = 'USD',
+    /** Uruguayan peso */
+    UYU = 'UYU',
+    /** Uzbekistan som */
+    UZS = 'UZS',
+    /** Venezuelan bolívar soberano */
+    VES = 'VES',
+    /** Vietnamese đồng */
+    VND = 'VND',
+    /** Vanuatu vatu */
+    VUV = 'VUV',
+    /** Samoan tala */
+    WST = 'WST',
+    /** CFA franc BEAC */
+    XAF = 'XAF',
+    /** East Caribbean dollar */
+    XCD = 'XCD',
+    /** CFA franc BCEAO */
+    XOF = 'XOF',
+    /** CFP franc (franc Pacifique) */
+    XPF = 'XPF',
+    /** Yemeni rial */
+    YER = 'YER',
+    /** South African rand */
+    ZAR = 'ZAR',
+    /** Zambian kwacha */
+    ZMW = 'ZMW',
+    /** Zimbabwean dollar */
+    ZWL = 'ZWL',
 }
 
 export type CurrentUser = {
-  id: Scalars['ID'];
-  identifier: Scalars['String'];
-  channels: Array<CurrentUserChannel>;
+    id: Scalars['ID'];
+    identifier: Scalars['String'];
+    channels: Array<CurrentUserChannel>;
 };
 
 export type CurrentUserChannel = {
-  id: Scalars['ID'];
-  token: Scalars['String'];
-  code: Scalars['String'];
-  permissions: Array<Permission>;
+    id: Scalars['ID'];
+    token: Scalars['String'];
+    code: Scalars['String'];
+    permissions: Array<Permission>;
 };
 
 export type CustomField = {
-  name: Scalars['String'];
-  type: Scalars['String'];
-  list: Scalars['Boolean'];
-  label?: Maybe<Array<LocalizedString>>;
-  description?: Maybe<Array<LocalizedString>>;
-  readonly?: Maybe<Scalars['Boolean']>;
-  internal?: Maybe<Scalars['Boolean']>;
-  nullable?: Maybe<Scalars['Boolean']>;
-  ui?: Maybe<Scalars['JSON']>;
-};
-
-export type CustomFieldConfig = StringCustomFieldConfig | LocaleStringCustomFieldConfig | IntCustomFieldConfig | FloatCustomFieldConfig | BooleanCustomFieldConfig | DateTimeCustomFieldConfig | RelationCustomFieldConfig | TextCustomFieldConfig;
+    name: Scalars['String'];
+    type: Scalars['String'];
+    list: Scalars['Boolean'];
+    label?: Maybe<Array<LocalizedString>>;
+    description?: Maybe<Array<LocalizedString>>;
+    readonly?: Maybe<Scalars['Boolean']>;
+    internal?: Maybe<Scalars['Boolean']>;
+    nullable?: Maybe<Scalars['Boolean']>;
+    ui?: Maybe<Scalars['JSON']>;
+};
+
+export type CustomFieldConfig =
+    | StringCustomFieldConfig
+    | LocaleStringCustomFieldConfig
+    | IntCustomFieldConfig
+    | FloatCustomFieldConfig
+    | BooleanCustomFieldConfig
+    | DateTimeCustomFieldConfig
+    | RelationCustomFieldConfig
+    | TextCustomFieldConfig;
 
 export type CustomFields = {
-  Address: Array<CustomFieldConfig>;
-  Administrator: Array<CustomFieldConfig>;
-  Asset: Array<CustomFieldConfig>;
-  Channel: Array<CustomFieldConfig>;
-  Collection: Array<CustomFieldConfig>;
-  Country: Array<CustomFieldConfig>;
-  Customer: Array<CustomFieldConfig>;
-  CustomerGroup: Array<CustomFieldConfig>;
-  Facet: Array<CustomFieldConfig>;
-  FacetValue: Array<CustomFieldConfig>;
-  Fulfillment: Array<CustomFieldConfig>;
-  GlobalSettings: Array<CustomFieldConfig>;
-  Order: Array<CustomFieldConfig>;
-  OrderLine: Array<CustomFieldConfig>;
-  PaymentMethod: Array<CustomFieldConfig>;
-  Product: Array<CustomFieldConfig>;
-  ProductOption: Array<CustomFieldConfig>;
-  ProductOptionGroup: Array<CustomFieldConfig>;
-  ProductVariant: Array<CustomFieldConfig>;
-  Promotion: Array<CustomFieldConfig>;
-  ShippingMethod: Array<CustomFieldConfig>;
-  TaxCategory: Array<CustomFieldConfig>;
-  TaxRate: Array<CustomFieldConfig>;
-  User: Array<CustomFieldConfig>;
-  Zone: Array<CustomFieldConfig>;
+    Address: Array<CustomFieldConfig>;
+    Administrator: Array<CustomFieldConfig>;
+    Asset: Array<CustomFieldConfig>;
+    Channel: Array<CustomFieldConfig>;
+    Collection: Array<CustomFieldConfig>;
+    Country: Array<CustomFieldConfig>;
+    Customer: Array<CustomFieldConfig>;
+    CustomerGroup: Array<CustomFieldConfig>;
+    Facet: Array<CustomFieldConfig>;
+    FacetValue: Array<CustomFieldConfig>;
+    Fulfillment: Array<CustomFieldConfig>;
+    GlobalSettings: Array<CustomFieldConfig>;
+    Order: Array<CustomFieldConfig>;
+    OrderLine: Array<CustomFieldConfig>;
+    PaymentMethod: Array<CustomFieldConfig>;
+    Product: Array<CustomFieldConfig>;
+    ProductOption: Array<CustomFieldConfig>;
+    ProductOptionGroup: Array<CustomFieldConfig>;
+    ProductVariant: Array<CustomFieldConfig>;
+    Promotion: Array<CustomFieldConfig>;
+    ShippingMethod: Array<CustomFieldConfig>;
+    TaxCategory: Array<CustomFieldConfig>;
+    TaxRate: Array<CustomFieldConfig>;
+    User: Array<CustomFieldConfig>;
+    Zone: Array<CustomFieldConfig>;
 };
 
 export type Customer = Node & {
-  groups: Array<CustomerGroup>;
-  history: HistoryEntryList;
-  id: Scalars['ID'];
-  createdAt: Scalars['DateTime'];
-  updatedAt: Scalars['DateTime'];
-  title?: Maybe<Scalars['String']>;
-  firstName: Scalars['String'];
-  lastName: Scalars['String'];
-  phoneNumber?: Maybe<Scalars['String']>;
-  emailAddress: Scalars['String'];
-  addresses?: Maybe<Array<Address>>;
-  orders: OrderList;
-  user?: Maybe<User>;
-  customFields?: Maybe<Scalars['JSON']>;
-};
-
+    groups: Array<CustomerGroup>;
+    history: HistoryEntryList;
+    id: Scalars['ID'];
+    createdAt: Scalars['DateTime'];
+    updatedAt: Scalars['DateTime'];
+    title?: Maybe<Scalars['String']>;
+    firstName: Scalars['String'];
+    lastName: Scalars['String'];
+    phoneNumber?: Maybe<Scalars['String']>;
+    emailAddress: Scalars['String'];
+    addresses?: Maybe<Array<Address>>;
+    orders: OrderList;
+    user?: Maybe<User>;
+    customFields?: Maybe<Scalars['JSON']>;
+};
 
 export type CustomerHistoryArgs = {
-  options?: Maybe<HistoryEntryListOptions>;
-};
-
+    options?: Maybe<HistoryEntryListOptions>;
+};
 
 export type CustomerOrdersArgs = {
-  options?: Maybe<OrderListOptions>;
+    options?: Maybe<OrderListOptions>;
 };
 
 export type CustomerFilterParameter = {
-  postalCode?: Maybe<StringOperators>;
-  id?: Maybe<IdOperators>;
-  createdAt?: Maybe<DateOperators>;
-  updatedAt?: Maybe<DateOperators>;
-  title?: Maybe<StringOperators>;
-  firstName?: Maybe<StringOperators>;
-  lastName?: Maybe<StringOperators>;
-  phoneNumber?: Maybe<StringOperators>;
-  emailAddress?: Maybe<StringOperators>;
+    postalCode?: Maybe<StringOperators>;
+    id?: Maybe<IdOperators>;
+    createdAt?: Maybe<DateOperators>;
+    updatedAt?: Maybe<DateOperators>;
+    title?: Maybe<StringOperators>;
+    firstName?: Maybe<StringOperators>;
+    lastName?: Maybe<StringOperators>;
+    phoneNumber?: Maybe<StringOperators>;
+    emailAddress?: Maybe<StringOperators>;
 };
 
 export type CustomerGroup = Node & {
-  id: Scalars['ID'];
-  createdAt: Scalars['DateTime'];
-  updatedAt: Scalars['DateTime'];
-  name: Scalars['String'];
-  customers: CustomerList;
-  customFields?: Maybe<Scalars['JSON']>;
-};
-
+    id: Scalars['ID'];
+    createdAt: Scalars['DateTime'];
+    updatedAt: Scalars['DateTime'];
+    name: Scalars['String'];
+    customers: CustomerList;
+    customFields?: Maybe<Scalars['JSON']>;
+};
 
 export type CustomerGroupCustomersArgs = {
-  options?: Maybe<CustomerListOptions>;
+    options?: Maybe<CustomerListOptions>;
 };
 
 export type CustomerGroupFilterParameter = {
-  id?: Maybe<IdOperators>;
-  createdAt?: Maybe<DateOperators>;
-  updatedAt?: Maybe<DateOperators>;
-  name?: Maybe<StringOperators>;
+    id?: Maybe<IdOperators>;
+    createdAt?: Maybe<DateOperators>;
+    updatedAt?: Maybe<DateOperators>;
+    name?: Maybe<StringOperators>;
 };
 
 export type CustomerGroupList = PaginatedList & {
-  items: Array<CustomerGroup>;
-  totalItems: Scalars['Int'];
+    items: Array<CustomerGroup>;
+    totalItems: Scalars['Int'];
 };
 
 export type CustomerGroupListOptions = {
-  /** Skips the first n results, for use in pagination */
-  skip?: Maybe<Scalars['Int']>;
-  /** Takes n results, for use in pagination */
-  take?: Maybe<Scalars['Int']>;
-  /** Specifies which properties to sort the results by */
-  sort?: Maybe<CustomerGroupSortParameter>;
-  /** Allows the results to be filtered */
-  filter?: Maybe<CustomerGroupFilterParameter>;
-  /** Specifies whether multiple "filter" arguments should be combines with a logical AND or OR operation. Defaults to AND. */
-  filterOperator?: Maybe<LogicalOperator>;
+    /** Skips the first n results, for use in pagination */
+    skip?: Maybe<Scalars['Int']>;
+    /** Takes n results, for use in pagination */
+    take?: Maybe<Scalars['Int']>;
+    /** Specifies which properties to sort the results by */
+    sort?: Maybe<CustomerGroupSortParameter>;
+    /** Allows the results to be filtered */
+    filter?: Maybe<CustomerGroupFilterParameter>;
+    /** Specifies whether multiple "filter" arguments should be combines with a logical AND or OR operation. Defaults to AND. */
+    filterOperator?: Maybe<LogicalOperator>;
 };
 
 export type CustomerGroupSortParameter = {
-  id?: Maybe<SortOrder>;
-  createdAt?: Maybe<SortOrder>;
-  updatedAt?: Maybe<SortOrder>;
-  name?: Maybe<SortOrder>;
+    id?: Maybe<SortOrder>;
+    createdAt?: Maybe<SortOrder>;
+    updatedAt?: Maybe<SortOrder>;
+    name?: Maybe<SortOrder>;
 };
 
 export type CustomerList = PaginatedList & {
-  items: Array<Customer>;
-  totalItems: Scalars['Int'];
+    items: Array<Customer>;
+    totalItems: Scalars['Int'];
 };
 
 export type CustomerListOptions = {
-  /** Skips the first n results, for use in pagination */
-  skip?: Maybe<Scalars['Int']>;
-  /** Takes n results, for use in pagination */
-  take?: Maybe<Scalars['Int']>;
-  /** Specifies which properties to sort the results by */
-  sort?: Maybe<CustomerSortParameter>;
-  /** Allows the results to be filtered */
-  filter?: Maybe<CustomerFilterParameter>;
-  /** Specifies whether multiple "filter" arguments should be combines with a logical AND or OR operation. Defaults to AND. */
-  filterOperator?: Maybe<LogicalOperator>;
+    /** Skips the first n results, for use in pagination */
+    skip?: Maybe<Scalars['Int']>;
+    /** Takes n results, for use in pagination */
+    take?: Maybe<Scalars['Int']>;
+    /** Specifies which properties to sort the results by */
+    sort?: Maybe<CustomerSortParameter>;
+    /** Allows the results to be filtered */
+    filter?: Maybe<CustomerFilterParameter>;
+    /** Specifies whether multiple "filter" arguments should be combines with a logical AND or OR operation. Defaults to AND. */
+    filterOperator?: Maybe<LogicalOperator>;
 };
 
 export type CustomerSortParameter = {
-  id?: Maybe<SortOrder>;
-  createdAt?: Maybe<SortOrder>;
-  updatedAt?: Maybe<SortOrder>;
-  title?: Maybe<SortOrder>;
-  firstName?: Maybe<SortOrder>;
-  lastName?: Maybe<SortOrder>;
-  phoneNumber?: Maybe<SortOrder>;
-  emailAddress?: Maybe<SortOrder>;
+    id?: Maybe<SortOrder>;
+    createdAt?: Maybe<SortOrder>;
+    updatedAt?: Maybe<SortOrder>;
+    title?: Maybe<SortOrder>;
+    firstName?: Maybe<SortOrder>;
+    lastName?: Maybe<SortOrder>;
+    phoneNumber?: Maybe<SortOrder>;
+    emailAddress?: Maybe<SortOrder>;
 };
 
 /** Operators for filtering on a list of Date fields */
 export type DateListOperators = {
-  inList: Scalars['DateTime'];
+    inList: Scalars['DateTime'];
 };
 
 /** Operators for filtering on a DateTime field */
 export type DateOperators = {
-  eq?: Maybe<Scalars['DateTime']>;
-  before?: Maybe<Scalars['DateTime']>;
-  after?: Maybe<Scalars['DateTime']>;
-  between?: Maybe<DateRange>;
+    eq?: Maybe<Scalars['DateTime']>;
+    before?: Maybe<Scalars['DateTime']>;
+    after?: Maybe<Scalars['DateTime']>;
+    between?: Maybe<DateRange>;
 };
 
 export type DateRange = {
-  start: Scalars['DateTime'];
-  end: Scalars['DateTime'];
-};
-
+    start: Scalars['DateTime'];
+    end: Scalars['DateTime'];
+};
 
 /**
  * Expects the same validation formats as the `<input type="datetime-local">` HTML element.
  * See https://developer.mozilla.org/en-US/docs/Web/HTML/Element/input/datetime-local#Additional_attributes
  */
 export type DateTimeCustomFieldConfig = CustomField & {
-  name: Scalars['String'];
-  type: Scalars['String'];
-  list: Scalars['Boolean'];
-  label?: Maybe<Array<LocalizedString>>;
-  description?: Maybe<Array<LocalizedString>>;
-  readonly?: Maybe<Scalars['Boolean']>;
-  internal?: Maybe<Scalars['Boolean']>;
-  nullable?: Maybe<Scalars['Boolean']>;
-  min?: Maybe<Scalars['String']>;
-  max?: Maybe<Scalars['String']>;
-  step?: Maybe<Scalars['Int']>;
-  ui?: Maybe<Scalars['JSON']>;
+    name: Scalars['String'];
+    type: Scalars['String'];
+    list: Scalars['Boolean'];
+    label?: Maybe<Array<LocalizedString>>;
+    description?: Maybe<Array<LocalizedString>>;
+    readonly?: Maybe<Scalars['Boolean']>;
+    internal?: Maybe<Scalars['Boolean']>;
+    nullable?: Maybe<Scalars['Boolean']>;
+    min?: Maybe<Scalars['String']>;
+    max?: Maybe<Scalars['String']>;
+    step?: Maybe<Scalars['Int']>;
+    ui?: Maybe<Scalars['JSON']>;
 };
 
 export type DeleteAssetInput = {
-  assetId: Scalars['ID'];
-  force?: Maybe<Scalars['Boolean']>;
-  deleteFromAllChannels?: Maybe<Scalars['Boolean']>;
+    assetId: Scalars['ID'];
+    force?: Maybe<Scalars['Boolean']>;
+    deleteFromAllChannels?: Maybe<Scalars['Boolean']>;
 };
 
 export type DeleteAssetsInput = {
-  assetIds: Array<Scalars['ID']>;
-  force?: Maybe<Scalars['Boolean']>;
-  deleteFromAllChannels?: Maybe<Scalars['Boolean']>;
+    assetIds: Array<Scalars['ID']>;
+    force?: Maybe<Scalars['Boolean']>;
+    deleteFromAllChannels?: Maybe<Scalars['Boolean']>;
 };
 
 export type DeletionResponse = {
-  result: DeletionResult;
-  message?: Maybe<Scalars['String']>;
+    result: DeletionResult;
+    message?: Maybe<Scalars['String']>;
 };
 
 export enum DeletionResult {
-  /** The entity was successfully deleted */
-  DELETED = 'DELETED',
-  /** Deletion did not take place, reason given in message */
-  NOT_DELETED = 'NOT_DELETED'
+    /** The entity was successfully deleted */
+    DELETED = 'DELETED',
+    /** Deletion did not take place, reason given in message */
+    NOT_DELETED = 'NOT_DELETED',
 }
 
 export type Discount = {
-  adjustmentSource: Scalars['String'];
-  type: AdjustmentType;
-  description: Scalars['String'];
-  amount: Scalars['Int'];
-  amountWithTax: Scalars['Int'];
+    adjustmentSource: Scalars['String'];
+    type: AdjustmentType;
+    description: Scalars['String'];
+    amount: Scalars['Int'];
+    amountWithTax: Scalars['Int'];
 };
 
 /** Returned when attempting to create a Customer with an email address already registered to an existing User. */
 export type EmailAddressConflictError = ErrorResult & {
-  errorCode: ErrorCode;
-  message: Scalars['String'];
+    errorCode: ErrorCode;
+    message: Scalars['String'];
 };
 
 /** Returned if no OrderLines have been specified for the operation */
 export type EmptyOrderLineSelectionError = ErrorResult & {
-  errorCode: ErrorCode;
-  message: Scalars['String'];
+    errorCode: ErrorCode;
+    message: Scalars['String'];
 };
 
 export enum ErrorCode {
-  UNKNOWN_ERROR = 'UNKNOWN_ERROR',
-  MIME_TYPE_ERROR = 'MIME_TYPE_ERROR',
-  LANGUAGE_NOT_AVAILABLE_ERROR = 'LANGUAGE_NOT_AVAILABLE_ERROR',
-  CHANNEL_DEFAULT_LANGUAGE_ERROR = 'CHANNEL_DEFAULT_LANGUAGE_ERROR',
-  SETTLE_PAYMENT_ERROR = 'SETTLE_PAYMENT_ERROR',
-  EMPTY_ORDER_LINE_SELECTION_ERROR = 'EMPTY_ORDER_LINE_SELECTION_ERROR',
-  ITEMS_ALREADY_FULFILLED_ERROR = 'ITEMS_ALREADY_FULFILLED_ERROR',
-  INVALID_FULFILLMENT_HANDLER_ERROR = 'INVALID_FULFILLMENT_HANDLER_ERROR',
-  CREATE_FULFILLMENT_ERROR = 'CREATE_FULFILLMENT_ERROR',
-  INSUFFICIENT_STOCK_ON_HAND_ERROR = 'INSUFFICIENT_STOCK_ON_HAND_ERROR',
-  MULTIPLE_ORDER_ERROR = 'MULTIPLE_ORDER_ERROR',
-  CANCEL_ACTIVE_ORDER_ERROR = 'CANCEL_ACTIVE_ORDER_ERROR',
-  PAYMENT_ORDER_MISMATCH_ERROR = 'PAYMENT_ORDER_MISMATCH_ERROR',
-  REFUND_ORDER_STATE_ERROR = 'REFUND_ORDER_STATE_ERROR',
-  NOTHING_TO_REFUND_ERROR = 'NOTHING_TO_REFUND_ERROR',
-  ALREADY_REFUNDED_ERROR = 'ALREADY_REFUNDED_ERROR',
-  QUANTITY_TOO_GREAT_ERROR = 'QUANTITY_TOO_GREAT_ERROR',
-  REFUND_STATE_TRANSITION_ERROR = 'REFUND_STATE_TRANSITION_ERROR',
-  PAYMENT_STATE_TRANSITION_ERROR = 'PAYMENT_STATE_TRANSITION_ERROR',
-  FULFILLMENT_STATE_TRANSITION_ERROR = 'FULFILLMENT_STATE_TRANSITION_ERROR',
-  ORDER_MODIFICATION_STATE_ERROR = 'ORDER_MODIFICATION_STATE_ERROR',
-  NO_CHANGES_SPECIFIED_ERROR = 'NO_CHANGES_SPECIFIED_ERROR',
-  PAYMENT_METHOD_MISSING_ERROR = 'PAYMENT_METHOD_MISSING_ERROR',
-  REFUND_PAYMENT_ID_MISSING_ERROR = 'REFUND_PAYMENT_ID_MISSING_ERROR',
-  MANUAL_PAYMENT_STATE_ERROR = 'MANUAL_PAYMENT_STATE_ERROR',
-  PRODUCT_OPTION_IN_USE_ERROR = 'PRODUCT_OPTION_IN_USE_ERROR',
-  MISSING_CONDITIONS_ERROR = 'MISSING_CONDITIONS_ERROR',
-  NATIVE_AUTH_STRATEGY_ERROR = 'NATIVE_AUTH_STRATEGY_ERROR',
-  INVALID_CREDENTIALS_ERROR = 'INVALID_CREDENTIALS_ERROR',
-  ORDER_STATE_TRANSITION_ERROR = 'ORDER_STATE_TRANSITION_ERROR',
-  EMAIL_ADDRESS_CONFLICT_ERROR = 'EMAIL_ADDRESS_CONFLICT_ERROR',
-  ORDER_LIMIT_ERROR = 'ORDER_LIMIT_ERROR',
-  NEGATIVE_QUANTITY_ERROR = 'NEGATIVE_QUANTITY_ERROR',
-  INSUFFICIENT_STOCK_ERROR = 'INSUFFICIENT_STOCK_ERROR'
+    UNKNOWN_ERROR = 'UNKNOWN_ERROR',
+    MIME_TYPE_ERROR = 'MIME_TYPE_ERROR',
+    LANGUAGE_NOT_AVAILABLE_ERROR = 'LANGUAGE_NOT_AVAILABLE_ERROR',
+    CHANNEL_DEFAULT_LANGUAGE_ERROR = 'CHANNEL_DEFAULT_LANGUAGE_ERROR',
+    SETTLE_PAYMENT_ERROR = 'SETTLE_PAYMENT_ERROR',
+    EMPTY_ORDER_LINE_SELECTION_ERROR = 'EMPTY_ORDER_LINE_SELECTION_ERROR',
+    ITEMS_ALREADY_FULFILLED_ERROR = 'ITEMS_ALREADY_FULFILLED_ERROR',
+    INVALID_FULFILLMENT_HANDLER_ERROR = 'INVALID_FULFILLMENT_HANDLER_ERROR',
+    CREATE_FULFILLMENT_ERROR = 'CREATE_FULFILLMENT_ERROR',
+    INSUFFICIENT_STOCK_ON_HAND_ERROR = 'INSUFFICIENT_STOCK_ON_HAND_ERROR',
+    MULTIPLE_ORDER_ERROR = 'MULTIPLE_ORDER_ERROR',
+    CANCEL_ACTIVE_ORDER_ERROR = 'CANCEL_ACTIVE_ORDER_ERROR',
+    PAYMENT_ORDER_MISMATCH_ERROR = 'PAYMENT_ORDER_MISMATCH_ERROR',
+    REFUND_ORDER_STATE_ERROR = 'REFUND_ORDER_STATE_ERROR',
+    NOTHING_TO_REFUND_ERROR = 'NOTHING_TO_REFUND_ERROR',
+    ALREADY_REFUNDED_ERROR = 'ALREADY_REFUNDED_ERROR',
+    QUANTITY_TOO_GREAT_ERROR = 'QUANTITY_TOO_GREAT_ERROR',
+    REFUND_STATE_TRANSITION_ERROR = 'REFUND_STATE_TRANSITION_ERROR',
+    PAYMENT_STATE_TRANSITION_ERROR = 'PAYMENT_STATE_TRANSITION_ERROR',
+    FULFILLMENT_STATE_TRANSITION_ERROR = 'FULFILLMENT_STATE_TRANSITION_ERROR',
+    ORDER_MODIFICATION_STATE_ERROR = 'ORDER_MODIFICATION_STATE_ERROR',
+    NO_CHANGES_SPECIFIED_ERROR = 'NO_CHANGES_SPECIFIED_ERROR',
+    PAYMENT_METHOD_MISSING_ERROR = 'PAYMENT_METHOD_MISSING_ERROR',
+    REFUND_PAYMENT_ID_MISSING_ERROR = 'REFUND_PAYMENT_ID_MISSING_ERROR',
+    MANUAL_PAYMENT_STATE_ERROR = 'MANUAL_PAYMENT_STATE_ERROR',
+    PRODUCT_OPTION_IN_USE_ERROR = 'PRODUCT_OPTION_IN_USE_ERROR',
+    MISSING_CONDITIONS_ERROR = 'MISSING_CONDITIONS_ERROR',
+    NATIVE_AUTH_STRATEGY_ERROR = 'NATIVE_AUTH_STRATEGY_ERROR',
+    INVALID_CREDENTIALS_ERROR = 'INVALID_CREDENTIALS_ERROR',
+    ORDER_STATE_TRANSITION_ERROR = 'ORDER_STATE_TRANSITION_ERROR',
+    EMAIL_ADDRESS_CONFLICT_ERROR = 'EMAIL_ADDRESS_CONFLICT_ERROR',
+    ORDER_LIMIT_ERROR = 'ORDER_LIMIT_ERROR',
+    NEGATIVE_QUANTITY_ERROR = 'NEGATIVE_QUANTITY_ERROR',
+    INSUFFICIENT_STOCK_ERROR = 'INSUFFICIENT_STOCK_ERROR',
 }
 
 export type ErrorResult = {
-  errorCode: ErrorCode;
-  message: Scalars['String'];
+    errorCode: ErrorCode;
+    message: Scalars['String'];
 };
 
 export type Facet = Node & {
-  isPrivate: Scalars['Boolean'];
-  id: Scalars['ID'];
-  createdAt: Scalars['DateTime'];
-  updatedAt: Scalars['DateTime'];
-  languageCode: LanguageCode;
-  name: Scalars['String'];
-  code: Scalars['String'];
-  values: Array<FacetValue>;
-  translations: Array<FacetTranslation>;
-  customFields?: Maybe<Scalars['JSON']>;
+    isPrivate: Scalars['Boolean'];
+    id: Scalars['ID'];
+    createdAt: Scalars['DateTime'];
+    updatedAt: Scalars['DateTime'];
+    languageCode: LanguageCode;
+    name: Scalars['String'];
+    code: Scalars['String'];
+    values: Array<FacetValue>;
+    translations: Array<FacetTranslation>;
+    customFields?: Maybe<Scalars['JSON']>;
 };
 
 export type FacetFilterParameter = {
-  isPrivate?: Maybe<BooleanOperators>;
-  id?: Maybe<IdOperators>;
-  createdAt?: Maybe<DateOperators>;
-  updatedAt?: Maybe<DateOperators>;
-  languageCode?: Maybe<StringOperators>;
-  name?: Maybe<StringOperators>;
-  code?: Maybe<StringOperators>;
+    isPrivate?: Maybe<BooleanOperators>;
+    id?: Maybe<IdOperators>;
+    createdAt?: Maybe<DateOperators>;
+    updatedAt?: Maybe<DateOperators>;
+    languageCode?: Maybe<StringOperators>;
+    name?: Maybe<StringOperators>;
+    code?: Maybe<StringOperators>;
 };
 
 export type FacetList = PaginatedList & {
-  items: Array<Facet>;
-  totalItems: Scalars['Int'];
+    items: Array<Facet>;
+    totalItems: Scalars['Int'];
 };
 
 export type FacetListOptions = {
-  /** Skips the first n results, for use in pagination */
-  skip?: Maybe<Scalars['Int']>;
-  /** Takes n results, for use in pagination */
-  take?: Maybe<Scalars['Int']>;
-  /** Specifies which properties to sort the results by */
-  sort?: Maybe<FacetSortParameter>;
-  /** Allows the results to be filtered */
-  filter?: Maybe<FacetFilterParameter>;
-  /** Specifies whether multiple "filter" arguments should be combines with a logical AND or OR operation. Defaults to AND. */
-  filterOperator?: Maybe<LogicalOperator>;
+    /** Skips the first n results, for use in pagination */
+    skip?: Maybe<Scalars['Int']>;
+    /** Takes n results, for use in pagination */
+    take?: Maybe<Scalars['Int']>;
+    /** Specifies which properties to sort the results by */
+    sort?: Maybe<FacetSortParameter>;
+    /** Allows the results to be filtered */
+    filter?: Maybe<FacetFilterParameter>;
+    /** Specifies whether multiple "filter" arguments should be combines with a logical AND or OR operation. Defaults to AND. */
+    filterOperator?: Maybe<LogicalOperator>;
 };
 
 export type FacetSortParameter = {
-  id?: Maybe<SortOrder>;
-  createdAt?: Maybe<SortOrder>;
-  updatedAt?: Maybe<SortOrder>;
-  name?: Maybe<SortOrder>;
-  code?: Maybe<SortOrder>;
+    id?: Maybe<SortOrder>;
+    createdAt?: Maybe<SortOrder>;
+    updatedAt?: Maybe<SortOrder>;
+    name?: Maybe<SortOrder>;
+    code?: Maybe<SortOrder>;
 };
 
 export type FacetTranslation = {
-  id: Scalars['ID'];
-  createdAt: Scalars['DateTime'];
-  updatedAt: Scalars['DateTime'];
-  languageCode: LanguageCode;
-  name: Scalars['String'];
+    id: Scalars['ID'];
+    createdAt: Scalars['DateTime'];
+    updatedAt: Scalars['DateTime'];
+    languageCode: LanguageCode;
+    name: Scalars['String'];
 };
 
 export type FacetTranslationInput = {
-  id?: Maybe<Scalars['ID']>;
-  languageCode: LanguageCode;
-  name?: Maybe<Scalars['String']>;
-  customFields?: Maybe<Scalars['JSON']>;
+    id?: Maybe<Scalars['ID']>;
+    languageCode: LanguageCode;
+    name?: Maybe<Scalars['String']>;
+    customFields?: Maybe<Scalars['JSON']>;
 };
 
 export type FacetValue = Node & {
-  id: Scalars['ID'];
-  createdAt: Scalars['DateTime'];
-  updatedAt: Scalars['DateTime'];
-  languageCode: LanguageCode;
-  facet: Facet;
-  name: Scalars['String'];
-  code: Scalars['String'];
-  translations: Array<FacetValueTranslation>;
-  customFields?: Maybe<Scalars['JSON']>;
+    id: Scalars['ID'];
+    createdAt: Scalars['DateTime'];
+    updatedAt: Scalars['DateTime'];
+    languageCode: LanguageCode;
+    facet: Facet;
+    name: Scalars['String'];
+    code: Scalars['String'];
+    translations: Array<FacetValueTranslation>;
+    customFields?: Maybe<Scalars['JSON']>;
 };
 
 /**
@@ -1464,8 +1482,8 @@
  * * ID=1 AND (ID=2 OR ID=3): `{ facetValueFilters: [{ and: 1 }, { or: [2,3] }] }`
  */
 export type FacetValueFilterInput = {
-  and?: Maybe<Scalars['ID']>;
-  or?: Maybe<Array<Scalars['ID']>>;
+    and?: Maybe<Scalars['ID']>;
+    or?: Maybe<Array<Scalars['ID']>>;
 };
 
 /**
@@ -1473,177 +1491,177 @@
  * by the search, and in what quantity.
  */
 export type FacetValueResult = {
-  facetValue: FacetValue;
-  count: Scalars['Int'];
+    facetValue: FacetValue;
+    count: Scalars['Int'];
 };
 
 export type FacetValueTranslation = {
-  id: Scalars['ID'];
-  createdAt: Scalars['DateTime'];
-  updatedAt: Scalars['DateTime'];
-  languageCode: LanguageCode;
-  name: Scalars['String'];
+    id: Scalars['ID'];
+    createdAt: Scalars['DateTime'];
+    updatedAt: Scalars['DateTime'];
+    languageCode: LanguageCode;
+    name: Scalars['String'];
 };
 
 export type FacetValueTranslationInput = {
-  id?: Maybe<Scalars['ID']>;
-  languageCode: LanguageCode;
-  name?: Maybe<Scalars['String']>;
-  customFields?: Maybe<Scalars['JSON']>;
+    id?: Maybe<Scalars['ID']>;
+    languageCode: LanguageCode;
+    name?: Maybe<Scalars['String']>;
+    customFields?: Maybe<Scalars['JSON']>;
 };
 
 export type FloatCustomFieldConfig = CustomField & {
-  name: Scalars['String'];
-  type: Scalars['String'];
-  list: Scalars['Boolean'];
-  label?: Maybe<Array<LocalizedString>>;
-  description?: Maybe<Array<LocalizedString>>;
-  readonly?: Maybe<Scalars['Boolean']>;
-  internal?: Maybe<Scalars['Boolean']>;
-  nullable?: Maybe<Scalars['Boolean']>;
-  min?: Maybe<Scalars['Float']>;
-  max?: Maybe<Scalars['Float']>;
-  step?: Maybe<Scalars['Float']>;
-  ui?: Maybe<Scalars['JSON']>;
+    name: Scalars['String'];
+    type: Scalars['String'];
+    list: Scalars['Boolean'];
+    label?: Maybe<Array<LocalizedString>>;
+    description?: Maybe<Array<LocalizedString>>;
+    readonly?: Maybe<Scalars['Boolean']>;
+    internal?: Maybe<Scalars['Boolean']>;
+    nullable?: Maybe<Scalars['Boolean']>;
+    min?: Maybe<Scalars['Float']>;
+    max?: Maybe<Scalars['Float']>;
+    step?: Maybe<Scalars['Float']>;
+    ui?: Maybe<Scalars['JSON']>;
 };
 
 export type FulfillOrderInput = {
-  lines: Array<OrderLineInput>;
-  handler: ConfigurableOperationInput;
+    lines: Array<OrderLineInput>;
+    handler: ConfigurableOperationInput;
 };
 
 export type Fulfillment = Node & {
-  nextStates: Array<Scalars['String']>;
-  id: Scalars['ID'];
-  createdAt: Scalars['DateTime'];
-  updatedAt: Scalars['DateTime'];
-  orderItems: Array<OrderItem>;
-  state: Scalars['String'];
-  method: Scalars['String'];
-  trackingCode?: Maybe<Scalars['String']>;
-  customFields?: Maybe<Scalars['JSON']>;
+    nextStates: Array<Scalars['String']>;
+    id: Scalars['ID'];
+    createdAt: Scalars['DateTime'];
+    updatedAt: Scalars['DateTime'];
+    orderItems: Array<OrderItem>;
+    state: Scalars['String'];
+    method: Scalars['String'];
+    trackingCode?: Maybe<Scalars['String']>;
+    customFields?: Maybe<Scalars['JSON']>;
 };
 
 /** Returned when there is an error in transitioning the Fulfillment state */
 export type FulfillmentStateTransitionError = ErrorResult & {
-  errorCode: ErrorCode;
-  message: Scalars['String'];
-  transitionError: Scalars['String'];
-  fromState: Scalars['String'];
-  toState: Scalars['String'];
+    errorCode: ErrorCode;
+    message: Scalars['String'];
+    transitionError: Scalars['String'];
+    fromState: Scalars['String'];
+    toState: Scalars['String'];
 };
 
 export enum GlobalFlag {
-  TRUE = 'TRUE',
-  FALSE = 'FALSE',
-  INHERIT = 'INHERIT'
+    TRUE = 'TRUE',
+    FALSE = 'FALSE',
+    INHERIT = 'INHERIT',
 }
 
 export type GlobalSettings = {
-  id: Scalars['ID'];
-  createdAt: Scalars['DateTime'];
-  updatedAt: Scalars['DateTime'];
-  availableLanguages: Array<LanguageCode>;
-  trackInventory: Scalars['Boolean'];
-  outOfStockThreshold: Scalars['Int'];
-  serverConfig: ServerConfig;
-  customFields?: Maybe<Scalars['JSON']>;
+    id: Scalars['ID'];
+    createdAt: Scalars['DateTime'];
+    updatedAt: Scalars['DateTime'];
+    availableLanguages: Array<LanguageCode>;
+    trackInventory: Scalars['Boolean'];
+    outOfStockThreshold: Scalars['Int'];
+    serverConfig: ServerConfig;
+    customFields?: Maybe<Scalars['JSON']>;
 };
 
 export type HistoryEntry = Node & {
-  isPublic: Scalars['Boolean'];
-  administrator?: Maybe<Administrator>;
-  id: Scalars['ID'];
-  createdAt: Scalars['DateTime'];
-  updatedAt: Scalars['DateTime'];
-  type: HistoryEntryType;
-  data: Scalars['JSON'];
+    isPublic: Scalars['Boolean'];
+    administrator?: Maybe<Administrator>;
+    id: Scalars['ID'];
+    createdAt: Scalars['DateTime'];
+    updatedAt: Scalars['DateTime'];
+    type: HistoryEntryType;
+    data: Scalars['JSON'];
 };
 
 export type HistoryEntryFilterParameter = {
-  isPublic?: Maybe<BooleanOperators>;
-  id?: Maybe<IdOperators>;
-  createdAt?: Maybe<DateOperators>;
-  updatedAt?: Maybe<DateOperators>;
-  type?: Maybe<StringOperators>;
+    isPublic?: Maybe<BooleanOperators>;
+    id?: Maybe<IdOperators>;
+    createdAt?: Maybe<DateOperators>;
+    updatedAt?: Maybe<DateOperators>;
+    type?: Maybe<StringOperators>;
 };
 
 export type HistoryEntryList = PaginatedList & {
-  items: Array<HistoryEntry>;
-  totalItems: Scalars['Int'];
+    items: Array<HistoryEntry>;
+    totalItems: Scalars['Int'];
 };
 
 export type HistoryEntryListOptions = {
-  /** Skips the first n results, for use in pagination */
-  skip?: Maybe<Scalars['Int']>;
-  /** Takes n results, for use in pagination */
-  take?: Maybe<Scalars['Int']>;
-  /** Specifies which properties to sort the results by */
-  sort?: Maybe<HistoryEntrySortParameter>;
-  /** Allows the results to be filtered */
-  filter?: Maybe<HistoryEntryFilterParameter>;
-  /** Specifies whether multiple "filter" arguments should be combines with a logical AND or OR operation. Defaults to AND. */
-  filterOperator?: Maybe<LogicalOperator>;
+    /** Skips the first n results, for use in pagination */
+    skip?: Maybe<Scalars['Int']>;
+    /** Takes n results, for use in pagination */
+    take?: Maybe<Scalars['Int']>;
+    /** Specifies which properties to sort the results by */
+    sort?: Maybe<HistoryEntrySortParameter>;
+    /** Allows the results to be filtered */
+    filter?: Maybe<HistoryEntryFilterParameter>;
+    /** Specifies whether multiple "filter" arguments should be combines with a logical AND or OR operation. Defaults to AND. */
+    filterOperator?: Maybe<LogicalOperator>;
 };
 
 export type HistoryEntrySortParameter = {
-  id?: Maybe<SortOrder>;
-  createdAt?: Maybe<SortOrder>;
-  updatedAt?: Maybe<SortOrder>;
+    id?: Maybe<SortOrder>;
+    createdAt?: Maybe<SortOrder>;
+    updatedAt?: Maybe<SortOrder>;
 };
 
 export enum HistoryEntryType {
-  CUSTOMER_REGISTERED = 'CUSTOMER_REGISTERED',
-  CUSTOMER_VERIFIED = 'CUSTOMER_VERIFIED',
-  CUSTOMER_DETAIL_UPDATED = 'CUSTOMER_DETAIL_UPDATED',
-  CUSTOMER_ADDED_TO_GROUP = 'CUSTOMER_ADDED_TO_GROUP',
-  CUSTOMER_REMOVED_FROM_GROUP = 'CUSTOMER_REMOVED_FROM_GROUP',
-  CUSTOMER_ADDRESS_CREATED = 'CUSTOMER_ADDRESS_CREATED',
-  CUSTOMER_ADDRESS_UPDATED = 'CUSTOMER_ADDRESS_UPDATED',
-  CUSTOMER_ADDRESS_DELETED = 'CUSTOMER_ADDRESS_DELETED',
-  CUSTOMER_PASSWORD_UPDATED = 'CUSTOMER_PASSWORD_UPDATED',
-  CUSTOMER_PASSWORD_RESET_REQUESTED = 'CUSTOMER_PASSWORD_RESET_REQUESTED',
-  CUSTOMER_PASSWORD_RESET_VERIFIED = 'CUSTOMER_PASSWORD_RESET_VERIFIED',
-  CUSTOMER_EMAIL_UPDATE_REQUESTED = 'CUSTOMER_EMAIL_UPDATE_REQUESTED',
-  CUSTOMER_EMAIL_UPDATE_VERIFIED = 'CUSTOMER_EMAIL_UPDATE_VERIFIED',
-  CUSTOMER_NOTE = 'CUSTOMER_NOTE',
-  ORDER_STATE_TRANSITION = 'ORDER_STATE_TRANSITION',
-  ORDER_PAYMENT_TRANSITION = 'ORDER_PAYMENT_TRANSITION',
-  ORDER_FULFILLMENT = 'ORDER_FULFILLMENT',
-  ORDER_CANCELLATION = 'ORDER_CANCELLATION',
-  ORDER_REFUND_TRANSITION = 'ORDER_REFUND_TRANSITION',
-  ORDER_FULFILLMENT_TRANSITION = 'ORDER_FULFILLMENT_TRANSITION',
-  ORDER_NOTE = 'ORDER_NOTE',
-  ORDER_COUPON_APPLIED = 'ORDER_COUPON_APPLIED',
-  ORDER_COUPON_REMOVED = 'ORDER_COUPON_REMOVED',
-  ORDER_MODIFIED = 'ORDER_MODIFIED'
+    CUSTOMER_REGISTERED = 'CUSTOMER_REGISTERED',
+    CUSTOMER_VERIFIED = 'CUSTOMER_VERIFIED',
+    CUSTOMER_DETAIL_UPDATED = 'CUSTOMER_DETAIL_UPDATED',
+    CUSTOMER_ADDED_TO_GROUP = 'CUSTOMER_ADDED_TO_GROUP',
+    CUSTOMER_REMOVED_FROM_GROUP = 'CUSTOMER_REMOVED_FROM_GROUP',
+    CUSTOMER_ADDRESS_CREATED = 'CUSTOMER_ADDRESS_CREATED',
+    CUSTOMER_ADDRESS_UPDATED = 'CUSTOMER_ADDRESS_UPDATED',
+    CUSTOMER_ADDRESS_DELETED = 'CUSTOMER_ADDRESS_DELETED',
+    CUSTOMER_PASSWORD_UPDATED = 'CUSTOMER_PASSWORD_UPDATED',
+    CUSTOMER_PASSWORD_RESET_REQUESTED = 'CUSTOMER_PASSWORD_RESET_REQUESTED',
+    CUSTOMER_PASSWORD_RESET_VERIFIED = 'CUSTOMER_PASSWORD_RESET_VERIFIED',
+    CUSTOMER_EMAIL_UPDATE_REQUESTED = 'CUSTOMER_EMAIL_UPDATE_REQUESTED',
+    CUSTOMER_EMAIL_UPDATE_VERIFIED = 'CUSTOMER_EMAIL_UPDATE_VERIFIED',
+    CUSTOMER_NOTE = 'CUSTOMER_NOTE',
+    ORDER_STATE_TRANSITION = 'ORDER_STATE_TRANSITION',
+    ORDER_PAYMENT_TRANSITION = 'ORDER_PAYMENT_TRANSITION',
+    ORDER_FULFILLMENT = 'ORDER_FULFILLMENT',
+    ORDER_CANCELLATION = 'ORDER_CANCELLATION',
+    ORDER_REFUND_TRANSITION = 'ORDER_REFUND_TRANSITION',
+    ORDER_FULFILLMENT_TRANSITION = 'ORDER_FULFILLMENT_TRANSITION',
+    ORDER_NOTE = 'ORDER_NOTE',
+    ORDER_COUPON_APPLIED = 'ORDER_COUPON_APPLIED',
+    ORDER_COUPON_REMOVED = 'ORDER_COUPON_REMOVED',
+    ORDER_MODIFIED = 'ORDER_MODIFIED',
 }
 
 /** Operators for filtering on a list of ID fields */
 export type IdListOperators = {
-  inList: Scalars['ID'];
+    inList: Scalars['ID'];
 };
 
 /** Operators for filtering on an ID field */
 export type IdOperators = {
-  eq?: Maybe<Scalars['String']>;
-  notEq?: Maybe<Scalars['String']>;
-  in?: Maybe<Array<Scalars['String']>>;
-  notIn?: Maybe<Array<Scalars['String']>>;
+    eq?: Maybe<Scalars['String']>;
+    notEq?: Maybe<Scalars['String']>;
+    in?: Maybe<Array<Scalars['String']>>;
+    notIn?: Maybe<Array<Scalars['String']>>;
 };
 
 export type ImportInfo = {
-  errors?: Maybe<Array<Scalars['String']>>;
-  processed: Scalars['Int'];
-  imported: Scalars['Int'];
+    errors?: Maybe<Array<Scalars['String']>>;
+    processed: Scalars['Int'];
+    imported: Scalars['Int'];
 };
 
 /** Returned when attempting to add more items to the Order than are available */
 export type InsufficientStockError = ErrorResult & {
-  errorCode: ErrorCode;
-  message: Scalars['String'];
-  quantityAvailable: Scalars['Int'];
-  order: Order;
+    errorCode: ErrorCode;
+    message: Scalars['String'];
+    quantityAvailable: Scalars['Int'];
+    order: Order;
 };
 
 /**
@@ -1651,117 +1669,116 @@
  * stockOnHand of a ProductVariant to satisfy the requested quantity.
  */
 export type InsufficientStockOnHandError = ErrorResult & {
-  errorCode: ErrorCode;
-  message: Scalars['String'];
-  productVariantId: Scalars['ID'];
-  productVariantName: Scalars['String'];
-  stockOnHand: Scalars['Int'];
+    errorCode: ErrorCode;
+    message: Scalars['String'];
+    productVariantId: Scalars['ID'];
+    productVariantName: Scalars['String'];
+    stockOnHand: Scalars['Int'];
 };
 
 export type IntCustomFieldConfig = CustomField & {
-  name: Scalars['String'];
-  type: Scalars['String'];
-  list: Scalars['Boolean'];
-  label?: Maybe<Array<LocalizedString>>;
-  description?: Maybe<Array<LocalizedString>>;
-  readonly?: Maybe<Scalars['Boolean']>;
-  internal?: Maybe<Scalars['Boolean']>;
-  nullable?: Maybe<Scalars['Boolean']>;
-  min?: Maybe<Scalars['Int']>;
-  max?: Maybe<Scalars['Int']>;
-  step?: Maybe<Scalars['Int']>;
-  ui?: Maybe<Scalars['JSON']>;
+    name: Scalars['String'];
+    type: Scalars['String'];
+    list: Scalars['Boolean'];
+    label?: Maybe<Array<LocalizedString>>;
+    description?: Maybe<Array<LocalizedString>>;
+    readonly?: Maybe<Scalars['Boolean']>;
+    internal?: Maybe<Scalars['Boolean']>;
+    nullable?: Maybe<Scalars['Boolean']>;
+    min?: Maybe<Scalars['Int']>;
+    max?: Maybe<Scalars['Int']>;
+    step?: Maybe<Scalars['Int']>;
+    ui?: Maybe<Scalars['JSON']>;
 };
 
 /** Returned if the user authentication credentials are not valid */
 export type InvalidCredentialsError = ErrorResult & {
-  errorCode: ErrorCode;
-  message: Scalars['String'];
-  authenticationError: Scalars['String'];
+    errorCode: ErrorCode;
+    message: Scalars['String'];
+    authenticationError: Scalars['String'];
 };
 
 /** Returned if the specified FulfillmentHandler code is not valid */
 export type InvalidFulfillmentHandlerError = ErrorResult & {
-  errorCode: ErrorCode;
-  message: Scalars['String'];
+    errorCode: ErrorCode;
+    message: Scalars['String'];
 };
 
 /** Returned if the specified items are already part of a Fulfillment */
 export type ItemsAlreadyFulfilledError = ErrorResult & {
-  errorCode: ErrorCode;
-  message: Scalars['String'];
-};
-
+    errorCode: ErrorCode;
+    message: Scalars['String'];
+};
 
 export type Job = Node & {
-  id: Scalars['ID'];
-  createdAt: Scalars['DateTime'];
-  startedAt?: Maybe<Scalars['DateTime']>;
-  settledAt?: Maybe<Scalars['DateTime']>;
-  queueName: Scalars['String'];
-  state: JobState;
-  progress: Scalars['Float'];
-  data?: Maybe<Scalars['JSON']>;
-  result?: Maybe<Scalars['JSON']>;
-  error?: Maybe<Scalars['JSON']>;
-  isSettled: Scalars['Boolean'];
-  duration: Scalars['Int'];
-  retries: Scalars['Int'];
-  attempts: Scalars['Int'];
+    id: Scalars['ID'];
+    createdAt: Scalars['DateTime'];
+    startedAt?: Maybe<Scalars['DateTime']>;
+    settledAt?: Maybe<Scalars['DateTime']>;
+    queueName: Scalars['String'];
+    state: JobState;
+    progress: Scalars['Float'];
+    data?: Maybe<Scalars['JSON']>;
+    result?: Maybe<Scalars['JSON']>;
+    error?: Maybe<Scalars['JSON']>;
+    isSettled: Scalars['Boolean'];
+    duration: Scalars['Int'];
+    retries: Scalars['Int'];
+    attempts: Scalars['Int'];
 };
 
 export type JobBufferSize = {
-  bufferId: Scalars['String'];
-  size: Scalars['Int'];
+    bufferId: Scalars['String'];
+    size: Scalars['Int'];
 };
 
 export type JobFilterParameter = {
-  id?: Maybe<IdOperators>;
-  createdAt?: Maybe<DateOperators>;
-  startedAt?: Maybe<DateOperators>;
-  settledAt?: Maybe<DateOperators>;
-  queueName?: Maybe<StringOperators>;
-  state?: Maybe<StringOperators>;
-  progress?: Maybe<NumberOperators>;
-  isSettled?: Maybe<BooleanOperators>;
-  duration?: Maybe<NumberOperators>;
-  retries?: Maybe<NumberOperators>;
-  attempts?: Maybe<NumberOperators>;
+    id?: Maybe<IdOperators>;
+    createdAt?: Maybe<DateOperators>;
+    startedAt?: Maybe<DateOperators>;
+    settledAt?: Maybe<DateOperators>;
+    queueName?: Maybe<StringOperators>;
+    state?: Maybe<StringOperators>;
+    progress?: Maybe<NumberOperators>;
+    isSettled?: Maybe<BooleanOperators>;
+    duration?: Maybe<NumberOperators>;
+    retries?: Maybe<NumberOperators>;
+    attempts?: Maybe<NumberOperators>;
 };
 
 export type JobList = PaginatedList & {
-  items: Array<Job>;
-  totalItems: Scalars['Int'];
+    items: Array<Job>;
+    totalItems: Scalars['Int'];
 };
 
 export type JobListOptions = {
-  /** Skips the first n results, for use in pagination */
-  skip?: Maybe<Scalars['Int']>;
-  /** Takes n results, for use in pagination */
-  take?: Maybe<Scalars['Int']>;
-  /** Specifies which properties to sort the results by */
-  sort?: Maybe<JobSortParameter>;
-  /** Allows the results to be filtered */
-  filter?: Maybe<JobFilterParameter>;
-  /** Specifies whether multiple "filter" arguments should be combines with a logical AND or OR operation. Defaults to AND. */
-  filterOperator?: Maybe<LogicalOperator>;
+    /** Skips the first n results, for use in pagination */
+    skip?: Maybe<Scalars['Int']>;
+    /** Takes n results, for use in pagination */
+    take?: Maybe<Scalars['Int']>;
+    /** Specifies which properties to sort the results by */
+    sort?: Maybe<JobSortParameter>;
+    /** Allows the results to be filtered */
+    filter?: Maybe<JobFilterParameter>;
+    /** Specifies whether multiple "filter" arguments should be combines with a logical AND or OR operation. Defaults to AND. */
+    filterOperator?: Maybe<LogicalOperator>;
 };
 
 export type JobQueue = {
-  name: Scalars['String'];
-  running: Scalars['Boolean'];
+    name: Scalars['String'];
+    running: Scalars['Boolean'];
 };
 
 export type JobSortParameter = {
-  id?: Maybe<SortOrder>;
-  createdAt?: Maybe<SortOrder>;
-  startedAt?: Maybe<SortOrder>;
-  settledAt?: Maybe<SortOrder>;
-  queueName?: Maybe<SortOrder>;
-  progress?: Maybe<SortOrder>;
-  duration?: Maybe<SortOrder>;
-  retries?: Maybe<SortOrder>;
-  attempts?: Maybe<SortOrder>;
+    id?: Maybe<SortOrder>;
+    createdAt?: Maybe<SortOrder>;
+    startedAt?: Maybe<SortOrder>;
+    settledAt?: Maybe<SortOrder>;
+    queueName?: Maybe<SortOrder>;
+    progress?: Maybe<SortOrder>;
+    duration?: Maybe<SortOrder>;
+    retries?: Maybe<SortOrder>;
+    attempts?: Maybe<SortOrder>;
 };
 
 /**
@@ -1771,12 +1788,12 @@
  * @docsCategory common
  */
 export enum JobState {
-  PENDING = 'PENDING',
-  RUNNING = 'RUNNING',
-  COMPLETED = 'COMPLETED',
-  RETRYING = 'RETRYING',
-  FAILED = 'FAILED',
-  CANCELLED = 'CANCELLED'
+    PENDING = 'PENDING',
+    RUNNING = 'RUNNING',
+    COMPLETED = 'COMPLETED',
+    RETRYING = 'RETRYING',
+    FAILED = 'FAILED',
+    CANCELLED = 'CANCELLED',
 }
 
 /**
@@ -1789,358 +1806,358 @@
  * @docsCategory common
  */
 export enum LanguageCode {
-  /** Afrikaans */
-  af = 'af',
-  /** Akan */
-  ak = 'ak',
-  /** Albanian */
-  sq = 'sq',
-  /** Amharic */
-  am = 'am',
-  /** Arabic */
-  ar = 'ar',
-  /** Armenian */
-  hy = 'hy',
-  /** Assamese */
-  as = 'as',
-  /** Azerbaijani */
-  az = 'az',
-  /** Bambara */
-  bm = 'bm',
-  /** Bangla */
-  bn = 'bn',
-  /** Basque */
-  eu = 'eu',
-  /** Belarusian */
-  be = 'be',
-  /** Bosnian */
-  bs = 'bs',
-  /** Breton */
-  br = 'br',
-  /** Bulgarian */
-  bg = 'bg',
-  /** Burmese */
-  my = 'my',
-  /** Catalan */
-  ca = 'ca',
-  /** Chechen */
-  ce = 'ce',
-  /** Chinese */
-  zh = 'zh',
-  /** Simplified Chinese */
-  zh_Hans = 'zh_Hans',
-  /** Traditional Chinese */
-  zh_Hant = 'zh_Hant',
-  /** Church Slavic */
-  cu = 'cu',
-  /** Cornish */
-  kw = 'kw',
-  /** Corsican */
-  co = 'co',
-  /** Croatian */
-  hr = 'hr',
-  /** Czech */
-  cs = 'cs',
-  /** Danish */
-  da = 'da',
-  /** Dutch */
-  nl = 'nl',
-  /** Flemish */
-  nl_BE = 'nl_BE',
-  /** Dzongkha */
-  dz = 'dz',
-  /** English */
-  en = 'en',
-  /** Australian English */
-  en_AU = 'en_AU',
-  /** Canadian English */
-  en_CA = 'en_CA',
-  /** British English */
-  en_GB = 'en_GB',
-  /** American English */
-  en_US = 'en_US',
-  /** Esperanto */
-  eo = 'eo',
-  /** Estonian */
-  et = 'et',
-  /** Ewe */
-  ee = 'ee',
-  /** Faroese */
-  fo = 'fo',
-  /** Finnish */
-  fi = 'fi',
-  /** French */
-  fr = 'fr',
-  /** Canadian French */
-  fr_CA = 'fr_CA',
-  /** Swiss French */
-  fr_CH = 'fr_CH',
-  /** Fulah */
-  ff = 'ff',
-  /** Galician */
-  gl = 'gl',
-  /** Ganda */
-  lg = 'lg',
-  /** Georgian */
-  ka = 'ka',
-  /** German */
-  de = 'de',
-  /** Austrian German */
-  de_AT = 'de_AT',
-  /** Swiss High German */
-  de_CH = 'de_CH',
-  /** Greek */
-  el = 'el',
-  /** Gujarati */
-  gu = 'gu',
-  /** Haitian Creole */
-  ht = 'ht',
-  /** Hausa */
-  ha = 'ha',
-  /** Hebrew */
-  he = 'he',
-  /** Hindi */
-  hi = 'hi',
-  /** Hungarian */
-  hu = 'hu',
-  /** Icelandic */
-  is = 'is',
-  /** Igbo */
-  ig = 'ig',
-  /** Indonesian */
-  id = 'id',
-  /** Interlingua */
-  ia = 'ia',
-  /** Irish */
-  ga = 'ga',
-  /** Italian */
-  it = 'it',
-  /** Japanese */
-  ja = 'ja',
-  /** Javanese */
-  jv = 'jv',
-  /** Kalaallisut */
-  kl = 'kl',
-  /** Kannada */
-  kn = 'kn',
-  /** Kashmiri */
-  ks = 'ks',
-  /** Kazakh */
-  kk = 'kk',
-  /** Khmer */
-  km = 'km',
-  /** Kikuyu */
-  ki = 'ki',
-  /** Kinyarwanda */
-  rw = 'rw',
-  /** Korean */
-  ko = 'ko',
-  /** Kurdish */
-  ku = 'ku',
-  /** Kyrgyz */
-  ky = 'ky',
-  /** Lao */
-  lo = 'lo',
-  /** Latin */
-  la = 'la',
-  /** Latvian */
-  lv = 'lv',
-  /** Lingala */
-  ln = 'ln',
-  /** Lithuanian */
-  lt = 'lt',
-  /** Luba-Katanga */
-  lu = 'lu',
-  /** Luxembourgish */
-  lb = 'lb',
-  /** Macedonian */
-  mk = 'mk',
-  /** Malagasy */
-  mg = 'mg',
-  /** Malay */
-  ms = 'ms',
-  /** Malayalam */
-  ml = 'ml',
-  /** Maltese */
-  mt = 'mt',
-  /** Manx */
-  gv = 'gv',
-  /** Maori */
-  mi = 'mi',
-  /** Marathi */
-  mr = 'mr',
-  /** Mongolian */
-  mn = 'mn',
-  /** Nepali */
-  ne = 'ne',
-  /** North Ndebele */
-  nd = 'nd',
-  /** Northern Sami */
-  se = 'se',
-  /** Norwegian Bokmål */
-  nb = 'nb',
-  /** Norwegian Nynorsk */
-  nn = 'nn',
-  /** Nyanja */
-  ny = 'ny',
-  /** Odia */
-  or = 'or',
-  /** Oromo */
-  om = 'om',
-  /** Ossetic */
-  os = 'os',
-  /** Pashto */
-  ps = 'ps',
-  /** Persian */
-  fa = 'fa',
-  /** Dari */
-  fa_AF = 'fa_AF',
-  /** Polish */
-  pl = 'pl',
-  /** Portuguese */
-  pt = 'pt',
-  /** Brazilian Portuguese */
-  pt_BR = 'pt_BR',
-  /** European Portuguese */
-  pt_PT = 'pt_PT',
-  /** Punjabi */
-  pa = 'pa',
-  /** Quechua */
-  qu = 'qu',
-  /** Romanian */
-  ro = 'ro',
-  /** Moldavian */
-  ro_MD = 'ro_MD',
-  /** Romansh */
-  rm = 'rm',
-  /** Rundi */
-  rn = 'rn',
-  /** Russian */
-  ru = 'ru',
-  /** Samoan */
-  sm = 'sm',
-  /** Sango */
-  sg = 'sg',
-  /** Sanskrit */
-  sa = 'sa',
-  /** Scottish Gaelic */
-  gd = 'gd',
-  /** Serbian */
-  sr = 'sr',
-  /** Shona */
-  sn = 'sn',
-  /** Sichuan Yi */
-  ii = 'ii',
-  /** Sindhi */
-  sd = 'sd',
-  /** Sinhala */
-  si = 'si',
-  /** Slovak */
-  sk = 'sk',
-  /** Slovenian */
-  sl = 'sl',
-  /** Somali */
-  so = 'so',
-  /** Southern Sotho */
-  st = 'st',
-  /** Spanish */
-  es = 'es',
-  /** European Spanish */
-  es_ES = 'es_ES',
-  /** Mexican Spanish */
-  es_MX = 'es_MX',
-  /** Sundanese */
-  su = 'su',
-  /** Swahili */
-  sw = 'sw',
-  /** Congo Swahili */
-  sw_CD = 'sw_CD',
-  /** Swedish */
-  sv = 'sv',
-  /** Tajik */
-  tg = 'tg',
-  /** Tamil */
-  ta = 'ta',
-  /** Tatar */
-  tt = 'tt',
-  /** Telugu */
-  te = 'te',
-  /** Thai */
-  th = 'th',
-  /** Tibetan */
-  bo = 'bo',
-  /** Tigrinya */
-  ti = 'ti',
-  /** Tongan */
-  to = 'to',
-  /** Turkish */
-  tr = 'tr',
-  /** Turkmen */
-  tk = 'tk',
-  /** Ukrainian */
-  uk = 'uk',
-  /** Urdu */
-  ur = 'ur',
-  /** Uyghur */
-  ug = 'ug',
-  /** Uzbek */
-  uz = 'uz',
-  /** Vietnamese */
-  vi = 'vi',
-  /** Volapük */
-  vo = 'vo',
-  /** Welsh */
-  cy = 'cy',
-  /** Western Frisian */
-  fy = 'fy',
-  /** Wolof */
-  wo = 'wo',
-  /** Xhosa */
-  xh = 'xh',
-  /** Yiddish */
-  yi = 'yi',
-  /** Yoruba */
-  yo = 'yo',
-  /** Zulu */
-  zu = 'zu'
+    /** Afrikaans */
+    af = 'af',
+    /** Akan */
+    ak = 'ak',
+    /** Albanian */
+    sq = 'sq',
+    /** Amharic */
+    am = 'am',
+    /** Arabic */
+    ar = 'ar',
+    /** Armenian */
+    hy = 'hy',
+    /** Assamese */
+    as = 'as',
+    /** Azerbaijani */
+    az = 'az',
+    /** Bambara */
+    bm = 'bm',
+    /** Bangla */
+    bn = 'bn',
+    /** Basque */
+    eu = 'eu',
+    /** Belarusian */
+    be = 'be',
+    /** Bosnian */
+    bs = 'bs',
+    /** Breton */
+    br = 'br',
+    /** Bulgarian */
+    bg = 'bg',
+    /** Burmese */
+    my = 'my',
+    /** Catalan */
+    ca = 'ca',
+    /** Chechen */
+    ce = 'ce',
+    /** Chinese */
+    zh = 'zh',
+    /** Simplified Chinese */
+    zh_Hans = 'zh_Hans',
+    /** Traditional Chinese */
+    zh_Hant = 'zh_Hant',
+    /** Church Slavic */
+    cu = 'cu',
+    /** Cornish */
+    kw = 'kw',
+    /** Corsican */
+    co = 'co',
+    /** Croatian */
+    hr = 'hr',
+    /** Czech */
+    cs = 'cs',
+    /** Danish */
+    da = 'da',
+    /** Dutch */
+    nl = 'nl',
+    /** Flemish */
+    nl_BE = 'nl_BE',
+    /** Dzongkha */
+    dz = 'dz',
+    /** English */
+    en = 'en',
+    /** Australian English */
+    en_AU = 'en_AU',
+    /** Canadian English */
+    en_CA = 'en_CA',
+    /** British English */
+    en_GB = 'en_GB',
+    /** American English */
+    en_US = 'en_US',
+    /** Esperanto */
+    eo = 'eo',
+    /** Estonian */
+    et = 'et',
+    /** Ewe */
+    ee = 'ee',
+    /** Faroese */
+    fo = 'fo',
+    /** Finnish */
+    fi = 'fi',
+    /** French */
+    fr = 'fr',
+    /** Canadian French */
+    fr_CA = 'fr_CA',
+    /** Swiss French */
+    fr_CH = 'fr_CH',
+    /** Fulah */
+    ff = 'ff',
+    /** Galician */
+    gl = 'gl',
+    /** Ganda */
+    lg = 'lg',
+    /** Georgian */
+    ka = 'ka',
+    /** German */
+    de = 'de',
+    /** Austrian German */
+    de_AT = 'de_AT',
+    /** Swiss High German */
+    de_CH = 'de_CH',
+    /** Greek */
+    el = 'el',
+    /** Gujarati */
+    gu = 'gu',
+    /** Haitian Creole */
+    ht = 'ht',
+    /** Hausa */
+    ha = 'ha',
+    /** Hebrew */
+    he = 'he',
+    /** Hindi */
+    hi = 'hi',
+    /** Hungarian */
+    hu = 'hu',
+    /** Icelandic */
+    is = 'is',
+    /** Igbo */
+    ig = 'ig',
+    /** Indonesian */
+    id = 'id',
+    /** Interlingua */
+    ia = 'ia',
+    /** Irish */
+    ga = 'ga',
+    /** Italian */
+    it = 'it',
+    /** Japanese */
+    ja = 'ja',
+    /** Javanese */
+    jv = 'jv',
+    /** Kalaallisut */
+    kl = 'kl',
+    /** Kannada */
+    kn = 'kn',
+    /** Kashmiri */
+    ks = 'ks',
+    /** Kazakh */
+    kk = 'kk',
+    /** Khmer */
+    km = 'km',
+    /** Kikuyu */
+    ki = 'ki',
+    /** Kinyarwanda */
+    rw = 'rw',
+    /** Korean */
+    ko = 'ko',
+    /** Kurdish */
+    ku = 'ku',
+    /** Kyrgyz */
+    ky = 'ky',
+    /** Lao */
+    lo = 'lo',
+    /** Latin */
+    la = 'la',
+    /** Latvian */
+    lv = 'lv',
+    /** Lingala */
+    ln = 'ln',
+    /** Lithuanian */
+    lt = 'lt',
+    /** Luba-Katanga */
+    lu = 'lu',
+    /** Luxembourgish */
+    lb = 'lb',
+    /** Macedonian */
+    mk = 'mk',
+    /** Malagasy */
+    mg = 'mg',
+    /** Malay */
+    ms = 'ms',
+    /** Malayalam */
+    ml = 'ml',
+    /** Maltese */
+    mt = 'mt',
+    /** Manx */
+    gv = 'gv',
+    /** Maori */
+    mi = 'mi',
+    /** Marathi */
+    mr = 'mr',
+    /** Mongolian */
+    mn = 'mn',
+    /** Nepali */
+    ne = 'ne',
+    /** North Ndebele */
+    nd = 'nd',
+    /** Northern Sami */
+    se = 'se',
+    /** Norwegian Bokmål */
+    nb = 'nb',
+    /** Norwegian Nynorsk */
+    nn = 'nn',
+    /** Nyanja */
+    ny = 'ny',
+    /** Odia */
+    or = 'or',
+    /** Oromo */
+    om = 'om',
+    /** Ossetic */
+    os = 'os',
+    /** Pashto */
+    ps = 'ps',
+    /** Persian */
+    fa = 'fa',
+    /** Dari */
+    fa_AF = 'fa_AF',
+    /** Polish */
+    pl = 'pl',
+    /** Portuguese */
+    pt = 'pt',
+    /** Brazilian Portuguese */
+    pt_BR = 'pt_BR',
+    /** European Portuguese */
+    pt_PT = 'pt_PT',
+    /** Punjabi */
+    pa = 'pa',
+    /** Quechua */
+    qu = 'qu',
+    /** Romanian */
+    ro = 'ro',
+    /** Moldavian */
+    ro_MD = 'ro_MD',
+    /** Romansh */
+    rm = 'rm',
+    /** Rundi */
+    rn = 'rn',
+    /** Russian */
+    ru = 'ru',
+    /** Samoan */
+    sm = 'sm',
+    /** Sango */
+    sg = 'sg',
+    /** Sanskrit */
+    sa = 'sa',
+    /** Scottish Gaelic */
+    gd = 'gd',
+    /** Serbian */
+    sr = 'sr',
+    /** Shona */
+    sn = 'sn',
+    /** Sichuan Yi */
+    ii = 'ii',
+    /** Sindhi */
+    sd = 'sd',
+    /** Sinhala */
+    si = 'si',
+    /** Slovak */
+    sk = 'sk',
+    /** Slovenian */
+    sl = 'sl',
+    /** Somali */
+    so = 'so',
+    /** Southern Sotho */
+    st = 'st',
+    /** Spanish */
+    es = 'es',
+    /** European Spanish */
+    es_ES = 'es_ES',
+    /** Mexican Spanish */
+    es_MX = 'es_MX',
+    /** Sundanese */
+    su = 'su',
+    /** Swahili */
+    sw = 'sw',
+    /** Congo Swahili */
+    sw_CD = 'sw_CD',
+    /** Swedish */
+    sv = 'sv',
+    /** Tajik */
+    tg = 'tg',
+    /** Tamil */
+    ta = 'ta',
+    /** Tatar */
+    tt = 'tt',
+    /** Telugu */
+    te = 'te',
+    /** Thai */
+    th = 'th',
+    /** Tibetan */
+    bo = 'bo',
+    /** Tigrinya */
+    ti = 'ti',
+    /** Tongan */
+    to = 'to',
+    /** Turkish */
+    tr = 'tr',
+    /** Turkmen */
+    tk = 'tk',
+    /** Ukrainian */
+    uk = 'uk',
+    /** Urdu */
+    ur = 'ur',
+    /** Uyghur */
+    ug = 'ug',
+    /** Uzbek */
+    uz = 'uz',
+    /** Vietnamese */
+    vi = 'vi',
+    /** Volapük */
+    vo = 'vo',
+    /** Welsh */
+    cy = 'cy',
+    /** Western Frisian */
+    fy = 'fy',
+    /** Wolof */
+    wo = 'wo',
+    /** Xhosa */
+    xh = 'xh',
+    /** Yiddish */
+    yi = 'yi',
+    /** Yoruba */
+    yo = 'yo',
+    /** Zulu */
+    zu = 'zu',
 }
 
 /** Returned if attempting to set a Channel's defaultLanguageCode to a language which is not enabled in GlobalSettings */
 export type LanguageNotAvailableError = ErrorResult & {
-  errorCode: ErrorCode;
-  message: Scalars['String'];
-  languageCode: Scalars['String'];
+    errorCode: ErrorCode;
+    message: Scalars['String'];
+    languageCode: Scalars['String'];
 };
 
 export type LocaleStringCustomFieldConfig = CustomField & {
-  name: Scalars['String'];
-  type: Scalars['String'];
-  list: Scalars['Boolean'];
-  length?: Maybe<Scalars['Int']>;
-  label?: Maybe<Array<LocalizedString>>;
-  description?: Maybe<Array<LocalizedString>>;
-  readonly?: Maybe<Scalars['Boolean']>;
-  internal?: Maybe<Scalars['Boolean']>;
-  nullable?: Maybe<Scalars['Boolean']>;
-  pattern?: Maybe<Scalars['String']>;
-  ui?: Maybe<Scalars['JSON']>;
+    name: Scalars['String'];
+    type: Scalars['String'];
+    list: Scalars['Boolean'];
+    length?: Maybe<Scalars['Int']>;
+    label?: Maybe<Array<LocalizedString>>;
+    description?: Maybe<Array<LocalizedString>>;
+    readonly?: Maybe<Scalars['Boolean']>;
+    internal?: Maybe<Scalars['Boolean']>;
+    nullable?: Maybe<Scalars['Boolean']>;
+    pattern?: Maybe<Scalars['String']>;
+    ui?: Maybe<Scalars['JSON']>;
 };
 
 export type LocalizedString = {
-  languageCode: LanguageCode;
-  value: Scalars['String'];
+    languageCode: LanguageCode;
+    value: Scalars['String'];
 };
 
 export enum LogicalOperator {
-  AND = 'AND',
-  OR = 'OR'
+    AND = 'AND',
+    OR = 'OR',
 }
 
 export type ManualPaymentInput = {
-  orderId: Scalars['ID'];
-  method: Scalars['String'];
-  transactionId?: Maybe<Scalars['String']>;
-  metadata?: Maybe<Scalars['JSON']>;
+    orderId: Scalars['ID'];
+    method: Scalars['String'];
+    transactionId?: Maybe<Scalars['String']>;
+    metadata?: Maybe<Scalars['JSON']>;
 };
 
 /**
@@ -2148,1129 +2165,1031 @@
  * is not in the required state.
  */
 export type ManualPaymentStateError = ErrorResult & {
-  errorCode: ErrorCode;
-  message: Scalars['String'];
+    errorCode: ErrorCode;
+    message: Scalars['String'];
 };
 
 export type MimeTypeError = ErrorResult & {
-  errorCode: ErrorCode;
-  message: Scalars['String'];
-  fileName: Scalars['String'];
-  mimeType: Scalars['String'];
+    errorCode: ErrorCode;
+    message: Scalars['String'];
+    fileName: Scalars['String'];
+    mimeType: Scalars['String'];
 };
 
 /** Returned if a PromotionCondition has neither a couponCode nor any conditions set */
 export type MissingConditionsError = ErrorResult & {
-  errorCode: ErrorCode;
-  message: Scalars['String'];
+    errorCode: ErrorCode;
+    message: Scalars['String'];
 };
 
 export type ModifyOrderInput = {
-  dryRun: Scalars['Boolean'];
-  orderId: Scalars['ID'];
-  addItems?: Maybe<Array<AddItemInput>>;
-  adjustOrderLines?: Maybe<Array<AdjustOrderLineInput>>;
-  surcharges?: Maybe<Array<SurchargeInput>>;
-  updateShippingAddress?: Maybe<UpdateOrderAddressInput>;
-  updateBillingAddress?: Maybe<UpdateOrderAddressInput>;
-  note?: Maybe<Scalars['String']>;
-  refund?: Maybe<AdministratorRefundInput>;
-  options?: Maybe<ModifyOrderOptions>;
+    dryRun: Scalars['Boolean'];
+    orderId: Scalars['ID'];
+    addItems?: Maybe<Array<AddItemInput>>;
+    adjustOrderLines?: Maybe<Array<AdjustOrderLineInput>>;
+    surcharges?: Maybe<Array<SurchargeInput>>;
+    updateShippingAddress?: Maybe<UpdateOrderAddressInput>;
+    updateBillingAddress?: Maybe<UpdateOrderAddressInput>;
+    note?: Maybe<Scalars['String']>;
+    refund?: Maybe<AdministratorRefundInput>;
+    options?: Maybe<ModifyOrderOptions>;
 };
 
 export type ModifyOrderOptions = {
-  freezePromotions?: Maybe<Scalars['Boolean']>;
-  recalculateShipping?: Maybe<Scalars['Boolean']>;
-};
-
-export type ModifyOrderResult = Order | NoChangesSpecifiedError | OrderModificationStateError | PaymentMethodMissingError | RefundPaymentIdMissingError | OrderLimitError | NegativeQuantityError | InsufficientStockError;
+    freezePromotions?: Maybe<Scalars['Boolean']>;
+    recalculateShipping?: Maybe<Scalars['Boolean']>;
+};
+
+export type ModifyOrderResult =
+    | Order
+    | NoChangesSpecifiedError
+    | OrderModificationStateError
+    | PaymentMethodMissingError
+    | RefundPaymentIdMissingError
+    | OrderLimitError
+    | NegativeQuantityError
+    | InsufficientStockError;
 
 export type MoveCollectionInput = {
-  collectionId: Scalars['ID'];
-  parentId: Scalars['ID'];
-  index: Scalars['Int'];
+    collectionId: Scalars['ID'];
+    parentId: Scalars['ID'];
+    index: Scalars['Int'];
 };
 
 /** Returned if an operation has specified OrderLines from multiple Orders */
 export type MultipleOrderError = ErrorResult & {
-  errorCode: ErrorCode;
-  message: Scalars['String'];
+    errorCode: ErrorCode;
+    message: Scalars['String'];
 };
 
 export type Mutation = {
-  /** Create a new Administrator */
-  createAdministrator: Administrator;
-  /** Update an existing Administrator */
-  updateAdministrator: Administrator;
-  /** Update the active (currently logged-in) Administrator */
-  updateActiveAdministrator: Administrator;
-  /** Delete an Administrator */
-  deleteAdministrator: DeletionResponse;
-  /** Assign a Role to an Administrator */
-  assignRoleToAdministrator: Administrator;
-  /** Create a new Asset */
-  createAssets: Array<CreateAssetResult>;
-  /** Update an existing Asset */
-  updateAsset: Asset;
-  /** Delete an Asset */
-  deleteAsset: DeletionResponse;
-  /** Delete multiple Assets */
-  deleteAssets: DeletionResponse;
-  /** Assign assets to channel */
-  assignAssetsToChannel: Array<Asset>;
-  /** Authenticates the user using the native authentication strategy. This mutation is an alias for `authenticate({ native: { ... }})` */
-  login: NativeAuthenticationResult;
-  /** Authenticates the user using a named authentication strategy */
-  authenticate: AuthenticationResult;
-  logout: Success;
-  /** Create a new Channel */
-  createChannel: CreateChannelResult;
-  /** Update an existing Channel */
-  updateChannel: UpdateChannelResult;
-  /** Delete a Channel */
-  deleteChannel: DeletionResponse;
-  /** Create a new Collection */
-  createCollection: Collection;
-  /** Update an existing Collection */
-  updateCollection: Collection;
-  /** Delete a Collection and all of its descendants */
-  deleteCollection: DeletionResponse;
-  /** Move a Collection to a different parent or index */
-  moveCollection: Collection;
-  /** Create a new Country */
-  createCountry: Country;
-  /** Update an existing Country */
-  updateCountry: Country;
-  /** Delete a Country */
-  deleteCountry: DeletionResponse;
-  /** Create a new CustomerGroup */
-  createCustomerGroup: CustomerGroup;
-  /** Update an existing CustomerGroup */
-  updateCustomerGroup: CustomerGroup;
-  /** Delete a CustomerGroup */
-  deleteCustomerGroup: DeletionResponse;
-  /** Add Customers to a CustomerGroup */
-  addCustomersToGroup: CustomerGroup;
-  /** Remove Customers from a CustomerGroup */
-  removeCustomersFromGroup: CustomerGroup;
-  /** Create a new Customer. If a password is provided, a new User will also be created an linked to the Customer. */
-  createCustomer: CreateCustomerResult;
-  /** Update an existing Customer */
-  updateCustomer: UpdateCustomerResult;
-  /** Delete a Customer */
-  deleteCustomer: DeletionResponse;
-  /** Create a new Address and associate it with the Customer specified by customerId */
-  createCustomerAddress: Address;
-  /** Update an existing Address */
-  updateCustomerAddress: Address;
-  /** Update an existing Address */
-  deleteCustomerAddress: Success;
-  addNoteToCustomer: Customer;
-  updateCustomerNote: HistoryEntry;
-  deleteCustomerNote: DeletionResponse;
-  /** Create a new Facet */
-  createFacet: Facet;
-  /** Update an existing Facet */
-  updateFacet: Facet;
-  /** Delete an existing Facet */
-  deleteFacet: DeletionResponse;
-  /** Create one or more FacetValues */
-  createFacetValues: Array<FacetValue>;
-  /** Update one or more FacetValues */
-  updateFacetValues: Array<FacetValue>;
-  /** Delete one or more FacetValues */
-  deleteFacetValues: Array<DeletionResponse>;
-  updateGlobalSettings: UpdateGlobalSettingsResult;
-  importProducts?: Maybe<ImportInfo>;
-  /** Remove all settled jobs in the given queues older than the given date. Returns the number of jobs deleted. */
-  removeSettledJobs: Scalars['Int'];
-  cancelJob: Job;
-  flushBufferedJobs: Success;
-  settlePayment: SettlePaymentResult;
-  addFulfillmentToOrder: AddFulfillmentToOrderResult;
-  cancelOrder: CancelOrderResult;
-  refundOrder: RefundOrderResult;
-  settleRefund: SettleRefundResult;
-  addNoteToOrder: Order;
-  updateOrderNote: HistoryEntry;
-  deleteOrderNote: DeletionResponse;
-  transitionOrderToState?: Maybe<TransitionOrderToStateResult>;
-  transitionFulfillmentToState: TransitionFulfillmentToStateResult;
-  transitionPaymentToState: TransitionPaymentToStateResult;
-  setOrderCustomFields?: Maybe<Order>;
-  /**
-   * Allows an Order to be modified after it has been completed by the Customer. The Order must first
-   * be in the `Modifying` state.
-   */
-  modifyOrder: ModifyOrderResult;
-  /**
-   * Used to manually create a new Payment against an Order.
-   * This can be used by an Administrator when an Order is in the ArrangingPayment state.
-   *
-   * It is also used when a completed Order
-   * has been modified (using `modifyOrder`) and the price has increased. The extra payment
-   * can then be manually arranged by the administrator, and the details used to create a new
-   * Payment.
-   */
-  addManualPaymentToOrder: AddManualPaymentToOrderResult;
-  /** Create existing PaymentMethod */
-  createPaymentMethod: PaymentMethod;
-  /** Update an existing PaymentMethod */
-  updatePaymentMethod: PaymentMethod;
-  /** Delete a PaymentMethod */
-  deletePaymentMethod: DeletionResponse;
-  /** Create a new ProductOptionGroup */
-  createProductOptionGroup: ProductOptionGroup;
-  /** Update an existing ProductOptionGroup */
-  updateProductOptionGroup: ProductOptionGroup;
-  /** Create a new ProductOption within a ProductOptionGroup */
-  createProductOption: ProductOption;
-  /** Create a new ProductOption within a ProductOptionGroup */
-  updateProductOption: ProductOption;
-  reindex: Job;
-  runPendingSearchIndexUpdates: Success;
-  /** Create a new Product */
-  createProduct: Product;
-  /** Update an existing Product */
-  updateProduct: Product;
-  /** Delete a Product */
-  deleteProduct: DeletionResponse;
-  /** Add an OptionGroup to a Product */
-  addOptionGroupToProduct: Product;
-  /** Remove an OptionGroup from a Product */
-  removeOptionGroupFromProduct: RemoveOptionGroupFromProductResult;
-  /** Create a set of ProductVariants based on the OptionGroups assigned to the given Product */
-  createProductVariants: Array<Maybe<ProductVariant>>;
-  /** Update existing ProductVariants */
-  updateProductVariants: Array<Maybe<ProductVariant>>;
-  /** Delete a ProductVariant */
-  deleteProductVariant: DeletionResponse;
-  /** Assigns all ProductVariants of Product to the specified Channel */
-  assignProductsToChannel: Array<Product>;
-  /** Removes all ProductVariants of Product from the specified Channel */
-  removeProductsFromChannel: Array<Product>;
-  /** Assigns ProductVariants to the specified Channel */
-  assignProductVariantsToChannel: Array<ProductVariant>;
-  /** Removes ProductVariants from the specified Channel */
-  removeProductVariantsFromChannel: Array<ProductVariant>;
-  createPromotion: CreatePromotionResult;
-  updatePromotion: UpdatePromotionResult;
-  deletePromotion: DeletionResponse;
-  /** Assigns Promotions to the specified Channel */
-  assignPromotionsToChannel: Array<Promotion>;
-  /** Removes Promotions from the specified Channel */
-  removePromotionsFromChannel: Array<Promotion>;
-  /** Create a new Role */
-  createRole: Role;
-  /** Update an existing Role */
-  updateRole: Role;
-  /** Delete an existing Role */
-  deleteRole: DeletionResponse;
-  /** Create a new ShippingMethod */
-  createShippingMethod: ShippingMethod;
-  /** Update an existing ShippingMethod */
-  updateShippingMethod: ShippingMethod;
-  /** Delete a ShippingMethod */
-  deleteShippingMethod: DeletionResponse;
-  /** Create a new Tag */
-  createTag: Tag;
-  /** Update an existing Tag */
-  updateTag: Tag;
-  /** Delete an existing Tag */
-  deleteTag: DeletionResponse;
-  /** Create a new TaxCategory */
-  createTaxCategory: TaxCategory;
-  /** Update an existing TaxCategory */
-  updateTaxCategory: TaxCategory;
-  /** Deletes a TaxCategory */
-  deleteTaxCategory: DeletionResponse;
-  /** Create a new TaxRate */
-  createTaxRate: TaxRate;
-  /** Update an existing TaxRate */
-  updateTaxRate: TaxRate;
-  /** Delete a TaxRate */
-  deleteTaxRate: DeletionResponse;
-  /** Create a new Zone */
-  createZone: Zone;
-  /** Update an existing Zone */
-  updateZone: Zone;
-  /** Delete a Zone */
-  deleteZone: DeletionResponse;
-  /** Add members to a Zone */
-  addMembersToZone: Zone;
-  /** Remove members from a Zone */
-  removeMembersFromZone: Zone;
-};
-
+    /** Create a new Administrator */
+    createAdministrator: Administrator;
+    /** Update an existing Administrator */
+    updateAdministrator: Administrator;
+    /** Update the active (currently logged-in) Administrator */
+    updateActiveAdministrator: Administrator;
+    /** Delete an Administrator */
+    deleteAdministrator: DeletionResponse;
+    /** Assign a Role to an Administrator */
+    assignRoleToAdministrator: Administrator;
+    /** Create a new Asset */
+    createAssets: Array<CreateAssetResult>;
+    /** Update an existing Asset */
+    updateAsset: Asset;
+    /** Delete an Asset */
+    deleteAsset: DeletionResponse;
+    /** Delete multiple Assets */
+    deleteAssets: DeletionResponse;
+    /** Assign assets to channel */
+    assignAssetsToChannel: Array<Asset>;
+    /** Authenticates the user using the native authentication strategy. This mutation is an alias for `authenticate({ native: { ... }})` */
+    login: NativeAuthenticationResult;
+    /** Authenticates the user using a named authentication strategy */
+    authenticate: AuthenticationResult;
+    logout: Success;
+    /** Create a new Channel */
+    createChannel: CreateChannelResult;
+    /** Update an existing Channel */
+    updateChannel: UpdateChannelResult;
+    /** Delete a Channel */
+    deleteChannel: DeletionResponse;
+    /** Create a new Collection */
+    createCollection: Collection;
+    /** Update an existing Collection */
+    updateCollection: Collection;
+    /** Delete a Collection and all of its descendants */
+    deleteCollection: DeletionResponse;
+    /** Move a Collection to a different parent or index */
+    moveCollection: Collection;
+    /** Create a new Country */
+    createCountry: Country;
+    /** Update an existing Country */
+    updateCountry: Country;
+    /** Delete a Country */
+    deleteCountry: DeletionResponse;
+    /** Create a new CustomerGroup */
+    createCustomerGroup: CustomerGroup;
+    /** Update an existing CustomerGroup */
+    updateCustomerGroup: CustomerGroup;
+    /** Delete a CustomerGroup */
+    deleteCustomerGroup: DeletionResponse;
+    /** Add Customers to a CustomerGroup */
+    addCustomersToGroup: CustomerGroup;
+    /** Remove Customers from a CustomerGroup */
+    removeCustomersFromGroup: CustomerGroup;
+    /** Create a new Customer. If a password is provided, a new User will also be created an linked to the Customer. */
+    createCustomer: CreateCustomerResult;
+    /** Update an existing Customer */
+    updateCustomer: UpdateCustomerResult;
+    /** Delete a Customer */
+    deleteCustomer: DeletionResponse;
+    /** Create a new Address and associate it with the Customer specified by customerId */
+    createCustomerAddress: Address;
+    /** Update an existing Address */
+    updateCustomerAddress: Address;
+    /** Update an existing Address */
+    deleteCustomerAddress: Success;
+    addNoteToCustomer: Customer;
+    updateCustomerNote: HistoryEntry;
+    deleteCustomerNote: DeletionResponse;
+    /** Create a new Facet */
+    createFacet: Facet;
+    /** Update an existing Facet */
+    updateFacet: Facet;
+    /** Delete an existing Facet */
+    deleteFacet: DeletionResponse;
+    /** Create one or more FacetValues */
+    createFacetValues: Array<FacetValue>;
+    /** Update one or more FacetValues */
+    updateFacetValues: Array<FacetValue>;
+    /** Delete one or more FacetValues */
+    deleteFacetValues: Array<DeletionResponse>;
+    updateGlobalSettings: UpdateGlobalSettingsResult;
+    importProducts?: Maybe<ImportInfo>;
+    /** Remove all settled jobs in the given queues older than the given date. Returns the number of jobs deleted. */
+    removeSettledJobs: Scalars['Int'];
+    cancelJob: Job;
+    flushBufferedJobs: Success;
+    settlePayment: SettlePaymentResult;
+    addFulfillmentToOrder: AddFulfillmentToOrderResult;
+    cancelOrder: CancelOrderResult;
+    refundOrder: RefundOrderResult;
+    settleRefund: SettleRefundResult;
+    addNoteToOrder: Order;
+    updateOrderNote: HistoryEntry;
+    deleteOrderNote: DeletionResponse;
+    transitionOrderToState?: Maybe<TransitionOrderToStateResult>;
+    transitionFulfillmentToState: TransitionFulfillmentToStateResult;
+    transitionPaymentToState: TransitionPaymentToStateResult;
+    setOrderCustomFields?: Maybe<Order>;
+    /**
+     * Allows an Order to be modified after it has been completed by the Customer. The Order must first
+     * be in the `Modifying` state.
+     */
+    modifyOrder: ModifyOrderResult;
+    /**
+     * Used to manually create a new Payment against an Order.
+     * This can be used by an Administrator when an Order is in the ArrangingPayment state.
+     *
+     * It is also used when a completed Order
+     * has been modified (using `modifyOrder`) and the price has increased. The extra payment
+     * can then be manually arranged by the administrator, and the details used to create a new
+     * Payment.
+     */
+    addManualPaymentToOrder: AddManualPaymentToOrderResult;
+    /** Create existing PaymentMethod */
+    createPaymentMethod: PaymentMethod;
+    /** Update an existing PaymentMethod */
+    updatePaymentMethod: PaymentMethod;
+    /** Delete a PaymentMethod */
+    deletePaymentMethod: DeletionResponse;
+    /** Create a new ProductOptionGroup */
+    createProductOptionGroup: ProductOptionGroup;
+    /** Update an existing ProductOptionGroup */
+    updateProductOptionGroup: ProductOptionGroup;
+    /** Create a new ProductOption within a ProductOptionGroup */
+    createProductOption: ProductOption;
+    /** Create a new ProductOption within a ProductOptionGroup */
+    updateProductOption: ProductOption;
+    reindex: Job;
+    runPendingSearchIndexUpdates: Success;
+    /** Create a new Product */
+    createProduct: Product;
+    /** Update an existing Product */
+    updateProduct: Product;
+    /** Delete a Product */
+    deleteProduct: DeletionResponse;
+    /** Add an OptionGroup to a Product */
+    addOptionGroupToProduct: Product;
+    /** Remove an OptionGroup from a Product */
+    removeOptionGroupFromProduct: RemoveOptionGroupFromProductResult;
+    /** Create a set of ProductVariants based on the OptionGroups assigned to the given Product */
+    createProductVariants: Array<Maybe<ProductVariant>>;
+    /** Update existing ProductVariants */
+    updateProductVariants: Array<Maybe<ProductVariant>>;
+    /** Delete a ProductVariant */
+    deleteProductVariant: DeletionResponse;
+    /** Assigns all ProductVariants of Product to the specified Channel */
+    assignProductsToChannel: Array<Product>;
+    /** Removes all ProductVariants of Product from the specified Channel */
+    removeProductsFromChannel: Array<Product>;
+    /** Assigns ProductVariants to the specified Channel */
+    assignProductVariantsToChannel: Array<ProductVariant>;
+    /** Removes ProductVariants from the specified Channel */
+    removeProductVariantsFromChannel: Array<ProductVariant>;
+    createPromotion: CreatePromotionResult;
+    updatePromotion: UpdatePromotionResult;
+    deletePromotion: DeletionResponse;
+    /** Assigns Promotions to the specified Channel */
+    assignPromotionsToChannel: Array<Promotion>;
+    /** Removes Promotions from the specified Channel */
+    removePromotionsFromChannel: Array<Promotion>;
+    /** Create a new Role */
+    createRole: Role;
+    /** Update an existing Role */
+    updateRole: Role;
+    /** Delete an existing Role */
+    deleteRole: DeletionResponse;
+    /** Create a new ShippingMethod */
+    createShippingMethod: ShippingMethod;
+    /** Update an existing ShippingMethod */
+    updateShippingMethod: ShippingMethod;
+    /** Delete a ShippingMethod */
+    deleteShippingMethod: DeletionResponse;
+    /** Create a new Tag */
+    createTag: Tag;
+    /** Update an existing Tag */
+    updateTag: Tag;
+    /** Delete an existing Tag */
+    deleteTag: DeletionResponse;
+    /** Create a new TaxCategory */
+    createTaxCategory: TaxCategory;
+    /** Update an existing TaxCategory */
+    updateTaxCategory: TaxCategory;
+    /** Deletes a TaxCategory */
+    deleteTaxCategory: DeletionResponse;
+    /** Create a new TaxRate */
+    createTaxRate: TaxRate;
+    /** Update an existing TaxRate */
+    updateTaxRate: TaxRate;
+    /** Delete a TaxRate */
+    deleteTaxRate: DeletionResponse;
+    /** Create a new Zone */
+    createZone: Zone;
+    /** Update an existing Zone */
+    updateZone: Zone;
+    /** Delete a Zone */
+    deleteZone: DeletionResponse;
+    /** Add members to a Zone */
+    addMembersToZone: Zone;
+    /** Remove members from a Zone */
+    removeMembersFromZone: Zone;
+};
 
 export type MutationCreateAdministratorArgs = {
-  input: CreateAdministratorInput;
-};
-
+    input: CreateAdministratorInput;
+};
 
 export type MutationUpdateAdministratorArgs = {
-  input: UpdateAdministratorInput;
-};
-
+    input: UpdateAdministratorInput;
+};
 
 export type MutationUpdateActiveAdministratorArgs = {
-  input: UpdateActiveAdministratorInput;
-};
-
+    input: UpdateActiveAdministratorInput;
+};
 
 export type MutationDeleteAdministratorArgs = {
-  id: Scalars['ID'];
-};
-
+    id: Scalars['ID'];
+};
 
 export type MutationAssignRoleToAdministratorArgs = {
-  administratorId: Scalars['ID'];
-  roleId: Scalars['ID'];
-};
-
+    administratorId: Scalars['ID'];
+    roleId: Scalars['ID'];
+};
 
 export type MutationCreateAssetsArgs = {
-  input: Array<CreateAssetInput>;
-};
-
+    input: Array<CreateAssetInput>;
+};
 
 export type MutationUpdateAssetArgs = {
-  input: UpdateAssetInput;
-};
-
+    input: UpdateAssetInput;
+};
 
 export type MutationDeleteAssetArgs = {
-  input: DeleteAssetInput;
-};
-
+    input: DeleteAssetInput;
+};
 
 export type MutationDeleteAssetsArgs = {
-  input: DeleteAssetsInput;
-};
-
+    input: DeleteAssetsInput;
+};
 
 export type MutationAssignAssetsToChannelArgs = {
-  input: AssignAssetsToChannelInput;
-};
-
+    input: AssignAssetsToChannelInput;
+};
 
 export type MutationLoginArgs = {
-  username: Scalars['String'];
-  password: Scalars['String'];
-  rememberMe?: Maybe<Scalars['Boolean']>;
-};
-
+    username: Scalars['String'];
+    password: Scalars['String'];
+    rememberMe?: Maybe<Scalars['Boolean']>;
+};
 
 export type MutationAuthenticateArgs = {
-  input: AuthenticationInput;
-  rememberMe?: Maybe<Scalars['Boolean']>;
-};
-
+    input: AuthenticationInput;
+    rememberMe?: Maybe<Scalars['Boolean']>;
+};
 
 export type MutationCreateChannelArgs = {
-  input: CreateChannelInput;
-};
-
+    input: CreateChannelInput;
+};
 
 export type MutationUpdateChannelArgs = {
-  input: UpdateChannelInput;
-};
-
+    input: UpdateChannelInput;
+};
 
 export type MutationDeleteChannelArgs = {
-  id: Scalars['ID'];
-};
-
+    id: Scalars['ID'];
+};
 
 export type MutationCreateCollectionArgs = {
-  input: CreateCollectionInput;
-};
-
+    input: CreateCollectionInput;
+};
 
 export type MutationUpdateCollectionArgs = {
-  input: UpdateCollectionInput;
-};
-
+    input: UpdateCollectionInput;
+};
 
 export type MutationDeleteCollectionArgs = {
-  id: Scalars['ID'];
-};
-
+    id: Scalars['ID'];
+};
 
 export type MutationMoveCollectionArgs = {
-  input: MoveCollectionInput;
-};
-
+    input: MoveCollectionInput;
+};
 
 export type MutationCreateCountryArgs = {
-  input: CreateCountryInput;
-};
-
+    input: CreateCountryInput;
+};
 
 export type MutationUpdateCountryArgs = {
-  input: UpdateCountryInput;
-};
-
+    input: UpdateCountryInput;
+};
 
 export type MutationDeleteCountryArgs = {
-  id: Scalars['ID'];
-};
-
+    id: Scalars['ID'];
+};
 
 export type MutationCreateCustomerGroupArgs = {
-  input: CreateCustomerGroupInput;
-};
-
+    input: CreateCustomerGroupInput;
+};
 
 export type MutationUpdateCustomerGroupArgs = {
-  input: UpdateCustomerGroupInput;
-};
-
+    input: UpdateCustomerGroupInput;
+};
 
 export type MutationDeleteCustomerGroupArgs = {
-  id: Scalars['ID'];
-};
-
+    id: Scalars['ID'];
+};
 
 export type MutationAddCustomersToGroupArgs = {
-  customerGroupId: Scalars['ID'];
-  customerIds: Array<Scalars['ID']>;
-};
-
+    customerGroupId: Scalars['ID'];
+    customerIds: Array<Scalars['ID']>;
+};
 
 export type MutationRemoveCustomersFromGroupArgs = {
-  customerGroupId: Scalars['ID'];
-  customerIds: Array<Scalars['ID']>;
-};
-
+    customerGroupId: Scalars['ID'];
+    customerIds: Array<Scalars['ID']>;
+};
 
 export type MutationCreateCustomerArgs = {
-  input: CreateCustomerInput;
-  password?: Maybe<Scalars['String']>;
-};
-
+    input: CreateCustomerInput;
+    password?: Maybe<Scalars['String']>;
+};
 
 export type MutationUpdateCustomerArgs = {
-  input: UpdateCustomerInput;
-};
-
+    input: UpdateCustomerInput;
+};
 
 export type MutationDeleteCustomerArgs = {
-  id: Scalars['ID'];
-};
-
+    id: Scalars['ID'];
+};
 
 export type MutationCreateCustomerAddressArgs = {
-  customerId: Scalars['ID'];
-  input: CreateAddressInput;
-};
-
+    customerId: Scalars['ID'];
+    input: CreateAddressInput;
+};
 
 export type MutationUpdateCustomerAddressArgs = {
-  input: UpdateAddressInput;
-};
-
+    input: UpdateAddressInput;
+};
 
 export type MutationDeleteCustomerAddressArgs = {
-  id: Scalars['ID'];
-};
-
+    id: Scalars['ID'];
+};
 
 export type MutationAddNoteToCustomerArgs = {
-  input: AddNoteToCustomerInput;
-};
-
+    input: AddNoteToCustomerInput;
+};
 
 export type MutationUpdateCustomerNoteArgs = {
-  input: UpdateCustomerNoteInput;
-};
-
+    input: UpdateCustomerNoteInput;
+};
 
 export type MutationDeleteCustomerNoteArgs = {
-  id: Scalars['ID'];
-};
-
+    id: Scalars['ID'];
+};
 
 export type MutationCreateFacetArgs = {
-  input: CreateFacetInput;
-};
-
+    input: CreateFacetInput;
+};
 
 export type MutationUpdateFacetArgs = {
-  input: UpdateFacetInput;
-};
-
+    input: UpdateFacetInput;
+};
 
 export type MutationDeleteFacetArgs = {
-  id: Scalars['ID'];
-  force?: Maybe<Scalars['Boolean']>;
-};
-
+    id: Scalars['ID'];
+    force?: Maybe<Scalars['Boolean']>;
+};
 
 export type MutationCreateFacetValuesArgs = {
-  input: Array<CreateFacetValueInput>;
-};
-
+    input: Array<CreateFacetValueInput>;
+};
 
 export type MutationUpdateFacetValuesArgs = {
-  input: Array<UpdateFacetValueInput>;
-};
-
+    input: Array<UpdateFacetValueInput>;
+};
 
 export type MutationDeleteFacetValuesArgs = {
-  ids: Array<Scalars['ID']>;
-  force?: Maybe<Scalars['Boolean']>;
-};
-
+    ids: Array<Scalars['ID']>;
+    force?: Maybe<Scalars['Boolean']>;
+};
 
 export type MutationUpdateGlobalSettingsArgs = {
-  input: UpdateGlobalSettingsInput;
-};
-
+    input: UpdateGlobalSettingsInput;
+};
 
 export type MutationImportProductsArgs = {
-  csvFile: Scalars['Upload'];
-};
-
+    csvFile: Scalars['Upload'];
+};
 
 export type MutationRemoveSettledJobsArgs = {
-  queueNames?: Maybe<Array<Scalars['String']>>;
-  olderThan?: Maybe<Scalars['DateTime']>;
-};
-
+    queueNames?: Maybe<Array<Scalars['String']>>;
+    olderThan?: Maybe<Scalars['DateTime']>;
+};
 
 export type MutationCancelJobArgs = {
-  jobId: Scalars['ID'];
-};
-
+    jobId: Scalars['ID'];
+};
 
 export type MutationFlushBufferedJobsArgs = {
-  bufferIds?: Maybe<Array<Scalars['String']>>;
-};
-
+    bufferIds?: Maybe<Array<Scalars['String']>>;
+};
 
 export type MutationSettlePaymentArgs = {
-  id: Scalars['ID'];
-};
-
+    id: Scalars['ID'];
+};
 
 export type MutationAddFulfillmentToOrderArgs = {
-  input: FulfillOrderInput;
-};
-
+    input: FulfillOrderInput;
+};
 
 export type MutationCancelOrderArgs = {
-  input: CancelOrderInput;
-};
-
+    input: CancelOrderInput;
+};
 
 export type MutationRefundOrderArgs = {
-  input: RefundOrderInput;
-};
-
+    input: RefundOrderInput;
+};
 
 export type MutationSettleRefundArgs = {
-  input: SettleRefundInput;
-};
-
+    input: SettleRefundInput;
+};
 
 export type MutationAddNoteToOrderArgs = {
-  input: AddNoteToOrderInput;
-};
-
+    input: AddNoteToOrderInput;
+};
 
 export type MutationUpdateOrderNoteArgs = {
-  input: UpdateOrderNoteInput;
-};
-
+    input: UpdateOrderNoteInput;
+};
 
 export type MutationDeleteOrderNoteArgs = {
-  id: Scalars['ID'];
-};
-
+    id: Scalars['ID'];
+};
 
 export type MutationTransitionOrderToStateArgs = {
-  id: Scalars['ID'];
-  state: Scalars['String'];
-};
-
+    id: Scalars['ID'];
+    state: Scalars['String'];
+};
 
 export type MutationTransitionFulfillmentToStateArgs = {
-  id: Scalars['ID'];
-  state: Scalars['String'];
-};
-
+    id: Scalars['ID'];
+    state: Scalars['String'];
+};
 
 export type MutationTransitionPaymentToStateArgs = {
-  id: Scalars['ID'];
-  state: Scalars['String'];
-};
-
+    id: Scalars['ID'];
+    state: Scalars['String'];
+};
 
 export type MutationSetOrderCustomFieldsArgs = {
-  input: UpdateOrderInput;
-};
-
+    input: UpdateOrderInput;
+};
 
 export type MutationModifyOrderArgs = {
-  input: ModifyOrderInput;
-};
-
+    input: ModifyOrderInput;
+};
 
 export type MutationAddManualPaymentToOrderArgs = {
-  input: ManualPaymentInput;
-};
-
+    input: ManualPaymentInput;
+};
 
 export type MutationCreatePaymentMethodArgs = {
-  input: CreatePaymentMethodInput;
-};
-
+    input: CreatePaymentMethodInput;
+};
 
 export type MutationUpdatePaymentMethodArgs = {
-  input: UpdatePaymentMethodInput;
-};
-
+    input: UpdatePaymentMethodInput;
+};
 
 export type MutationDeletePaymentMethodArgs = {
-  id: Scalars['ID'];
-  force?: Maybe<Scalars['Boolean']>;
-};
-
+    id: Scalars['ID'];
+    force?: Maybe<Scalars['Boolean']>;
+};
 
 export type MutationCreateProductOptionGroupArgs = {
-  input: CreateProductOptionGroupInput;
-};
-
+    input: CreateProductOptionGroupInput;
+};
 
 export type MutationUpdateProductOptionGroupArgs = {
-  input: UpdateProductOptionGroupInput;
-};
-
+    input: UpdateProductOptionGroupInput;
+};
 
 export type MutationCreateProductOptionArgs = {
-  input: CreateProductOptionInput;
-};
-
+    input: CreateProductOptionInput;
+};
 
 export type MutationUpdateProductOptionArgs = {
-  input: UpdateProductOptionInput;
-};
-
+    input: UpdateProductOptionInput;
+};
 
 export type MutationCreateProductArgs = {
-  input: CreateProductInput;
-};
-
+    input: CreateProductInput;
+};
 
 export type MutationUpdateProductArgs = {
-  input: UpdateProductInput;
-};
-
+    input: UpdateProductInput;
+};
 
 export type MutationDeleteProductArgs = {
-  id: Scalars['ID'];
-};
-
+    id: Scalars['ID'];
+};
 
 export type MutationAddOptionGroupToProductArgs = {
-  productId: Scalars['ID'];
-  optionGroupId: Scalars['ID'];
-};
-
+    productId: Scalars['ID'];
+    optionGroupId: Scalars['ID'];
+};
 
 export type MutationRemoveOptionGroupFromProductArgs = {
-  productId: Scalars['ID'];
-  optionGroupId: Scalars['ID'];
-};
-
+    productId: Scalars['ID'];
+    optionGroupId: Scalars['ID'];
+};
 
 export type MutationCreateProductVariantsArgs = {
-  input: Array<CreateProductVariantInput>;
-};
-
+    input: Array<CreateProductVariantInput>;
+};
 
 export type MutationUpdateProductVariantsArgs = {
-  input: Array<UpdateProductVariantInput>;
-};
-
+    input: Array<UpdateProductVariantInput>;
+};
 
 export type MutationDeleteProductVariantArgs = {
-  id: Scalars['ID'];
-};
-
+    id: Scalars['ID'];
+};
 
 export type MutationAssignProductsToChannelArgs = {
-  input: AssignProductsToChannelInput;
-};
-
+    input: AssignProductsToChannelInput;
+};
 
 export type MutationRemoveProductsFromChannelArgs = {
-  input: RemoveProductsFromChannelInput;
-};
-
+    input: RemoveProductsFromChannelInput;
+};
 
 export type MutationAssignProductVariantsToChannelArgs = {
-  input: AssignProductVariantsToChannelInput;
-};
-
+    input: AssignProductVariantsToChannelInput;
+};
 
 export type MutationRemoveProductVariantsFromChannelArgs = {
-  input: RemoveProductVariantsFromChannelInput;
-};
-
+    input: RemoveProductVariantsFromChannelInput;
+};
 
 export type MutationCreatePromotionArgs = {
-  input: CreatePromotionInput;
-};
-
+    input: CreatePromotionInput;
+};
 
 export type MutationUpdatePromotionArgs = {
-  input: UpdatePromotionInput;
-};
-
+    input: UpdatePromotionInput;
+};
 
 export type MutationDeletePromotionArgs = {
-  id: Scalars['ID'];
-};
-
+    id: Scalars['ID'];
+};
 
 export type MutationAssignPromotionsToChannelArgs = {
-  input: AssignPromotionsToChannelInput;
-};
-
+    input: AssignPromotionsToChannelInput;
+};
 
 export type MutationRemovePromotionsFromChannelArgs = {
-  input: RemovePromotionsFromChannelInput;
-};
-
+    input: RemovePromotionsFromChannelInput;
+};
 
 export type MutationCreateRoleArgs = {
-  input: CreateRoleInput;
-};
-
+    input: CreateRoleInput;
+};
 
 export type MutationUpdateRoleArgs = {
-  input: UpdateRoleInput;
-};
-
+    input: UpdateRoleInput;
+};
 
 export type MutationDeleteRoleArgs = {
-  id: Scalars['ID'];
-};
-
+    id: Scalars['ID'];
+};
 
 export type MutationCreateShippingMethodArgs = {
-  input: CreateShippingMethodInput;
-};
-
+    input: CreateShippingMethodInput;
+};
 
 export type MutationUpdateShippingMethodArgs = {
-  input: UpdateShippingMethodInput;
-};
-
+    input: UpdateShippingMethodInput;
+};
 
 export type MutationDeleteShippingMethodArgs = {
-  id: Scalars['ID'];
-};
-
+    id: Scalars['ID'];
+};
 
 export type MutationCreateTagArgs = {
-  input: CreateTagInput;
-};
-
+    input: CreateTagInput;
+};
 
 export type MutationUpdateTagArgs = {
-  input: UpdateTagInput;
-};
-
+    input: UpdateTagInput;
+};
 
 export type MutationDeleteTagArgs = {
-  id: Scalars['ID'];
-};
-
+    id: Scalars['ID'];
+};
 
 export type MutationCreateTaxCategoryArgs = {
-  input: CreateTaxCategoryInput;
-};
-
+    input: CreateTaxCategoryInput;
+};
 
 export type MutationUpdateTaxCategoryArgs = {
-  input: UpdateTaxCategoryInput;
-};
-
+    input: UpdateTaxCategoryInput;
+};
 
 export type MutationDeleteTaxCategoryArgs = {
-  id: Scalars['ID'];
-};
-
+    id: Scalars['ID'];
+};
 
 export type MutationCreateTaxRateArgs = {
-  input: CreateTaxRateInput;
-};
-
+    input: CreateTaxRateInput;
+};
 
 export type MutationUpdateTaxRateArgs = {
-  input: UpdateTaxRateInput;
-};
-
+    input: UpdateTaxRateInput;
+};
 
 export type MutationDeleteTaxRateArgs = {
-  id: Scalars['ID'];
-};
-
+    id: Scalars['ID'];
+};
 
 export type MutationCreateZoneArgs = {
-  input: CreateZoneInput;
-};
-
+    input: CreateZoneInput;
+};
 
 export type MutationUpdateZoneArgs = {
-  input: UpdateZoneInput;
-};
-
+    input: UpdateZoneInput;
+};
 
 export type MutationDeleteZoneArgs = {
-  id: Scalars['ID'];
-};
-
+    id: Scalars['ID'];
+};
 
 export type MutationAddMembersToZoneArgs = {
-  zoneId: Scalars['ID'];
-  memberIds: Array<Scalars['ID']>;
-};
-
+    zoneId: Scalars['ID'];
+    memberIds: Array<Scalars['ID']>;
+};
 
 export type MutationRemoveMembersFromZoneArgs = {
-  zoneId: Scalars['ID'];
-  memberIds: Array<Scalars['ID']>;
+    zoneId: Scalars['ID'];
+    memberIds: Array<Scalars['ID']>;
 };
 
 export type NativeAuthInput = {
-  username: Scalars['String'];
-  password: Scalars['String'];
+    username: Scalars['String'];
+    password: Scalars['String'];
 };
 
 /** Returned when attempting an operation that relies on the NativeAuthStrategy, if that strategy is not configured. */
 export type NativeAuthStrategyError = ErrorResult & {
-  errorCode: ErrorCode;
-  message: Scalars['String'];
+    errorCode: ErrorCode;
+    message: Scalars['String'];
 };
 
 export type NativeAuthenticationResult = CurrentUser | InvalidCredentialsError | NativeAuthStrategyError;
 
 /** Returned when attempting to set a negative OrderLine quantity. */
 export type NegativeQuantityError = ErrorResult & {
-  errorCode: ErrorCode;
-  message: Scalars['String'];
+    errorCode: ErrorCode;
+    message: Scalars['String'];
 };
 
 /** Returned when a call to modifyOrder fails to specify any changes */
 export type NoChangesSpecifiedError = ErrorResult & {
-  errorCode: ErrorCode;
-  message: Scalars['String'];
+    errorCode: ErrorCode;
+    message: Scalars['String'];
 };
 
 export type Node = {
-  id: Scalars['ID'];
+    id: Scalars['ID'];
 };
 
 /** Returned if an attempting to refund an Order but neither items nor shipping refund was specified */
 export type NothingToRefundError = ErrorResult & {
-  errorCode: ErrorCode;
-  message: Scalars['String'];
+    errorCode: ErrorCode;
+    message: Scalars['String'];
 };
 
 /** Operators for filtering on a list of Number fields */
 export type NumberListOperators = {
-  inList: Scalars['Float'];
+    inList: Scalars['Float'];
 };
 
 /** Operators for filtering on a Int or Float field */
 export type NumberOperators = {
-  eq?: Maybe<Scalars['Float']>;
-  lt?: Maybe<Scalars['Float']>;
-  lte?: Maybe<Scalars['Float']>;
-  gt?: Maybe<Scalars['Float']>;
-  gte?: Maybe<Scalars['Float']>;
-  between?: Maybe<NumberRange>;
+    eq?: Maybe<Scalars['Float']>;
+    lt?: Maybe<Scalars['Float']>;
+    lte?: Maybe<Scalars['Float']>;
+    gt?: Maybe<Scalars['Float']>;
+    gte?: Maybe<Scalars['Float']>;
+    between?: Maybe<NumberRange>;
 };
 
 export type NumberRange = {
-  start: Scalars['Float'];
-  end: Scalars['Float'];
+    start: Scalars['Float'];
+    end: Scalars['Float'];
 };
 
 export type Order = Node & {
-  nextStates: Array<Scalars['String']>;
-  modifications: Array<OrderModification>;
-  id: Scalars['ID'];
-  createdAt: Scalars['DateTime'];
-  updatedAt: Scalars['DateTime'];
-  /**
-   * The date & time that the Order was placed, i.e. the Customer
-   * completed the checkout and the Order is no longer "active"
-   */
-  orderPlacedAt?: Maybe<Scalars['DateTime']>;
-  /** A unique code for the Order */
-  code: Scalars['String'];
-  state: Scalars['String'];
-  /** An order is active as long as the payment process has not been completed */
-  active: Scalars['Boolean'];
-  customer?: Maybe<Customer>;
-  shippingAddress?: Maybe<OrderAddress>;
-  billingAddress?: Maybe<OrderAddress>;
-  lines: Array<OrderLine>;
-  /**
-   * Surcharges are arbitrary modifications to the Order total which are neither
-   * ProductVariants nor discounts resulting from applied Promotions. For example,
-   * one-off discounts based on customer interaction, or surcharges based on payment
-   * methods.
-   */
-  surcharges: Array<Surcharge>;
-  discounts: Array<Discount>;
-  /** An array of all coupon codes applied to the Order */
-  couponCodes: Array<Scalars['String']>;
-  /** Promotions applied to the order. Only gets populated after the payment process has completed. */
-  promotions: Array<Promotion>;
-  payments?: Maybe<Array<Payment>>;
-  fulfillments?: Maybe<Array<Fulfillment>>;
-  totalQuantity: Scalars['Int'];
-  /**
-   * The subTotal is the total of all OrderLines in the Order. This figure also includes any Order-level
-   * discounts which have been prorated (proportionally distributed) amongst the OrderItems.
-   * To get a total of all OrderLines which does not account for prorated discounts, use the
-   * sum of `OrderLine.discountedLinePrice` values.
-   */
-  subTotal: Scalars['Int'];
-  /** Same as subTotal, but inclusive of tax */
-  subTotalWithTax: Scalars['Int'];
-  currencyCode: CurrencyCode;
-  shippingLines: Array<ShippingLine>;
-  shipping: Scalars['Int'];
-  shippingWithTax: Scalars['Int'];
-  /** Equal to subTotal plus shipping */
-  total: Scalars['Int'];
-  /** The final payable amount. Equal to subTotalWithTax plus shippingWithTax */
-  totalWithTax: Scalars['Int'];
-  /** A summary of the taxes being applied to this Order */
-  taxSummary: Array<OrderTaxSummary>;
-  history: HistoryEntryList;
-  customFields?: Maybe<Scalars['JSON']>;
-};
-
+    nextStates: Array<Scalars['String']>;
+    modifications: Array<OrderModification>;
+    id: Scalars['ID'];
+    createdAt: Scalars['DateTime'];
+    updatedAt: Scalars['DateTime'];
+    /**
+     * The date & time that the Order was placed, i.e. the Customer
+     * completed the checkout and the Order is no longer "active"
+     */
+    orderPlacedAt?: Maybe<Scalars['DateTime']>;
+    /** A unique code for the Order */
+    code: Scalars['String'];
+    state: Scalars['String'];
+    /** An order is active as long as the payment process has not been completed */
+    active: Scalars['Boolean'];
+    customer?: Maybe<Customer>;
+    shippingAddress?: Maybe<OrderAddress>;
+    billingAddress?: Maybe<OrderAddress>;
+    lines: Array<OrderLine>;
+    /**
+     * Surcharges are arbitrary modifications to the Order total which are neither
+     * ProductVariants nor discounts resulting from applied Promotions. For example,
+     * one-off discounts based on customer interaction, or surcharges based on payment
+     * methods.
+     */
+    surcharges: Array<Surcharge>;
+    discounts: Array<Discount>;
+    /** An array of all coupon codes applied to the Order */
+    couponCodes: Array<Scalars['String']>;
+    /** Promotions applied to the order. Only gets populated after the payment process has completed. */
+    promotions: Array<Promotion>;
+    payments?: Maybe<Array<Payment>>;
+    fulfillments?: Maybe<Array<Fulfillment>>;
+    totalQuantity: Scalars['Int'];
+    /**
+     * The subTotal is the total of all OrderLines in the Order. This figure also includes any Order-level
+     * discounts which have been prorated (proportionally distributed) amongst the OrderItems.
+     * To get a total of all OrderLines which does not account for prorated discounts, use the
+     * sum of `OrderLine.discountedLinePrice` values.
+     */
+    subTotal: Scalars['Int'];
+    /** Same as subTotal, but inclusive of tax */
+    subTotalWithTax: Scalars['Int'];
+    currencyCode: CurrencyCode;
+    shippingLines: Array<ShippingLine>;
+    shipping: Scalars['Int'];
+    shippingWithTax: Scalars['Int'];
+    /** Equal to subTotal plus shipping */
+    total: Scalars['Int'];
+    /** The final payable amount. Equal to subTotalWithTax plus shippingWithTax */
+    totalWithTax: Scalars['Int'];
+    /** A summary of the taxes being applied to this Order */
+    taxSummary: Array<OrderTaxSummary>;
+    history: HistoryEntryList;
+    customFields?: Maybe<Scalars['JSON']>;
+};
 
 export type OrderHistoryArgs = {
-  options?: Maybe<HistoryEntryListOptions>;
+    options?: Maybe<HistoryEntryListOptions>;
 };
 
 export type OrderAddress = {
-  fullName?: Maybe<Scalars['String']>;
-  company?: Maybe<Scalars['String']>;
-  streetLine1?: Maybe<Scalars['String']>;
-  streetLine2?: Maybe<Scalars['String']>;
-  city?: Maybe<Scalars['String']>;
-  province?: Maybe<Scalars['String']>;
-  postalCode?: Maybe<Scalars['String']>;
-  country?: Maybe<Scalars['String']>;
-  countryCode?: Maybe<Scalars['String']>;
-  phoneNumber?: Maybe<Scalars['String']>;
-  customFields?: Maybe<Scalars['JSON']>;
+    fullName?: Maybe<Scalars['String']>;
+    company?: Maybe<Scalars['String']>;
+    streetLine1?: Maybe<Scalars['String']>;
+    streetLine2?: Maybe<Scalars['String']>;
+    city?: Maybe<Scalars['String']>;
+    province?: Maybe<Scalars['String']>;
+    postalCode?: Maybe<Scalars['String']>;
+    country?: Maybe<Scalars['String']>;
+    countryCode?: Maybe<Scalars['String']>;
+    phoneNumber?: Maybe<Scalars['String']>;
+    customFields?: Maybe<Scalars['JSON']>;
 };
 
 export type OrderFilterParameter = {
-  customerLastName?: Maybe<StringOperators>;
-  id?: Maybe<IdOperators>;
-  createdAt?: Maybe<DateOperators>;
-  updatedAt?: Maybe<DateOperators>;
-  orderPlacedAt?: Maybe<DateOperators>;
-  code?: Maybe<StringOperators>;
-  state?: Maybe<StringOperators>;
-  active?: Maybe<BooleanOperators>;
-  totalQuantity?: Maybe<NumberOperators>;
-  subTotal?: Maybe<NumberOperators>;
-  subTotalWithTax?: Maybe<NumberOperators>;
-  currencyCode?: Maybe<StringOperators>;
-  shipping?: Maybe<NumberOperators>;
-  shippingWithTax?: Maybe<NumberOperators>;
-  total?: Maybe<NumberOperators>;
-  totalWithTax?: Maybe<NumberOperators>;
+    customerLastName?: Maybe<StringOperators>;
+    id?: Maybe<IdOperators>;
+    createdAt?: Maybe<DateOperators>;
+    updatedAt?: Maybe<DateOperators>;
+    orderPlacedAt?: Maybe<DateOperators>;
+    code?: Maybe<StringOperators>;
+    state?: Maybe<StringOperators>;
+    active?: Maybe<BooleanOperators>;
+    totalQuantity?: Maybe<NumberOperators>;
+    subTotal?: Maybe<NumberOperators>;
+    subTotalWithTax?: Maybe<NumberOperators>;
+    currencyCode?: Maybe<StringOperators>;
+    shipping?: Maybe<NumberOperators>;
+    shippingWithTax?: Maybe<NumberOperators>;
+    total?: Maybe<NumberOperators>;
+    totalWithTax?: Maybe<NumberOperators>;
 };
 
 export type OrderItem = Node & {
-  id: Scalars['ID'];
-  createdAt: Scalars['DateTime'];
-  updatedAt: Scalars['DateTime'];
-  cancelled: Scalars['Boolean'];
-  /** The price of a single unit, excluding tax and discounts */
-  unitPrice: Scalars['Int'];
-  /** The price of a single unit, including tax but excluding discounts */
-  unitPriceWithTax: Scalars['Int'];
-  /**
-   * The price of a single unit including discounts, excluding tax.
-   *
-   * If Order-level discounts have been applied, this will not be the
-   * actual taxable unit price (see `proratedUnitPrice`), but is generally the
-   * correct price to display to customers to avoid confusion
-   * about the internal handling of distributed Order-level discounts.
-   */
-  discountedUnitPrice: Scalars['Int'];
-  /** The price of a single unit including discounts and tax */
-  discountedUnitPriceWithTax: Scalars['Int'];
-  /**
-   * The actual unit price, taking into account both item discounts _and_ prorated (proportionally-distributed)
-   * Order-level discounts. This value is the true economic value of the OrderItem, and is used in tax
-   * and refund calculations.
-   */
-  proratedUnitPrice: Scalars['Int'];
-  /** The proratedUnitPrice including tax */
-  proratedUnitPriceWithTax: Scalars['Int'];
-  unitTax: Scalars['Int'];
-  taxRate: Scalars['Float'];
-  adjustments: Array<Adjustment>;
-  taxLines: Array<TaxLine>;
-  fulfillment?: Maybe<Fulfillment>;
-  refundId?: Maybe<Scalars['ID']>;
+    id: Scalars['ID'];
+    createdAt: Scalars['DateTime'];
+    updatedAt: Scalars['DateTime'];
+    cancelled: Scalars['Boolean'];
+    /** The price of a single unit, excluding tax and discounts */
+    unitPrice: Scalars['Int'];
+    /** The price of a single unit, including tax but excluding discounts */
+    unitPriceWithTax: Scalars['Int'];
+    /**
+     * The price of a single unit including discounts, excluding tax.
+     *
+     * If Order-level discounts have been applied, this will not be the
+     * actual taxable unit price (see `proratedUnitPrice`), but is generally the
+     * correct price to display to customers to avoid confusion
+     * about the internal handling of distributed Order-level discounts.
+     */
+    discountedUnitPrice: Scalars['Int'];
+    /** The price of a single unit including discounts and tax */
+    discountedUnitPriceWithTax: Scalars['Int'];
+    /**
+     * The actual unit price, taking into account both item discounts _and_ prorated (proportionally-distributed)
+     * Order-level discounts. This value is the true economic value of the OrderItem, and is used in tax
+     * and refund calculations.
+     */
+    proratedUnitPrice: Scalars['Int'];
+    /** The proratedUnitPrice including tax */
+    proratedUnitPriceWithTax: Scalars['Int'];
+    unitTax: Scalars['Int'];
+    taxRate: Scalars['Float'];
+    adjustments: Array<Adjustment>;
+    taxLines: Array<TaxLine>;
+    fulfillment?: Maybe<Fulfillment>;
+    refundId?: Maybe<Scalars['ID']>;
 };
 
 /** Returned when the maximum order size limit has been reached. */
 export type OrderLimitError = ErrorResult & {
-  errorCode: ErrorCode;
-  message: Scalars['String'];
-  maxItems: Scalars['Int'];
+    errorCode: ErrorCode;
+    message: Scalars['String'];
+    maxItems: Scalars['Int'];
 };
 
 export type OrderLine = Node & {
-  id: Scalars['ID'];
-  createdAt: Scalars['DateTime'];
-  updatedAt: Scalars['DateTime'];
-  productVariant: ProductVariant;
-  featuredAsset?: Maybe<Asset>;
-  /** The price of a single unit, excluding tax and discounts */
-  unitPrice: Scalars['Int'];
-  /** The price of a single unit, including tax but excluding discounts */
-  unitPriceWithTax: Scalars['Int'];
-  /** Non-zero if the unitPrice has changed since it was initially added to Order */
-  unitPriceChangeSinceAdded: Scalars['Int'];
-  /** Non-zero if the unitPriceWithTax has changed since it was initially added to Order */
-  unitPriceWithTaxChangeSinceAdded: Scalars['Int'];
-  /**
-   * The price of a single unit including discounts, excluding tax.
-   *
-   * If Order-level discounts have been applied, this will not be the
-   * actual taxable unit price (see `proratedUnitPrice`), but is generally the
-   * correct price to display to customers to avoid confusion
-   * about the internal handling of distributed Order-level discounts.
-   */
-  discountedUnitPrice: Scalars['Int'];
-  /** The price of a single unit including discounts and tax */
-  discountedUnitPriceWithTax: Scalars['Int'];
-  /**
-   * The actual unit price, taking into account both item discounts _and_ prorated (proportionally-distributed)
-   * Order-level discounts. This value is the true economic value of the OrderItem, and is used in tax
-   * and refund calculations.
-   */
-  proratedUnitPrice: Scalars['Int'];
-  /** The proratedUnitPrice including tax */
-  proratedUnitPriceWithTax: Scalars['Int'];
-  quantity: Scalars['Int'];
-  items: Array<OrderItem>;
-  taxRate: Scalars['Float'];
-  /** The total price of the line excluding tax and discounts. */
-  linePrice: Scalars['Int'];
-  /** The total price of the line including tax but excluding discounts. */
-  linePriceWithTax: Scalars['Int'];
-  /** The price of the line including discounts, excluding tax */
-  discountedLinePrice: Scalars['Int'];
-  /** The price of the line including discounts and tax */
-  discountedLinePriceWithTax: Scalars['Int'];
-  /**
-   * The actual line price, taking into account both item discounts _and_ prorated (proportionally-distributed)
-   * Order-level discounts. This value is the true economic value of the OrderLine, and is used in tax
-   * and refund calculations.
-   */
-  proratedLinePrice: Scalars['Int'];
-  /** The proratedLinePrice including tax */
-  proratedLinePriceWithTax: Scalars['Int'];
-  /** The total tax on this line */
-  lineTax: Scalars['Int'];
-  discounts: Array<Discount>;
-  taxLines: Array<TaxLine>;
-  order: Order;
-  customFields?: Maybe<Scalars['JSON']>;
+    id: Scalars['ID'];
+    createdAt: Scalars['DateTime'];
+    updatedAt: Scalars['DateTime'];
+    productVariant: ProductVariant;
+    featuredAsset?: Maybe<Asset>;
+    /** The price of a single unit, excluding tax and discounts */
+    unitPrice: Scalars['Int'];
+    /** The price of a single unit, including tax but excluding discounts */
+    unitPriceWithTax: Scalars['Int'];
+    /** Non-zero if the unitPrice has changed since it was initially added to Order */
+    unitPriceChangeSinceAdded: Scalars['Int'];
+    /** Non-zero if the unitPriceWithTax has changed since it was initially added to Order */
+    unitPriceWithTaxChangeSinceAdded: Scalars['Int'];
+    /**
+     * The price of a single unit including discounts, excluding tax.
+     *
+     * If Order-level discounts have been applied, this will not be the
+     * actual taxable unit price (see `proratedUnitPrice`), but is generally the
+     * correct price to display to customers to avoid confusion
+     * about the internal handling of distributed Order-level discounts.
+     */
+    discountedUnitPrice: Scalars['Int'];
+    /** The price of a single unit including discounts and tax */
+    discountedUnitPriceWithTax: Scalars['Int'];
+    /**
+     * The actual unit price, taking into account both item discounts _and_ prorated (proportionally-distributed)
+     * Order-level discounts. This value is the true economic value of the OrderItem, and is used in tax
+     * and refund calculations.
+     */
+    proratedUnitPrice: Scalars['Int'];
+    /** The proratedUnitPrice including tax */
+    proratedUnitPriceWithTax: Scalars['Int'];
+    quantity: Scalars['Int'];
+    items: Array<OrderItem>;
+    taxRate: Scalars['Float'];
+    /** The total price of the line excluding tax and discounts. */
+    linePrice: Scalars['Int'];
+    /** The total price of the line including tax but excluding discounts. */
+    linePriceWithTax: Scalars['Int'];
+    /** The price of the line including discounts, excluding tax */
+    discountedLinePrice: Scalars['Int'];
+    /** The price of the line including discounts and tax */
+    discountedLinePriceWithTax: Scalars['Int'];
+    /**
+     * The actual line price, taking into account both item discounts _and_ prorated (proportionally-distributed)
+     * Order-level discounts. This value is the true economic value of the OrderLine, and is used in tax
+     * and refund calculations.
+     */
+    proratedLinePrice: Scalars['Int'];
+    /** The proratedLinePrice including tax */
+    proratedLinePriceWithTax: Scalars['Int'];
+    /** The total tax on this line */
+    lineTax: Scalars['Int'];
+    discounts: Array<Discount>;
+    taxLines: Array<TaxLine>;
+    order: Order;
+    customFields?: Maybe<Scalars['JSON']>;
 };
 
 export type OrderLineInput = {
-  orderLineId: Scalars['ID'];
-  quantity: Scalars['Int'];
+    orderLineId: Scalars['ID'];
+    quantity: Scalars['Int'];
 };
 
 export type OrderList = PaginatedList & {
-  items: Array<Order>;
-  totalItems: Scalars['Int'];
+    items: Array<Order>;
+    totalItems: Scalars['Int'];
 };
 
 export type OrderListOptions = {
-  /** Skips the first n results, for use in pagination */
-  skip?: Maybe<Scalars['Int']>;
-  /** Takes n results, for use in pagination */
-  take?: Maybe<Scalars['Int']>;
-  /** Specifies which properties to sort the results by */
-  sort?: Maybe<OrderSortParameter>;
-  /** Allows the results to be filtered */
-  filter?: Maybe<OrderFilterParameter>;
-  /** Specifies whether multiple "filter" arguments should be combines with a logical AND or OR operation. Defaults to AND. */
-  filterOperator?: Maybe<LogicalOperator>;
+    /** Skips the first n results, for use in pagination */
+    skip?: Maybe<Scalars['Int']>;
+    /** Takes n results, for use in pagination */
+    take?: Maybe<Scalars['Int']>;
+    /** Specifies which properties to sort the results by */
+    sort?: Maybe<OrderSortParameter>;
+    /** Allows the results to be filtered */
+    filter?: Maybe<OrderFilterParameter>;
+    /** Specifies whether multiple "filter" arguments should be combines with a logical AND or OR operation. Defaults to AND. */
+    filterOperator?: Maybe<LogicalOperator>;
 };
 
 export type OrderModification = Node & {
-  id: Scalars['ID'];
-  createdAt: Scalars['DateTime'];
-  updatedAt: Scalars['DateTime'];
-  priceChange: Scalars['Int'];
-  note: Scalars['String'];
-  orderItems?: Maybe<Array<OrderItem>>;
-  surcharges?: Maybe<Array<Surcharge>>;
-  payment?: Maybe<Payment>;
-  refund?: Maybe<Refund>;
-  isSettled: Scalars['Boolean'];
+    id: Scalars['ID'];
+    createdAt: Scalars['DateTime'];
+    updatedAt: Scalars['DateTime'];
+    priceChange: Scalars['Int'];
+    note: Scalars['String'];
+    orderItems?: Maybe<Array<OrderItem>>;
+    surcharges?: Maybe<Array<Surcharge>>;
+    payment?: Maybe<Payment>;
+    refund?: Maybe<Refund>;
+    isSettled: Scalars['Boolean'];
 };
 
 /** Returned when attempting to modify the contents of an Order that is not in the `Modifying` state. */
 export type OrderModificationStateError = ErrorResult & {
-  errorCode: ErrorCode;
-  message: Scalars['String'];
+    errorCode: ErrorCode;
+    message: Scalars['String'];
 };
 
 export type OrderProcessState = {
-  name: Scalars['String'];
-  to: Array<Scalars['String']>;
+    name: Scalars['String'];
+    to: Array<Scalars['String']>;
 };
 
 export type OrderSortParameter = {
-  customerLastName?: Maybe<SortOrder>;
-  id?: Maybe<SortOrder>;
-  createdAt?: Maybe<SortOrder>;
-  updatedAt?: Maybe<SortOrder>;
-  orderPlacedAt?: Maybe<SortOrder>;
-  code?: Maybe<SortOrder>;
-  state?: Maybe<SortOrder>;
-  totalQuantity?: Maybe<SortOrder>;
-  subTotal?: Maybe<SortOrder>;
-  subTotalWithTax?: Maybe<SortOrder>;
-  shipping?: Maybe<SortOrder>;
-  shippingWithTax?: Maybe<SortOrder>;
-  total?: Maybe<SortOrder>;
-  totalWithTax?: Maybe<SortOrder>;
+    customerLastName?: Maybe<SortOrder>;
+    id?: Maybe<SortOrder>;
+    createdAt?: Maybe<SortOrder>;
+    updatedAt?: Maybe<SortOrder>;
+    orderPlacedAt?: Maybe<SortOrder>;
+    code?: Maybe<SortOrder>;
+    state?: Maybe<SortOrder>;
+    totalQuantity?: Maybe<SortOrder>;
+    subTotal?: Maybe<SortOrder>;
+    subTotalWithTax?: Maybe<SortOrder>;
+    shipping?: Maybe<SortOrder>;
+    shippingWithTax?: Maybe<SortOrder>;
+    total?: Maybe<SortOrder>;
+    totalWithTax?: Maybe<SortOrder>;
 };
 
 /** Returned if there is an error in transitioning the Order state */
 export type OrderStateTransitionError = ErrorResult & {
-  errorCode: ErrorCode;
-  message: Scalars['String'];
-  transitionError: Scalars['String'];
-  fromState: Scalars['String'];
-  toState: Scalars['String'];
+    errorCode: ErrorCode;
+    message: Scalars['String'];
+    transitionError: Scalars['String'];
+    fromState: Scalars['String'];
+    toState: Scalars['String'];
 };
 
 /**
@@ -3278,74 +3197,74 @@
  * by taxRate.
  */
 export type OrderTaxSummary = {
-  /** A description of this tax */
-  description: Scalars['String'];
-  /** The taxRate as a percentage */
-  taxRate: Scalars['Float'];
-  /** The total net price or OrderItems to which this taxRate applies */
-  taxBase: Scalars['Int'];
-  /** The total tax being applied to the Order at this taxRate */
-  taxTotal: Scalars['Int'];
+    /** A description of this tax */
+    description: Scalars['String'];
+    /** The taxRate as a percentage */
+    taxRate: Scalars['Float'];
+    /** The total net price or OrderItems to which this taxRate applies */
+    taxBase: Scalars['Int'];
+    /** The total tax being applied to the Order at this taxRate */
+    taxTotal: Scalars['Int'];
 };
 
 export type PaginatedList = {
-  items: Array<Node>;
-  totalItems: Scalars['Int'];
+    items: Array<Node>;
+    totalItems: Scalars['Int'];
 };
 
 export type Payment = Node & {
-  nextStates: Array<Scalars['String']>;
-  id: Scalars['ID'];
-  createdAt: Scalars['DateTime'];
-  updatedAt: Scalars['DateTime'];
-  method: Scalars['String'];
-  amount: Scalars['Int'];
-  state: Scalars['String'];
-  transactionId?: Maybe<Scalars['String']>;
-  errorMessage?: Maybe<Scalars['String']>;
-  refunds: Array<Refund>;
-  metadata?: Maybe<Scalars['JSON']>;
+    nextStates: Array<Scalars['String']>;
+    id: Scalars['ID'];
+    createdAt: Scalars['DateTime'];
+    updatedAt: Scalars['DateTime'];
+    method: Scalars['String'];
+    amount: Scalars['Int'];
+    state: Scalars['String'];
+    transactionId?: Maybe<Scalars['String']>;
+    errorMessage?: Maybe<Scalars['String']>;
+    refunds: Array<Refund>;
+    metadata?: Maybe<Scalars['JSON']>;
 };
 
 export type PaymentMethod = Node & {
-  id: Scalars['ID'];
-  createdAt: Scalars['DateTime'];
-  updatedAt: Scalars['DateTime'];
-  name: Scalars['String'];
-  code: Scalars['String'];
-  description: Scalars['String'];
-  enabled: Scalars['Boolean'];
-  checker?: Maybe<ConfigurableOperation>;
-  handler: ConfigurableOperation;
-  customFields?: Maybe<Scalars['JSON']>;
+    id: Scalars['ID'];
+    createdAt: Scalars['DateTime'];
+    updatedAt: Scalars['DateTime'];
+    name: Scalars['String'];
+    code: Scalars['String'];
+    description: Scalars['String'];
+    enabled: Scalars['Boolean'];
+    checker?: Maybe<ConfigurableOperation>;
+    handler: ConfigurableOperation;
+    customFields?: Maybe<Scalars['JSON']>;
 };
 
 export type PaymentMethodFilterParameter = {
-  id?: Maybe<IdOperators>;
-  createdAt?: Maybe<DateOperators>;
-  updatedAt?: Maybe<DateOperators>;
-  name?: Maybe<StringOperators>;
-  code?: Maybe<StringOperators>;
-  description?: Maybe<StringOperators>;
-  enabled?: Maybe<BooleanOperators>;
+    id?: Maybe<IdOperators>;
+    createdAt?: Maybe<DateOperators>;
+    updatedAt?: Maybe<DateOperators>;
+    name?: Maybe<StringOperators>;
+    code?: Maybe<StringOperators>;
+    description?: Maybe<StringOperators>;
+    enabled?: Maybe<BooleanOperators>;
 };
 
 export type PaymentMethodList = PaginatedList & {
-  items: Array<PaymentMethod>;
-  totalItems: Scalars['Int'];
+    items: Array<PaymentMethod>;
+    totalItems: Scalars['Int'];
 };
 
 export type PaymentMethodListOptions = {
-  /** Skips the first n results, for use in pagination */
-  skip?: Maybe<Scalars['Int']>;
-  /** Takes n results, for use in pagination */
-  take?: Maybe<Scalars['Int']>;
-  /** Specifies which properties to sort the results by */
-  sort?: Maybe<PaymentMethodSortParameter>;
-  /** Allows the results to be filtered */
-  filter?: Maybe<PaymentMethodFilterParameter>;
-  /** Specifies whether multiple "filter" arguments should be combines with a logical AND or OR operation. Defaults to AND. */
-  filterOperator?: Maybe<LogicalOperator>;
+    /** Skips the first n results, for use in pagination */
+    skip?: Maybe<Scalars['Int']>;
+    /** Takes n results, for use in pagination */
+    take?: Maybe<Scalars['Int']>;
+    /** Specifies which properties to sort the results by */
+    sort?: Maybe<PaymentMethodSortParameter>;
+    /** Allows the results to be filtered */
+    filter?: Maybe<PaymentMethodFilterParameter>;
+    /** Specifies whether multiple "filter" arguments should be combines with a logical AND or OR operation. Defaults to AND. */
+    filterOperator?: Maybe<LogicalOperator>;
 };
 
 /**
@@ -3353,42 +3272,42 @@
  * though the price has increased as a result of the changes.
  */
 export type PaymentMethodMissingError = ErrorResult & {
-  errorCode: ErrorCode;
-  message: Scalars['String'];
+    errorCode: ErrorCode;
+    message: Scalars['String'];
 };
 
 export type PaymentMethodQuote = {
-  id: Scalars['ID'];
-  code: Scalars['String'];
-  name: Scalars['String'];
-  description: Scalars['String'];
-  isEligible: Scalars['Boolean'];
-  eligibilityMessage?: Maybe<Scalars['String']>;
-  customFields?: Maybe<Scalars['JSON']>;
+    id: Scalars['ID'];
+    code: Scalars['String'];
+    name: Scalars['String'];
+    description: Scalars['String'];
+    isEligible: Scalars['Boolean'];
+    eligibilityMessage?: Maybe<Scalars['String']>;
+    customFields?: Maybe<Scalars['JSON']>;
 };
 
 export type PaymentMethodSortParameter = {
-  id?: Maybe<SortOrder>;
-  createdAt?: Maybe<SortOrder>;
-  updatedAt?: Maybe<SortOrder>;
-  name?: Maybe<SortOrder>;
-  code?: Maybe<SortOrder>;
-  description?: Maybe<SortOrder>;
+    id?: Maybe<SortOrder>;
+    createdAt?: Maybe<SortOrder>;
+    updatedAt?: Maybe<SortOrder>;
+    name?: Maybe<SortOrder>;
+    code?: Maybe<SortOrder>;
+    description?: Maybe<SortOrder>;
 };
 
 /** Returned if an attempting to refund a Payment against OrderLines from a different Order */
 export type PaymentOrderMismatchError = ErrorResult & {
-  errorCode: ErrorCode;
-  message: Scalars['String'];
+    errorCode: ErrorCode;
+    message: Scalars['String'];
 };
 
 /** Returned when there is an error in transitioning the Payment state */
 export type PaymentStateTransitionError = ErrorResult & {
-  errorCode: ErrorCode;
-  message: Scalars['String'];
-  transitionError: Scalars['String'];
-  fromState: Scalars['String'];
-  toState: Scalars['String'];
+    errorCode: ErrorCode;
+    message: Scalars['String'];
+    transitionError: Scalars['String'];
+    fromState: Scalars['String'];
+    toState: Scalars['String'];
 };
 
 /**
@@ -3399,829 +3318,792 @@
  * @docsCategory common
  */
 export enum Permission {
-  /** Authenticated means simply that the user is logged in */
-  Authenticated = 'Authenticated',
-  /** SuperAdmin has unrestricted access to all operations */
-  SuperAdmin = 'SuperAdmin',
-  /** Owner means the user owns this entity, e.g. a Customer's own Order */
-  Owner = 'Owner',
-  /** Public means any unauthenticated user may perform the operation */
-  Public = 'Public',
-  /** Grants permission to update GlobalSettings */
-  UpdateGlobalSettings = 'UpdateGlobalSettings',
-  /** Grants permission to create Products, Facets, Assets, Collections */
-  CreateCatalog = 'CreateCatalog',
-  /** Grants permission to read Products, Facets, Assets, Collections */
-  ReadCatalog = 'ReadCatalog',
-  /** Grants permission to update Products, Facets, Assets, Collections */
-  UpdateCatalog = 'UpdateCatalog',
-  /** Grants permission to delete Products, Facets, Assets, Collections */
-  DeleteCatalog = 'DeleteCatalog',
-  /** Grants permission to create PaymentMethods, ShippingMethods, TaxCategories, TaxRates, Zones, Countries, System & GlobalSettings */
-  CreateSettings = 'CreateSettings',
-  /** Grants permission to read PaymentMethods, ShippingMethods, TaxCategories, TaxRates, Zones, Countries, System & GlobalSettings */
-  ReadSettings = 'ReadSettings',
-  /** Grants permission to update PaymentMethods, ShippingMethods, TaxCategories, TaxRates, Zones, Countries, System & GlobalSettings */
-  UpdateSettings = 'UpdateSettings',
-  /** Grants permission to delete PaymentMethods, ShippingMethods, TaxCategories, TaxRates, Zones, Countries, System & GlobalSettings */
-  DeleteSettings = 'DeleteSettings',
-  /** Grants permission to create Administrator */
-  CreateAdministrator = 'CreateAdministrator',
-  /** Grants permission to read Administrator */
-  ReadAdministrator = 'ReadAdministrator',
-  /** Grants permission to update Administrator */
-  UpdateAdministrator = 'UpdateAdministrator',
-  /** Grants permission to delete Administrator */
-  DeleteAdministrator = 'DeleteAdministrator',
-  /** Grants permission to create Asset */
-  CreateAsset = 'CreateAsset',
-  /** Grants permission to read Asset */
-  ReadAsset = 'ReadAsset',
-  /** Grants permission to update Asset */
-  UpdateAsset = 'UpdateAsset',
-  /** Grants permission to delete Asset */
-  DeleteAsset = 'DeleteAsset',
-  /** Grants permission to create Channel */
-  CreateChannel = 'CreateChannel',
-  /** Grants permission to read Channel */
-  ReadChannel = 'ReadChannel',
-  /** Grants permission to update Channel */
-  UpdateChannel = 'UpdateChannel',
-  /** Grants permission to delete Channel */
-  DeleteChannel = 'DeleteChannel',
-  /** Grants permission to create Collection */
-  CreateCollection = 'CreateCollection',
-  /** Grants permission to read Collection */
-  ReadCollection = 'ReadCollection',
-  /** Grants permission to update Collection */
-  UpdateCollection = 'UpdateCollection',
-  /** Grants permission to delete Collection */
-  DeleteCollection = 'DeleteCollection',
-  /** Grants permission to create Country */
-  CreateCountry = 'CreateCountry',
-  /** Grants permission to read Country */
-  ReadCountry = 'ReadCountry',
-  /** Grants permission to update Country */
-  UpdateCountry = 'UpdateCountry',
-  /** Grants permission to delete Country */
-  DeleteCountry = 'DeleteCountry',
-  /** Grants permission to create Customer */
-  CreateCustomer = 'CreateCustomer',
-  /** Grants permission to read Customer */
-  ReadCustomer = 'ReadCustomer',
-  /** Grants permission to update Customer */
-  UpdateCustomer = 'UpdateCustomer',
-  /** Grants permission to delete Customer */
-  DeleteCustomer = 'DeleteCustomer',
-  /** Grants permission to create CustomerGroup */
-  CreateCustomerGroup = 'CreateCustomerGroup',
-  /** Grants permission to read CustomerGroup */
-  ReadCustomerGroup = 'ReadCustomerGroup',
-  /** Grants permission to update CustomerGroup */
-  UpdateCustomerGroup = 'UpdateCustomerGroup',
-  /** Grants permission to delete CustomerGroup */
-  DeleteCustomerGroup = 'DeleteCustomerGroup',
-  /** Grants permission to create Facet */
-  CreateFacet = 'CreateFacet',
-  /** Grants permission to read Facet */
-  ReadFacet = 'ReadFacet',
-  /** Grants permission to update Facet */
-  UpdateFacet = 'UpdateFacet',
-  /** Grants permission to delete Facet */
-  DeleteFacet = 'DeleteFacet',
-  /** Grants permission to create Order */
-  CreateOrder = 'CreateOrder',
-  /** Grants permission to read Order */
-  ReadOrder = 'ReadOrder',
-  /** Grants permission to update Order */
-  UpdateOrder = 'UpdateOrder',
-  /** Grants permission to delete Order */
-  DeleteOrder = 'DeleteOrder',
-  /** Grants permission to create PaymentMethod */
-  CreatePaymentMethod = 'CreatePaymentMethod',
-  /** Grants permission to read PaymentMethod */
-  ReadPaymentMethod = 'ReadPaymentMethod',
-  /** Grants permission to update PaymentMethod */
-  UpdatePaymentMethod = 'UpdatePaymentMethod',
-  /** Grants permission to delete PaymentMethod */
-  DeletePaymentMethod = 'DeletePaymentMethod',
-  /** Grants permission to create Product */
-  CreateProduct = 'CreateProduct',
-  /** Grants permission to read Product */
-  ReadProduct = 'ReadProduct',
-  /** Grants permission to update Product */
-  UpdateProduct = 'UpdateProduct',
-  /** Grants permission to delete Product */
-  DeleteProduct = 'DeleteProduct',
-  /** Grants permission to create Promotion */
-  CreatePromotion = 'CreatePromotion',
-  /** Grants permission to read Promotion */
-  ReadPromotion = 'ReadPromotion',
-  /** Grants permission to update Promotion */
-  UpdatePromotion = 'UpdatePromotion',
-  /** Grants permission to delete Promotion */
-  DeletePromotion = 'DeletePromotion',
-  /** Grants permission to create ShippingMethod */
-  CreateShippingMethod = 'CreateShippingMethod',
-  /** Grants permission to read ShippingMethod */
-  ReadShippingMethod = 'ReadShippingMethod',
-  /** Grants permission to update ShippingMethod */
-  UpdateShippingMethod = 'UpdateShippingMethod',
-  /** Grants permission to delete ShippingMethod */
-  DeleteShippingMethod = 'DeleteShippingMethod',
-  /** Grants permission to create Tag */
-  CreateTag = 'CreateTag',
-  /** Grants permission to read Tag */
-  ReadTag = 'ReadTag',
-  /** Grants permission to update Tag */
-  UpdateTag = 'UpdateTag',
-  /** Grants permission to delete Tag */
-  DeleteTag = 'DeleteTag',
-  /** Grants permission to create TaxCategory */
-  CreateTaxCategory = 'CreateTaxCategory',
-  /** Grants permission to read TaxCategory */
-  ReadTaxCategory = 'ReadTaxCategory',
-  /** Grants permission to update TaxCategory */
-  UpdateTaxCategory = 'UpdateTaxCategory',
-  /** Grants permission to delete TaxCategory */
-  DeleteTaxCategory = 'DeleteTaxCategory',
-  /** Grants permission to create TaxRate */
-  CreateTaxRate = 'CreateTaxRate',
-  /** Grants permission to read TaxRate */
-  ReadTaxRate = 'ReadTaxRate',
-  /** Grants permission to update TaxRate */
-  UpdateTaxRate = 'UpdateTaxRate',
-  /** Grants permission to delete TaxRate */
-  DeleteTaxRate = 'DeleteTaxRate',
-  /** Grants permission to create System */
-  CreateSystem = 'CreateSystem',
-  /** Grants permission to read System */
-  ReadSystem = 'ReadSystem',
-  /** Grants permission to update System */
-  UpdateSystem = 'UpdateSystem',
-  /** Grants permission to delete System */
-  DeleteSystem = 'DeleteSystem',
-  /** Grants permission to create Zone */
-  CreateZone = 'CreateZone',
-  /** Grants permission to read Zone */
-  ReadZone = 'ReadZone',
-  /** Grants permission to update Zone */
-  UpdateZone = 'UpdateZone',
-  /** Grants permission to delete Zone */
-  DeleteZone = 'DeleteZone'
+    /** Authenticated means simply that the user is logged in */
+    Authenticated = 'Authenticated',
+    /** SuperAdmin has unrestricted access to all operations */
+    SuperAdmin = 'SuperAdmin',
+    /** Owner means the user owns this entity, e.g. a Customer's own Order */
+    Owner = 'Owner',
+    /** Public means any unauthenticated user may perform the operation */
+    Public = 'Public',
+    /** Grants permission to update GlobalSettings */
+    UpdateGlobalSettings = 'UpdateGlobalSettings',
+    /** Grants permission to create Products, Facets, Assets, Collections */
+    CreateCatalog = 'CreateCatalog',
+    /** Grants permission to read Products, Facets, Assets, Collections */
+    ReadCatalog = 'ReadCatalog',
+    /** Grants permission to update Products, Facets, Assets, Collections */
+    UpdateCatalog = 'UpdateCatalog',
+    /** Grants permission to delete Products, Facets, Assets, Collections */
+    DeleteCatalog = 'DeleteCatalog',
+    /** Grants permission to create PaymentMethods, ShippingMethods, TaxCategories, TaxRates, Zones, Countries, System & GlobalSettings */
+    CreateSettings = 'CreateSettings',
+    /** Grants permission to read PaymentMethods, ShippingMethods, TaxCategories, TaxRates, Zones, Countries, System & GlobalSettings */
+    ReadSettings = 'ReadSettings',
+    /** Grants permission to update PaymentMethods, ShippingMethods, TaxCategories, TaxRates, Zones, Countries, System & GlobalSettings */
+    UpdateSettings = 'UpdateSettings',
+    /** Grants permission to delete PaymentMethods, ShippingMethods, TaxCategories, TaxRates, Zones, Countries, System & GlobalSettings */
+    DeleteSettings = 'DeleteSettings',
+    /** Grants permission to create Administrator */
+    CreateAdministrator = 'CreateAdministrator',
+    /** Grants permission to read Administrator */
+    ReadAdministrator = 'ReadAdministrator',
+    /** Grants permission to update Administrator */
+    UpdateAdministrator = 'UpdateAdministrator',
+    /** Grants permission to delete Administrator */
+    DeleteAdministrator = 'DeleteAdministrator',
+    /** Grants permission to create Asset */
+    CreateAsset = 'CreateAsset',
+    /** Grants permission to read Asset */
+    ReadAsset = 'ReadAsset',
+    /** Grants permission to update Asset */
+    UpdateAsset = 'UpdateAsset',
+    /** Grants permission to delete Asset */
+    DeleteAsset = 'DeleteAsset',
+    /** Grants permission to create Channel */
+    CreateChannel = 'CreateChannel',
+    /** Grants permission to read Channel */
+    ReadChannel = 'ReadChannel',
+    /** Grants permission to update Channel */
+    UpdateChannel = 'UpdateChannel',
+    /** Grants permission to delete Channel */
+    DeleteChannel = 'DeleteChannel',
+    /** Grants permission to create Collection */
+    CreateCollection = 'CreateCollection',
+    /** Grants permission to read Collection */
+    ReadCollection = 'ReadCollection',
+    /** Grants permission to update Collection */
+    UpdateCollection = 'UpdateCollection',
+    /** Grants permission to delete Collection */
+    DeleteCollection = 'DeleteCollection',
+    /** Grants permission to create Country */
+    CreateCountry = 'CreateCountry',
+    /** Grants permission to read Country */
+    ReadCountry = 'ReadCountry',
+    /** Grants permission to update Country */
+    UpdateCountry = 'UpdateCountry',
+    /** Grants permission to delete Country */
+    DeleteCountry = 'DeleteCountry',
+    /** Grants permission to create Customer */
+    CreateCustomer = 'CreateCustomer',
+    /** Grants permission to read Customer */
+    ReadCustomer = 'ReadCustomer',
+    /** Grants permission to update Customer */
+    UpdateCustomer = 'UpdateCustomer',
+    /** Grants permission to delete Customer */
+    DeleteCustomer = 'DeleteCustomer',
+    /** Grants permission to create CustomerGroup */
+    CreateCustomerGroup = 'CreateCustomerGroup',
+    /** Grants permission to read CustomerGroup */
+    ReadCustomerGroup = 'ReadCustomerGroup',
+    /** Grants permission to update CustomerGroup */
+    UpdateCustomerGroup = 'UpdateCustomerGroup',
+    /** Grants permission to delete CustomerGroup */
+    DeleteCustomerGroup = 'DeleteCustomerGroup',
+    /** Grants permission to create Facet */
+    CreateFacet = 'CreateFacet',
+    /** Grants permission to read Facet */
+    ReadFacet = 'ReadFacet',
+    /** Grants permission to update Facet */
+    UpdateFacet = 'UpdateFacet',
+    /** Grants permission to delete Facet */
+    DeleteFacet = 'DeleteFacet',
+    /** Grants permission to create Order */
+    CreateOrder = 'CreateOrder',
+    /** Grants permission to read Order */
+    ReadOrder = 'ReadOrder',
+    /** Grants permission to update Order */
+    UpdateOrder = 'UpdateOrder',
+    /** Grants permission to delete Order */
+    DeleteOrder = 'DeleteOrder',
+    /** Grants permission to create PaymentMethod */
+    CreatePaymentMethod = 'CreatePaymentMethod',
+    /** Grants permission to read PaymentMethod */
+    ReadPaymentMethod = 'ReadPaymentMethod',
+    /** Grants permission to update PaymentMethod */
+    UpdatePaymentMethod = 'UpdatePaymentMethod',
+    /** Grants permission to delete PaymentMethod */
+    DeletePaymentMethod = 'DeletePaymentMethod',
+    /** Grants permission to create Product */
+    CreateProduct = 'CreateProduct',
+    /** Grants permission to read Product */
+    ReadProduct = 'ReadProduct',
+    /** Grants permission to update Product */
+    UpdateProduct = 'UpdateProduct',
+    /** Grants permission to delete Product */
+    DeleteProduct = 'DeleteProduct',
+    /** Grants permission to create Promotion */
+    CreatePromotion = 'CreatePromotion',
+    /** Grants permission to read Promotion */
+    ReadPromotion = 'ReadPromotion',
+    /** Grants permission to update Promotion */
+    UpdatePromotion = 'UpdatePromotion',
+    /** Grants permission to delete Promotion */
+    DeletePromotion = 'DeletePromotion',
+    /** Grants permission to create ShippingMethod */
+    CreateShippingMethod = 'CreateShippingMethod',
+    /** Grants permission to read ShippingMethod */
+    ReadShippingMethod = 'ReadShippingMethod',
+    /** Grants permission to update ShippingMethod */
+    UpdateShippingMethod = 'UpdateShippingMethod',
+    /** Grants permission to delete ShippingMethod */
+    DeleteShippingMethod = 'DeleteShippingMethod',
+    /** Grants permission to create Tag */
+    CreateTag = 'CreateTag',
+    /** Grants permission to read Tag */
+    ReadTag = 'ReadTag',
+    /** Grants permission to update Tag */
+    UpdateTag = 'UpdateTag',
+    /** Grants permission to delete Tag */
+    DeleteTag = 'DeleteTag',
+    /** Grants permission to create TaxCategory */
+    CreateTaxCategory = 'CreateTaxCategory',
+    /** Grants permission to read TaxCategory */
+    ReadTaxCategory = 'ReadTaxCategory',
+    /** Grants permission to update TaxCategory */
+    UpdateTaxCategory = 'UpdateTaxCategory',
+    /** Grants permission to delete TaxCategory */
+    DeleteTaxCategory = 'DeleteTaxCategory',
+    /** Grants permission to create TaxRate */
+    CreateTaxRate = 'CreateTaxRate',
+    /** Grants permission to read TaxRate */
+    ReadTaxRate = 'ReadTaxRate',
+    /** Grants permission to update TaxRate */
+    UpdateTaxRate = 'UpdateTaxRate',
+    /** Grants permission to delete TaxRate */
+    DeleteTaxRate = 'DeleteTaxRate',
+    /** Grants permission to create System */
+    CreateSystem = 'CreateSystem',
+    /** Grants permission to read System */
+    ReadSystem = 'ReadSystem',
+    /** Grants permission to update System */
+    UpdateSystem = 'UpdateSystem',
+    /** Grants permission to delete System */
+    DeleteSystem = 'DeleteSystem',
+    /** Grants permission to create Zone */
+    CreateZone = 'CreateZone',
+    /** Grants permission to read Zone */
+    ReadZone = 'ReadZone',
+    /** Grants permission to update Zone */
+    UpdateZone = 'UpdateZone',
+    /** Grants permission to delete Zone */
+    DeleteZone = 'DeleteZone',
 }
 
 export type PermissionDefinition = {
-  name: Scalars['String'];
-  description: Scalars['String'];
-  assignable: Scalars['Boolean'];
+    name: Scalars['String'];
+    description: Scalars['String'];
+    assignable: Scalars['Boolean'];
 };
 
 /** The price range where the result has more than one price */
 export type PriceRange = {
-  min: Scalars['Int'];
-  max: Scalars['Int'];
+    min: Scalars['Int'];
+    max: Scalars['Int'];
 };
 
 export type Product = Node & {
-  enabled: Scalars['Boolean'];
-  channels: Array<Channel>;
-  id: Scalars['ID'];
-  createdAt: Scalars['DateTime'];
-  updatedAt: Scalars['DateTime'];
-  languageCode: LanguageCode;
-  name: Scalars['String'];
-  slug: Scalars['String'];
-  description: Scalars['String'];
-  featuredAsset?: Maybe<Asset>;
-  assets: Array<Asset>;
-  /** Returns all ProductVariants */
-  variants: Array<ProductVariant>;
-  /** Returns a paginated, sortable, filterable list of ProductVariants */
-  variantList: ProductVariantList;
-  optionGroups: Array<ProductOptionGroup>;
-  facetValues: Array<FacetValue>;
-  translations: Array<ProductTranslation>;
-  collections: Array<Collection>;
-  customFields?: Maybe<Scalars['JSON']>;
-};
-
+    enabled: Scalars['Boolean'];
+    channels: Array<Channel>;
+    id: Scalars['ID'];
+    createdAt: Scalars['DateTime'];
+    updatedAt: Scalars['DateTime'];
+    languageCode: LanguageCode;
+    name: Scalars['String'];
+    slug: Scalars['String'];
+    description: Scalars['String'];
+    featuredAsset?: Maybe<Asset>;
+    assets: Array<Asset>;
+    /** Returns all ProductVariants */
+    variants: Array<ProductVariant>;
+    /** Returns a paginated, sortable, filterable list of ProductVariants */
+    variantList: ProductVariantList;
+    optionGroups: Array<ProductOptionGroup>;
+    facetValues: Array<FacetValue>;
+    translations: Array<ProductTranslation>;
+    collections: Array<Collection>;
+    customFields?: Maybe<Scalars['JSON']>;
+};
 
 export type ProductVariantListArgs = {
-  options?: Maybe<ProductVariantListOptions>;
+    options?: Maybe<ProductVariantListOptions>;
 };
 
 export type ProductFilterParameter = {
-  enabled?: Maybe<BooleanOperators>;
-  id?: Maybe<IdOperators>;
-  createdAt?: Maybe<DateOperators>;
-  updatedAt?: Maybe<DateOperators>;
-  languageCode?: Maybe<StringOperators>;
-  name?: Maybe<StringOperators>;
-  slug?: Maybe<StringOperators>;
-  description?: Maybe<StringOperators>;
+    enabled?: Maybe<BooleanOperators>;
+    id?: Maybe<IdOperators>;
+    createdAt?: Maybe<DateOperators>;
+    updatedAt?: Maybe<DateOperators>;
+    languageCode?: Maybe<StringOperators>;
+    name?: Maybe<StringOperators>;
+    slug?: Maybe<StringOperators>;
+    description?: Maybe<StringOperators>;
 };
 
 export type ProductList = PaginatedList & {
-  items: Array<Product>;
-  totalItems: Scalars['Int'];
+    items: Array<Product>;
+    totalItems: Scalars['Int'];
 };
 
 export type ProductListOptions = {
-  /** Skips the first n results, for use in pagination */
-  skip?: Maybe<Scalars['Int']>;
-  /** Takes n results, for use in pagination */
-  take?: Maybe<Scalars['Int']>;
-  /** Specifies which properties to sort the results by */
-  sort?: Maybe<ProductSortParameter>;
-  /** Allows the results to be filtered */
-  filter?: Maybe<ProductFilterParameter>;
-  /** Specifies whether multiple "filter" arguments should be combines with a logical AND or OR operation. Defaults to AND. */
-  filterOperator?: Maybe<LogicalOperator>;
+    /** Skips the first n results, for use in pagination */
+    skip?: Maybe<Scalars['Int']>;
+    /** Takes n results, for use in pagination */
+    take?: Maybe<Scalars['Int']>;
+    /** Specifies which properties to sort the results by */
+    sort?: Maybe<ProductSortParameter>;
+    /** Allows the results to be filtered */
+    filter?: Maybe<ProductFilterParameter>;
+    /** Specifies whether multiple "filter" arguments should be combines with a logical AND or OR operation. Defaults to AND. */
+    filterOperator?: Maybe<LogicalOperator>;
 };
 
 export type ProductOption = Node & {
-  id: Scalars['ID'];
-  createdAt: Scalars['DateTime'];
-  updatedAt: Scalars['DateTime'];
-  languageCode: LanguageCode;
-  code: Scalars['String'];
-  name: Scalars['String'];
-  groupId: Scalars['ID'];
-  group: ProductOptionGroup;
-  translations: Array<ProductOptionTranslation>;
-  customFields?: Maybe<Scalars['JSON']>;
+    id: Scalars['ID'];
+    createdAt: Scalars['DateTime'];
+    updatedAt: Scalars['DateTime'];
+    languageCode: LanguageCode;
+    code: Scalars['String'];
+    name: Scalars['String'];
+    groupId: Scalars['ID'];
+    group: ProductOptionGroup;
+    translations: Array<ProductOptionTranslation>;
+    customFields?: Maybe<Scalars['JSON']>;
 };
 
 export type ProductOptionGroup = Node & {
-  id: Scalars['ID'];
-  createdAt: Scalars['DateTime'];
-  updatedAt: Scalars['DateTime'];
-  languageCode: LanguageCode;
-  code: Scalars['String'];
-  name: Scalars['String'];
-  options: Array<ProductOption>;
-  translations: Array<ProductOptionGroupTranslation>;
-  customFields?: Maybe<Scalars['JSON']>;
+    id: Scalars['ID'];
+    createdAt: Scalars['DateTime'];
+    updatedAt: Scalars['DateTime'];
+    languageCode: LanguageCode;
+    code: Scalars['String'];
+    name: Scalars['String'];
+    options: Array<ProductOption>;
+    translations: Array<ProductOptionGroupTranslation>;
+    customFields?: Maybe<Scalars['JSON']>;
 };
 
 export type ProductOptionGroupTranslation = {
-  id: Scalars['ID'];
-  createdAt: Scalars['DateTime'];
-  updatedAt: Scalars['DateTime'];
-  languageCode: LanguageCode;
-  name: Scalars['String'];
+    id: Scalars['ID'];
+    createdAt: Scalars['DateTime'];
+    updatedAt: Scalars['DateTime'];
+    languageCode: LanguageCode;
+    name: Scalars['String'];
 };
 
 export type ProductOptionGroupTranslationInput = {
-  id?: Maybe<Scalars['ID']>;
-  languageCode: LanguageCode;
-  name?: Maybe<Scalars['String']>;
-  customFields?: Maybe<Scalars['JSON']>;
+    id?: Maybe<Scalars['ID']>;
+    languageCode: LanguageCode;
+    name?: Maybe<Scalars['String']>;
+    customFields?: Maybe<Scalars['JSON']>;
 };
 
 export type ProductOptionInUseError = ErrorResult & {
-  errorCode: ErrorCode;
-  message: Scalars['String'];
-  optionGroupCode: Scalars['String'];
-  productVariantCount: Scalars['Int'];
+    errorCode: ErrorCode;
+    message: Scalars['String'];
+    optionGroupCode: Scalars['String'];
+    productVariantCount: Scalars['Int'];
 };
 
 export type ProductOptionTranslation = {
-  id: Scalars['ID'];
-  createdAt: Scalars['DateTime'];
-  updatedAt: Scalars['DateTime'];
-  languageCode: LanguageCode;
-  name: Scalars['String'];
+    id: Scalars['ID'];
+    createdAt: Scalars['DateTime'];
+    updatedAt: Scalars['DateTime'];
+    languageCode: LanguageCode;
+    name: Scalars['String'];
 };
 
 export type ProductOptionTranslationInput = {
-  id?: Maybe<Scalars['ID']>;
-  languageCode: LanguageCode;
-  name?: Maybe<Scalars['String']>;
-  customFields?: Maybe<Scalars['JSON']>;
+    id?: Maybe<Scalars['ID']>;
+    languageCode: LanguageCode;
+    name?: Maybe<Scalars['String']>;
+    customFields?: Maybe<Scalars['JSON']>;
 };
 
 export type ProductSortParameter = {
-  id?: Maybe<SortOrder>;
-  createdAt?: Maybe<SortOrder>;
-  updatedAt?: Maybe<SortOrder>;
-  name?: Maybe<SortOrder>;
-  slug?: Maybe<SortOrder>;
-  description?: Maybe<SortOrder>;
+    id?: Maybe<SortOrder>;
+    createdAt?: Maybe<SortOrder>;
+    updatedAt?: Maybe<SortOrder>;
+    name?: Maybe<SortOrder>;
+    slug?: Maybe<SortOrder>;
+    description?: Maybe<SortOrder>;
 };
 
 export type ProductTranslation = {
-  id: Scalars['ID'];
-  createdAt: Scalars['DateTime'];
-  updatedAt: Scalars['DateTime'];
-  languageCode: LanguageCode;
-  name: Scalars['String'];
-  slug: Scalars['String'];
-  description: Scalars['String'];
+    id: Scalars['ID'];
+    createdAt: Scalars['DateTime'];
+    updatedAt: Scalars['DateTime'];
+    languageCode: LanguageCode;
+    name: Scalars['String'];
+    slug: Scalars['String'];
+    description: Scalars['String'];
 };
 
 export type ProductTranslationInput = {
-  id?: Maybe<Scalars['ID']>;
-  languageCode: LanguageCode;
-  name?: Maybe<Scalars['String']>;
-  slug?: Maybe<Scalars['String']>;
-  description?: Maybe<Scalars['String']>;
-  customFields?: Maybe<Scalars['JSON']>;
+    id?: Maybe<Scalars['ID']>;
+    languageCode: LanguageCode;
+    name?: Maybe<Scalars['String']>;
+    slug?: Maybe<Scalars['String']>;
+    description?: Maybe<Scalars['String']>;
+    customFields?: Maybe<Scalars['JSON']>;
 };
 
 export type ProductVariant = Node & {
-  enabled: Scalars['Boolean'];
-  trackInventory: GlobalFlag;
-  stockOnHand: Scalars['Int'];
-  stockAllocated: Scalars['Int'];
-  outOfStockThreshold: Scalars['Int'];
-  useGlobalOutOfStockThreshold: Scalars['Boolean'];
-  stockMovements: StockMovementList;
-  channels: Array<Channel>;
-  id: Scalars['ID'];
-  product: Product;
-  productId: Scalars['ID'];
-  createdAt: Scalars['DateTime'];
-  updatedAt: Scalars['DateTime'];
-  languageCode: LanguageCode;
-  sku: Scalars['String'];
-  name: Scalars['String'];
-  featuredAsset?: Maybe<Asset>;
-  assets: Array<Asset>;
-  price: Scalars['Int'];
-  currencyCode: CurrencyCode;
-  priceWithTax: Scalars['Int'];
-  stockLevel: Scalars['String'];
-  taxRateApplied: TaxRate;
-  taxCategory: TaxCategory;
-  options: Array<ProductOption>;
-  facetValues: Array<FacetValue>;
-  translations: Array<ProductVariantTranslation>;
-  customFields?: Maybe<Scalars['JSON']>;
-};
-
+    enabled: Scalars['Boolean'];
+    trackInventory: GlobalFlag;
+    stockOnHand: Scalars['Int'];
+    stockAllocated: Scalars['Int'];
+    outOfStockThreshold: Scalars['Int'];
+    useGlobalOutOfStockThreshold: Scalars['Boolean'];
+    stockMovements: StockMovementList;
+    channels: Array<Channel>;
+    id: Scalars['ID'];
+    product: Product;
+    productId: Scalars['ID'];
+    createdAt: Scalars['DateTime'];
+    updatedAt: Scalars['DateTime'];
+    languageCode: LanguageCode;
+    sku: Scalars['String'];
+    name: Scalars['String'];
+    featuredAsset?: Maybe<Asset>;
+    assets: Array<Asset>;
+    price: Scalars['Int'];
+    currencyCode: CurrencyCode;
+    priceWithTax: Scalars['Int'];
+    stockLevel: Scalars['String'];
+    taxRateApplied: TaxRate;
+    taxCategory: TaxCategory;
+    options: Array<ProductOption>;
+    facetValues: Array<FacetValue>;
+    translations: Array<ProductVariantTranslation>;
+    customFields?: Maybe<Scalars['JSON']>;
+};
 
 export type ProductVariantStockMovementsArgs = {
-  options?: Maybe<StockMovementListOptions>;
+    options?: Maybe<StockMovementListOptions>;
 };
 
 export type ProductVariantFilterParameter = {
-  enabled?: Maybe<BooleanOperators>;
-  trackInventory?: Maybe<StringOperators>;
-  stockOnHand?: Maybe<NumberOperators>;
-  stockAllocated?: Maybe<NumberOperators>;
-  outOfStockThreshold?: Maybe<NumberOperators>;
-  useGlobalOutOfStockThreshold?: Maybe<BooleanOperators>;
-  id?: Maybe<IdOperators>;
-  productId?: Maybe<IdOperators>;
-  createdAt?: Maybe<DateOperators>;
-  updatedAt?: Maybe<DateOperators>;
-  languageCode?: Maybe<StringOperators>;
-  sku?: Maybe<StringOperators>;
-  name?: Maybe<StringOperators>;
-  price?: Maybe<NumberOperators>;
-  currencyCode?: Maybe<StringOperators>;
-  priceWithTax?: Maybe<NumberOperators>;
-  stockLevel?: Maybe<StringOperators>;
+    enabled?: Maybe<BooleanOperators>;
+    trackInventory?: Maybe<StringOperators>;
+    stockOnHand?: Maybe<NumberOperators>;
+    stockAllocated?: Maybe<NumberOperators>;
+    outOfStockThreshold?: Maybe<NumberOperators>;
+    useGlobalOutOfStockThreshold?: Maybe<BooleanOperators>;
+    id?: Maybe<IdOperators>;
+    productId?: Maybe<IdOperators>;
+    createdAt?: Maybe<DateOperators>;
+    updatedAt?: Maybe<DateOperators>;
+    languageCode?: Maybe<StringOperators>;
+    sku?: Maybe<StringOperators>;
+    name?: Maybe<StringOperators>;
+    price?: Maybe<NumberOperators>;
+    currencyCode?: Maybe<StringOperators>;
+    priceWithTax?: Maybe<NumberOperators>;
+    stockLevel?: Maybe<StringOperators>;
 };
 
 export type ProductVariantList = PaginatedList & {
-  items: Array<ProductVariant>;
-  totalItems: Scalars['Int'];
+    items: Array<ProductVariant>;
+    totalItems: Scalars['Int'];
 };
 
 export type ProductVariantListOptions = {
-  /** Skips the first n results, for use in pagination */
-  skip?: Maybe<Scalars['Int']>;
-  /** Takes n results, for use in pagination */
-  take?: Maybe<Scalars['Int']>;
-  /** Specifies which properties to sort the results by */
-  sort?: Maybe<ProductVariantSortParameter>;
-  /** Allows the results to be filtered */
-  filter?: Maybe<ProductVariantFilterParameter>;
-  /** Specifies whether multiple "filter" arguments should be combines with a logical AND or OR operation. Defaults to AND. */
-  filterOperator?: Maybe<LogicalOperator>;
+    /** Skips the first n results, for use in pagination */
+    skip?: Maybe<Scalars['Int']>;
+    /** Takes n results, for use in pagination */
+    take?: Maybe<Scalars['Int']>;
+    /** Specifies which properties to sort the results by */
+    sort?: Maybe<ProductVariantSortParameter>;
+    /** Allows the results to be filtered */
+    filter?: Maybe<ProductVariantFilterParameter>;
+    /** Specifies whether multiple "filter" arguments should be combines with a logical AND or OR operation. Defaults to AND. */
+    filterOperator?: Maybe<LogicalOperator>;
 };
 
 export type ProductVariantSortParameter = {
-  stockOnHand?: Maybe<SortOrder>;
-  stockAllocated?: Maybe<SortOrder>;
-  outOfStockThreshold?: Maybe<SortOrder>;
-  id?: Maybe<SortOrder>;
-  productId?: Maybe<SortOrder>;
-  createdAt?: Maybe<SortOrder>;
-  updatedAt?: Maybe<SortOrder>;
-  sku?: Maybe<SortOrder>;
-  name?: Maybe<SortOrder>;
-  price?: Maybe<SortOrder>;
-  priceWithTax?: Maybe<SortOrder>;
-  stockLevel?: Maybe<SortOrder>;
+    stockOnHand?: Maybe<SortOrder>;
+    stockAllocated?: Maybe<SortOrder>;
+    outOfStockThreshold?: Maybe<SortOrder>;
+    id?: Maybe<SortOrder>;
+    productId?: Maybe<SortOrder>;
+    createdAt?: Maybe<SortOrder>;
+    updatedAt?: Maybe<SortOrder>;
+    sku?: Maybe<SortOrder>;
+    name?: Maybe<SortOrder>;
+    price?: Maybe<SortOrder>;
+    priceWithTax?: Maybe<SortOrder>;
+    stockLevel?: Maybe<SortOrder>;
 };
 
 export type ProductVariantTranslation = {
-  id: Scalars['ID'];
-  createdAt: Scalars['DateTime'];
-  updatedAt: Scalars['DateTime'];
-  languageCode: LanguageCode;
-  name: Scalars['String'];
+    id: Scalars['ID'];
+    createdAt: Scalars['DateTime'];
+    updatedAt: Scalars['DateTime'];
+    languageCode: LanguageCode;
+    name: Scalars['String'];
 };
 
 export type ProductVariantTranslationInput = {
-  id?: Maybe<Scalars['ID']>;
-  languageCode: LanguageCode;
-  name?: Maybe<Scalars['String']>;
-  customFields?: Maybe<Scalars['JSON']>;
+    id?: Maybe<Scalars['ID']>;
+    languageCode: LanguageCode;
+    name?: Maybe<Scalars['String']>;
+    customFields?: Maybe<Scalars['JSON']>;
 };
 
 export type Promotion = Node & {
-  id: Scalars['ID'];
-  createdAt: Scalars['DateTime'];
-  updatedAt: Scalars['DateTime'];
-  startsAt?: Maybe<Scalars['DateTime']>;
-  endsAt?: Maybe<Scalars['DateTime']>;
-  couponCode?: Maybe<Scalars['String']>;
-  perCustomerUsageLimit?: Maybe<Scalars['Int']>;
-  name: Scalars['String'];
-  enabled: Scalars['Boolean'];
-  conditions: Array<ConfigurableOperation>;
-  actions: Array<ConfigurableOperation>;
-  customFields?: Maybe<Scalars['JSON']>;
+    id: Scalars['ID'];
+    createdAt: Scalars['DateTime'];
+    updatedAt: Scalars['DateTime'];
+    startsAt?: Maybe<Scalars['DateTime']>;
+    endsAt?: Maybe<Scalars['DateTime']>;
+    couponCode?: Maybe<Scalars['String']>;
+    perCustomerUsageLimit?: Maybe<Scalars['Int']>;
+    name: Scalars['String'];
+    enabled: Scalars['Boolean'];
+    conditions: Array<ConfigurableOperation>;
+    actions: Array<ConfigurableOperation>;
+    customFields?: Maybe<Scalars['JSON']>;
 };
 
 export type PromotionFilterParameter = {
-  id?: Maybe<IdOperators>;
-  createdAt?: Maybe<DateOperators>;
-  updatedAt?: Maybe<DateOperators>;
-  startsAt?: Maybe<DateOperators>;
-  endsAt?: Maybe<DateOperators>;
-  couponCode?: Maybe<StringOperators>;
-  perCustomerUsageLimit?: Maybe<NumberOperators>;
-  name?: Maybe<StringOperators>;
-  enabled?: Maybe<BooleanOperators>;
+    id?: Maybe<IdOperators>;
+    createdAt?: Maybe<DateOperators>;
+    updatedAt?: Maybe<DateOperators>;
+    startsAt?: Maybe<DateOperators>;
+    endsAt?: Maybe<DateOperators>;
+    couponCode?: Maybe<StringOperators>;
+    perCustomerUsageLimit?: Maybe<NumberOperators>;
+    name?: Maybe<StringOperators>;
+    enabled?: Maybe<BooleanOperators>;
 };
 
 export type PromotionList = PaginatedList & {
-  items: Array<Promotion>;
-  totalItems: Scalars['Int'];
+    items: Array<Promotion>;
+    totalItems: Scalars['Int'];
 };
 
 export type PromotionListOptions = {
-  /** Skips the first n results, for use in pagination */
-  skip?: Maybe<Scalars['Int']>;
-  /** Takes n results, for use in pagination */
-  take?: Maybe<Scalars['Int']>;
-  /** Specifies which properties to sort the results by */
-  sort?: Maybe<PromotionSortParameter>;
-  /** Allows the results to be filtered */
-  filter?: Maybe<PromotionFilterParameter>;
-  /** Specifies whether multiple "filter" arguments should be combines with a logical AND or OR operation. Defaults to AND. */
-  filterOperator?: Maybe<LogicalOperator>;
+    /** Skips the first n results, for use in pagination */
+    skip?: Maybe<Scalars['Int']>;
+    /** Takes n results, for use in pagination */
+    take?: Maybe<Scalars['Int']>;
+    /** Specifies which properties to sort the results by */
+    sort?: Maybe<PromotionSortParameter>;
+    /** Allows the results to be filtered */
+    filter?: Maybe<PromotionFilterParameter>;
+    /** Specifies whether multiple "filter" arguments should be combines with a logical AND or OR operation. Defaults to AND. */
+    filterOperator?: Maybe<LogicalOperator>;
 };
 
 export type PromotionSortParameter = {
-  id?: Maybe<SortOrder>;
-  createdAt?: Maybe<SortOrder>;
-  updatedAt?: Maybe<SortOrder>;
-  startsAt?: Maybe<SortOrder>;
-  endsAt?: Maybe<SortOrder>;
-  couponCode?: Maybe<SortOrder>;
-  perCustomerUsageLimit?: Maybe<SortOrder>;
-  name?: Maybe<SortOrder>;
+    id?: Maybe<SortOrder>;
+    createdAt?: Maybe<SortOrder>;
+    updatedAt?: Maybe<SortOrder>;
+    startsAt?: Maybe<SortOrder>;
+    endsAt?: Maybe<SortOrder>;
+    couponCode?: Maybe<SortOrder>;
+    perCustomerUsageLimit?: Maybe<SortOrder>;
+    name?: Maybe<SortOrder>;
 };
 
 /** Returned if the specified quantity of an OrderLine is greater than the number of items in that line */
 export type QuantityTooGreatError = ErrorResult & {
-  errorCode: ErrorCode;
-  message: Scalars['String'];
+    errorCode: ErrorCode;
+    message: Scalars['String'];
 };
 
 export type Query = {
-  administrators: AdministratorList;
-  administrator?: Maybe<Administrator>;
-  activeAdministrator?: Maybe<Administrator>;
-  /** Get a list of Assets */
-  assets: AssetList;
-  /** Get a single Asset by id */
-  asset?: Maybe<Asset>;
-  me?: Maybe<CurrentUser>;
-  channels: Array<Channel>;
-  channel?: Maybe<Channel>;
-  activeChannel: Channel;
-  collections: CollectionList;
-  /** Get a Collection either by id or slug. If neither id nor slug is specified, an error will result. */
-  collection?: Maybe<Collection>;
-  collectionFilters: Array<ConfigurableOperationDefinition>;
-  countries: CountryList;
-  country?: Maybe<Country>;
-  customerGroups: CustomerGroupList;
-  customerGroup?: Maybe<CustomerGroup>;
-  customers: CustomerList;
-  customer?: Maybe<Customer>;
-  facets: FacetList;
-  facet?: Maybe<Facet>;
-  globalSettings: GlobalSettings;
-  job?: Maybe<Job>;
-  jobs: JobList;
-  jobsById: Array<Job>;
-  jobQueues: Array<JobQueue>;
-  jobBufferSize: Array<JobBufferSize>;
-  order?: Maybe<Order>;
-  orders: OrderList;
-  paymentMethods: PaymentMethodList;
-  paymentMethod?: Maybe<PaymentMethod>;
-  paymentMethodEligibilityCheckers: Array<ConfigurableOperationDefinition>;
-  paymentMethodHandlers: Array<ConfigurableOperationDefinition>;
-  productOptionGroups: Array<ProductOptionGroup>;
-  productOptionGroup?: Maybe<ProductOptionGroup>;
-  search: SearchResponse;
-  pendingSearchIndexUpdates: Scalars['Int'];
-  /** List Products */
-  products: ProductList;
-  /** Get a Product either by id or slug. If neither id nor slug is specified, an error will result. */
-  product?: Maybe<Product>;
-  /** List ProductVariants either all or for the specific product. */
-  productVariants: ProductVariantList;
-  /** Get a ProductVariant by id */
-  productVariant?: Maybe<ProductVariant>;
-  promotion?: Maybe<Promotion>;
-  promotions: PromotionList;
-  promotionConditions: Array<ConfigurableOperationDefinition>;
-  promotionActions: Array<ConfigurableOperationDefinition>;
-  roles: RoleList;
-  role?: Maybe<Role>;
-  shippingMethods: ShippingMethodList;
-  shippingMethod?: Maybe<ShippingMethod>;
-  shippingEligibilityCheckers: Array<ConfigurableOperationDefinition>;
-  shippingCalculators: Array<ConfigurableOperationDefinition>;
-  fulfillmentHandlers: Array<ConfigurableOperationDefinition>;
-  testShippingMethod: TestShippingMethodResult;
-  testEligibleShippingMethods: Array<ShippingMethodQuote>;
-  tag: Tag;
-  tags: TagList;
-  taxCategories: Array<TaxCategory>;
-  taxCategory?: Maybe<TaxCategory>;
-  taxRates: TaxRateList;
-  taxRate?: Maybe<TaxRate>;
-  zones: Array<Zone>;
-  zone?: Maybe<Zone>;
-};
-
+    administrators: AdministratorList;
+    administrator?: Maybe<Administrator>;
+    activeAdministrator?: Maybe<Administrator>;
+    /** Get a list of Assets */
+    assets: AssetList;
+    /** Get a single Asset by id */
+    asset?: Maybe<Asset>;
+    me?: Maybe<CurrentUser>;
+    channels: Array<Channel>;
+    channel?: Maybe<Channel>;
+    activeChannel: Channel;
+    collections: CollectionList;
+    /** Get a Collection either by id or slug. If neither id nor slug is specified, an error will result. */
+    collection?: Maybe<Collection>;
+    collectionFilters: Array<ConfigurableOperationDefinition>;
+    countries: CountryList;
+    country?: Maybe<Country>;
+    customerGroups: CustomerGroupList;
+    customerGroup?: Maybe<CustomerGroup>;
+    customers: CustomerList;
+    customer?: Maybe<Customer>;
+    facets: FacetList;
+    facet?: Maybe<Facet>;
+    globalSettings: GlobalSettings;
+    job?: Maybe<Job>;
+    jobs: JobList;
+    jobsById: Array<Job>;
+    jobQueues: Array<JobQueue>;
+    jobBufferSize: Array<JobBufferSize>;
+    order?: Maybe<Order>;
+    orders: OrderList;
+    paymentMethods: PaymentMethodList;
+    paymentMethod?: Maybe<PaymentMethod>;
+    paymentMethodEligibilityCheckers: Array<ConfigurableOperationDefinition>;
+    paymentMethodHandlers: Array<ConfigurableOperationDefinition>;
+    productOptionGroups: Array<ProductOptionGroup>;
+    productOptionGroup?: Maybe<ProductOptionGroup>;
+    search: SearchResponse;
+    pendingSearchIndexUpdates: Scalars['Int'];
+    /** List Products */
+    products: ProductList;
+    /** Get a Product either by id or slug. If neither id nor slug is specified, an error will result. */
+    product?: Maybe<Product>;
+    /** List ProductVariants either all or for the specific product. */
+    productVariants: ProductVariantList;
+    /** Get a ProductVariant by id */
+    productVariant?: Maybe<ProductVariant>;
+    promotion?: Maybe<Promotion>;
+    promotions: PromotionList;
+    promotionConditions: Array<ConfigurableOperationDefinition>;
+    promotionActions: Array<ConfigurableOperationDefinition>;
+    roles: RoleList;
+    role?: Maybe<Role>;
+    shippingMethods: ShippingMethodList;
+    shippingMethod?: Maybe<ShippingMethod>;
+    shippingEligibilityCheckers: Array<ConfigurableOperationDefinition>;
+    shippingCalculators: Array<ConfigurableOperationDefinition>;
+    fulfillmentHandlers: Array<ConfigurableOperationDefinition>;
+    testShippingMethod: TestShippingMethodResult;
+    testEligibleShippingMethods: Array<ShippingMethodQuote>;
+    tag: Tag;
+    tags: TagList;
+    taxCategories: Array<TaxCategory>;
+    taxCategory?: Maybe<TaxCategory>;
+    taxRates: TaxRateList;
+    taxRate?: Maybe<TaxRate>;
+    zones: Array<Zone>;
+    zone?: Maybe<Zone>;
+};
 
 export type QueryAdministratorsArgs = {
-  options?: Maybe<AdministratorListOptions>;
-};
-
+    options?: Maybe<AdministratorListOptions>;
+};
 
 export type QueryAdministratorArgs = {
-  id: Scalars['ID'];
-};
-
+    id: Scalars['ID'];
+};
 
 export type QueryAssetsArgs = {
-  options?: Maybe<AssetListOptions>;
-};
-
+    options?: Maybe<AssetListOptions>;
+};
 
 export type QueryAssetArgs = {
-  id: Scalars['ID'];
-};
-
+    id: Scalars['ID'];
+};
 
 export type QueryChannelArgs = {
-  id: Scalars['ID'];
-};
-
+    id: Scalars['ID'];
+};
 
 export type QueryCollectionsArgs = {
-  options?: Maybe<CollectionListOptions>;
-};
-
+    options?: Maybe<CollectionListOptions>;
+};
 
 export type QueryCollectionArgs = {
-  id?: Maybe<Scalars['ID']>;
-  slug?: Maybe<Scalars['String']>;
-};
-
+    id?: Maybe<Scalars['ID']>;
+    slug?: Maybe<Scalars['String']>;
+};
 
 export type QueryCountriesArgs = {
-  options?: Maybe<CountryListOptions>;
-};
-
+    options?: Maybe<CountryListOptions>;
+};
 
 export type QueryCountryArgs = {
-  id: Scalars['ID'];
-};
-
+    id: Scalars['ID'];
+};
 
 export type QueryCustomerGroupsArgs = {
-  options?: Maybe<CustomerGroupListOptions>;
-};
-
+    options?: Maybe<CustomerGroupListOptions>;
+};
 
 export type QueryCustomerGroupArgs = {
-  id: Scalars['ID'];
-};
-
+    id: Scalars['ID'];
+};
 
 export type QueryCustomersArgs = {
-  options?: Maybe<CustomerListOptions>;
-};
-
+    options?: Maybe<CustomerListOptions>;
+};
 
 export type QueryCustomerArgs = {
-  id: Scalars['ID'];
-};
-
+    id: Scalars['ID'];
+};
 
 export type QueryFacetsArgs = {
-  options?: Maybe<FacetListOptions>;
-};
-
+    options?: Maybe<FacetListOptions>;
+};
 
 export type QueryFacetArgs = {
-  id: Scalars['ID'];
-};
-
+    id: Scalars['ID'];
+};
 
 export type QueryJobArgs = {
-  jobId: Scalars['ID'];
-};
-
+    jobId: Scalars['ID'];
+};
 
 export type QueryJobsArgs = {
-  options?: Maybe<JobListOptions>;
-};
-
+    options?: Maybe<JobListOptions>;
+};
 
 export type QueryJobsByIdArgs = {
-  jobIds: Array<Scalars['ID']>;
-};
-
+    jobIds: Array<Scalars['ID']>;
+};
 
 export type QueryJobBufferSizeArgs = {
-  bufferIds?: Maybe<Array<Scalars['String']>>;
-};
-
+    bufferIds?: Maybe<Array<Scalars['String']>>;
+};
 
 export type QueryOrderArgs = {
-  id: Scalars['ID'];
-};
-
+    id: Scalars['ID'];
+};
 
 export type QueryOrdersArgs = {
-  options?: Maybe<OrderListOptions>;
-};
-
+    options?: Maybe<OrderListOptions>;
+};
 
 export type QueryPaymentMethodsArgs = {
-  options?: Maybe<PaymentMethodListOptions>;
-};
-
+    options?: Maybe<PaymentMethodListOptions>;
+};
 
 export type QueryPaymentMethodArgs = {
-  id: Scalars['ID'];
-};
-
+    id: Scalars['ID'];
+};
 
 export type QueryProductOptionGroupsArgs = {
-  filterTerm?: Maybe<Scalars['String']>;
-};
-
+    filterTerm?: Maybe<Scalars['String']>;
+};
 
 export type QueryProductOptionGroupArgs = {
-  id: Scalars['ID'];
-};
-
+    id: Scalars['ID'];
+};
 
 export type QuerySearchArgs = {
-  input: SearchInput;
-};
-
+    input: SearchInput;
+};
 
 export type QueryProductsArgs = {
-  options?: Maybe<ProductListOptions>;
-};
-
+    options?: Maybe<ProductListOptions>;
+};
 
 export type QueryProductArgs = {
-  id?: Maybe<Scalars['ID']>;
-  slug?: Maybe<Scalars['String']>;
-};
-
+    id?: Maybe<Scalars['ID']>;
+    slug?: Maybe<Scalars['String']>;
+};
 
 export type QueryProductVariantsArgs = {
-  options?: Maybe<ProductVariantListOptions>;
-  productId?: Maybe<Scalars['ID']>;
-};
-
+    options?: Maybe<ProductVariantListOptions>;
+    productId?: Maybe<Scalars['ID']>;
+};
 
 export type QueryProductVariantArgs = {
-  id: Scalars['ID'];
-};
-
+    id: Scalars['ID'];
+};
 
 export type QueryPromotionArgs = {
-  id: Scalars['ID'];
-};
-
+    id: Scalars['ID'];
+};
 
 export type QueryPromotionsArgs = {
-  options?: Maybe<PromotionListOptions>;
-};
-
+    options?: Maybe<PromotionListOptions>;
+};
 
 export type QueryRolesArgs = {
-  options?: Maybe<RoleListOptions>;
-};
-
+    options?: Maybe<RoleListOptions>;
+};
 
 export type QueryRoleArgs = {
-  id: Scalars['ID'];
-};
-
+    id: Scalars['ID'];
+};
 
 export type QueryShippingMethodsArgs = {
-  options?: Maybe<ShippingMethodListOptions>;
-};
-
+    options?: Maybe<ShippingMethodListOptions>;
+};
 
 export type QueryShippingMethodArgs = {
-  id: Scalars['ID'];
-};
-
+    id: Scalars['ID'];
+};
 
 export type QueryTestShippingMethodArgs = {
-  input: TestShippingMethodInput;
-};
-
+    input: TestShippingMethodInput;
+};
 
 export type QueryTestEligibleShippingMethodsArgs = {
-  input: TestEligibleShippingMethodsInput;
-};
-
+    input: TestEligibleShippingMethodsInput;
+};
 
 export type QueryTagArgs = {
-  id: Scalars['ID'];
-};
-
+    id: Scalars['ID'];
+};
 
 export type QueryTagsArgs = {
-  options?: Maybe<TagListOptions>;
-};
-
+    options?: Maybe<TagListOptions>;
+};
 
 export type QueryTaxCategoryArgs = {
-  id: Scalars['ID'];
-};
-
+    id: Scalars['ID'];
+};
 
 export type QueryTaxRatesArgs = {
-  options?: Maybe<TaxRateListOptions>;
-};
-
+    options?: Maybe<TaxRateListOptions>;
+};
 
 export type QueryTaxRateArgs = {
-  id: Scalars['ID'];
-};
-
+    id: Scalars['ID'];
+};
 
 export type QueryZoneArgs = {
-  id: Scalars['ID'];
+    id: Scalars['ID'];
 };
 
 export type Refund = Node & {
-  id: Scalars['ID'];
-  createdAt: Scalars['DateTime'];
-  updatedAt: Scalars['DateTime'];
-  items: Scalars['Int'];
-  shipping: Scalars['Int'];
-  adjustment: Scalars['Int'];
-  total: Scalars['Int'];
-  method?: Maybe<Scalars['String']>;
-  state: Scalars['String'];
-  transactionId?: Maybe<Scalars['String']>;
-  reason?: Maybe<Scalars['String']>;
-  orderItems: Array<OrderItem>;
-  paymentId: Scalars['ID'];
-  metadata?: Maybe<Scalars['JSON']>;
+    id: Scalars['ID'];
+    createdAt: Scalars['DateTime'];
+    updatedAt: Scalars['DateTime'];
+    items: Scalars['Int'];
+    shipping: Scalars['Int'];
+    adjustment: Scalars['Int'];
+    total: Scalars['Int'];
+    method?: Maybe<Scalars['String']>;
+    state: Scalars['String'];
+    transactionId?: Maybe<Scalars['String']>;
+    reason?: Maybe<Scalars['String']>;
+    orderItems: Array<OrderItem>;
+    paymentId: Scalars['ID'];
+    metadata?: Maybe<Scalars['JSON']>;
 };
 
 export type RefundOrderInput = {
-  lines: Array<OrderLineInput>;
-  shipping: Scalars['Int'];
-  adjustment: Scalars['Int'];
-  paymentId: Scalars['ID'];
-  reason?: Maybe<Scalars['String']>;
-};
-
-export type RefundOrderResult = Refund | QuantityTooGreatError | NothingToRefundError | OrderStateTransitionError | MultipleOrderError | PaymentOrderMismatchError | RefundOrderStateError | AlreadyRefundedError | RefundStateTransitionError;
+    lines: Array<OrderLineInput>;
+    shipping: Scalars['Int'];
+    adjustment: Scalars['Int'];
+    paymentId: Scalars['ID'];
+    reason?: Maybe<Scalars['String']>;
+};
+
+export type RefundOrderResult =
+    | Refund
+    | QuantityTooGreatError
+    | NothingToRefundError
+    | OrderStateTransitionError
+    | MultipleOrderError
+    | PaymentOrderMismatchError
+    | RefundOrderStateError
+    | AlreadyRefundedError
+    | RefundStateTransitionError;
 
 /** Returned if an attempting to refund an Order which is not in the expected state */
 export type RefundOrderStateError = ErrorResult & {
-  errorCode: ErrorCode;
-  message: Scalars['String'];
-  orderState: Scalars['String'];
+    errorCode: ErrorCode;
+    message: Scalars['String'];
+    orderState: Scalars['String'];
 };
 
 /**
@@ -4229,550 +4111,558 @@
  * though the price has decreased as a result of the changes.
  */
 export type RefundPaymentIdMissingError = ErrorResult & {
-  errorCode: ErrorCode;
-  message: Scalars['String'];
+    errorCode: ErrorCode;
+    message: Scalars['String'];
 };
 
 /** Returned when there is an error in transitioning the Refund state */
 export type RefundStateTransitionError = ErrorResult & {
-  errorCode: ErrorCode;
-  message: Scalars['String'];
-  transitionError: Scalars['String'];
-  fromState: Scalars['String'];
-  toState: Scalars['String'];
+    errorCode: ErrorCode;
+    message: Scalars['String'];
+    transitionError: Scalars['String'];
+    fromState: Scalars['String'];
+    toState: Scalars['String'];
 };
 
 export type RelationCustomFieldConfig = CustomField & {
-  name: Scalars['String'];
-  type: Scalars['String'];
-  list: Scalars['Boolean'];
-  label?: Maybe<Array<LocalizedString>>;
-  description?: Maybe<Array<LocalizedString>>;
-  readonly?: Maybe<Scalars['Boolean']>;
-  internal?: Maybe<Scalars['Boolean']>;
-  nullable?: Maybe<Scalars['Boolean']>;
-  entity: Scalars['String'];
-  scalarFields: Array<Scalars['String']>;
-  ui?: Maybe<Scalars['JSON']>;
-};
-
-export type Release = Node & StockMovement & {
-  id: Scalars['ID'];
-  createdAt: Scalars['DateTime'];
-  updatedAt: Scalars['DateTime'];
-  productVariant: ProductVariant;
-  type: StockMovementType;
-  quantity: Scalars['Int'];
-  orderItem: OrderItem;
-};
+    name: Scalars['String'];
+    type: Scalars['String'];
+    list: Scalars['Boolean'];
+    label?: Maybe<Array<LocalizedString>>;
+    description?: Maybe<Array<LocalizedString>>;
+    readonly?: Maybe<Scalars['Boolean']>;
+    internal?: Maybe<Scalars['Boolean']>;
+    nullable?: Maybe<Scalars['Boolean']>;
+    entity: Scalars['String'];
+    scalarFields: Array<Scalars['String']>;
+    ui?: Maybe<Scalars['JSON']>;
+};
+
+export type Release = Node &
+    StockMovement & {
+        id: Scalars['ID'];
+        createdAt: Scalars['DateTime'];
+        updatedAt: Scalars['DateTime'];
+        productVariant: ProductVariant;
+        type: StockMovementType;
+        quantity: Scalars['Int'];
+        orderItem: OrderItem;
+    };
 
 export type RemoveOptionGroupFromProductResult = Product | ProductOptionInUseError;
 
 export type RemoveProductVariantsFromChannelInput = {
-  productVariantIds: Array<Scalars['ID']>;
-  channelId: Scalars['ID'];
+    productVariantIds: Array<Scalars['ID']>;
+    channelId: Scalars['ID'];
 };
 
 export type RemoveProductsFromChannelInput = {
-  productIds: Array<Scalars['ID']>;
-  channelId: Scalars['ID'];
+    productIds: Array<Scalars['ID']>;
+    channelId: Scalars['ID'];
 };
 
 export type RemovePromotionsFromChannelInput = {
-  promotionIds: Array<Scalars['ID']>;
-  channelId: Scalars['ID'];
-};
-
-export type Return = Node & StockMovement & {
-  id: Scalars['ID'];
-  createdAt: Scalars['DateTime'];
-  updatedAt: Scalars['DateTime'];
-  productVariant: ProductVariant;
-  type: StockMovementType;
-  quantity: Scalars['Int'];
-  orderItem: OrderItem;
-};
+    promotionIds: Array<Scalars['ID']>;
+    channelId: Scalars['ID'];
+};
+
+export type Return = Node &
+    StockMovement & {
+        id: Scalars['ID'];
+        createdAt: Scalars['DateTime'];
+        updatedAt: Scalars['DateTime'];
+        productVariant: ProductVariant;
+        type: StockMovementType;
+        quantity: Scalars['Int'];
+        orderItem: OrderItem;
+    };
 
 export type Role = Node & {
-  id: Scalars['ID'];
-  createdAt: Scalars['DateTime'];
-  updatedAt: Scalars['DateTime'];
-  code: Scalars['String'];
-  description: Scalars['String'];
-  permissions: Array<Permission>;
-  channels: Array<Channel>;
+    id: Scalars['ID'];
+    createdAt: Scalars['DateTime'];
+    updatedAt: Scalars['DateTime'];
+    code: Scalars['String'];
+    description: Scalars['String'];
+    permissions: Array<Permission>;
+    channels: Array<Channel>;
 };
 
 export type RoleFilterParameter = {
-  id?: Maybe<IdOperators>;
-  createdAt?: Maybe<DateOperators>;
-  updatedAt?: Maybe<DateOperators>;
-  code?: Maybe<StringOperators>;
-  description?: Maybe<StringOperators>;
+    id?: Maybe<IdOperators>;
+    createdAt?: Maybe<DateOperators>;
+    updatedAt?: Maybe<DateOperators>;
+    code?: Maybe<StringOperators>;
+    description?: Maybe<StringOperators>;
 };
 
 export type RoleList = PaginatedList & {
-  items: Array<Role>;
-  totalItems: Scalars['Int'];
+    items: Array<Role>;
+    totalItems: Scalars['Int'];
 };
 
 export type RoleListOptions = {
-  /** Skips the first n results, for use in pagination */
-  skip?: Maybe<Scalars['Int']>;
-  /** Takes n results, for use in pagination */
-  take?: Maybe<Scalars['Int']>;
-  /** Specifies which properties to sort the results by */
-  sort?: Maybe<RoleSortParameter>;
-  /** Allows the results to be filtered */
-  filter?: Maybe<RoleFilterParameter>;
-  /** Specifies whether multiple "filter" arguments should be combines with a logical AND or OR operation. Defaults to AND. */
-  filterOperator?: Maybe<LogicalOperator>;
+    /** Skips the first n results, for use in pagination */
+    skip?: Maybe<Scalars['Int']>;
+    /** Takes n results, for use in pagination */
+    take?: Maybe<Scalars['Int']>;
+    /** Specifies which properties to sort the results by */
+    sort?: Maybe<RoleSortParameter>;
+    /** Allows the results to be filtered */
+    filter?: Maybe<RoleFilterParameter>;
+    /** Specifies whether multiple "filter" arguments should be combines with a logical AND or OR operation. Defaults to AND. */
+    filterOperator?: Maybe<LogicalOperator>;
 };
 
 export type RoleSortParameter = {
-  id?: Maybe<SortOrder>;
-  createdAt?: Maybe<SortOrder>;
-  updatedAt?: Maybe<SortOrder>;
-  code?: Maybe<SortOrder>;
-  description?: Maybe<SortOrder>;
-};
-
-export type Sale = Node & StockMovement & {
-  id: Scalars['ID'];
-  createdAt: Scalars['DateTime'];
-  updatedAt: Scalars['DateTime'];
-  productVariant: ProductVariant;
-  type: StockMovementType;
-  quantity: Scalars['Int'];
-  orderItem: OrderItem;
-};
+    id?: Maybe<SortOrder>;
+    createdAt?: Maybe<SortOrder>;
+    updatedAt?: Maybe<SortOrder>;
+    code?: Maybe<SortOrder>;
+    description?: Maybe<SortOrder>;
+};
+
+export type Sale = Node &
+    StockMovement & {
+        id: Scalars['ID'];
+        createdAt: Scalars['DateTime'];
+        updatedAt: Scalars['DateTime'];
+        productVariant: ProductVariant;
+        type: StockMovementType;
+        quantity: Scalars['Int'];
+        orderItem: OrderItem;
+    };
 
 export type SearchInput = {
-  term?: Maybe<Scalars['String']>;
-  facetValueIds?: Maybe<Array<Scalars['ID']>>;
-  facetValueOperator?: Maybe<LogicalOperator>;
-  facetValueFilters?: Maybe<Array<FacetValueFilterInput>>;
-  collectionId?: Maybe<Scalars['ID']>;
-  collectionSlug?: Maybe<Scalars['String']>;
-  groupByProduct?: Maybe<Scalars['Boolean']>;
-  take?: Maybe<Scalars['Int']>;
-  skip?: Maybe<Scalars['Int']>;
-  sort?: Maybe<SearchResultSortParameter>;
+    term?: Maybe<Scalars['String']>;
+    facetValueIds?: Maybe<Array<Scalars['ID']>>;
+    facetValueOperator?: Maybe<LogicalOperator>;
+    facetValueFilters?: Maybe<Array<FacetValueFilterInput>>;
+    collectionId?: Maybe<Scalars['ID']>;
+    collectionSlug?: Maybe<Scalars['String']>;
+    groupByProduct?: Maybe<Scalars['Boolean']>;
+    take?: Maybe<Scalars['Int']>;
+    skip?: Maybe<Scalars['Int']>;
+    sort?: Maybe<SearchResultSortParameter>;
 };
 
 export type SearchReindexResponse = {
-  success: Scalars['Boolean'];
+    success: Scalars['Boolean'];
 };
 
 export type SearchResponse = {
-  items: Array<SearchResult>;
-  totalItems: Scalars['Int'];
-  facetValues: Array<FacetValueResult>;
-  collections: Array<CollectionResult>;
+    items: Array<SearchResult>;
+    totalItems: Scalars['Int'];
+    facetValues: Array<FacetValueResult>;
+    collections: Array<CollectionResult>;
 };
 
 export type SearchResult = {
-  enabled: Scalars['Boolean'];
-  /** An array of ids of the Channels in which this result appears */
-  channelIds: Array<Scalars['ID']>;
-  sku: Scalars['String'];
-  slug: Scalars['String'];
-  productId: Scalars['ID'];
-  productName: Scalars['String'];
-  productAsset?: Maybe<SearchResultAsset>;
-  productVariantId: Scalars['ID'];
-  productVariantName: Scalars['String'];
-  productVariantAsset?: Maybe<SearchResultAsset>;
-  price: SearchResultPrice;
-  priceWithTax: SearchResultPrice;
-  currencyCode: CurrencyCode;
-  description: Scalars['String'];
-  facetIds: Array<Scalars['ID']>;
-  facetValueIds: Array<Scalars['ID']>;
-  /** An array of ids of the Collections in which this result appears */
-  collectionIds: Array<Scalars['ID']>;
-  /** A relevance score for the result. Differs between database implementations */
-  score: Scalars['Float'];
+    enabled: Scalars['Boolean'];
+    /** An array of ids of the Channels in which this result appears */
+    channelIds: Array<Scalars['ID']>;
+    sku: Scalars['String'];
+    slug: Scalars['String'];
+    productId: Scalars['ID'];
+    productName: Scalars['String'];
+    productAsset?: Maybe<SearchResultAsset>;
+    productVariantId: Scalars['ID'];
+    productVariantName: Scalars['String'];
+    productVariantAsset?: Maybe<SearchResultAsset>;
+    price: SearchResultPrice;
+    priceWithTax: SearchResultPrice;
+    currencyCode: CurrencyCode;
+    description: Scalars['String'];
+    facetIds: Array<Scalars['ID']>;
+    facetValueIds: Array<Scalars['ID']>;
+    /** An array of ids of the Collections in which this result appears */
+    collectionIds: Array<Scalars['ID']>;
+    /** A relevance score for the result. Differs between database implementations */
+    score: Scalars['Float'];
 };
 
 export type SearchResultAsset = {
-  id: Scalars['ID'];
-  preview: Scalars['String'];
-  focalPoint?: Maybe<Coordinate>;
+    id: Scalars['ID'];
+    preview: Scalars['String'];
+    focalPoint?: Maybe<Coordinate>;
 };
 
 /** The price of a search result product, either as a range or as a single price */
 export type SearchResultPrice = PriceRange | SinglePrice;
 
 export type SearchResultSortParameter = {
-  name?: Maybe<SortOrder>;
-  price?: Maybe<SortOrder>;
+    name?: Maybe<SortOrder>;
+    price?: Maybe<SortOrder>;
 };
 
 export type ServerConfig = {
-  orderProcess: Array<OrderProcessState>;
-  permittedAssetTypes: Array<Scalars['String']>;
-  permissions: Array<PermissionDefinition>;
-  customFieldConfig: CustomFields;
+    orderProcess: Array<OrderProcessState>;
+    permittedAssetTypes: Array<Scalars['String']>;
+    permissions: Array<PermissionDefinition>;
+    customFieldConfig: CustomFields;
 };
 
 /** Returned if the Payment settlement fails */
 export type SettlePaymentError = ErrorResult & {
-  errorCode: ErrorCode;
-  message: Scalars['String'];
-  paymentErrorMessage: Scalars['String'];
-};
-
-export type SettlePaymentResult = Payment | SettlePaymentError | PaymentStateTransitionError | OrderStateTransitionError;
+    errorCode: ErrorCode;
+    message: Scalars['String'];
+    paymentErrorMessage: Scalars['String'];
+};
+
+export type SettlePaymentResult =
+    | Payment
+    | SettlePaymentError
+    | PaymentStateTransitionError
+    | OrderStateTransitionError;
 
 export type SettleRefundInput = {
-  id: Scalars['ID'];
-  transactionId: Scalars['String'];
+    id: Scalars['ID'];
+    transactionId: Scalars['String'];
 };
 
 export type SettleRefundResult = Refund | RefundStateTransitionError;
 
 export type ShippingLine = {
-  shippingMethod: ShippingMethod;
-  price: Scalars['Int'];
-  priceWithTax: Scalars['Int'];
-  discountedPrice: Scalars['Int'];
-  discountedPriceWithTax: Scalars['Int'];
-  discounts: Array<Discount>;
+    shippingMethod: ShippingMethod;
+    price: Scalars['Int'];
+    priceWithTax: Scalars['Int'];
+    discountedPrice: Scalars['Int'];
+    discountedPriceWithTax: Scalars['Int'];
+    discounts: Array<Discount>;
 };
 
 export type ShippingMethod = Node & {
-  id: Scalars['ID'];
-  createdAt: Scalars['DateTime'];
-  updatedAt: Scalars['DateTime'];
-  code: Scalars['String'];
-  name: Scalars['String'];
-  description: Scalars['String'];
-  fulfillmentHandlerCode: Scalars['String'];
-  checker: ConfigurableOperation;
-  calculator: ConfigurableOperation;
-  translations: Array<ShippingMethodTranslation>;
-  customFields?: Maybe<Scalars['JSON']>;
+    id: Scalars['ID'];
+    createdAt: Scalars['DateTime'];
+    updatedAt: Scalars['DateTime'];
+    code: Scalars['String'];
+    name: Scalars['String'];
+    description: Scalars['String'];
+    fulfillmentHandlerCode: Scalars['String'];
+    checker: ConfigurableOperation;
+    calculator: ConfigurableOperation;
+    translations: Array<ShippingMethodTranslation>;
+    customFields?: Maybe<Scalars['JSON']>;
 };
 
 export type ShippingMethodFilterParameter = {
-  id?: Maybe<IdOperators>;
-  createdAt?: Maybe<DateOperators>;
-  updatedAt?: Maybe<DateOperators>;
-  code?: Maybe<StringOperators>;
-  name?: Maybe<StringOperators>;
-  description?: Maybe<StringOperators>;
-  fulfillmentHandlerCode?: Maybe<StringOperators>;
+    id?: Maybe<IdOperators>;
+    createdAt?: Maybe<DateOperators>;
+    updatedAt?: Maybe<DateOperators>;
+    code?: Maybe<StringOperators>;
+    name?: Maybe<StringOperators>;
+    description?: Maybe<StringOperators>;
+    fulfillmentHandlerCode?: Maybe<StringOperators>;
 };
 
 export type ShippingMethodList = PaginatedList & {
-  items: Array<ShippingMethod>;
-  totalItems: Scalars['Int'];
+    items: Array<ShippingMethod>;
+    totalItems: Scalars['Int'];
 };
 
 export type ShippingMethodListOptions = {
-  /** Skips the first n results, for use in pagination */
-  skip?: Maybe<Scalars['Int']>;
-  /** Takes n results, for use in pagination */
-  take?: Maybe<Scalars['Int']>;
-  /** Specifies which properties to sort the results by */
-  sort?: Maybe<ShippingMethodSortParameter>;
-  /** Allows the results to be filtered */
-  filter?: Maybe<ShippingMethodFilterParameter>;
-  /** Specifies whether multiple "filter" arguments should be combines with a logical AND or OR operation. Defaults to AND. */
-  filterOperator?: Maybe<LogicalOperator>;
+    /** Skips the first n results, for use in pagination */
+    skip?: Maybe<Scalars['Int']>;
+    /** Takes n results, for use in pagination */
+    take?: Maybe<Scalars['Int']>;
+    /** Specifies which properties to sort the results by */
+    sort?: Maybe<ShippingMethodSortParameter>;
+    /** Allows the results to be filtered */
+    filter?: Maybe<ShippingMethodFilterParameter>;
+    /** Specifies whether multiple "filter" arguments should be combines with a logical AND or OR operation. Defaults to AND. */
+    filterOperator?: Maybe<LogicalOperator>;
 };
 
 export type ShippingMethodQuote = {
-  id: Scalars['ID'];
-  price: Scalars['Int'];
-  priceWithTax: Scalars['Int'];
-  code: Scalars['String'];
-  name: Scalars['String'];
-  description: Scalars['String'];
-  /** Any optional metadata returned by the ShippingCalculator in the ShippingCalculationResult */
-  metadata?: Maybe<Scalars['JSON']>;
-  customFields?: Maybe<Scalars['JSON']>;
+    id: Scalars['ID'];
+    price: Scalars['Int'];
+    priceWithTax: Scalars['Int'];
+    code: Scalars['String'];
+    name: Scalars['String'];
+    description: Scalars['String'];
+    /** Any optional metadata returned by the ShippingCalculator in the ShippingCalculationResult */
+    metadata?: Maybe<Scalars['JSON']>;
+    customFields?: Maybe<Scalars['JSON']>;
 };
 
 export type ShippingMethodSortParameter = {
-  id?: Maybe<SortOrder>;
-  createdAt?: Maybe<SortOrder>;
-  updatedAt?: Maybe<SortOrder>;
-  code?: Maybe<SortOrder>;
-  name?: Maybe<SortOrder>;
-  description?: Maybe<SortOrder>;
-  fulfillmentHandlerCode?: Maybe<SortOrder>;
+    id?: Maybe<SortOrder>;
+    createdAt?: Maybe<SortOrder>;
+    updatedAt?: Maybe<SortOrder>;
+    code?: Maybe<SortOrder>;
+    name?: Maybe<SortOrder>;
+    description?: Maybe<SortOrder>;
+    fulfillmentHandlerCode?: Maybe<SortOrder>;
 };
 
 export type ShippingMethodTranslation = {
-  id: Scalars['ID'];
-  createdAt: Scalars['DateTime'];
-  updatedAt: Scalars['DateTime'];
-  languageCode: LanguageCode;
-  name: Scalars['String'];
-  description: Scalars['String'];
+    id: Scalars['ID'];
+    createdAt: Scalars['DateTime'];
+    updatedAt: Scalars['DateTime'];
+    languageCode: LanguageCode;
+    name: Scalars['String'];
+    description: Scalars['String'];
 };
 
 export type ShippingMethodTranslationInput = {
-  id?: Maybe<Scalars['ID']>;
-  languageCode: LanguageCode;
-  name?: Maybe<Scalars['String']>;
-  description?: Maybe<Scalars['String']>;
-  customFields?: Maybe<Scalars['JSON']>;
+    id?: Maybe<Scalars['ID']>;
+    languageCode: LanguageCode;
+    name?: Maybe<Scalars['String']>;
+    description?: Maybe<Scalars['String']>;
+    customFields?: Maybe<Scalars['JSON']>;
 };
 
 /** The price value where the result has a single price */
 export type SinglePrice = {
-  value: Scalars['Int'];
+    value: Scalars['Int'];
 };
 
 export enum SortOrder {
-  ASC = 'ASC',
-  DESC = 'DESC'
-}
-
-export type StockAdjustment = Node & StockMovement & {
-  id: Scalars['ID'];
-  createdAt: Scalars['DateTime'];
-  updatedAt: Scalars['DateTime'];
-  productVariant: ProductVariant;
-  type: StockMovementType;
-  quantity: Scalars['Int'];
-};
+    ASC = 'ASC',
+    DESC = 'DESC',
+}
+
+export type StockAdjustment = Node &
+    StockMovement & {
+        id: Scalars['ID'];
+        createdAt: Scalars['DateTime'];
+        updatedAt: Scalars['DateTime'];
+        productVariant: ProductVariant;
+        type: StockMovementType;
+        quantity: Scalars['Int'];
+    };
 
 export type StockMovement = {
-  id: Scalars['ID'];
-  createdAt: Scalars['DateTime'];
-  updatedAt: Scalars['DateTime'];
-  productVariant: ProductVariant;
-  type: StockMovementType;
-  quantity: Scalars['Int'];
+    id: Scalars['ID'];
+    createdAt: Scalars['DateTime'];
+    updatedAt: Scalars['DateTime'];
+    productVariant: ProductVariant;
+    type: StockMovementType;
+    quantity: Scalars['Int'];
 };
 
 export type StockMovementItem = StockAdjustment | Allocation | Sale | Cancellation | Return | Release;
 
 export type StockMovementList = {
-  items: Array<StockMovementItem>;
-  totalItems: Scalars['Int'];
+    items: Array<StockMovementItem>;
+    totalItems: Scalars['Int'];
 };
 
 export type StockMovementListOptions = {
-  type?: Maybe<StockMovementType>;
-  skip?: Maybe<Scalars['Int']>;
-  take?: Maybe<Scalars['Int']>;
+    type?: Maybe<StockMovementType>;
+    skip?: Maybe<Scalars['Int']>;
+    take?: Maybe<Scalars['Int']>;
 };
 
 export enum StockMovementType {
-  ADJUSTMENT = 'ADJUSTMENT',
-  ALLOCATION = 'ALLOCATION',
-  RELEASE = 'RELEASE',
-  SALE = 'SALE',
-  CANCELLATION = 'CANCELLATION',
-  RETURN = 'RETURN'
+    ADJUSTMENT = 'ADJUSTMENT',
+    ALLOCATION = 'ALLOCATION',
+    RELEASE = 'RELEASE',
+    SALE = 'SALE',
+    CANCELLATION = 'CANCELLATION',
+    RETURN = 'RETURN',
 }
 
 export type StringCustomFieldConfig = CustomField & {
-  name: Scalars['String'];
-  type: Scalars['String'];
-  list: Scalars['Boolean'];
-  length?: Maybe<Scalars['Int']>;
-  label?: Maybe<Array<LocalizedString>>;
-  description?: Maybe<Array<LocalizedString>>;
-  readonly?: Maybe<Scalars['Boolean']>;
-  internal?: Maybe<Scalars['Boolean']>;
-  nullable?: Maybe<Scalars['Boolean']>;
-  pattern?: Maybe<Scalars['String']>;
-  options?: Maybe<Array<StringFieldOption>>;
-  ui?: Maybe<Scalars['JSON']>;
+    name: Scalars['String'];
+    type: Scalars['String'];
+    list: Scalars['Boolean'];
+    length?: Maybe<Scalars['Int']>;
+    label?: Maybe<Array<LocalizedString>>;
+    description?: Maybe<Array<LocalizedString>>;
+    readonly?: Maybe<Scalars['Boolean']>;
+    internal?: Maybe<Scalars['Boolean']>;
+    nullable?: Maybe<Scalars['Boolean']>;
+    pattern?: Maybe<Scalars['String']>;
+    options?: Maybe<Array<StringFieldOption>>;
+    ui?: Maybe<Scalars['JSON']>;
 };
 
 export type StringFieldOption = {
-  value: Scalars['String'];
-  label?: Maybe<Array<LocalizedString>>;
+    value: Scalars['String'];
+    label?: Maybe<Array<LocalizedString>>;
 };
 
 /** Operators for filtering on a list of String fields */
 export type StringListOperators = {
-  inList: Scalars['String'];
+    inList: Scalars['String'];
 };
 
 /** Operators for filtering on a String field */
 export type StringOperators = {
-  eq?: Maybe<Scalars['String']>;
-  notEq?: Maybe<Scalars['String']>;
-  contains?: Maybe<Scalars['String']>;
-  notContains?: Maybe<Scalars['String']>;
-  in?: Maybe<Array<Scalars['String']>>;
-  notIn?: Maybe<Array<Scalars['String']>>;
-  regex?: Maybe<Scalars['String']>;
+    eq?: Maybe<Scalars['String']>;
+    notEq?: Maybe<Scalars['String']>;
+    contains?: Maybe<Scalars['String']>;
+    notContains?: Maybe<Scalars['String']>;
+    in?: Maybe<Array<Scalars['String']>>;
+    notIn?: Maybe<Array<Scalars['String']>>;
+    regex?: Maybe<Scalars['String']>;
 };
 
 /** Indicates that an operation succeeded, where we do not want to return any more specific information. */
 export type Success = {
-  success: Scalars['Boolean'];
+    success: Scalars['Boolean'];
 };
 
 export type Surcharge = Node & {
-  id: Scalars['ID'];
-  createdAt: Scalars['DateTime'];
-  updatedAt: Scalars['DateTime'];
-  description: Scalars['String'];
-  sku?: Maybe<Scalars['String']>;
-  taxLines: Array<TaxLine>;
-  price: Scalars['Int'];
-  priceWithTax: Scalars['Int'];
-  taxRate: Scalars['Float'];
+    id: Scalars['ID'];
+    createdAt: Scalars['DateTime'];
+    updatedAt: Scalars['DateTime'];
+    description: Scalars['String'];
+    sku?: Maybe<Scalars['String']>;
+    taxLines: Array<TaxLine>;
+    price: Scalars['Int'];
+    priceWithTax: Scalars['Int'];
+    taxRate: Scalars['Float'];
 };
 
 export type SurchargeInput = {
-  description: Scalars['String'];
-  sku?: Maybe<Scalars['String']>;
-  price: Scalars['Int'];
-  priceIncludesTax: Scalars['Boolean'];
-  taxRate?: Maybe<Scalars['Float']>;
-  taxDescription?: Maybe<Scalars['String']>;
+    description: Scalars['String'];
+    sku?: Maybe<Scalars['String']>;
+    price: Scalars['Int'];
+    priceIncludesTax: Scalars['Boolean'];
+    taxRate?: Maybe<Scalars['Float']>;
+    taxDescription?: Maybe<Scalars['String']>;
 };
 
 export type Tag = Node & {
-  id: Scalars['ID'];
-  createdAt: Scalars['DateTime'];
-  updatedAt: Scalars['DateTime'];
-  value: Scalars['String'];
+    id: Scalars['ID'];
+    createdAt: Scalars['DateTime'];
+    updatedAt: Scalars['DateTime'];
+    value: Scalars['String'];
 };
 
 export type TagFilterParameter = {
-  id?: Maybe<IdOperators>;
-  createdAt?: Maybe<DateOperators>;
-  updatedAt?: Maybe<DateOperators>;
-  value?: Maybe<StringOperators>;
+    id?: Maybe<IdOperators>;
+    createdAt?: Maybe<DateOperators>;
+    updatedAt?: Maybe<DateOperators>;
+    value?: Maybe<StringOperators>;
 };
 
 export type TagList = PaginatedList & {
-  items: Array<Tag>;
-  totalItems: Scalars['Int'];
+    items: Array<Tag>;
+    totalItems: Scalars['Int'];
 };
 
 export type TagListOptions = {
-  /** Skips the first n results, for use in pagination */
-  skip?: Maybe<Scalars['Int']>;
-  /** Takes n results, for use in pagination */
-  take?: Maybe<Scalars['Int']>;
-  /** Specifies which properties to sort the results by */
-  sort?: Maybe<TagSortParameter>;
-  /** Allows the results to be filtered */
-  filter?: Maybe<TagFilterParameter>;
-  /** Specifies whether multiple "filter" arguments should be combines with a logical AND or OR operation. Defaults to AND. */
-  filterOperator?: Maybe<LogicalOperator>;
+    /** Skips the first n results, for use in pagination */
+    skip?: Maybe<Scalars['Int']>;
+    /** Takes n results, for use in pagination */
+    take?: Maybe<Scalars['Int']>;
+    /** Specifies which properties to sort the results by */
+    sort?: Maybe<TagSortParameter>;
+    /** Allows the results to be filtered */
+    filter?: Maybe<TagFilterParameter>;
+    /** Specifies whether multiple "filter" arguments should be combines with a logical AND or OR operation. Defaults to AND. */
+    filterOperator?: Maybe<LogicalOperator>;
 };
 
 export type TagSortParameter = {
-  id?: Maybe<SortOrder>;
-  createdAt?: Maybe<SortOrder>;
-  updatedAt?: Maybe<SortOrder>;
-  value?: Maybe<SortOrder>;
+    id?: Maybe<SortOrder>;
+    createdAt?: Maybe<SortOrder>;
+    updatedAt?: Maybe<SortOrder>;
+    value?: Maybe<SortOrder>;
 };
 
 export type TaxCategory = Node & {
-  id: Scalars['ID'];
-  createdAt: Scalars['DateTime'];
-  updatedAt: Scalars['DateTime'];
-  name: Scalars['String'];
-  isDefault: Scalars['Boolean'];
-  customFields?: Maybe<Scalars['JSON']>;
+    id: Scalars['ID'];
+    createdAt: Scalars['DateTime'];
+    updatedAt: Scalars['DateTime'];
+    name: Scalars['String'];
+    isDefault: Scalars['Boolean'];
+    customFields?: Maybe<Scalars['JSON']>;
 };
 
 export type TaxLine = {
-  description: Scalars['String'];
-  taxRate: Scalars['Float'];
+    description: Scalars['String'];
+    taxRate: Scalars['Float'];
 };
 
 export type TaxRate = Node & {
-  id: Scalars['ID'];
-  createdAt: Scalars['DateTime'];
-  updatedAt: Scalars['DateTime'];
-  name: Scalars['String'];
-  enabled: Scalars['Boolean'];
-  value: Scalars['Float'];
-  category: TaxCategory;
-  zone: Zone;
-  customerGroup?: Maybe<CustomerGroup>;
-  customFields?: Maybe<Scalars['JSON']>;
+    id: Scalars['ID'];
+    createdAt: Scalars['DateTime'];
+    updatedAt: Scalars['DateTime'];
+    name: Scalars['String'];
+    enabled: Scalars['Boolean'];
+    value: Scalars['Float'];
+    category: TaxCategory;
+    zone: Zone;
+    customerGroup?: Maybe<CustomerGroup>;
+    customFields?: Maybe<Scalars['JSON']>;
 };
 
 export type TaxRateFilterParameter = {
-  id?: Maybe<IdOperators>;
-  createdAt?: Maybe<DateOperators>;
-  updatedAt?: Maybe<DateOperators>;
-  name?: Maybe<StringOperators>;
-  enabled?: Maybe<BooleanOperators>;
-  value?: Maybe<NumberOperators>;
+    id?: Maybe<IdOperators>;
+    createdAt?: Maybe<DateOperators>;
+    updatedAt?: Maybe<DateOperators>;
+    name?: Maybe<StringOperators>;
+    enabled?: Maybe<BooleanOperators>;
+    value?: Maybe<NumberOperators>;
 };
 
 export type TaxRateList = PaginatedList & {
-  items: Array<TaxRate>;
-  totalItems: Scalars['Int'];
+    items: Array<TaxRate>;
+    totalItems: Scalars['Int'];
 };
 
 export type TaxRateListOptions = {
-  /** Skips the first n results, for use in pagination */
-  skip?: Maybe<Scalars['Int']>;
-  /** Takes n results, for use in pagination */
-  take?: Maybe<Scalars['Int']>;
-  /** Specifies which properties to sort the results by */
-  sort?: Maybe<TaxRateSortParameter>;
-  /** Allows the results to be filtered */
-  filter?: Maybe<TaxRateFilterParameter>;
-  /** Specifies whether multiple "filter" arguments should be combines with a logical AND or OR operation. Defaults to AND. */
-  filterOperator?: Maybe<LogicalOperator>;
+    /** Skips the first n results, for use in pagination */
+    skip?: Maybe<Scalars['Int']>;
+    /** Takes n results, for use in pagination */
+    take?: Maybe<Scalars['Int']>;
+    /** Specifies which properties to sort the results by */
+    sort?: Maybe<TaxRateSortParameter>;
+    /** Allows the results to be filtered */
+    filter?: Maybe<TaxRateFilterParameter>;
+    /** Specifies whether multiple "filter" arguments should be combines with a logical AND or OR operation. Defaults to AND. */
+    filterOperator?: Maybe<LogicalOperator>;
 };
 
 export type TaxRateSortParameter = {
-  id?: Maybe<SortOrder>;
-  createdAt?: Maybe<SortOrder>;
-  updatedAt?: Maybe<SortOrder>;
-  name?: Maybe<SortOrder>;
-  value?: Maybe<SortOrder>;
+    id?: Maybe<SortOrder>;
+    createdAt?: Maybe<SortOrder>;
+    updatedAt?: Maybe<SortOrder>;
+    name?: Maybe<SortOrder>;
+    value?: Maybe<SortOrder>;
 };
 
 export type TestEligibleShippingMethodsInput = {
-  shippingAddress: CreateAddressInput;
-  lines: Array<TestShippingMethodOrderLineInput>;
+    shippingAddress: CreateAddressInput;
+    lines: Array<TestShippingMethodOrderLineInput>;
 };
 
 export type TestShippingMethodInput = {
-  checker: ConfigurableOperationInput;
-  calculator: ConfigurableOperationInput;
-  shippingAddress: CreateAddressInput;
-  lines: Array<TestShippingMethodOrderLineInput>;
+    checker: ConfigurableOperationInput;
+    calculator: ConfigurableOperationInput;
+    shippingAddress: CreateAddressInput;
+    lines: Array<TestShippingMethodOrderLineInput>;
 };
 
 export type TestShippingMethodOrderLineInput = {
-  productVariantId: Scalars['ID'];
-  quantity: Scalars['Int'];
+    productVariantId: Scalars['ID'];
+    quantity: Scalars['Int'];
 };
 
 export type TestShippingMethodQuote = {
-  price: Scalars['Int'];
-  priceWithTax: Scalars['Int'];
-  metadata?: Maybe<Scalars['JSON']>;
+    price: Scalars['Int'];
+    priceWithTax: Scalars['Int'];
+    metadata?: Maybe<Scalars['JSON']>;
 };
 
 export type TestShippingMethodResult = {
-  eligible: Scalars['Boolean'];
-  quote?: Maybe<TestShippingMethodQuote>;
+    eligible: Scalars['Boolean'];
+    quote?: Maybe<TestShippingMethodQuote>;
 };
 
 export type TextCustomFieldConfig = CustomField & {
-  name: Scalars['String'];
-  type: Scalars['String'];
-  list: Scalars['Boolean'];
-  label?: Maybe<Array<LocalizedString>>;
-  description?: Maybe<Array<LocalizedString>>;
-  readonly?: Maybe<Scalars['Boolean']>;
-  internal?: Maybe<Scalars['Boolean']>;
-  nullable?: Maybe<Scalars['Boolean']>;
-  ui?: Maybe<Scalars['JSON']>;
+    name: Scalars['String'];
+    type: Scalars['String'];
+    list: Scalars['Boolean'];
+    label?: Maybe<Array<LocalizedString>>;
+    description?: Maybe<Array<LocalizedString>>;
+    readonly?: Maybe<Scalars['Boolean']>;
+    internal?: Maybe<Scalars['Boolean']>;
+    nullable?: Maybe<Scalars['Boolean']>;
+    ui?: Maybe<Scalars['JSON']>;
 };
 
 export type TransitionFulfillmentToStateResult = Fulfillment | FulfillmentStateTransitionError;
@@ -4782,760 +4672,768 @@
 export type TransitionPaymentToStateResult = Payment | PaymentStateTransitionError;
 
 export type UpdateActiveAdministratorInput = {
-  firstName?: Maybe<Scalars['String']>;
-  lastName?: Maybe<Scalars['String']>;
-  emailAddress?: Maybe<Scalars['String']>;
-  password?: Maybe<Scalars['String']>;
-  customFields?: Maybe<Scalars['JSON']>;
+    firstName?: Maybe<Scalars['String']>;
+    lastName?: Maybe<Scalars['String']>;
+    emailAddress?: Maybe<Scalars['String']>;
+    password?: Maybe<Scalars['String']>;
+    customFields?: Maybe<Scalars['JSON']>;
 };
 
 export type UpdateAddressInput = {
-  id: Scalars['ID'];
-  fullName?: Maybe<Scalars['String']>;
-  company?: Maybe<Scalars['String']>;
-  streetLine1?: Maybe<Scalars['String']>;
-  streetLine2?: Maybe<Scalars['String']>;
-  city?: Maybe<Scalars['String']>;
-  province?: Maybe<Scalars['String']>;
-  postalCode?: Maybe<Scalars['String']>;
-  countryCode?: Maybe<Scalars['String']>;
-  phoneNumber?: Maybe<Scalars['String']>;
-  defaultShippingAddress?: Maybe<Scalars['Boolean']>;
-  defaultBillingAddress?: Maybe<Scalars['Boolean']>;
-  customFields?: Maybe<Scalars['JSON']>;
+    id: Scalars['ID'];
+    fullName?: Maybe<Scalars['String']>;
+    company?: Maybe<Scalars['String']>;
+    streetLine1?: Maybe<Scalars['String']>;
+    streetLine2?: Maybe<Scalars['String']>;
+    city?: Maybe<Scalars['String']>;
+    province?: Maybe<Scalars['String']>;
+    postalCode?: Maybe<Scalars['String']>;
+    countryCode?: Maybe<Scalars['String']>;
+    phoneNumber?: Maybe<Scalars['String']>;
+    defaultShippingAddress?: Maybe<Scalars['Boolean']>;
+    defaultBillingAddress?: Maybe<Scalars['Boolean']>;
+    customFields?: Maybe<Scalars['JSON']>;
 };
 
 export type UpdateAdministratorInput = {
-  id: Scalars['ID'];
-  firstName?: Maybe<Scalars['String']>;
-  lastName?: Maybe<Scalars['String']>;
-  emailAddress?: Maybe<Scalars['String']>;
-  password?: Maybe<Scalars['String']>;
-  roleIds?: Maybe<Array<Scalars['ID']>>;
-  customFields?: Maybe<Scalars['JSON']>;
+    id: Scalars['ID'];
+    firstName?: Maybe<Scalars['String']>;
+    lastName?: Maybe<Scalars['String']>;
+    emailAddress?: Maybe<Scalars['String']>;
+    password?: Maybe<Scalars['String']>;
+    roleIds?: Maybe<Array<Scalars['ID']>>;
+    customFields?: Maybe<Scalars['JSON']>;
 };
 
 export type UpdateAssetInput = {
-  id: Scalars['ID'];
-  name?: Maybe<Scalars['String']>;
-  focalPoint?: Maybe<CoordinateInput>;
-  tags?: Maybe<Array<Scalars['String']>>;
-  customFields?: Maybe<Scalars['JSON']>;
+    id: Scalars['ID'];
+    name?: Maybe<Scalars['String']>;
+    focalPoint?: Maybe<CoordinateInput>;
+    tags?: Maybe<Array<Scalars['String']>>;
+    customFields?: Maybe<Scalars['JSON']>;
 };
 
 export type UpdateChannelInput = {
-  id: Scalars['ID'];
-  code?: Maybe<Scalars['String']>;
-  token?: Maybe<Scalars['String']>;
-  defaultLanguageCode?: Maybe<LanguageCode>;
-  pricesIncludeTax?: Maybe<Scalars['Boolean']>;
-  currencyCode?: Maybe<CurrencyCode>;
-  defaultTaxZoneId?: Maybe<Scalars['ID']>;
-  defaultShippingZoneId?: Maybe<Scalars['ID']>;
-  customFields?: Maybe<Scalars['JSON']>;
+    id: Scalars['ID'];
+    code?: Maybe<Scalars['String']>;
+    token?: Maybe<Scalars['String']>;
+    defaultLanguageCode?: Maybe<LanguageCode>;
+    pricesIncludeTax?: Maybe<Scalars['Boolean']>;
+    currencyCode?: Maybe<CurrencyCode>;
+    defaultTaxZoneId?: Maybe<Scalars['ID']>;
+    defaultShippingZoneId?: Maybe<Scalars['ID']>;
+    customFields?: Maybe<Scalars['JSON']>;
 };
 
 export type UpdateChannelResult = Channel | LanguageNotAvailableError;
 
 export type UpdateCollectionInput = {
-  id: Scalars['ID'];
-  isPrivate?: Maybe<Scalars['Boolean']>;
-  featuredAssetId?: Maybe<Scalars['ID']>;
-  parentId?: Maybe<Scalars['ID']>;
-  assetIds?: Maybe<Array<Scalars['ID']>>;
-  filters?: Maybe<Array<ConfigurableOperationInput>>;
-  translations?: Maybe<Array<UpdateCollectionTranslationInput>>;
-  customFields?: Maybe<Scalars['JSON']>;
+    id: Scalars['ID'];
+    isPrivate?: Maybe<Scalars['Boolean']>;
+    featuredAssetId?: Maybe<Scalars['ID']>;
+    parentId?: Maybe<Scalars['ID']>;
+    assetIds?: Maybe<Array<Scalars['ID']>>;
+    filters?: Maybe<Array<ConfigurableOperationInput>>;
+    translations?: Maybe<Array<UpdateCollectionTranslationInput>>;
+    customFields?: Maybe<Scalars['JSON']>;
 };
 
 export type UpdateCollectionTranslationInput = {
-  id?: Maybe<Scalars['ID']>;
-  languageCode: LanguageCode;
-  name?: Maybe<Scalars['String']>;
-  slug?: Maybe<Scalars['String']>;
-  description?: Maybe<Scalars['String']>;
-  customFields?: Maybe<Scalars['JSON']>;
+    id?: Maybe<Scalars['ID']>;
+    languageCode: LanguageCode;
+    name?: Maybe<Scalars['String']>;
+    slug?: Maybe<Scalars['String']>;
+    description?: Maybe<Scalars['String']>;
+    customFields?: Maybe<Scalars['JSON']>;
 };
 
 export type UpdateCountryInput = {
-  id: Scalars['ID'];
-  code?: Maybe<Scalars['String']>;
-  translations?: Maybe<Array<CountryTranslationInput>>;
-  enabled?: Maybe<Scalars['Boolean']>;
-  customFields?: Maybe<Scalars['JSON']>;
+    id: Scalars['ID'];
+    code?: Maybe<Scalars['String']>;
+    translations?: Maybe<Array<CountryTranslationInput>>;
+    enabled?: Maybe<Scalars['Boolean']>;
+    customFields?: Maybe<Scalars['JSON']>;
 };
 
 export type UpdateCustomerGroupInput = {
-  id: Scalars['ID'];
-  name?: Maybe<Scalars['String']>;
-  customFields?: Maybe<Scalars['JSON']>;
+    id: Scalars['ID'];
+    name?: Maybe<Scalars['String']>;
+    customFields?: Maybe<Scalars['JSON']>;
 };
 
 export type UpdateCustomerInput = {
-  id: Scalars['ID'];
-  title?: Maybe<Scalars['String']>;
-  firstName?: Maybe<Scalars['String']>;
-  lastName?: Maybe<Scalars['String']>;
-  phoneNumber?: Maybe<Scalars['String']>;
-  emailAddress?: Maybe<Scalars['String']>;
-  customFields?: Maybe<Scalars['JSON']>;
+    id: Scalars['ID'];
+    title?: Maybe<Scalars['String']>;
+    firstName?: Maybe<Scalars['String']>;
+    lastName?: Maybe<Scalars['String']>;
+    phoneNumber?: Maybe<Scalars['String']>;
+    emailAddress?: Maybe<Scalars['String']>;
+    customFields?: Maybe<Scalars['JSON']>;
 };
 
 export type UpdateCustomerNoteInput = {
-  noteId: Scalars['ID'];
-  note: Scalars['String'];
+    noteId: Scalars['ID'];
+    note: Scalars['String'];
 };
 
 export type UpdateCustomerResult = Customer | EmailAddressConflictError;
 
 export type UpdateFacetInput = {
-  id: Scalars['ID'];
-  isPrivate?: Maybe<Scalars['Boolean']>;
-  code?: Maybe<Scalars['String']>;
-  translations?: Maybe<Array<FacetTranslationInput>>;
-  customFields?: Maybe<Scalars['JSON']>;
+    id: Scalars['ID'];
+    isPrivate?: Maybe<Scalars['Boolean']>;
+    code?: Maybe<Scalars['String']>;
+    translations?: Maybe<Array<FacetTranslationInput>>;
+    customFields?: Maybe<Scalars['JSON']>;
 };
 
 export type UpdateFacetValueInput = {
-  id: Scalars['ID'];
-  code?: Maybe<Scalars['String']>;
-  translations?: Maybe<Array<FacetValueTranslationInput>>;
-  customFields?: Maybe<Scalars['JSON']>;
+    id: Scalars['ID'];
+    code?: Maybe<Scalars['String']>;
+    translations?: Maybe<Array<FacetValueTranslationInput>>;
+    customFields?: Maybe<Scalars['JSON']>;
 };
 
 export type UpdateGlobalSettingsInput = {
-  availableLanguages?: Maybe<Array<LanguageCode>>;
-  trackInventory?: Maybe<Scalars['Boolean']>;
-  outOfStockThreshold?: Maybe<Scalars['Int']>;
-  customFields?: Maybe<Scalars['JSON']>;
+    availableLanguages?: Maybe<Array<LanguageCode>>;
+    trackInventory?: Maybe<Scalars['Boolean']>;
+    outOfStockThreshold?: Maybe<Scalars['Int']>;
+    customFields?: Maybe<Scalars['JSON']>;
 };
 
 export type UpdateGlobalSettingsResult = GlobalSettings | ChannelDefaultLanguageError;
 
 export type UpdateOrderAddressInput = {
-  fullName?: Maybe<Scalars['String']>;
-  company?: Maybe<Scalars['String']>;
-  streetLine1?: Maybe<Scalars['String']>;
-  streetLine2?: Maybe<Scalars['String']>;
-  city?: Maybe<Scalars['String']>;
-  province?: Maybe<Scalars['String']>;
-  postalCode?: Maybe<Scalars['String']>;
-  countryCode?: Maybe<Scalars['String']>;
-  phoneNumber?: Maybe<Scalars['String']>;
+    fullName?: Maybe<Scalars['String']>;
+    company?: Maybe<Scalars['String']>;
+    streetLine1?: Maybe<Scalars['String']>;
+    streetLine2?: Maybe<Scalars['String']>;
+    city?: Maybe<Scalars['String']>;
+    province?: Maybe<Scalars['String']>;
+    postalCode?: Maybe<Scalars['String']>;
+    countryCode?: Maybe<Scalars['String']>;
+    phoneNumber?: Maybe<Scalars['String']>;
 };
 
 export type UpdateOrderInput = {
-  id: Scalars['ID'];
-  customFields?: Maybe<Scalars['JSON']>;
+    id: Scalars['ID'];
+    customFields?: Maybe<Scalars['JSON']>;
 };
 
 export type UpdateOrderNoteInput = {
-  noteId: Scalars['ID'];
-  note?: Maybe<Scalars['String']>;
-  isPublic?: Maybe<Scalars['Boolean']>;
+    noteId: Scalars['ID'];
+    note?: Maybe<Scalars['String']>;
+    isPublic?: Maybe<Scalars['Boolean']>;
 };
 
 export type UpdatePaymentMethodInput = {
-  id: Scalars['ID'];
-  name?: Maybe<Scalars['String']>;
-  code?: Maybe<Scalars['String']>;
-  description?: Maybe<Scalars['String']>;
-  enabled?: Maybe<Scalars['Boolean']>;
-  checker?: Maybe<ConfigurableOperationInput>;
-  handler?: Maybe<ConfigurableOperationInput>;
-  customFields?: Maybe<Scalars['JSON']>;
+    id: Scalars['ID'];
+    name?: Maybe<Scalars['String']>;
+    code?: Maybe<Scalars['String']>;
+    description?: Maybe<Scalars['String']>;
+    enabled?: Maybe<Scalars['Boolean']>;
+    checker?: Maybe<ConfigurableOperationInput>;
+    handler?: Maybe<ConfigurableOperationInput>;
+    customFields?: Maybe<Scalars['JSON']>;
 };
 
 export type UpdateProductInput = {
-  id: Scalars['ID'];
-  enabled?: Maybe<Scalars['Boolean']>;
-  featuredAssetId?: Maybe<Scalars['ID']>;
-  assetIds?: Maybe<Array<Scalars['ID']>>;
-  facetValueIds?: Maybe<Array<Scalars['ID']>>;
-  translations?: Maybe<Array<ProductTranslationInput>>;
-  customFields?: Maybe<Scalars['JSON']>;
+    id: Scalars['ID'];
+    enabled?: Maybe<Scalars['Boolean']>;
+    featuredAssetId?: Maybe<Scalars['ID']>;
+    assetIds?: Maybe<Array<Scalars['ID']>>;
+    facetValueIds?: Maybe<Array<Scalars['ID']>>;
+    translations?: Maybe<Array<ProductTranslationInput>>;
+    customFields?: Maybe<Scalars['JSON']>;
 };
 
 export type UpdateProductOptionGroupInput = {
-  id: Scalars['ID'];
-  code?: Maybe<Scalars['String']>;
-  translations?: Maybe<Array<ProductOptionGroupTranslationInput>>;
-  customFields?: Maybe<Scalars['JSON']>;
+    id: Scalars['ID'];
+    code?: Maybe<Scalars['String']>;
+    translations?: Maybe<Array<ProductOptionGroupTranslationInput>>;
+    customFields?: Maybe<Scalars['JSON']>;
 };
 
 export type UpdateProductOptionInput = {
-  id: Scalars['ID'];
-  code?: Maybe<Scalars['String']>;
-  translations?: Maybe<Array<ProductOptionGroupTranslationInput>>;
-  customFields?: Maybe<Scalars['JSON']>;
+    id: Scalars['ID'];
+    code?: Maybe<Scalars['String']>;
+    translations?: Maybe<Array<ProductOptionGroupTranslationInput>>;
+    customFields?: Maybe<Scalars['JSON']>;
 };
 
 export type UpdateProductVariantInput = {
-  id: Scalars['ID'];
-  enabled?: Maybe<Scalars['Boolean']>;
-  translations?: Maybe<Array<ProductVariantTranslationInput>>;
-  facetValueIds?: Maybe<Array<Scalars['ID']>>;
-  sku?: Maybe<Scalars['String']>;
-  taxCategoryId?: Maybe<Scalars['ID']>;
-  price?: Maybe<Scalars['Int']>;
-  featuredAssetId?: Maybe<Scalars['ID']>;
-  assetIds?: Maybe<Array<Scalars['ID']>>;
-  stockOnHand?: Maybe<Scalars['Int']>;
-  outOfStockThreshold?: Maybe<Scalars['Int']>;
-  useGlobalOutOfStockThreshold?: Maybe<Scalars['Boolean']>;
-  trackInventory?: Maybe<GlobalFlag>;
-  customFields?: Maybe<Scalars['JSON']>;
+    id: Scalars['ID'];
+    enabled?: Maybe<Scalars['Boolean']>;
+    translations?: Maybe<Array<ProductVariantTranslationInput>>;
+    facetValueIds?: Maybe<Array<Scalars['ID']>>;
+    sku?: Maybe<Scalars['String']>;
+    taxCategoryId?: Maybe<Scalars['ID']>;
+    price?: Maybe<Scalars['Int']>;
+    featuredAssetId?: Maybe<Scalars['ID']>;
+    assetIds?: Maybe<Array<Scalars['ID']>>;
+    stockOnHand?: Maybe<Scalars['Int']>;
+    outOfStockThreshold?: Maybe<Scalars['Int']>;
+    useGlobalOutOfStockThreshold?: Maybe<Scalars['Boolean']>;
+    trackInventory?: Maybe<GlobalFlag>;
+    customFields?: Maybe<Scalars['JSON']>;
 };
 
 export type UpdatePromotionInput = {
-  id: Scalars['ID'];
-  name?: Maybe<Scalars['String']>;
-  enabled?: Maybe<Scalars['Boolean']>;
-  startsAt?: Maybe<Scalars['DateTime']>;
-  endsAt?: Maybe<Scalars['DateTime']>;
-  couponCode?: Maybe<Scalars['String']>;
-  perCustomerUsageLimit?: Maybe<Scalars['Int']>;
-  conditions?: Maybe<Array<ConfigurableOperationInput>>;
-  actions?: Maybe<Array<ConfigurableOperationInput>>;
-  customFields?: Maybe<Scalars['JSON']>;
+    id: Scalars['ID'];
+    name?: Maybe<Scalars['String']>;
+    enabled?: Maybe<Scalars['Boolean']>;
+    startsAt?: Maybe<Scalars['DateTime']>;
+    endsAt?: Maybe<Scalars['DateTime']>;
+    couponCode?: Maybe<Scalars['String']>;
+    perCustomerUsageLimit?: Maybe<Scalars['Int']>;
+    conditions?: Maybe<Array<ConfigurableOperationInput>>;
+    actions?: Maybe<Array<ConfigurableOperationInput>>;
+    customFields?: Maybe<Scalars['JSON']>;
 };
 
 export type UpdatePromotionResult = Promotion | MissingConditionsError;
 
 export type UpdateRoleInput = {
-  id: Scalars['ID'];
-  code?: Maybe<Scalars['String']>;
-  description?: Maybe<Scalars['String']>;
-  permissions?: Maybe<Array<Permission>>;
-  channelIds?: Maybe<Array<Scalars['ID']>>;
+    id: Scalars['ID'];
+    code?: Maybe<Scalars['String']>;
+    description?: Maybe<Scalars['String']>;
+    permissions?: Maybe<Array<Permission>>;
+    channelIds?: Maybe<Array<Scalars['ID']>>;
 };
 
 export type UpdateShippingMethodInput = {
-  id: Scalars['ID'];
-  code?: Maybe<Scalars['String']>;
-  fulfillmentHandler?: Maybe<Scalars['String']>;
-  checker?: Maybe<ConfigurableOperationInput>;
-  calculator?: Maybe<ConfigurableOperationInput>;
-  translations: Array<ShippingMethodTranslationInput>;
-  customFields?: Maybe<Scalars['JSON']>;
+    id: Scalars['ID'];
+    code?: Maybe<Scalars['String']>;
+    fulfillmentHandler?: Maybe<Scalars['String']>;
+    checker?: Maybe<ConfigurableOperationInput>;
+    calculator?: Maybe<ConfigurableOperationInput>;
+    translations: Array<ShippingMethodTranslationInput>;
+    customFields?: Maybe<Scalars['JSON']>;
 };
 
 export type UpdateTagInput = {
-  id: Scalars['ID'];
-  value?: Maybe<Scalars['String']>;
+    id: Scalars['ID'];
+    value?: Maybe<Scalars['String']>;
 };
 
 export type UpdateTaxCategoryInput = {
-  id: Scalars['ID'];
-  name?: Maybe<Scalars['String']>;
-  isDefault?: Maybe<Scalars['Boolean']>;
-  customFields?: Maybe<Scalars['JSON']>;
+    id: Scalars['ID'];
+    name?: Maybe<Scalars['String']>;
+    isDefault?: Maybe<Scalars['Boolean']>;
+    customFields?: Maybe<Scalars['JSON']>;
 };
 
 export type UpdateTaxRateInput = {
-  id: Scalars['ID'];
-  name?: Maybe<Scalars['String']>;
-  value?: Maybe<Scalars['Float']>;
-  enabled?: Maybe<Scalars['Boolean']>;
-  categoryId?: Maybe<Scalars['ID']>;
-  zoneId?: Maybe<Scalars['ID']>;
-  customerGroupId?: Maybe<Scalars['ID']>;
-  customFields?: Maybe<Scalars['JSON']>;
+    id: Scalars['ID'];
+    name?: Maybe<Scalars['String']>;
+    value?: Maybe<Scalars['Float']>;
+    enabled?: Maybe<Scalars['Boolean']>;
+    categoryId?: Maybe<Scalars['ID']>;
+    zoneId?: Maybe<Scalars['ID']>;
+    customerGroupId?: Maybe<Scalars['ID']>;
+    customFields?: Maybe<Scalars['JSON']>;
 };
 
 export type UpdateZoneInput = {
-  id: Scalars['ID'];
-  name?: Maybe<Scalars['String']>;
-  customFields?: Maybe<Scalars['JSON']>;
-};
-
+    id: Scalars['ID'];
+    name?: Maybe<Scalars['String']>;
+    customFields?: Maybe<Scalars['JSON']>;
+};
 
 export type User = Node & {
-  id: Scalars['ID'];
-  createdAt: Scalars['DateTime'];
-  updatedAt: Scalars['DateTime'];
-  identifier: Scalars['String'];
-  verified: Scalars['Boolean'];
-  roles: Array<Role>;
-  lastLogin?: Maybe<Scalars['DateTime']>;
-  authenticationMethods: Array<AuthenticationMethod>;
-  customFields?: Maybe<Scalars['JSON']>;
+    id: Scalars['ID'];
+    createdAt: Scalars['DateTime'];
+    updatedAt: Scalars['DateTime'];
+    identifier: Scalars['String'];
+    verified: Scalars['Boolean'];
+    roles: Array<Role>;
+    lastLogin?: Maybe<Scalars['DateTime']>;
+    authenticationMethods: Array<AuthenticationMethod>;
+    customFields?: Maybe<Scalars['JSON']>;
 };
 
 export type Zone = Node & {
-  id: Scalars['ID'];
-  createdAt: Scalars['DateTime'];
-  updatedAt: Scalars['DateTime'];
-  name: Scalars['String'];
-  members: Array<Country>;
-  customFields?: Maybe<Scalars['JSON']>;
+    id: Scalars['ID'];
+    createdAt: Scalars['DateTime'];
+    updatedAt: Scalars['DateTime'];
+    name: Scalars['String'];
+    members: Array<Country>;
+    customFields?: Maybe<Scalars['JSON']>;
 };
 
 export type GetAdministratorsQueryVariables = Exact<{
-  options?: Maybe<AdministratorListOptions>;
-}>;
-
-
-export type GetAdministratorsQuery = { administrators: (
-    Pick<AdministratorList, 'totalItems'>
-    & { items: Array<AdministratorFragment> }
-  ) };
+    options?: Maybe<AdministratorListOptions>;
+}>;
+
+export type GetAdministratorsQuery = {
+    administrators: Pick<AdministratorList, 'totalItems'> & { items: Array<AdministratorFragment> };
+};
 
 export type GetAdministratorQueryVariables = Exact<{
-  id: Scalars['ID'];
-}>;
-
+    id: Scalars['ID'];
+}>;
 
 export type GetAdministratorQuery = { administrator?: Maybe<AdministratorFragment> };
 
-export type ActiveAdministratorQueryVariables = Exact<{ [key: string]: never; }>;
-
+export type ActiveAdministratorQueryVariables = Exact<{ [key: string]: never }>;
 
 export type ActiveAdministratorQuery = { activeAdministrator?: Maybe<AdministratorFragment> };
 
 export type UpdateActiveAdministratorMutationVariables = Exact<{
-  input: UpdateActiveAdministratorInput;
-}>;
-
+    input: UpdateActiveAdministratorInput;
+}>;
 
 export type UpdateActiveAdministratorMutation = { updateActiveAdministrator: AdministratorFragment };
 
 export type UpdateAdministratorMutationVariables = Exact<{
-  input: UpdateAdministratorInput;
-}>;
-
+    input: UpdateAdministratorInput;
+}>;
 
 export type UpdateAdministratorMutation = { updateAdministrator: AdministratorFragment };
 
 export type DeleteAdministratorMutationVariables = Exact<{
-  id: Scalars['ID'];
-}>;
-
-
-export type DeleteAdministratorMutation = { deleteAdministrator: Pick<DeletionResponse, 'message' | 'result'> };
-
-export type Q1QueryVariables = Exact<{ [key: string]: never; }>;
-
+    id: Scalars['ID'];
+}>;
+
+export type DeleteAdministratorMutation = {
+    deleteAdministrator: Pick<DeletionResponse, 'message' | 'result'>;
+};
+
+export type Q1QueryVariables = Exact<{ [key: string]: never }>;
 
 export type Q1Query = { product?: Maybe<Pick<Product, 'id' | 'name'>> };
 
-export type Q2QueryVariables = Exact<{ [key: string]: never; }>;
-
+export type Q2QueryVariables = Exact<{ [key: string]: never }>;
 
 export type Q2Query = { product?: Maybe<Pick<Product, 'id' | 'name'>> };
 
 export type AssignAssetsToChannelMutationVariables = Exact<{
-  input: AssignAssetsToChannelInput;
-}>;
-
+    input: AssignAssetsToChannelInput;
+}>;
 
 export type AssignAssetsToChannelMutation = { assignAssetsToChannel: Array<AssetFragment> };
 
 export type CanCreateCustomerMutationVariables = Exact<{
-  input: CreateCustomerInput;
-}>;
-
+    input: CreateCustomerInput;
+}>;
 
 export type CanCreateCustomerMutation = { createCustomer: Pick<Customer, 'id'> };
 
-export type GetCustomerCountQueryVariables = Exact<{ [key: string]: never; }>;
-
+export type GetCustomerCountQueryVariables = Exact<{ [key: string]: never }>;
 
 export type GetCustomerCountQuery = { customers: Pick<CustomerList, 'totalItems'> };
 
-export type DeepFieldResolutionTestQueryQueryVariables = Exact<{ [key: string]: never; }>;
-
-
-export type DeepFieldResolutionTestQueryQuery = { product?: Maybe<{ variants: Array<{ taxRateApplied: { customerGroup?: Maybe<{ customers: { items: Array<Pick<Customer, 'id' | 'emailAddress'>> } }> } }> }> };
+export type DeepFieldResolutionTestQueryQueryVariables = Exact<{ [key: string]: never }>;
+
+export type DeepFieldResolutionTestQueryQuery = {
+    product?: Maybe<{
+        variants: Array<{
+            taxRateApplied: {
+                customerGroup?: Maybe<{ customers: { items: Array<Pick<Customer, 'id' | 'emailAddress'>> } }>;
+            };
+        }>;
+    }>;
+};
 
 export type AuthenticateMutationVariables = Exact<{
-  input: AuthenticationInput;
-}>;
-
-
-export type AuthenticateMutation = { authenticate: CurrentUserFragment | Pick<InvalidCredentialsError, 'authenticationError' | 'errorCode' | 'message'> };
-
-export type GetCustomersQueryVariables = Exact<{ [key: string]: never; }>;
-
-
-export type GetCustomersQuery = { customers: (
-    Pick<CustomerList, 'totalItems'>
-    & { items: Array<Pick<Customer, 'id' | 'emailAddress'>> }
-  ) };
+    input: AuthenticationInput;
+}>;
+
+export type AuthenticateMutation = {
+    authenticate:
+        | CurrentUserFragment
+        | Pick<InvalidCredentialsError, 'authenticationError' | 'errorCode' | 'message'>;
+};
+
+export type GetCustomersQueryVariables = Exact<{ [key: string]: never }>;
+
+export type GetCustomersQuery = {
+    customers: Pick<CustomerList, 'totalItems'> & { items: Array<Pick<Customer, 'id' | 'emailAddress'>> };
+};
 
 export type GetCustomerUserAuthQueryVariables = Exact<{
-  id: Scalars['ID'];
-}>;
-
-
-export type GetCustomerUserAuthQuery = { customer?: Maybe<(
-    Pick<Customer, 'id'>
-    & { user?: Maybe<(
-      Pick<User, 'id' | 'verified'>
-      & { authenticationMethods: Array<Pick<AuthenticationMethod, 'id' | 'strategy'>> }
-    )> }
-  )> };
-
-export type GetChannelsQueryVariables = Exact<{ [key: string]: never; }>;
-
+    id: Scalars['ID'];
+}>;
+
+export type GetCustomerUserAuthQuery = {
+    customer?: Maybe<
+        Pick<Customer, 'id'> & {
+            user?: Maybe<
+                Pick<User, 'id' | 'verified'> & {
+                    authenticationMethods: Array<Pick<AuthenticationMethod, 'id' | 'strategy'>>;
+                }
+            >;
+        }
+    >;
+};
+
+export type GetChannelsQueryVariables = Exact<{ [key: string]: never }>;
 
 export type GetChannelsQuery = { channels: Array<Pick<Channel, 'id' | 'code' | 'token'>> };
 
 export type DeleteChannelMutationVariables = Exact<{
-  id: Scalars['ID'];
-}>;
-
+    id: Scalars['ID'];
+}>;
 
 export type DeleteChannelMutation = { deleteChannel: Pick<DeletionResponse, 'message' | 'result'> };
 
 export type UpdateGlobalLanguagesMutationVariables = Exact<{
-  input: UpdateGlobalSettingsInput;
-}>;
-
-
-export type UpdateGlobalLanguagesMutation = { updateGlobalSettings: Pick<GlobalSettings, 'id' | 'availableLanguages'> };
-
-export type GetCollectionsWithAssetsQueryVariables = Exact<{ [key: string]: never; }>;
-
-
-export type GetCollectionsWithAssetsQuery = { collections: { items: Array<{ assets: Array<Pick<Asset, 'name'>> }> } };
-
-export type GetProductsWithVariantIdsQueryVariables = Exact<{ [key: string]: never; }>;
-
-
-export type GetProductsWithVariantIdsQuery = { products: { items: Array<(
-      Pick<Product, 'id' | 'name'>
-      & { variants: Array<Pick<ProductVariant, 'id' | 'name'>> }
-    )> } };
+    input: UpdateGlobalSettingsInput;
+}>;
+
+export type UpdateGlobalLanguagesMutation = {
+    updateGlobalSettings: Pick<GlobalSettings, 'id' | 'availableLanguages'>;
+};
+
+export type GetCollectionsWithAssetsQueryVariables = Exact<{ [key: string]: never }>;
+
+export type GetCollectionsWithAssetsQuery = {
+    collections: { items: Array<{ assets: Array<Pick<Asset, 'name'>> }> };
+};
+
+export type GetProductsWithVariantIdsQueryVariables = Exact<{ [key: string]: never }>;
+
+export type GetProductsWithVariantIdsQuery = {
+    products: {
+        items: Array<Pick<Product, 'id' | 'name'> & { variants: Array<Pick<ProductVariant, 'id' | 'name'>> }>;
+    };
+};
 
 export type GetCollectionQueryVariables = Exact<{
-  id?: Maybe<Scalars['ID']>;
-  slug?: Maybe<Scalars['String']>;
-  variantListOptions?: Maybe<ProductVariantListOptions>;
-}>;
-
-
-export type GetCollectionQuery = { collection?: Maybe<(
-    { productVariants: { items: Array<Pick<ProductVariant, 'id' | 'name' | 'price'>> } }
-    & CollectionFragment
-  )> };
+    id?: Maybe<Scalars['ID']>;
+    slug?: Maybe<Scalars['String']>;
+    variantListOptions?: Maybe<ProductVariantListOptions>;
+}>;
+
+export type GetCollectionQuery = {
+    collection?: Maybe<
+        {
+            productVariants: { items: Array<Pick<ProductVariant, 'id' | 'name' | 'price'>> };
+        } & CollectionFragment
+    >;
+};
 
 export type MoveCollectionMutationVariables = Exact<{
-  input: MoveCollectionInput;
-}>;
-
+    input: MoveCollectionInput;
+}>;
 
 export type MoveCollectionMutation = { moveCollection: CollectionFragment };
 
-export type GetFacetValuesQueryVariables = Exact<{ [key: string]: never; }>;
-
+export type GetFacetValuesQueryVariables = Exact<{ [key: string]: never }>;
 
 export type GetFacetValuesQuery = { facets: { items: Array<{ values: Array<FacetValueFragment> }> } };
 
-export type GetCollectionsQueryVariables = Exact<{ [key: string]: never; }>;
-
-
-export type GetCollectionsQuery = { collections: { items: Array<(
-      Pick<Collection, 'id' | 'name' | 'position'>
-      & { parent?: Maybe<Pick<Collection, 'id' | 'name'>> }
-    )> } };
+export type GetCollectionsQueryVariables = Exact<{ [key: string]: never }>;
+
+export type GetCollectionsQuery = {
+    collections: {
+        items: Array<
+            Pick<Collection, 'id' | 'name' | 'position'> & { parent?: Maybe<Pick<Collection, 'id' | 'name'>> }
+        >;
+    };
+};
 
 export type GetCollectionProductsQueryVariables = Exact<{
-  id: Scalars['ID'];
-}>;
-
-
-export type GetCollectionProductsQuery = { collection?: Maybe<{ productVariants: { items: Array<(
-        Pick<ProductVariant, 'id' | 'name' | 'productId'>
-        & { facetValues: Array<Pick<FacetValue, 'code'>> }
-      )> } }> };
+    id: Scalars['ID'];
+}>;
+
+export type GetCollectionProductsQuery = {
+    collection?: Maybe<{
+        productVariants: {
+            items: Array<
+                Pick<ProductVariant, 'id' | 'name' | 'productId'> & {
+                    facetValues: Array<Pick<FacetValue, 'code'>>;
+                }
+            >;
+        };
+    }>;
+};
 
 export type CreateCollectionSelectVariantsMutationVariables = Exact<{
-  input: CreateCollectionInput;
-}>;
-
-
-export type CreateCollectionSelectVariantsMutation = { createCollection: (
-    Pick<Collection, 'id'>
-    & { productVariants: (
-      Pick<ProductVariantList, 'totalItems'>
-      & { items: Array<Pick<ProductVariant, 'name'>> }
-    ) }
-  ) };
+    input: CreateCollectionInput;
+}>;
+
+export type CreateCollectionSelectVariantsMutation = {
+    createCollection: Pick<Collection, 'id'> & {
+        productVariants: Pick<ProductVariantList, 'totalItems'> & {
+            items: Array<Pick<ProductVariant, 'name'>>;
+        };
+    };
+};
 
 export type GetCollectionBreadcrumbsQueryVariables = Exact<{
-  id: Scalars['ID'];
-}>;
-
-
-export type GetCollectionBreadcrumbsQuery = { collection?: Maybe<{ breadcrumbs: Array<Pick<CollectionBreadcrumb, 'id' | 'name' | 'slug'>> }> };
+    id: Scalars['ID'];
+}>;
+
+export type GetCollectionBreadcrumbsQuery = {
+    collection?: Maybe<{ breadcrumbs: Array<Pick<CollectionBreadcrumb, 'id' | 'name' | 'slug'>> }>;
+};
 
 export type GetCollectionsForProductsQueryVariables = Exact<{
-  term: Scalars['String'];
-}>;
-
-
-export type GetCollectionsForProductsQuery = { products: { items: Array<(
-      Pick<Product, 'id' | 'name'>
-      & { collections: Array<Pick<Collection, 'id' | 'name'>> }
-    )> } };
+    term: Scalars['String'];
+}>;
+
+export type GetCollectionsForProductsQuery = {
+    products: {
+        items: Array<Pick<Product, 'id' | 'name'> & { collections: Array<Pick<Collection, 'id' | 'name'>> }>;
+    };
+};
 
 export type DeleteCollectionMutationVariables = Exact<{
-  id: Scalars['ID'];
-}>;
-
+    id: Scalars['ID'];
+}>;
 
 export type DeleteCollectionMutation = { deleteCollection: Pick<DeletionResponse, 'result' | 'message'> };
 
 export type GetProductCollectionsQueryVariables = Exact<{
-  id: Scalars['ID'];
-}>;
-
-
-export type GetProductCollectionsQuery = { product?: Maybe<(
-    Pick<Product, 'id'>
-    & { collections: Array<Pick<Collection, 'id' | 'name'>> }
-  )> };
+    id: Scalars['ID'];
+}>;
+
+export type GetProductCollectionsQuery = {
+    product?: Maybe<Pick<Product, 'id'> & { collections: Array<Pick<Collection, 'id' | 'name'>> }>;
+};
 
 export type GetProductCollectionsWithParentQueryVariables = Exact<{
-  id: Scalars['ID'];
-}>;
-
-
-export type GetProductCollectionsWithParentQuery = { product?: Maybe<(
-    Pick<Product, 'id'>
-    & { collections: Array<(
-      Pick<Collection, 'id' | 'name'>
-      & { parent?: Maybe<Pick<Collection, 'id' | 'name'>> }
-    )> }
-  )> };
-
-export type GetCollectionNestedParentsQueryVariables = Exact<{ [key: string]: never; }>;
-
-
-export type GetCollectionNestedParentsQuery = { collections: { items: Array<(
-      Pick<Collection, 'id' | 'name'>
-      & { parent?: Maybe<(
-        Pick<Collection, 'name'>
-        & { parent?: Maybe<(
-          Pick<Collection, 'name'>
-          & { parent?: Maybe<Pick<Collection, 'name'>> }
-        )> }
-      )> }
-    )> } };
-
-export type GetCheckersQueryVariables = Exact<{ [key: string]: never; }>;
-
-
-export type GetCheckersQuery = { shippingEligibilityCheckers: Array<(
-    Pick<ConfigurableOperationDefinition, 'code'>
-    & { args: Array<Pick<ConfigArgDefinition, 'defaultValue' | 'description' | 'label' | 'list' | 'name' | 'required' | 'type'>> }
-  )> };
+    id: Scalars['ID'];
+}>;
+
+export type GetProductCollectionsWithParentQuery = {
+    product?: Maybe<
+        Pick<Product, 'id'> & {
+            collections: Array<
+                Pick<Collection, 'id' | 'name'> & { parent?: Maybe<Pick<Collection, 'id' | 'name'>> }
+            >;
+        }
+    >;
+};
+
+export type GetCollectionNestedParentsQueryVariables = Exact<{ [key: string]: never }>;
+
+export type GetCollectionNestedParentsQuery = {
+    collections: {
+        items: Array<
+            Pick<Collection, 'id' | 'name'> & {
+                parent?: Maybe<
+                    Pick<Collection, 'name'> & {
+                        parent?: Maybe<
+                            Pick<Collection, 'name'> & { parent?: Maybe<Pick<Collection, 'name'>> }
+                        >;
+                    }
+                >;
+            }
+        >;
+    };
+};
+
+export type GetCheckersQueryVariables = Exact<{ [key: string]: never }>;
+
+export type GetCheckersQuery = {
+    shippingEligibilityCheckers: Array<
+        Pick<ConfigurableOperationDefinition, 'code'> & {
+            args: Array<
+                Pick<
+                    ConfigArgDefinition,
+                    'defaultValue' | 'description' | 'label' | 'list' | 'name' | 'required' | 'type'
+                >
+            >;
+        }
+    >;
+};
 
 export type DeleteCountryMutationVariables = Exact<{
-  id: Scalars['ID'];
-}>;
-
+    id: Scalars['ID'];
+}>;
 
 export type DeleteCountryMutation = { deleteCountry: Pick<DeletionResponse, 'result' | 'message'> };
 
 export type GetCountryQueryVariables = Exact<{
-  id: Scalars['ID'];
-}>;
-
+    id: Scalars['ID'];
+}>;
 
 export type GetCountryQuery = { country?: Maybe<CountryFragment> };
 
 export type CreateCountryMutationVariables = Exact<{
-  input: CreateCountryInput;
-}>;
-
+    input: CreateCountryInput;
+}>;
 
 export type CreateCountryMutation = { createCountry: CountryFragment };
 
 export type DeleteCustomerAddressMutationVariables = Exact<{
-  id: Scalars['ID'];
-}>;
-
+    id: Scalars['ID'];
+}>;
 
 export type DeleteCustomerAddressMutation = { deleteCustomerAddress: Pick<Success, 'success'> };
 
 export type GetCustomerWithUserQueryVariables = Exact<{
-  id: Scalars['ID'];
-}>;
-
-
-export type GetCustomerWithUserQuery = { customer?: Maybe<(
-    Pick<Customer, 'id'>
-    & { user?: Maybe<Pick<User, 'id' | 'identifier' | 'verified'>> }
-  )> };
+    id: Scalars['ID'];
+}>;
+
+export type GetCustomerWithUserQuery = {
+    customer?: Maybe<Pick<Customer, 'id'> & { user?: Maybe<Pick<User, 'id' | 'identifier' | 'verified'>> }>;
+};
 
 export type GetCustomerOrdersQueryVariables = Exact<{
-  id: Scalars['ID'];
-}>;
-
-
-export type GetCustomerOrdersQuery = { customer?: Maybe<{ orders: (
-      Pick<OrderList, 'totalItems'>
-      & { items: Array<Pick<Order, 'id'>> }
-    ) }> };
+    id: Scalars['ID'];
+}>;
+
+export type GetCustomerOrdersQuery = {
+    customer?: Maybe<{ orders: Pick<OrderList, 'totalItems'> & { items: Array<Pick<Order, 'id'>> } }>;
+};
 
 export type AddNoteToCustomerMutationVariables = Exact<{
-  input: AddNoteToCustomerInput;
-}>;
-
+    input: AddNoteToCustomerInput;
+}>;
 
 export type AddNoteToCustomerMutation = { addNoteToCustomer: CustomerFragment };
 
-export type ReindexMutationVariables = Exact<{ [key: string]: never; }>;
-
+export type ReindexMutationVariables = Exact<{ [key: string]: never }>;
 
 export type ReindexMutation = { reindex: Pick<Job, 'id'> };
 
 export type SearchProductsAdminQueryVariables = Exact<{
-  input: SearchInput;
-}>;
-
-
-export type SearchProductsAdminQuery = { search: (
-    Pick<SearchResponse, 'totalItems'>
-    & { items: Array<Pick<SearchResult, 'enabled' | 'productId' | 'productName' | 'slug' | 'description' | 'productVariantId' | 'productVariantName' | 'sku'>> }
-  ) };
+    input: SearchInput;
+}>;
+
+export type SearchProductsAdminQuery = {
+    search: Pick<SearchResponse, 'totalItems'> & {
+        items: Array<
+            Pick<
+                SearchResult,
+                | 'enabled'
+                | 'productId'
+                | 'productName'
+                | 'slug'
+                | 'description'
+                | 'productVariantId'
+                | 'productVariantName'
+                | 'sku'
+            >
+        >;
+    };
+};
 
 export type SearchFacetValuesQueryVariables = Exact<{
-  input: SearchInput;
-}>;
-
-
-export type SearchFacetValuesQuery = { search: (
-    Pick<SearchResponse, 'totalItems'>
-    & { facetValues: Array<(
-      Pick<FacetValueResult, 'count'>
-      & { facetValue: Pick<FacetValue, 'id' | 'name'> }
-    )> }
-  ) };
+    input: SearchInput;
+}>;
+
+export type SearchFacetValuesQuery = {
+    search: Pick<SearchResponse, 'totalItems'> & {
+        facetValues: Array<Pick<FacetValueResult, 'count'> & { facetValue: Pick<FacetValue, 'id' | 'name'> }>;
+    };
+};
 
 export type SearchCollectionsQueryVariables = Exact<{
-  input: SearchInput;
-}>;
-
-
-export type SearchCollectionsQuery = { search: (
-    Pick<SearchResponse, 'totalItems'>
-    & { collections: Array<(
-      Pick<CollectionResult, 'count'>
-      & { collection: Pick<Collection, 'id' | 'name'> }
-    )> }
-  ) };
+    input: SearchInput;
+}>;
+
+export type SearchCollectionsQuery = {
+    search: Pick<SearchResponse, 'totalItems'> & {
+        collections: Array<Pick<CollectionResult, 'count'> & { collection: Pick<Collection, 'id' | 'name'> }>;
+    };
+};
 
 export type SearchGetAssetsQueryVariables = Exact<{
-  input: SearchInput;
-}>;
-
-
-export type SearchGetAssetsQuery = { search: (
-    Pick<SearchResponse, 'totalItems'>
-    & { items: Array<(
-      Pick<SearchResult, 'productId' | 'productName' | 'productVariantName'>
-      & { productAsset?: Maybe<(
-        Pick<SearchResultAsset, 'id' | 'preview'>
-        & { focalPoint?: Maybe<Pick<Coordinate, 'x' | 'y'>> }
-      )>, productVariantAsset?: Maybe<(
-        Pick<SearchResultAsset, 'id' | 'preview'>
-        & { focalPoint?: Maybe<Pick<Coordinate, 'x' | 'y'>> }
-      )> }
-    )> }
-  ) };
+    input: SearchInput;
+}>;
+
+export type SearchGetAssetsQuery = {
+    search: Pick<SearchResponse, 'totalItems'> & {
+        items: Array<
+            Pick<SearchResult, 'productId' | 'productName' | 'productVariantName'> & {
+                productAsset?: Maybe<
+                    Pick<SearchResultAsset, 'id' | 'preview'> & {
+                        focalPoint?: Maybe<Pick<Coordinate, 'x' | 'y'>>;
+                    }
+                >;
+                productVariantAsset?: Maybe<
+                    Pick<SearchResultAsset, 'id' | 'preview'> & {
+                        focalPoint?: Maybe<Pick<Coordinate, 'x' | 'y'>>;
+                    }
+                >;
+            }
+        >;
+    };
+};
 
 export type SearchGetPricesQueryVariables = Exact<{
-  input: SearchInput;
-}>;
-
-
-export type SearchGetPricesQuery = { search: { items: Array<{ price: Pick<PriceRange, 'min' | 'max'> | Pick<SinglePrice, 'value'>, priceWithTax: Pick<PriceRange, 'min' | 'max'> | Pick<SinglePrice, 'value'> }> } };
-
-export type IdTest1QueryVariables = Exact<{ [key: string]: never; }>;
-
+    input: SearchInput;
+}>;
+
+export type SearchGetPricesQuery = {
+    search: {
+        items: Array<{
+            price: Pick<PriceRange, 'min' | 'max'> | Pick<SinglePrice, 'value'>;
+            priceWithTax: Pick<PriceRange, 'min' | 'max'> | Pick<SinglePrice, 'value'>;
+        }>;
+    };
+};
+
+export type IdTest1QueryVariables = Exact<{ [key: string]: never }>;
 
 export type IdTest1Query = { products: { items: Array<Pick<Product, 'id'>> } };
 
-export type IdTest2QueryVariables = Exact<{ [key: string]: never; }>;
-
-
-export type IdTest2Query = { products: { items: Array<(
-      Pick<Product, 'id'>
-      & { variants: Array<(
-        Pick<ProductVariant, 'id'>
-        & { options: Array<Pick<ProductOption, 'id' | 'name'>> }
-      )> }
-    )> } };
-
-export type IdTest3QueryVariables = Exact<{ [key: string]: never; }>;
-
+export type IdTest2QueryVariables = Exact<{ [key: string]: never }>;
+
+export type IdTest2Query = {
+    products: {
+        items: Array<
+            Pick<Product, 'id'> & {
+                variants: Array<
+                    Pick<ProductVariant, 'id'> & { options: Array<Pick<ProductOption, 'id' | 'name'>> }
+                >;
+            }
+        >;
+    };
+};
+
+export type IdTest3QueryVariables = Exact<{ [key: string]: never }>;
 
 export type IdTest3Query = { product?: Maybe<Pick<Product, 'id'>> };
 
-export type IdTest4MutationVariables = Exact<{ [key: string]: never; }>;
-
-
-export type IdTest4Mutation = { updateProduct: (
-    Pick<Product, 'id'>
-    & { featuredAsset?: Maybe<Pick<Asset, 'id'>> }
-  ) };
-
-export type IdTest5MutationVariables = Exact<{ [key: string]: never; }>;
-
+export type IdTest4MutationVariables = Exact<{ [key: string]: never }>;
+
+export type IdTest4Mutation = {
+    updateProduct: Pick<Product, 'id'> & { featuredAsset?: Maybe<Pick<Asset, 'id'>> };
+};
+
+export type IdTest5MutationVariables = Exact<{ [key: string]: never }>;
 
 export type IdTest5Mutation = { updateProduct: Pick<Product, 'id' | 'name'> };
 
 export type IdTest6QueryVariables = Exact<{
-  id: Scalars['ID'];
-}>;
-
+    id: Scalars['ID'];
+}>;
 
 export type IdTest6Query = { product?: Maybe<Pick<Product, 'id'>> };
 
 export type IdTest7MutationVariables = Exact<{
-  input: UpdateProductInput;
-}>;
-
-
-export type IdTest7Mutation = { updateProduct: (
-    Pick<Product, 'id'>
-    & { featuredAsset?: Maybe<Pick<Asset, 'id'>> }
-  ) };
+    input: UpdateProductInput;
+}>;
+
+export type IdTest7Mutation = {
+    updateProduct: Pick<Product, 'id'> & { featuredAsset?: Maybe<Pick<Asset, 'id'>> };
+};
 
 export type IdTest8MutationVariables = Exact<{
-  input: UpdateProductInput;
-}>;
-
+    input: UpdateProductInput;
+}>;
 
 export type IdTest8Mutation = { updateProduct: Pick<Product, 'id' | 'name'> };
 
-export type IdTest9QueryVariables = Exact<{ [key: string]: never; }>;
-
+export type IdTest9QueryVariables = Exact<{ [key: string]: never }>;
 
 export type IdTest9Query = { products: { items: Array<ProdFragmentFragment> } };
 
-export type ProdFragmentFragment = (
-  Pick<Product, 'id'>
-  & { featuredAsset?: Maybe<Pick<Asset, 'id'>> }
-);
-
-export type IdTest10QueryVariables = Exact<{ [key: string]: never; }>;
-
+export type ProdFragmentFragment = Pick<Product, 'id'> & { featuredAsset?: Maybe<Pick<Asset, 'id'>> };
+
+export type IdTest10QueryVariables = Exact<{ [key: string]: never }>;
 
 export type IdTest10Query = { products: { items: Array<ProdFragment1Fragment> } };
 
 export type ProdFragment1Fragment = ProdFragment2Fragment;
 
-export type ProdFragment2Fragment = (
-  Pick<Product, 'id'>
-  & { featuredAsset?: Maybe<Pick<Asset, 'id'>> }
-);
-
-export type IdTest11QueryVariables = Exact<{ [key: string]: never; }>;
-
+export type ProdFragment2Fragment = Pick<Product, 'id'> & { featuredAsset?: Maybe<Pick<Asset, 'id'>> };
+
+export type IdTest11QueryVariables = Exact<{ [key: string]: never }>;
 
 export type IdTest11Query = { products: { items: Array<ProdFragment1_1Fragment> } };
 
@@ -5543,37 +5441,30 @@
 
 export type ProdFragment2_1Fragment = ProdFragment3_1Fragment;
 
-export type ProdFragment3_1Fragment = (
-  Pick<Product, 'id'>
-  & { featuredAsset?: Maybe<Pick<Asset, 'id'>> }
-);
+export type ProdFragment3_1Fragment = Pick<Product, 'id'> & { featuredAsset?: Maybe<Pick<Asset, 'id'>> };
 
 export type GetFacetWithValuesQueryVariables = Exact<{
-  id: Scalars['ID'];
-}>;
-
+    id: Scalars['ID'];
+}>;
 
 export type GetFacetWithValuesQuery = { facet?: Maybe<FacetWithValuesFragment> };
 
 export type DeleteFacetValuesMutationVariables = Exact<{
-  ids: Array<Scalars['ID']> | Scalars['ID'];
-  force?: Maybe<Scalars['Boolean']>;
-}>;
-
-
-export type DeleteFacetValuesMutation = { deleteFacetValues: Array<Pick<DeletionResponse, 'result' | 'message'>> };
+    ids: Array<Scalars['ID']> | Scalars['ID'];
+    force?: Maybe<Scalars['Boolean']>;
+}>;
+
+export type DeleteFacetValuesMutation = {
+    deleteFacetValues: Array<Pick<DeletionResponse, 'result' | 'message'>>;
+};
 
 export type DeleteFacetMutationVariables = Exact<{
-  id: Scalars['ID'];
-  force?: Maybe<Scalars['Boolean']>;
-}>;
-
+    id: Scalars['ID'];
+    force?: Maybe<Scalars['Boolean']>;
+}>;
 
 export type DeleteFacetMutation = { deleteFacet: Pick<DeletionResponse, 'result' | 'message'> };
 
-<<<<<<< HEAD
-export type GetProductListWithVariantsQueryVariables = Exact<{ [key: string]: never; }>;
-=======
 export type GetProductWithFacetValuesQueryVariables = Exact<{
     id: Scalars['ID'];
 }>;
@@ -5590,1978 +5481,2345 @@
 };
 
 export type GetProductListWithVariantsQueryVariables = Exact<{ [key: string]: never }>;
->>>>>>> 03b9fe15
-
-
-export type GetProductListWithVariantsQuery = { products: (
-    Pick<ProductList, 'totalItems'>
-    & { items: Array<(
-      Pick<Product, 'id' | 'name'>
-      & { variants: Array<Pick<ProductVariant, 'id' | 'name'>> }
-    )> }
-  ) };
+
+export type GetProductListWithVariantsQuery = {
+    products: Pick<ProductList, 'totalItems'> & {
+        items: Array<Pick<Product, 'id' | 'name'> & { variants: Array<Pick<ProductVariant, 'id' | 'name'>> }>;
+    };
+};
 
 export type CreateFacetValuesMutationVariables = Exact<{
-  input: Array<CreateFacetValueInput> | CreateFacetValueInput;
-}>;
-
+    input: Array<CreateFacetValueInput> | CreateFacetValueInput;
+}>;
 
 export type CreateFacetValuesMutation = { createFacetValues: Array<FacetValueFragment> };
 
 export type UpdateFacetValuesMutationVariables = Exact<{
-  input: Array<UpdateFacetValueInput> | UpdateFacetValueInput;
-}>;
-
+    input: Array<UpdateFacetValueInput> | UpdateFacetValueInput;
+}>;
 
 export type UpdateFacetValuesMutation = { updateFacetValues: Array<FacetValueFragment> };
 
-export type GetGlobalSettingsQueryVariables = Exact<{ [key: string]: never; }>;
-
+export type GetGlobalSettingsQueryVariables = Exact<{ [key: string]: never }>;
 
 export type GetGlobalSettingsQuery = { globalSettings: GlobalSettingsFragment };
 
-export type AdministratorFragment = (
-  Pick<Administrator, 'id' | 'firstName' | 'lastName' | 'emailAddress'>
-  & { user: (
-    Pick<User, 'id' | 'identifier' | 'lastLogin'>
-    & { roles: Array<Pick<Role, 'id' | 'code' | 'description' | 'permissions'>> }
-  ) }
-);
-
-export type AssetFragment = Pick<Asset, 'id' | 'name' | 'fileSize' | 'mimeType' | 'type' | 'preview' | 'source'>;
-
-export type ProductVariantFragment = (
-  Pick<ProductVariant, 'id' | 'createdAt' | 'updatedAt' | 'enabled' | 'languageCode' | 'name' | 'currencyCode' | 'price' | 'priceWithTax' | 'stockOnHand' | 'trackInventory' | 'sku'>
-  & { taxRateApplied: Pick<TaxRate, 'id' | 'name' | 'value'>, taxCategory: Pick<TaxCategory, 'id' | 'name'>, options: Array<Pick<ProductOption, 'id' | 'code' | 'languageCode' | 'name'>>, facetValues: Array<(
-    Pick<FacetValue, 'id' | 'code' | 'name'>
-    & { facet: Pick<Facet, 'id' | 'name'> }
-  )>, featuredAsset?: Maybe<AssetFragment>, assets: Array<AssetFragment>, translations: Array<Pick<ProductVariantTranslation, 'id' | 'languageCode' | 'name'>>, channels: Array<Pick<Channel, 'id' | 'code'>> }
-);
-
-export type ProductWithVariantsFragment = (
-  Pick<Product, 'id' | 'enabled' | 'languageCode' | 'name' | 'slug' | 'description'>
-  & { featuredAsset?: Maybe<AssetFragment>, assets: Array<AssetFragment>, translations: Array<Pick<ProductTranslation, 'languageCode' | 'name' | 'slug' | 'description'>>, optionGroups: Array<Pick<ProductOptionGroup, 'id' | 'languageCode' | 'code' | 'name'>>, variants: Array<ProductVariantFragment>, facetValues: Array<(
-    Pick<FacetValue, 'id' | 'code' | 'name'>
-    & { facet: Pick<Facet, 'id' | 'name'> }
-  )>, channels: Array<Pick<Channel, 'id' | 'code'>> }
-);
-
-export type RoleFragment = (
-  Pick<Role, 'id' | 'code' | 'description' | 'permissions'>
-  & { channels: Array<Pick<Channel, 'id' | 'code' | 'token'>> }
-);
-
-export type ConfigurableOperationFragment = (
-  Pick<ConfigurableOperation, 'code'>
-  & { args: Array<Pick<ConfigArg, 'name' | 'value'>> }
-);
-
-export type CollectionFragment = (
-  Pick<Collection, 'id' | 'name' | 'slug' | 'description' | 'isPrivate' | 'languageCode'>
-  & { featuredAsset?: Maybe<AssetFragment>, assets: Array<AssetFragment>, filters: Array<ConfigurableOperationFragment>, translations: Array<Pick<CollectionTranslation, 'id' | 'languageCode' | 'name' | 'slug' | 'description'>>, parent?: Maybe<Pick<Collection, 'id' | 'name'>>, children?: Maybe<Array<Pick<Collection, 'id' | 'name'>>> }
-);
-
-export type FacetValueFragment = (
-  Pick<FacetValue, 'id' | 'languageCode' | 'code' | 'name'>
-  & { translations: Array<Pick<FacetValueTranslation, 'id' | 'languageCode' | 'name'>>, facet: Pick<Facet, 'id' | 'name'> }
-);
-
-export type FacetWithValuesFragment = (
-  Pick<Facet, 'id' | 'languageCode' | 'isPrivate' | 'code' | 'name'>
-  & { translations: Array<Pick<FacetTranslation, 'id' | 'languageCode' | 'name'>>, values: Array<FacetValueFragment> }
-);
-
-export type CountryFragment = (
-  Pick<Country, 'id' | 'code' | 'name' | 'enabled'>
-  & { translations: Array<Pick<CountryTranslation, 'id' | 'languageCode' | 'name'>> }
-);
-
-export type AddressFragment = (
-  Pick<Address, 'id' | 'fullName' | 'company' | 'streetLine1' | 'streetLine2' | 'city' | 'province' | 'postalCode' | 'phoneNumber' | 'defaultShippingAddress' | 'defaultBillingAddress'>
-  & { country: Pick<Country, 'id' | 'code' | 'name'> }
-);
-
-export type CustomerFragment = (
-  Pick<Customer, 'id' | 'title' | 'firstName' | 'lastName' | 'phoneNumber' | 'emailAddress'>
-  & { user?: Maybe<Pick<User, 'id' | 'identifier' | 'verified' | 'lastLogin'>>, addresses?: Maybe<Array<AddressFragment>> }
-);
+export type AdministratorFragment = Pick<Administrator, 'id' | 'firstName' | 'lastName' | 'emailAddress'> & {
+    user: Pick<User, 'id' | 'identifier' | 'lastLogin'> & {
+        roles: Array<Pick<Role, 'id' | 'code' | 'description' | 'permissions'>>;
+    };
+};
+
+export type AssetFragment = Pick<
+    Asset,
+    'id' | 'name' | 'fileSize' | 'mimeType' | 'type' | 'preview' | 'source'
+>;
+
+export type ProductVariantFragment = Pick<
+    ProductVariant,
+    | 'id'
+    | 'createdAt'
+    | 'updatedAt'
+    | 'enabled'
+    | 'languageCode'
+    | 'name'
+    | 'currencyCode'
+    | 'price'
+    | 'priceWithTax'
+    | 'stockOnHand'
+    | 'trackInventory'
+    | 'sku'
+> & {
+    taxRateApplied: Pick<TaxRate, 'id' | 'name' | 'value'>;
+    taxCategory: Pick<TaxCategory, 'id' | 'name'>;
+    options: Array<Pick<ProductOption, 'id' | 'code' | 'languageCode' | 'name'>>;
+    facetValues: Array<Pick<FacetValue, 'id' | 'code' | 'name'> & { facet: Pick<Facet, 'id' | 'name'> }>;
+    featuredAsset?: Maybe<AssetFragment>;
+    assets: Array<AssetFragment>;
+    translations: Array<Pick<ProductVariantTranslation, 'id' | 'languageCode' | 'name'>>;
+    channels: Array<Pick<Channel, 'id' | 'code'>>;
+};
+
+export type ProductWithVariantsFragment = Pick<
+    Product,
+    'id' | 'enabled' | 'languageCode' | 'name' | 'slug' | 'description'
+> & {
+    featuredAsset?: Maybe<AssetFragment>;
+    assets: Array<AssetFragment>;
+    translations: Array<Pick<ProductTranslation, 'languageCode' | 'name' | 'slug' | 'description'>>;
+    optionGroups: Array<Pick<ProductOptionGroup, 'id' | 'languageCode' | 'code' | 'name'>>;
+    variants: Array<ProductVariantFragment>;
+    facetValues: Array<Pick<FacetValue, 'id' | 'code' | 'name'> & { facet: Pick<Facet, 'id' | 'name'> }>;
+    channels: Array<Pick<Channel, 'id' | 'code'>>;
+};
+
+export type RoleFragment = Pick<Role, 'id' | 'code' | 'description' | 'permissions'> & {
+    channels: Array<Pick<Channel, 'id' | 'code' | 'token'>>;
+};
+
+export type ConfigurableOperationFragment = Pick<ConfigurableOperation, 'code'> & {
+    args: Array<Pick<ConfigArg, 'name' | 'value'>>;
+};
+
+export type CollectionFragment = Pick<
+    Collection,
+    'id' | 'name' | 'slug' | 'description' | 'isPrivate' | 'languageCode'
+> & {
+    featuredAsset?: Maybe<AssetFragment>;
+    assets: Array<AssetFragment>;
+    filters: Array<ConfigurableOperationFragment>;
+    translations: Array<Pick<CollectionTranslation, 'id' | 'languageCode' | 'name' | 'slug' | 'description'>>;
+    parent?: Maybe<Pick<Collection, 'id' | 'name'>>;
+    children?: Maybe<Array<Pick<Collection, 'id' | 'name'>>>;
+};
+
+export type FacetValueFragment = Pick<FacetValue, 'id' | 'languageCode' | 'code' | 'name'> & {
+    translations: Array<Pick<FacetValueTranslation, 'id' | 'languageCode' | 'name'>>;
+    facet: Pick<Facet, 'id' | 'name'>;
+};
+
+export type FacetWithValuesFragment = Pick<Facet, 'id' | 'languageCode' | 'isPrivate' | 'code' | 'name'> & {
+    translations: Array<Pick<FacetTranslation, 'id' | 'languageCode' | 'name'>>;
+    values: Array<FacetValueFragment>;
+};
+
+export type CountryFragment = Pick<Country, 'id' | 'code' | 'name' | 'enabled'> & {
+    translations: Array<Pick<CountryTranslation, 'id' | 'languageCode' | 'name'>>;
+};
+
+export type AddressFragment = Pick<
+    Address,
+    | 'id'
+    | 'fullName'
+    | 'company'
+    | 'streetLine1'
+    | 'streetLine2'
+    | 'city'
+    | 'province'
+    | 'postalCode'
+    | 'phoneNumber'
+    | 'defaultShippingAddress'
+    | 'defaultBillingAddress'
+> & { country: Pick<Country, 'id' | 'code' | 'name'> };
+
+export type CustomerFragment = Pick<
+    Customer,
+    'id' | 'title' | 'firstName' | 'lastName' | 'phoneNumber' | 'emailAddress'
+> & {
+    user?: Maybe<Pick<User, 'id' | 'identifier' | 'verified' | 'lastLogin'>>;
+    addresses?: Maybe<Array<AddressFragment>>;
+};
 
 export type AdjustmentFragment = Pick<Adjustment, 'adjustmentSource' | 'amount' | 'description' | 'type'>;
 
-export type ShippingAddressFragment = Pick<OrderAddress, 'fullName' | 'company' | 'streetLine1' | 'streetLine2' | 'city' | 'province' | 'postalCode' | 'country' | 'phoneNumber'>;
-
-export type OrderFragment = (
-  Pick<Order, 'id' | 'createdAt' | 'updatedAt' | 'code' | 'active' | 'state' | 'total' | 'totalWithTax' | 'totalQuantity' | 'currencyCode'>
-  & { customer?: Maybe<Pick<Customer, 'id' | 'firstName' | 'lastName'>> }
-);
-
-export type OrderItemFragment = (
-  Pick<OrderItem, 'id' | 'cancelled' | 'unitPrice' | 'unitPriceWithTax' | 'taxRate'>
-  & { fulfillment?: Maybe<Pick<Fulfillment, 'id'>> }
-);
-
-export type PaymentFragment = (
-  Pick<Payment, 'id' | 'transactionId' | 'amount' | 'method' | 'state' | 'nextStates' | 'metadata'>
-  & { refunds: Array<Pick<Refund, 'id' | 'total' | 'reason'>> }
-);
-
-export type OrderWithLinesFragment = (
-  Pick<Order, 'id' | 'createdAt' | 'updatedAt' | 'code' | 'state' | 'active' | 'subTotal' | 'subTotalWithTax' | 'total' | 'totalWithTax' | 'totalQuantity' | 'currencyCode' | 'shipping' | 'shippingWithTax'>
-  & { customer?: Maybe<Pick<Customer, 'id' | 'firstName' | 'lastName'>>, lines: Array<(
-    Pick<OrderLine, 'id' | 'unitPrice' | 'unitPriceWithTax' | 'quantity' | 'linePriceWithTax'>
-    & { featuredAsset?: Maybe<Pick<Asset, 'preview'>>, productVariant: Pick<ProductVariant, 'id' | 'name' | 'sku'>, items: Array<OrderItemFragment> }
-  )>, surcharges: Array<Pick<Surcharge, 'id' | 'description' | 'sku' | 'price' | 'priceWithTax'>>, shippingLines: Array<(
-    Pick<ShippingLine, 'priceWithTax'>
-    & { shippingMethod: Pick<ShippingMethod, 'id' | 'code' | 'name' | 'description'> }
-  )>, shippingAddress?: Maybe<ShippingAddressFragment>, payments?: Maybe<Array<PaymentFragment>> }
-);
-
-export type PromotionFragment = (
-  Pick<Promotion, 'id' | 'createdAt' | 'updatedAt' | 'couponCode' | 'startsAt' | 'endsAt' | 'name' | 'enabled'>
-  & { conditions: Array<ConfigurableOperationFragment>, actions: Array<ConfigurableOperationFragment> }
-);
-
-export type ZoneFragment = (
-  Pick<Zone, 'id' | 'name'>
-  & { members: Array<CountryFragment> }
-);
-
-export type TaxRateFragment = (
-  Pick<TaxRate, 'id' | 'name' | 'enabled' | 'value'>
-  & { category: Pick<TaxCategory, 'id' | 'name'>, zone: Pick<Zone, 'id' | 'name'>, customerGroup?: Maybe<Pick<CustomerGroup, 'id' | 'name'>> }
-);
-
-export type CurrentUserFragment = (
-  Pick<CurrentUser, 'id' | 'identifier'>
-  & { channels: Array<Pick<CurrentUserChannel, 'code' | 'token' | 'permissions'>> }
-);
-
-export type VariantWithStockFragment = (
-  Pick<ProductVariant, 'id' | 'stockOnHand' | 'stockAllocated'>
-  & { stockMovements: (
-    Pick<StockMovementList, 'totalItems'>
-    & { items: Array<Pick<StockAdjustment, 'id' | 'type' | 'quantity'> | Pick<Allocation, 'id' | 'type' | 'quantity'> | Pick<Sale, 'id' | 'type' | 'quantity'> | Pick<Cancellation, 'id' | 'type' | 'quantity'> | Pick<Return, 'id' | 'type' | 'quantity'> | Pick<Release, 'id' | 'type' | 'quantity'>> }
-  ) }
-);
-
-export type FulfillmentFragment = (
-  Pick<Fulfillment, 'id' | 'state' | 'nextStates' | 'method' | 'trackingCode'>
-  & { orderItems: Array<Pick<OrderItem, 'id'>> }
-);
-
-export type ChannelFragment = (
-  Pick<Channel, 'id' | 'code' | 'token' | 'currencyCode' | 'defaultLanguageCode' | 'pricesIncludeTax'>
-  & { defaultShippingZone?: Maybe<Pick<Zone, 'id'>>, defaultTaxZone?: Maybe<Pick<Zone, 'id'>> }
-);
-
-export type GlobalSettingsFragment = (
-  Pick<GlobalSettings, 'id' | 'availableLanguages' | 'trackInventory' | 'outOfStockThreshold'>
-  & { serverConfig: (
-    Pick<ServerConfig, 'permittedAssetTypes'>
-    & { orderProcess: Array<Pick<OrderProcessState, 'name' | 'to'>>, permissions: Array<Pick<PermissionDefinition, 'name' | 'description' | 'assignable'>>, customFieldConfig: { Customer: Array<Pick<StringCustomFieldConfig, 'name'> | Pick<LocaleStringCustomFieldConfig, 'name'> | Pick<IntCustomFieldConfig, 'name'> | Pick<FloatCustomFieldConfig, 'name'> | Pick<BooleanCustomFieldConfig, 'name'> | Pick<DateTimeCustomFieldConfig, 'name'> | Pick<RelationCustomFieldConfig, 'name'> | Pick<TextCustomFieldConfig, 'name'>> } }
-  ) }
-);
-
-export type CustomerGroupFragment = (
-  Pick<CustomerGroup, 'id' | 'name'>
-  & { customers: (
-    Pick<CustomerList, 'totalItems'>
-    & { items: Array<Pick<Customer, 'id'>> }
-  ) }
-);
-
-export type ProductOptionGroupFragment = (
-  Pick<ProductOptionGroup, 'id' | 'code' | 'name'>
-  & { options: Array<Pick<ProductOption, 'id' | 'code' | 'name'>>, translations: Array<Pick<ProductOptionGroupTranslation, 'id' | 'languageCode' | 'name'>> }
-);
-
-export type ProductWithOptionsFragment = (
-  Pick<Product, 'id'>
-  & { optionGroups: Array<(
-    Pick<ProductOptionGroup, 'id' | 'code'>
-    & { options: Array<Pick<ProductOption, 'id' | 'code'>> }
-  )> }
-);
-
-export type ShippingMethodFragment = (
-  Pick<ShippingMethod, 'id' | 'code' | 'name' | 'description'>
-  & { calculator: (
-    Pick<ConfigurableOperation, 'code'>
-    & { args: Array<Pick<ConfigArg, 'name' | 'value'>> }
-  ), checker: (
-    Pick<ConfigurableOperation, 'code'>
-    & { args: Array<Pick<ConfigArg, 'name' | 'value'>> }
-  ) }
-);
+export type ShippingAddressFragment = Pick<
+    OrderAddress,
+    | 'fullName'
+    | 'company'
+    | 'streetLine1'
+    | 'streetLine2'
+    | 'city'
+    | 'province'
+    | 'postalCode'
+    | 'country'
+    | 'phoneNumber'
+>;
+
+export type OrderFragment = Pick<
+    Order,
+    | 'id'
+    | 'createdAt'
+    | 'updatedAt'
+    | 'code'
+    | 'active'
+    | 'state'
+    | 'total'
+    | 'totalWithTax'
+    | 'totalQuantity'
+    | 'currencyCode'
+> & { customer?: Maybe<Pick<Customer, 'id' | 'firstName' | 'lastName'>> };
+
+export type OrderItemFragment = Pick<
+    OrderItem,
+    'id' | 'cancelled' | 'unitPrice' | 'unitPriceWithTax' | 'taxRate'
+> & { fulfillment?: Maybe<Pick<Fulfillment, 'id'>> };
+
+export type PaymentFragment = Pick<
+    Payment,
+    'id' | 'transactionId' | 'amount' | 'method' | 'state' | 'nextStates' | 'metadata'
+> & { refunds: Array<Pick<Refund, 'id' | 'total' | 'reason'>> };
+
+export type OrderWithLinesFragment = Pick<
+    Order,
+    | 'id'
+    | 'createdAt'
+    | 'updatedAt'
+    | 'code'
+    | 'state'
+    | 'active'
+    | 'subTotal'
+    | 'subTotalWithTax'
+    | 'total'
+    | 'totalWithTax'
+    | 'totalQuantity'
+    | 'currencyCode'
+    | 'shipping'
+    | 'shippingWithTax'
+> & {
+    customer?: Maybe<Pick<Customer, 'id' | 'firstName' | 'lastName'>>;
+    lines: Array<
+        Pick<OrderLine, 'id' | 'unitPrice' | 'unitPriceWithTax' | 'quantity' | 'linePriceWithTax'> & {
+            featuredAsset?: Maybe<Pick<Asset, 'preview'>>;
+            productVariant: Pick<ProductVariant, 'id' | 'name' | 'sku'>;
+            items: Array<OrderItemFragment>;
+        }
+    >;
+    surcharges: Array<Pick<Surcharge, 'id' | 'description' | 'sku' | 'price' | 'priceWithTax'>>;
+    shippingLines: Array<
+        Pick<ShippingLine, 'priceWithTax'> & {
+            shippingMethod: Pick<ShippingMethod, 'id' | 'code' | 'name' | 'description'>;
+        }
+    >;
+    shippingAddress?: Maybe<ShippingAddressFragment>;
+    payments?: Maybe<Array<PaymentFragment>>;
+};
+
+export type PromotionFragment = Pick<
+    Promotion,
+    'id' | 'createdAt' | 'updatedAt' | 'couponCode' | 'startsAt' | 'endsAt' | 'name' | 'enabled'
+> & { conditions: Array<ConfigurableOperationFragment>; actions: Array<ConfigurableOperationFragment> };
+
+export type ZoneFragment = Pick<Zone, 'id' | 'name'> & { members: Array<CountryFragment> };
+
+export type TaxRateFragment = Pick<TaxRate, 'id' | 'name' | 'enabled' | 'value'> & {
+    category: Pick<TaxCategory, 'id' | 'name'>;
+    zone: Pick<Zone, 'id' | 'name'>;
+    customerGroup?: Maybe<Pick<CustomerGroup, 'id' | 'name'>>;
+};
+
+export type CurrentUserFragment = Pick<CurrentUser, 'id' | 'identifier'> & {
+    channels: Array<Pick<CurrentUserChannel, 'code' | 'token' | 'permissions'>>;
+};
+
+export type VariantWithStockFragment = Pick<ProductVariant, 'id' | 'stockOnHand' | 'stockAllocated'> & {
+    stockMovements: Pick<StockMovementList, 'totalItems'> & {
+        items: Array<
+            | Pick<StockAdjustment, 'id' | 'type' | 'quantity'>
+            | Pick<Allocation, 'id' | 'type' | 'quantity'>
+            | Pick<Sale, 'id' | 'type' | 'quantity'>
+            | Pick<Cancellation, 'id' | 'type' | 'quantity'>
+            | Pick<Return, 'id' | 'type' | 'quantity'>
+            | Pick<Release, 'id' | 'type' | 'quantity'>
+        >;
+    };
+};
+
+export type FulfillmentFragment = Pick<
+    Fulfillment,
+    'id' | 'state' | 'nextStates' | 'method' | 'trackingCode'
+> & { orderItems: Array<Pick<OrderItem, 'id'>> };
+
+export type ChannelFragment = Pick<
+    Channel,
+    'id' | 'code' | 'token' | 'currencyCode' | 'defaultLanguageCode' | 'pricesIncludeTax'
+> & { defaultShippingZone?: Maybe<Pick<Zone, 'id'>>; defaultTaxZone?: Maybe<Pick<Zone, 'id'>> };
+
+export type GlobalSettingsFragment = Pick<
+    GlobalSettings,
+    'id' | 'availableLanguages' | 'trackInventory' | 'outOfStockThreshold'
+> & {
+    serverConfig: Pick<ServerConfig, 'permittedAssetTypes'> & {
+        orderProcess: Array<Pick<OrderProcessState, 'name' | 'to'>>;
+        permissions: Array<Pick<PermissionDefinition, 'name' | 'description' | 'assignable'>>;
+        customFieldConfig: {
+            Customer: Array<
+                | Pick<StringCustomFieldConfig, 'name'>
+                | Pick<LocaleStringCustomFieldConfig, 'name'>
+                | Pick<IntCustomFieldConfig, 'name'>
+                | Pick<FloatCustomFieldConfig, 'name'>
+                | Pick<BooleanCustomFieldConfig, 'name'>
+                | Pick<DateTimeCustomFieldConfig, 'name'>
+                | Pick<RelationCustomFieldConfig, 'name'>
+                | Pick<TextCustomFieldConfig, 'name'>
+            >;
+        };
+    };
+};
+
+export type CustomerGroupFragment = Pick<CustomerGroup, 'id' | 'name'> & {
+    customers: Pick<CustomerList, 'totalItems'> & { items: Array<Pick<Customer, 'id'>> };
+};
+
+export type ProductOptionGroupFragment = Pick<ProductOptionGroup, 'id' | 'code' | 'name'> & {
+    options: Array<Pick<ProductOption, 'id' | 'code' | 'name'>>;
+    translations: Array<Pick<ProductOptionGroupTranslation, 'id' | 'languageCode' | 'name'>>;
+};
+
+export type ProductWithOptionsFragment = Pick<Product, 'id'> & {
+    optionGroups: Array<
+        Pick<ProductOptionGroup, 'id' | 'code'> & { options: Array<Pick<ProductOption, 'id' | 'code'>> }
+    >;
+};
+
+export type ShippingMethodFragment = Pick<ShippingMethod, 'id' | 'code' | 'name' | 'description'> & {
+    calculator: Pick<ConfigurableOperation, 'code'> & { args: Array<Pick<ConfigArg, 'name' | 'value'>> };
+    checker: Pick<ConfigurableOperation, 'code'> & { args: Array<Pick<ConfigArg, 'name' | 'value'>> };
+};
 
 export type CreateAdministratorMutationVariables = Exact<{
-  input: CreateAdministratorInput;
-}>;
-
+    input: CreateAdministratorInput;
+}>;
 
 export type CreateAdministratorMutation = { createAdministrator: AdministratorFragment };
 
 export type UpdateProductMutationVariables = Exact<{
-  input: UpdateProductInput;
-}>;
-
+    input: UpdateProductInput;
+}>;
 
 export type UpdateProductMutation = { updateProduct: ProductWithVariantsFragment };
 
 export type CreateProductMutationVariables = Exact<{
-  input: CreateProductInput;
-}>;
-
+    input: CreateProductInput;
+}>;
 
 export type CreateProductMutation = { createProduct: ProductWithVariantsFragment };
 
 export type GetProductWithVariantsQueryVariables = Exact<{
-  id?: Maybe<Scalars['ID']>;
-  slug?: Maybe<Scalars['String']>;
-}>;
-
+    id?: Maybe<Scalars['ID']>;
+    slug?: Maybe<Scalars['String']>;
+}>;
 
 export type GetProductWithVariantsQuery = { product?: Maybe<ProductWithVariantsFragment> };
 
 export type GetProductListQueryVariables = Exact<{
-  options?: Maybe<ProductListOptions>;
-}>;
-
-
-export type GetProductListQuery = { products: (
-    Pick<ProductList, 'totalItems'>
-    & { items: Array<(
-      Pick<Product, 'id' | 'languageCode' | 'name' | 'slug'>
-      & { featuredAsset?: Maybe<Pick<Asset, 'id' | 'preview'>> }
-    )> }
-  ) };
+    options?: Maybe<ProductListOptions>;
+}>;
+
+export type GetProductListQuery = {
+    products: Pick<ProductList, 'totalItems'> & {
+        items: Array<
+            Pick<Product, 'id' | 'languageCode' | 'name' | 'slug'> & {
+                featuredAsset?: Maybe<Pick<Asset, 'id' | 'preview'>>;
+            }
+        >;
+    };
+};
 
 export type CreateProductVariantsMutationVariables = Exact<{
-  input: Array<CreateProductVariantInput> | CreateProductVariantInput;
-}>;
-
+    input: Array<CreateProductVariantInput> | CreateProductVariantInput;
+}>;
 
 export type CreateProductVariantsMutation = { createProductVariants: Array<Maybe<ProductVariantFragment>> };
 
 export type UpdateProductVariantsMutationVariables = Exact<{
-  input: Array<UpdateProductVariantInput> | UpdateProductVariantInput;
-}>;
-
+    input: Array<UpdateProductVariantInput> | UpdateProductVariantInput;
+}>;
 
 export type UpdateProductVariantsMutation = { updateProductVariants: Array<Maybe<ProductVariantFragment>> };
 
 export type UpdateTaxRateMutationVariables = Exact<{
-  input: UpdateTaxRateInput;
-}>;
-
+    input: UpdateTaxRateInput;
+}>;
 
 export type UpdateTaxRateMutation = { updateTaxRate: TaxRateFragment };
 
 export type CreateFacetMutationVariables = Exact<{
-  input: CreateFacetInput;
-}>;
-
+    input: CreateFacetInput;
+}>;
 
 export type CreateFacetMutation = { createFacet: FacetWithValuesFragment };
 
 export type UpdateFacetMutationVariables = Exact<{
-  input: UpdateFacetInput;
-}>;
-
+    input: UpdateFacetInput;
+}>;
 
 export type UpdateFacetMutation = { updateFacet: FacetWithValuesFragment };
 
 export type GetCustomerListQueryVariables = Exact<{
-  options?: Maybe<CustomerListOptions>;
-}>;
-
-
-export type GetCustomerListQuery = { customers: (
-    Pick<CustomerList, 'totalItems'>
-    & { items: Array<(
-      Pick<Customer, 'id' | 'title' | 'firstName' | 'lastName' | 'emailAddress' | 'phoneNumber'>
-      & { user?: Maybe<Pick<User, 'id' | 'verified'>> }
-    )> }
-  ) };
+    options?: Maybe<CustomerListOptions>;
+}>;
+
+export type GetCustomerListQuery = {
+    customers: Pick<CustomerList, 'totalItems'> & {
+        items: Array<
+            Pick<Customer, 'id' | 'title' | 'firstName' | 'lastName' | 'emailAddress' | 'phoneNumber'> & {
+                user?: Maybe<Pick<User, 'id' | 'verified'>>;
+            }
+        >;
+    };
+};
 
 export type GetAssetListQueryVariables = Exact<{
-  options?: Maybe<AssetListOptions>;
-}>;
-
-
-export type GetAssetListQuery = { assets: (
-    Pick<AssetList, 'totalItems'>
-    & { items: Array<AssetFragment> }
-  ) };
+    options?: Maybe<AssetListOptions>;
+}>;
+
+export type GetAssetListQuery = { assets: Pick<AssetList, 'totalItems'> & { items: Array<AssetFragment> } };
 
 export type CreateRoleMutationVariables = Exact<{
-  input: CreateRoleInput;
-}>;
-
+    input: CreateRoleInput;
+}>;
 
 export type CreateRoleMutation = { createRole: RoleFragment };
 
 export type CreateCollectionMutationVariables = Exact<{
-  input: CreateCollectionInput;
-}>;
-
+    input: CreateCollectionInput;
+}>;
 
 export type CreateCollectionMutation = { createCollection: CollectionFragment };
 
 export type UpdateCollectionMutationVariables = Exact<{
-  input: UpdateCollectionInput;
-}>;
-
+    input: UpdateCollectionInput;
+}>;
 
 export type UpdateCollectionMutation = { updateCollection: CollectionFragment };
 
 export type GetCustomerQueryVariables = Exact<{
-  id: Scalars['ID'];
-  orderListOptions?: Maybe<OrderListOptions>;
-}>;
-
-
-export type GetCustomerQuery = { customer?: Maybe<(
-    { orders: (
-      Pick<OrderList, 'totalItems'>
-      & { items: Array<Pick<Order, 'id' | 'code' | 'state' | 'total' | 'currencyCode' | 'updatedAt'>> }
-    ) }
-    & CustomerFragment
-  )> };
+    id: Scalars['ID'];
+    orderListOptions?: Maybe<OrderListOptions>;
+}>;
+
+export type GetCustomerQuery = {
+    customer?: Maybe<
+        {
+            orders: Pick<OrderList, 'totalItems'> & {
+                items: Array<Pick<Order, 'id' | 'code' | 'state' | 'total' | 'currencyCode' | 'updatedAt'>>;
+            };
+        } & CustomerFragment
+    >;
+};
 
 export type AttemptLoginMutationVariables = Exact<{
-  username: Scalars['String'];
-  password: Scalars['String'];
-  rememberMe?: Maybe<Scalars['Boolean']>;
-}>;
-
+    username: Scalars['String'];
+    password: Scalars['String'];
+    rememberMe?: Maybe<Scalars['Boolean']>;
+}>;
 
 export type AttemptLoginMutation = { login: CurrentUserFragment };
 
 export type GetCountryListQueryVariables = Exact<{
-  options?: Maybe<CountryListOptions>;
-}>;
-
-
-export type GetCountryListQuery = { countries: (
-    Pick<CountryList, 'totalItems'>
-    & { items: Array<Pick<Country, 'id' | 'code' | 'name' | 'enabled'>> }
-  ) };
+    options?: Maybe<CountryListOptions>;
+}>;
+
+export type GetCountryListQuery = {
+    countries: Pick<CountryList, 'totalItems'> & {
+        items: Array<Pick<Country, 'id' | 'code' | 'name' | 'enabled'>>;
+    };
+};
 
 export type UpdateCountryMutationVariables = Exact<{
-  input: UpdateCountryInput;
-}>;
-
+    input: UpdateCountryInput;
+}>;
 
 export type UpdateCountryMutation = { updateCountry: CountryFragment };
 
 export type GetFacetListQueryVariables = Exact<{
-  options?: Maybe<FacetListOptions>;
-}>;
-
-
-export type GetFacetListQuery = { facets: (
-    Pick<FacetList, 'totalItems'>
-    & { items: Array<FacetWithValuesFragment> }
-  ) };
+    options?: Maybe<FacetListOptions>;
+}>;
+
+export type GetFacetListQuery = {
+    facets: Pick<FacetList, 'totalItems'> & { items: Array<FacetWithValuesFragment> };
+};
 
 export type GetFacetListSimpleQueryVariables = Exact<{
-  options?: Maybe<FacetListOptions>;
-}>;
-
-
-export type GetFacetListSimpleQuery = { facets: (
-    Pick<FacetList, 'totalItems'>
-    & { items: Array<Pick<Facet, 'id' | 'name'>> }
-  ) };
+    options?: Maybe<FacetListOptions>;
+}>;
+
+export type GetFacetListSimpleQuery = {
+    facets: Pick<FacetList, 'totalItems'> & { items: Array<Pick<Facet, 'id' | 'name'>> };
+};
 
 export type DeleteProductMutationVariables = Exact<{
-  id: Scalars['ID'];
-}>;
-
+    id: Scalars['ID'];
+}>;
 
 export type DeleteProductMutation = { deleteProduct: Pick<DeletionResponse, 'result'> };
 
 export type GetProductSimpleQueryVariables = Exact<{
-  id?: Maybe<Scalars['ID']>;
-  slug?: Maybe<Scalars['String']>;
-}>;
-
+    id?: Maybe<Scalars['ID']>;
+    slug?: Maybe<Scalars['String']>;
+}>;
 
 export type GetProductSimpleQuery = { product?: Maybe<Pick<Product, 'id' | 'slug'>> };
 
 export type GetStockMovementQueryVariables = Exact<{
-  id: Scalars['ID'];
-}>;
-
-
-export type GetStockMovementQuery = { product?: Maybe<(
-    Pick<Product, 'id'>
-    & { variants: Array<VariantWithStockFragment> }
-  )> };
+    id: Scalars['ID'];
+}>;
+
+export type GetStockMovementQuery = {
+    product?: Maybe<Pick<Product, 'id'> & { variants: Array<VariantWithStockFragment> }>;
+};
 
 export type GetRunningJobsQueryVariables = Exact<{
-  options?: Maybe<JobListOptions>;
-}>;
-
-
-export type GetRunningJobsQuery = { jobs: (
-    Pick<JobList, 'totalItems'>
-    & { items: Array<Pick<Job, 'id' | 'queueName' | 'state' | 'isSettled' | 'duration'>> }
-  ) };
+    options?: Maybe<JobListOptions>;
+}>;
+
+export type GetRunningJobsQuery = {
+    jobs: Pick<JobList, 'totalItems'> & {
+        items: Array<Pick<Job, 'id' | 'queueName' | 'state' | 'isSettled' | 'duration'>>;
+    };
+};
 
 export type CreatePromotionMutationVariables = Exact<{
-  input: CreatePromotionInput;
-}>;
-
-
-export type CreatePromotionMutation = { createPromotion: PromotionFragment | Pick<MissingConditionsError, 'errorCode' | 'message'> };
-
-export type MeQueryVariables = Exact<{ [key: string]: never; }>;
-
+    input: CreatePromotionInput;
+}>;
+
+export type CreatePromotionMutation = {
+    createPromotion: PromotionFragment | Pick<MissingConditionsError, 'errorCode' | 'message'>;
+};
+
+export type MeQueryVariables = Exact<{ [key: string]: never }>;
 
 export type MeQuery = { me?: Maybe<CurrentUserFragment> };
 
 export type CreateChannelMutationVariables = Exact<{
-  input: CreateChannelInput;
-}>;
-
-
-export type CreateChannelMutation = { createChannel: ChannelFragment | Pick<LanguageNotAvailableError, 'errorCode' | 'message' | 'languageCode'> };
+    input: CreateChannelInput;
+}>;
+
+export type CreateChannelMutation = {
+    createChannel:
+        | ChannelFragment
+        | Pick<LanguageNotAvailableError, 'errorCode' | 'message' | 'languageCode'>;
+};
 
 export type DeleteProductVariantMutationVariables = Exact<{
-  id: Scalars['ID'];
-}>;
-
-
-export type DeleteProductVariantMutation = { deleteProductVariant: Pick<DeletionResponse, 'result' | 'message'> };
+    id: Scalars['ID'];
+}>;
+
+export type DeleteProductVariantMutation = {
+    deleteProductVariant: Pick<DeletionResponse, 'result' | 'message'>;
+};
 
 export type AssignProductsToChannelMutationVariables = Exact<{
-  input: AssignProductsToChannelInput;
-}>;
-
+    input: AssignProductsToChannelInput;
+}>;
 
 export type AssignProductsToChannelMutation = { assignProductsToChannel: Array<ProductWithVariantsFragment> };
 
 export type RemoveProductsFromChannelMutationVariables = Exact<{
-  input: RemoveProductsFromChannelInput;
-}>;
-
-
-export type RemoveProductsFromChannelMutation = { removeProductsFromChannel: Array<ProductWithVariantsFragment> };
+    input: RemoveProductsFromChannelInput;
+}>;
+
+export type RemoveProductsFromChannelMutation = {
+    removeProductsFromChannel: Array<ProductWithVariantsFragment>;
+};
 
 export type AssignProductVariantsToChannelMutationVariables = Exact<{
-  input: AssignProductVariantsToChannelInput;
-}>;
-
-
-export type AssignProductVariantsToChannelMutation = { assignProductVariantsToChannel: Array<ProductVariantFragment> };
+    input: AssignProductVariantsToChannelInput;
+}>;
+
+export type AssignProductVariantsToChannelMutation = {
+    assignProductVariantsToChannel: Array<ProductVariantFragment>;
+};
 
 export type RemoveProductVariantsFromChannelMutationVariables = Exact<{
-  input: RemoveProductVariantsFromChannelInput;
-}>;
-
-
-export type RemoveProductVariantsFromChannelMutation = { removeProductVariantsFromChannel: Array<ProductVariantFragment> };
+    input: RemoveProductVariantsFromChannelInput;
+}>;
+
+export type RemoveProductVariantsFromChannelMutation = {
+    removeProductVariantsFromChannel: Array<ProductVariantFragment>;
+};
 
 export type UpdateAssetMutationVariables = Exact<{
-  input: UpdateAssetInput;
-}>;
-
-
-export type UpdateAssetMutation = { updateAsset: (
-    { tags: Array<Pick<Tag, 'id' | 'value'>>, focalPoint?: Maybe<Pick<Coordinate, 'x' | 'y'>> }
-    & AssetFragment
-  ) };
+    input: UpdateAssetInput;
+}>;
+
+export type UpdateAssetMutation = {
+    updateAsset: {
+        tags: Array<Pick<Tag, 'id' | 'value'>>;
+        focalPoint?: Maybe<Pick<Coordinate, 'x' | 'y'>>;
+    } & AssetFragment;
+};
 
 export type DeleteAssetMutationVariables = Exact<{
-  input: DeleteAssetInput;
-}>;
-
+    input: DeleteAssetInput;
+}>;
 
 export type DeleteAssetMutation = { deleteAsset: Pick<DeletionResponse, 'result' | 'message'> };
 
 export type UpdateChannelMutationVariables = Exact<{
-  input: UpdateChannelInput;
-}>;
-
-
-export type UpdateChannelMutation = { updateChannel: ChannelFragment | Pick<LanguageNotAvailableError, 'errorCode' | 'message' | 'languageCode'> };
+    input: UpdateChannelInput;
+}>;
+
+export type UpdateChannelMutation = {
+    updateChannel:
+        | ChannelFragment
+        | Pick<LanguageNotAvailableError, 'errorCode' | 'message' | 'languageCode'>;
+};
 
 export type GetCustomerHistoryQueryVariables = Exact<{
-  id: Scalars['ID'];
-  options?: Maybe<HistoryEntryListOptions>;
-}>;
-
-
-export type GetCustomerHistoryQuery = { customer?: Maybe<(
-    Pick<Customer, 'id'>
-    & { history: (
-      Pick<HistoryEntryList, 'totalItems'>
-      & { items: Array<(
-        Pick<HistoryEntry, 'id' | 'type' | 'data'>
-        & { administrator?: Maybe<Pick<Administrator, 'id'>> }
-      )> }
-    ) }
-  )> };
+    id: Scalars['ID'];
+    options?: Maybe<HistoryEntryListOptions>;
+}>;
+
+export type GetCustomerHistoryQuery = {
+    customer?: Maybe<
+        Pick<Customer, 'id'> & {
+            history: Pick<HistoryEntryList, 'totalItems'> & {
+                items: Array<
+                    Pick<HistoryEntry, 'id' | 'type' | 'data'> & {
+                        administrator?: Maybe<Pick<Administrator, 'id'>>;
+                    }
+                >;
+            };
+        }
+    >;
+};
 
 export type GetOrderQueryVariables = Exact<{
-  id: Scalars['ID'];
-}>;
-
+    id: Scalars['ID'];
+}>;
 
 export type GetOrderQuery = { order?: Maybe<OrderWithLinesFragment> };
 
 export type CreateCustomerGroupMutationVariables = Exact<{
-  input: CreateCustomerGroupInput;
-}>;
-
+    input: CreateCustomerGroupInput;
+}>;
 
 export type CreateCustomerGroupMutation = { createCustomerGroup: CustomerGroupFragment };
 
 export type RemoveCustomersFromGroupMutationVariables = Exact<{
-  groupId: Scalars['ID'];
-  customerIds: Array<Scalars['ID']> | Scalars['ID'];
-}>;
-
+    groupId: Scalars['ID'];
+    customerIds: Array<Scalars['ID']> | Scalars['ID'];
+}>;
 
 export type RemoveCustomersFromGroupMutation = { removeCustomersFromGroup: CustomerGroupFragment };
 
 export type CreateFulfillmentMutationVariables = Exact<{
-  input: FulfillOrderInput;
-}>;
-
-
-export type CreateFulfillmentMutation = { addFulfillmentToOrder: FulfillmentFragment | Pick<EmptyOrderLineSelectionError, 'errorCode' | 'message'> | Pick<ItemsAlreadyFulfilledError, 'errorCode' | 'message'> | Pick<InsufficientStockOnHandError, 'errorCode' | 'message'> | Pick<InvalidFulfillmentHandlerError, 'errorCode' | 'message'> | Pick<FulfillmentStateTransitionError, 'errorCode' | 'message'> | Pick<CreateFulfillmentError, 'errorCode' | 'message' | 'fulfillmentHandlerError'> };
+    input: FulfillOrderInput;
+}>;
+
+export type CreateFulfillmentMutation = {
+    addFulfillmentToOrder:
+        | FulfillmentFragment
+        | Pick<EmptyOrderLineSelectionError, 'errorCode' | 'message'>
+        | Pick<ItemsAlreadyFulfilledError, 'errorCode' | 'message'>
+        | Pick<InsufficientStockOnHandError, 'errorCode' | 'message'>
+        | Pick<InvalidFulfillmentHandlerError, 'errorCode' | 'message'>
+        | Pick<FulfillmentStateTransitionError, 'errorCode' | 'message'>
+        | Pick<CreateFulfillmentError, 'errorCode' | 'message' | 'fulfillmentHandlerError'>;
+};
 
 export type TransitFulfillmentMutationVariables = Exact<{
-  id: Scalars['ID'];
-  state: Scalars['String'];
-}>;
-
-
-export type TransitFulfillmentMutation = { transitionFulfillmentToState: FulfillmentFragment | Pick<FulfillmentStateTransitionError, 'errorCode' | 'message' | 'transitionError' | 'fromState' | 'toState'> };
+    id: Scalars['ID'];
+    state: Scalars['String'];
+}>;
+
+export type TransitFulfillmentMutation = {
+    transitionFulfillmentToState:
+        | FulfillmentFragment
+        | Pick<
+              FulfillmentStateTransitionError,
+              'errorCode' | 'message' | 'transitionError' | 'fromState' | 'toState'
+          >;
+};
 
 export type GetOrderFulfillmentsQueryVariables = Exact<{
-  id: Scalars['ID'];
-}>;
-
-
-export type GetOrderFulfillmentsQuery = { order?: Maybe<(
-    Pick<Order, 'id' | 'state'>
-    & { fulfillments?: Maybe<Array<Pick<Fulfillment, 'id' | 'state' | 'nextStates' | 'method'>>> }
-  )> };
+    id: Scalars['ID'];
+}>;
+
+export type GetOrderFulfillmentsQuery = {
+    order?: Maybe<
+        Pick<Order, 'id' | 'state'> & {
+            fulfillments?: Maybe<Array<Pick<Fulfillment, 'id' | 'state' | 'nextStates' | 'method'>>>;
+        }
+    >;
+};
 
 export type GetOrderListQueryVariables = Exact<{
-  options?: Maybe<OrderListOptions>;
-}>;
-
-
-export type GetOrderListQuery = { orders: (
-    Pick<OrderList, 'totalItems'>
-    & { items: Array<OrderFragment> }
-  ) };
+    options?: Maybe<OrderListOptions>;
+}>;
+
+export type GetOrderListQuery = { orders: Pick<OrderList, 'totalItems'> & { items: Array<OrderFragment> } };
 
 export type CreateAddressMutationVariables = Exact<{
-  id: Scalars['ID'];
-  input: CreateAddressInput;
-}>;
-
-
-export type CreateAddressMutation = { createCustomerAddress: (
-    Pick<Address, 'id' | 'fullName' | 'company' | 'streetLine1' | 'streetLine2' | 'city' | 'province' | 'postalCode' | 'phoneNumber' | 'defaultShippingAddress' | 'defaultBillingAddress'>
-    & { country: Pick<Country, 'code' | 'name'> }
-  ) };
+    id: Scalars['ID'];
+    input: CreateAddressInput;
+}>;
+
+export type CreateAddressMutation = {
+    createCustomerAddress: Pick<
+        Address,
+        | 'id'
+        | 'fullName'
+        | 'company'
+        | 'streetLine1'
+        | 'streetLine2'
+        | 'city'
+        | 'province'
+        | 'postalCode'
+        | 'phoneNumber'
+        | 'defaultShippingAddress'
+        | 'defaultBillingAddress'
+    > & { country: Pick<Country, 'code' | 'name'> };
+};
 
 export type UpdateAddressMutationVariables = Exact<{
-  input: UpdateAddressInput;
-}>;
-
-
-export type UpdateAddressMutation = { updateCustomerAddress: (
-    Pick<Address, 'id' | 'defaultShippingAddress' | 'defaultBillingAddress'>
-    & { country: Pick<Country, 'code' | 'name'> }
-  ) };
+    input: UpdateAddressInput;
+}>;
+
+export type UpdateAddressMutation = {
+    updateCustomerAddress: Pick<Address, 'id' | 'defaultShippingAddress' | 'defaultBillingAddress'> & {
+        country: Pick<Country, 'code' | 'name'>;
+    };
+};
 
 export type CreateCustomerMutationVariables = Exact<{
-  input: CreateCustomerInput;
-  password?: Maybe<Scalars['String']>;
-}>;
-
-
-export type CreateCustomerMutation = { createCustomer: CustomerFragment | Pick<EmailAddressConflictError, 'errorCode' | 'message'> };
+    input: CreateCustomerInput;
+    password?: Maybe<Scalars['String']>;
+}>;
+
+export type CreateCustomerMutation = {
+    createCustomer: CustomerFragment | Pick<EmailAddressConflictError, 'errorCode' | 'message'>;
+};
 
 export type UpdateCustomerMutationVariables = Exact<{
-  input: UpdateCustomerInput;
-}>;
-
-
-export type UpdateCustomerMutation = { updateCustomer: CustomerFragment | Pick<EmailAddressConflictError, 'errorCode' | 'message'> };
+    input: UpdateCustomerInput;
+}>;
+
+export type UpdateCustomerMutation = {
+    updateCustomer: CustomerFragment | Pick<EmailAddressConflictError, 'errorCode' | 'message'>;
+};
 
 export type DeleteCustomerMutationVariables = Exact<{
-  id: Scalars['ID'];
-}>;
-
+    id: Scalars['ID'];
+}>;
 
 export type DeleteCustomerMutation = { deleteCustomer: Pick<DeletionResponse, 'result'> };
 
 export type UpdateCustomerNoteMutationVariables = Exact<{
-  input: UpdateCustomerNoteInput;
-}>;
-
-
-export type UpdateCustomerNoteMutation = { updateCustomerNote: Pick<HistoryEntry, 'id' | 'data' | 'isPublic'> };
+    input: UpdateCustomerNoteInput;
+}>;
+
+export type UpdateCustomerNoteMutation = {
+    updateCustomerNote: Pick<HistoryEntry, 'id' | 'data' | 'isPublic'>;
+};
 
 export type DeleteCustomerNoteMutationVariables = Exact<{
-  id: Scalars['ID'];
-}>;
-
+    id: Scalars['ID'];
+}>;
 
 export type DeleteCustomerNoteMutation = { deleteCustomerNote: Pick<DeletionResponse, 'result' | 'message'> };
 
 export type UpdateCustomerGroupMutationVariables = Exact<{
-  input: UpdateCustomerGroupInput;
-}>;
-
+    input: UpdateCustomerGroupInput;
+}>;
 
 export type UpdateCustomerGroupMutation = { updateCustomerGroup: CustomerGroupFragment };
 
 export type DeleteCustomerGroupMutationVariables = Exact<{
-  id: Scalars['ID'];
-}>;
-
-
-export type DeleteCustomerGroupMutation = { deleteCustomerGroup: Pick<DeletionResponse, 'result' | 'message'> };
+    id: Scalars['ID'];
+}>;
+
+export type DeleteCustomerGroupMutation = {
+    deleteCustomerGroup: Pick<DeletionResponse, 'result' | 'message'>;
+};
 
 export type GetCustomerGroupsQueryVariables = Exact<{
-  options?: Maybe<CustomerGroupListOptions>;
-}>;
-
-
-export type GetCustomerGroupsQuery = { customerGroups: (
-    Pick<CustomerGroupList, 'totalItems'>
-    & { items: Array<Pick<CustomerGroup, 'id' | 'name'>> }
-  ) };
+    options?: Maybe<CustomerGroupListOptions>;
+}>;
+
+export type GetCustomerGroupsQuery = {
+    customerGroups: Pick<CustomerGroupList, 'totalItems'> & {
+        items: Array<Pick<CustomerGroup, 'id' | 'name'>>;
+    };
+};
 
 export type GetCustomerGroupQueryVariables = Exact<{
-  id: Scalars['ID'];
-  options?: Maybe<CustomerListOptions>;
-}>;
-
-
-export type GetCustomerGroupQuery = { customerGroup?: Maybe<(
-    Pick<CustomerGroup, 'id' | 'name'>
-    & { customers: (
-      Pick<CustomerList, 'totalItems'>
-      & { items: Array<Pick<Customer, 'id'>> }
-    ) }
-  )> };
+    id: Scalars['ID'];
+    options?: Maybe<CustomerListOptions>;
+}>;
+
+export type GetCustomerGroupQuery = {
+    customerGroup?: Maybe<
+        Pick<CustomerGroup, 'id' | 'name'> & {
+            customers: Pick<CustomerList, 'totalItems'> & { items: Array<Pick<Customer, 'id'>> };
+        }
+    >;
+};
 
 export type AddCustomersToGroupMutationVariables = Exact<{
-  groupId: Scalars['ID'];
-  customerIds: Array<Scalars['ID']> | Scalars['ID'];
-}>;
-
+    groupId: Scalars['ID'];
+    customerIds: Array<Scalars['ID']> | Scalars['ID'];
+}>;
 
 export type AddCustomersToGroupMutation = { addCustomersToGroup: CustomerGroupFragment };
 
 export type GetCustomerWithGroupsQueryVariables = Exact<{
-  id: Scalars['ID'];
-}>;
-
-
-export type GetCustomerWithGroupsQuery = { customer?: Maybe<(
-    Pick<Customer, 'id'>
-    & { groups: Array<Pick<CustomerGroup, 'id' | 'name'>> }
-  )> };
+    id: Scalars['ID'];
+}>;
+
+export type GetCustomerWithGroupsQuery = {
+    customer?: Maybe<Pick<Customer, 'id'> & { groups: Array<Pick<CustomerGroup, 'id' | 'name'>> }>;
+};
 
 export type AdminTransitionMutationVariables = Exact<{
-  id: Scalars['ID'];
-  state: Scalars['String'];
-}>;
-
-
-export type AdminTransitionMutation = { transitionOrderToState?: Maybe<OrderFragment | Pick<OrderStateTransitionError, 'errorCode' | 'message' | 'transitionError' | 'fromState' | 'toState'>> };
+    id: Scalars['ID'];
+    state: Scalars['String'];
+}>;
+
+export type AdminTransitionMutation = {
+    transitionOrderToState?: Maybe<
+        | OrderFragment
+        | Pick<
+              OrderStateTransitionError,
+              'errorCode' | 'message' | 'transitionError' | 'fromState' | 'toState'
+          >
+    >;
+};
 
 export type CancelOrderMutationVariables = Exact<{
-  input: CancelOrderInput;
-}>;
-
-
-export type CancelOrderMutation = { cancelOrder: CanceledOrderFragment | Pick<EmptyOrderLineSelectionError, 'errorCode' | 'message'> | Pick<QuantityTooGreatError, 'errorCode' | 'message'> | Pick<MultipleOrderError, 'errorCode' | 'message'> | Pick<CancelActiveOrderError, 'errorCode' | 'message'> | Pick<OrderStateTransitionError, 'errorCode' | 'message'> };
-
-export type CanceledOrderFragment = (
-  Pick<Order, 'id'>
-  & { lines: Array<(
-    Pick<OrderLine, 'quantity'>
-    & { items: Array<Pick<OrderItem, 'id' | 'cancelled'>> }
-  )> }
-);
+    input: CancelOrderInput;
+}>;
+
+export type CancelOrderMutation = {
+    cancelOrder:
+        | CanceledOrderFragment
+        | Pick<EmptyOrderLineSelectionError, 'errorCode' | 'message'>
+        | Pick<QuantityTooGreatError, 'errorCode' | 'message'>
+        | Pick<MultipleOrderError, 'errorCode' | 'message'>
+        | Pick<CancelActiveOrderError, 'errorCode' | 'message'>
+        | Pick<OrderStateTransitionError, 'errorCode' | 'message'>;
+};
+
+export type CanceledOrderFragment = Pick<Order, 'id'> & {
+    lines: Array<Pick<OrderLine, 'quantity'> & { items: Array<Pick<OrderItem, 'id' | 'cancelled'>> }>;
+};
 
 export type UpdateGlobalSettingsMutationVariables = Exact<{
-  input: UpdateGlobalSettingsInput;
-}>;
-
-
-export type UpdateGlobalSettingsMutation = { updateGlobalSettings: GlobalSettingsFragment | Pick<ChannelDefaultLanguageError, 'errorCode' | 'message'> };
+    input: UpdateGlobalSettingsInput;
+}>;
+
+export type UpdateGlobalSettingsMutation = {
+    updateGlobalSettings: GlobalSettingsFragment | Pick<ChannelDefaultLanguageError, 'errorCode' | 'message'>;
+};
 
 export type UpdateRoleMutationVariables = Exact<{
-  input: UpdateRoleInput;
-}>;
-
+    input: UpdateRoleInput;
+}>;
 
 export type UpdateRoleMutation = { updateRole: RoleFragment };
 
-export type GetProductsWithVariantPricesQueryVariables = Exact<{ [key: string]: never; }>;
-
-
-export type GetProductsWithVariantPricesQuery = { products: { items: Array<(
-      Pick<Product, 'id' | 'slug'>
-      & { variants: Array<(
-        Pick<ProductVariant, 'id' | 'price' | 'priceWithTax' | 'sku'>
-        & { facetValues: Array<Pick<FacetValue, 'id' | 'code'>> }
-      )> }
-    )> } };
+export type GetProductsWithVariantPricesQueryVariables = Exact<{ [key: string]: never }>;
+
+export type GetProductsWithVariantPricesQuery = {
+    products: {
+        items: Array<
+            Pick<Product, 'id' | 'slug'> & {
+                variants: Array<
+                    Pick<ProductVariant, 'id' | 'price' | 'priceWithTax' | 'sku'> & {
+                        facetValues: Array<Pick<FacetValue, 'id' | 'code'>>;
+                    }
+                >;
+            }
+        >;
+    };
+};
 
 export type CreateProductOptionGroupMutationVariables = Exact<{
-  input: CreateProductOptionGroupInput;
-}>;
-
+    input: CreateProductOptionGroupInput;
+}>;
 
 export type CreateProductOptionGroupMutation = { createProductOptionGroup: ProductOptionGroupFragment };
 
 export type AddOptionGroupToProductMutationVariables = Exact<{
-  productId: Scalars['ID'];
-  optionGroupId: Scalars['ID'];
-}>;
-
+    productId: Scalars['ID'];
+    optionGroupId: Scalars['ID'];
+}>;
 
 export type AddOptionGroupToProductMutation = { addOptionGroupToProduct: ProductWithOptionsFragment };
 
 export type CreateShippingMethodMutationVariables = Exact<{
-  input: CreateShippingMethodInput;
-}>;
-
+    input: CreateShippingMethodInput;
+}>;
 
 export type CreateShippingMethodMutation = { createShippingMethod: ShippingMethodFragment };
 
 export type SettlePaymentMutationVariables = Exact<{
-  id: Scalars['ID'];
-}>;
-
-
-export type SettlePaymentMutation = { settlePayment: PaymentFragment | Pick<SettlePaymentError, 'errorCode' | 'message' | 'paymentErrorMessage'> | Pick<PaymentStateTransitionError, 'errorCode' | 'message'> | Pick<OrderStateTransitionError, 'errorCode' | 'message'> };
+    id: Scalars['ID'];
+}>;
+
+export type SettlePaymentMutation = {
+    settlePayment:
+        | PaymentFragment
+        | Pick<SettlePaymentError, 'errorCode' | 'message' | 'paymentErrorMessage'>
+        | Pick<PaymentStateTransitionError, 'errorCode' | 'message'>
+        | Pick<OrderStateTransitionError, 'errorCode' | 'message'>;
+};
 
 export type GetOrderHistoryQueryVariables = Exact<{
-  id: Scalars['ID'];
-  options?: Maybe<HistoryEntryListOptions>;
-}>;
-
-
-export type GetOrderHistoryQuery = { order?: Maybe<(
-    Pick<Order, 'id'>
-    & { history: (
-      Pick<HistoryEntryList, 'totalItems'>
-      & { items: Array<(
-        Pick<HistoryEntry, 'id' | 'type' | 'data'>
-        & { administrator?: Maybe<Pick<Administrator, 'id'>> }
-      )> }
-    ) }
-  )> };
+    id: Scalars['ID'];
+    options?: Maybe<HistoryEntryListOptions>;
+}>;
+
+export type GetOrderHistoryQuery = {
+    order?: Maybe<
+        Pick<Order, 'id'> & {
+            history: Pick<HistoryEntryList, 'totalItems'> & {
+                items: Array<
+                    Pick<HistoryEntry, 'id' | 'type' | 'data'> & {
+                        administrator?: Maybe<Pick<Administrator, 'id'>>;
+                    }
+                >;
+            };
+        }
+    >;
+};
 
 export type UpdateShippingMethodMutationVariables = Exact<{
-  input: UpdateShippingMethodInput;
-}>;
-
+    input: UpdateShippingMethodInput;
+}>;
 
 export type UpdateShippingMethodMutation = { updateShippingMethod: ShippingMethodFragment };
 
 export type GetAssetQueryVariables = Exact<{
-  id: Scalars['ID'];
-}>;
-
-
-export type GetAssetQuery = { asset?: Maybe<(
-    Pick<Asset, 'width' | 'height'>
-    & AssetFragment
-  )> };
+    id: Scalars['ID'];
+}>;
+
+export type GetAssetQuery = { asset?: Maybe<Pick<Asset, 'width' | 'height'> & AssetFragment> };
 
 export type AssetFragFirstFragment = Pick<Asset, 'id' | 'preview'>;
 
 export type GetAssetFragmentFirstQueryVariables = Exact<{
-  id: Scalars['ID'];
-}>;
-
+    id: Scalars['ID'];
+}>;
 
 export type GetAssetFragmentFirstQuery = { asset?: Maybe<AssetFragFirstFragment> };
 
 export type CreateAssetsMutationVariables = Exact<{
-  input: Array<CreateAssetInput> | CreateAssetInput;
-}>;
-
-
-export type CreateAssetsMutation = { createAssets: Array<(
-    { focalPoint?: Maybe<Pick<Coordinate, 'x' | 'y'>>, tags: Array<Pick<Tag, 'id' | 'value'>> }
-    & AssetFragment
-  ) | Pick<MimeTypeError, 'message' | 'fileName' | 'mimeType'>> };
+    input: Array<CreateAssetInput> | CreateAssetInput;
+}>;
+
+export type CreateAssetsMutation = {
+    createAssets: Array<
+        | ({
+              focalPoint?: Maybe<Pick<Coordinate, 'x' | 'y'>>;
+              tags: Array<Pick<Tag, 'id' | 'value'>>;
+          } & AssetFragment)
+        | Pick<MimeTypeError, 'message' | 'fileName' | 'mimeType'>
+    >;
+};
 
 export type DeleteShippingMethodMutationVariables = Exact<{
-  id: Scalars['ID'];
-}>;
-
-
-export type DeleteShippingMethodMutation = { deleteShippingMethod: Pick<DeletionResponse, 'result' | 'message'> };
+    id: Scalars['ID'];
+}>;
+
+export type DeleteShippingMethodMutation = {
+    deleteShippingMethod: Pick<DeletionResponse, 'result' | 'message'>;
+};
 
 export type AssignPromotionToChannelMutationVariables = Exact<{
-  input: AssignPromotionsToChannelInput;
-}>;
-
-
-export type AssignPromotionToChannelMutation = { assignPromotionsToChannel: Array<Pick<Promotion, 'id' | 'name'>> };
+    input: AssignPromotionsToChannelInput;
+}>;
+
+export type AssignPromotionToChannelMutation = {
+    assignPromotionsToChannel: Array<Pick<Promotion, 'id' | 'name'>>;
+};
 
 export type RemovePromotionFromChannelMutationVariables = Exact<{
-  input: RemovePromotionsFromChannelInput;
-}>;
-
-
-export type RemovePromotionFromChannelMutation = { removePromotionsFromChannel: Array<Pick<Promotion, 'id' | 'name'>> };
+    input: RemovePromotionsFromChannelInput;
+}>;
+
+export type RemovePromotionFromChannelMutation = {
+    removePromotionsFromChannel: Array<Pick<Promotion, 'id' | 'name'>>;
+};
 
 export type GetTaxRatesQueryVariables = Exact<{
-  options?: Maybe<TaxRateListOptions>;
-}>;
-
-
-export type GetTaxRatesQuery = { taxRates: (
-    Pick<TaxRateList, 'totalItems'>
-    & { items: Array<TaxRateFragment> }
-  ) };
-
-export type GetShippingMethodListQueryVariables = Exact<{ [key: string]: never; }>;
-
-
-export type GetShippingMethodListQuery = { shippingMethods: (
-    Pick<ShippingMethodList, 'totalItems'>
-    & { items: Array<ShippingMethodFragment> }
-  ) };
+    options?: Maybe<TaxRateListOptions>;
+}>;
+
+export type GetTaxRatesQuery = {
+    taxRates: Pick<TaxRateList, 'totalItems'> & { items: Array<TaxRateFragment> };
+};
+
+export type GetShippingMethodListQueryVariables = Exact<{ [key: string]: never }>;
+
+export type GetShippingMethodListQuery = {
+    shippingMethods: Pick<ShippingMethodList, 'totalItems'> & { items: Array<ShippingMethodFragment> };
+};
 
 export type CancelJobMutationVariables = Exact<{
-  id: Scalars['ID'];
-}>;
-
+    id: Scalars['ID'];
+}>;
 
 export type CancelJobMutation = { cancelJob: Pick<Job, 'id' | 'state' | 'isSettled' | 'settledAt'> };
 
 export type UpdateOptionGroupMutationVariables = Exact<{
-  input: UpdateProductOptionGroupInput;
-}>;
-
+    input: UpdateProductOptionGroupInput;
+}>;
 
 export type UpdateOptionGroupMutation = { updateProductOptionGroup: Pick<ProductOptionGroup, 'id'> };
 
-export type GetFulfillmentHandlersQueryVariables = Exact<{ [key: string]: never; }>;
-
-
-export type GetFulfillmentHandlersQuery = { fulfillmentHandlers: Array<(
-    Pick<ConfigurableOperationDefinition, 'code' | 'description'>
-    & { args: Array<Pick<ConfigArgDefinition, 'name' | 'type' | 'description' | 'label' | 'ui'>> }
-  )> };
-
-export type OrderWithModificationsFragment = (
-  Pick<Order, 'id' | 'state' | 'total' | 'totalWithTax'>
-  & { lines: Array<(
-    Pick<OrderLine, 'id' | 'quantity' | 'linePrice' | 'linePriceWithTax' | 'discountedLinePriceWithTax'>
-    & { productVariant: Pick<ProductVariant, 'id' | 'name'>, items: Array<Pick<OrderItem, 'id' | 'createdAt' | 'updatedAt' | 'cancelled' | 'unitPrice'>> }
-  )>, surcharges: Array<Pick<Surcharge, 'id' | 'description' | 'sku' | 'price' | 'priceWithTax' | 'taxRate'>>, payments?: Maybe<Array<(
-    Pick<Payment, 'id' | 'transactionId' | 'state' | 'amount' | 'method' | 'metadata'>
-    & { refunds: Array<Pick<Refund, 'id' | 'state' | 'total' | 'paymentId'>> }
-  )>>, modifications: Array<(
-    Pick<OrderModification, 'id' | 'note' | 'priceChange' | 'isSettled'>
-    & { orderItems?: Maybe<Array<Pick<OrderItem, 'id'>>>, surcharges?: Maybe<Array<Pick<Surcharge, 'id'>>>, payment?: Maybe<Pick<Payment, 'id' | 'state' | 'amount' | 'method'>>, refund?: Maybe<Pick<Refund, 'id' | 'state' | 'total' | 'paymentId'>> }
-  )>, shippingAddress?: Maybe<Pick<OrderAddress, 'streetLine1' | 'city' | 'postalCode' | 'province' | 'countryCode' | 'country'>>, billingAddress?: Maybe<Pick<OrderAddress, 'streetLine1' | 'city' | 'postalCode' | 'province' | 'countryCode' | 'country'>> }
-);
+export type GetFulfillmentHandlersQueryVariables = Exact<{ [key: string]: never }>;
+
+export type GetFulfillmentHandlersQuery = {
+    fulfillmentHandlers: Array<
+        Pick<ConfigurableOperationDefinition, 'code' | 'description'> & {
+            args: Array<Pick<ConfigArgDefinition, 'name' | 'type' | 'description' | 'label' | 'ui'>>;
+        }
+    >;
+};
+
+export type OrderWithModificationsFragment = Pick<Order, 'id' | 'state' | 'total' | 'totalWithTax'> & {
+    lines: Array<
+        Pick<
+            OrderLine,
+            'id' | 'quantity' | 'linePrice' | 'linePriceWithTax' | 'discountedLinePriceWithTax'
+        > & {
+            productVariant: Pick<ProductVariant, 'id' | 'name'>;
+            items: Array<Pick<OrderItem, 'id' | 'createdAt' | 'updatedAt' | 'cancelled' | 'unitPrice'>>;
+        }
+    >;
+    surcharges: Array<Pick<Surcharge, 'id' | 'description' | 'sku' | 'price' | 'priceWithTax' | 'taxRate'>>;
+    payments?: Maybe<
+        Array<
+            Pick<Payment, 'id' | 'transactionId' | 'state' | 'amount' | 'method' | 'metadata'> & {
+                refunds: Array<Pick<Refund, 'id' | 'state' | 'total' | 'paymentId'>>;
+            }
+        >
+    >;
+    modifications: Array<
+        Pick<OrderModification, 'id' | 'note' | 'priceChange' | 'isSettled'> & {
+            orderItems?: Maybe<Array<Pick<OrderItem, 'id'>>>;
+            surcharges?: Maybe<Array<Pick<Surcharge, 'id'>>>;
+            payment?: Maybe<Pick<Payment, 'id' | 'state' | 'amount' | 'method'>>;
+            refund?: Maybe<Pick<Refund, 'id' | 'state' | 'total' | 'paymentId'>>;
+        }
+    >;
+    shippingAddress?: Maybe<
+        Pick<OrderAddress, 'streetLine1' | 'city' | 'postalCode' | 'province' | 'countryCode' | 'country'>
+    >;
+    billingAddress?: Maybe<
+        Pick<OrderAddress, 'streetLine1' | 'city' | 'postalCode' | 'province' | 'countryCode' | 'country'>
+    >;
+};
 
 export type GetOrderWithModificationsQueryVariables = Exact<{
-  id: Scalars['ID'];
-}>;
-
+    id: Scalars['ID'];
+}>;
 
 export type GetOrderWithModificationsQuery = { order?: Maybe<OrderWithModificationsFragment> };
 
 export type ModifyOrderMutationVariables = Exact<{
-  input: ModifyOrderInput;
-}>;
-
-
-export type ModifyOrderMutation = { modifyOrder: OrderWithModificationsFragment | Pick<NoChangesSpecifiedError, 'errorCode' | 'message'> | Pick<OrderModificationStateError, 'errorCode' | 'message'> | Pick<PaymentMethodMissingError, 'errorCode' | 'message'> | Pick<RefundPaymentIdMissingError, 'errorCode' | 'message'> | Pick<OrderLimitError, 'errorCode' | 'message'> | Pick<NegativeQuantityError, 'errorCode' | 'message'> | Pick<InsufficientStockError, 'errorCode' | 'message'> };
+    input: ModifyOrderInput;
+}>;
+
+export type ModifyOrderMutation = {
+    modifyOrder:
+        | OrderWithModificationsFragment
+        | Pick<NoChangesSpecifiedError, 'errorCode' | 'message'>
+        | Pick<OrderModificationStateError, 'errorCode' | 'message'>
+        | Pick<PaymentMethodMissingError, 'errorCode' | 'message'>
+        | Pick<RefundPaymentIdMissingError, 'errorCode' | 'message'>
+        | Pick<OrderLimitError, 'errorCode' | 'message'>
+        | Pick<NegativeQuantityError, 'errorCode' | 'message'>
+        | Pick<InsufficientStockError, 'errorCode' | 'message'>;
+};
 
 export type AddManualPaymentMutationVariables = Exact<{
-  input: ManualPaymentInput;
-}>;
-
-
-export type AddManualPaymentMutation = { addManualPaymentToOrder: OrderWithModificationsFragment | Pick<ManualPaymentStateError, 'errorCode' | 'message'> };
-
-export type DeletePromotionAdHoc1MutationVariables = Exact<{ [key: string]: never; }>;
-
+    input: ManualPaymentInput;
+}>;
+
+export type AddManualPaymentMutation = {
+    addManualPaymentToOrder:
+        | OrderWithModificationsFragment
+        | Pick<ManualPaymentStateError, 'errorCode' | 'message'>;
+};
+
+export type DeletePromotionAdHoc1MutationVariables = Exact<{ [key: string]: never }>;
 
 export type DeletePromotionAdHoc1Mutation = { deletePromotion: Pick<DeletionResponse, 'result'> };
 
 export type GetTaxRateListQueryVariables = Exact<{
-  options?: Maybe<TaxRateListOptions>;
-}>;
-
-
-export type GetTaxRateListQuery = { taxRates: (
-    Pick<TaxRateList, 'totalItems'>
-    & { items: Array<(
-      Pick<TaxRate, 'id' | 'name' | 'enabled' | 'value'>
-      & { category: Pick<TaxCategory, 'id' | 'name'>, zone: Pick<Zone, 'id' | 'name'> }
-    )> }
-  ) };
-
-export type GetOrderListFulfillmentsQueryVariables = Exact<{ [key: string]: never; }>;
-
-
-export type GetOrderListFulfillmentsQuery = { orders: { items: Array<(
-      Pick<Order, 'id' | 'state'>
-      & { fulfillments?: Maybe<Array<Pick<Fulfillment, 'id' | 'state' | 'nextStates' | 'method'>>> }
-    )> } };
+    options?: Maybe<TaxRateListOptions>;
+}>;
+
+export type GetTaxRateListQuery = {
+    taxRates: Pick<TaxRateList, 'totalItems'> & {
+        items: Array<
+            Pick<TaxRate, 'id' | 'name' | 'enabled' | 'value'> & {
+                category: Pick<TaxCategory, 'id' | 'name'>;
+                zone: Pick<Zone, 'id' | 'name'>;
+            }
+        >;
+    };
+};
+
+export type GetOrderListFulfillmentsQueryVariables = Exact<{ [key: string]: never }>;
+
+export type GetOrderListFulfillmentsQuery = {
+    orders: {
+        items: Array<
+            Pick<Order, 'id' | 'state'> & {
+                fulfillments?: Maybe<Array<Pick<Fulfillment, 'id' | 'state' | 'nextStates' | 'method'>>>;
+            }
+        >;
+    };
+};
 
 export type GetOrderFulfillmentItemsQueryVariables = Exact<{
-  id: Scalars['ID'];
-}>;
-
-
-export type GetOrderFulfillmentItemsQuery = { order?: Maybe<(
-    Pick<Order, 'id' | 'state'>
-    & { fulfillments?: Maybe<Array<FulfillmentFragment>> }
-  )> };
-
-export type RefundFragment = Pick<Refund, 'id' | 'state' | 'items' | 'transactionId' | 'shipping' | 'total' | 'metadata'>;
+    id: Scalars['ID'];
+}>;
+
+export type GetOrderFulfillmentItemsQuery = {
+    order?: Maybe<Pick<Order, 'id' | 'state'> & { fulfillments?: Maybe<Array<FulfillmentFragment>> }>;
+};
+
+export type RefundFragment = Pick<
+    Refund,
+    'id' | 'state' | 'items' | 'transactionId' | 'shipping' | 'total' | 'metadata'
+>;
 
 export type RefundOrderMutationVariables = Exact<{
-  input: RefundOrderInput;
-}>;
-
-
-export type RefundOrderMutation = { refundOrder: RefundFragment | Pick<QuantityTooGreatError, 'errorCode' | 'message'> | Pick<NothingToRefundError, 'errorCode' | 'message'> | Pick<OrderStateTransitionError, 'errorCode' | 'message'> | Pick<MultipleOrderError, 'errorCode' | 'message'> | Pick<PaymentOrderMismatchError, 'errorCode' | 'message'> | Pick<RefundOrderStateError, 'errorCode' | 'message'> | Pick<AlreadyRefundedError, 'errorCode' | 'message'> | Pick<RefundStateTransitionError, 'errorCode' | 'message'> };
+    input: RefundOrderInput;
+}>;
+
+export type RefundOrderMutation = {
+    refundOrder:
+        | RefundFragment
+        | Pick<QuantityTooGreatError, 'errorCode' | 'message'>
+        | Pick<NothingToRefundError, 'errorCode' | 'message'>
+        | Pick<OrderStateTransitionError, 'errorCode' | 'message'>
+        | Pick<MultipleOrderError, 'errorCode' | 'message'>
+        | Pick<PaymentOrderMismatchError, 'errorCode' | 'message'>
+        | Pick<RefundOrderStateError, 'errorCode' | 'message'>
+        | Pick<AlreadyRefundedError, 'errorCode' | 'message'>
+        | Pick<RefundStateTransitionError, 'errorCode' | 'message'>;
+};
 
 export type SettleRefundMutationVariables = Exact<{
-  input: SettleRefundInput;
-}>;
-
-
-export type SettleRefundMutation = { settleRefund: RefundFragment | Pick<RefundStateTransitionError, 'errorCode' | 'message'> };
+    input: SettleRefundInput;
+}>;
+
+export type SettleRefundMutation = {
+    settleRefund: RefundFragment | Pick<RefundStateTransitionError, 'errorCode' | 'message'>;
+};
 
 export type AddNoteToOrderMutationVariables = Exact<{
-  input: AddNoteToOrderInput;
-}>;
-
+    input: AddNoteToOrderInput;
+}>;
 
 export type AddNoteToOrderMutation = { addNoteToOrder: Pick<Order, 'id'> };
 
 export type UpdateOrderNoteMutationVariables = Exact<{
-  input: UpdateOrderNoteInput;
-}>;
-
+    input: UpdateOrderNoteInput;
+}>;
 
 export type UpdateOrderNoteMutation = { updateOrderNote: Pick<HistoryEntry, 'id' | 'data' | 'isPublic'> };
 
 export type DeleteOrderNoteMutationVariables = Exact<{
-  id: Scalars['ID'];
-}>;
-
+    id: Scalars['ID'];
+}>;
 
 export type DeleteOrderNoteMutation = { deleteOrderNote: Pick<DeletionResponse, 'result' | 'message'> };
 
 export type GetOrderWithPaymentsQueryVariables = Exact<{
-  id: Scalars['ID'];
-}>;
-
-
-export type GetOrderWithPaymentsQuery = { order?: Maybe<(
-    Pick<Order, 'id'>
-    & { payments?: Maybe<Array<(
-      Pick<Payment, 'id' | 'errorMessage' | 'metadata'>
-      & { refunds: Array<Pick<Refund, 'id' | 'total'>> }
-    )>> }
-  )> };
+    id: Scalars['ID'];
+}>;
+
+export type GetOrderWithPaymentsQuery = {
+    order?: Maybe<
+        Pick<Order, 'id'> & {
+            payments?: Maybe<
+                Array<
+                    Pick<Payment, 'id' | 'errorMessage' | 'metadata'> & {
+                        refunds: Array<Pick<Refund, 'id' | 'total'>>;
+                    }
+                >
+            >;
+        }
+    >;
+};
 
 export type GetOrderListWithQtyQueryVariables = Exact<{
-  options?: Maybe<OrderListOptions>;
-}>;
-
-
-export type GetOrderListWithQtyQuery = { orders: { items: Array<(
-      Pick<Order, 'id' | 'code' | 'totalQuantity'>
-      & { lines: Array<Pick<OrderLine, 'id' | 'quantity'>> }
-    )> } };
-
-export type PaymentMethodFragment = (
-  Pick<PaymentMethod, 'id' | 'code' | 'name' | 'description' | 'enabled'>
-  & { checker?: Maybe<(
-    Pick<ConfigurableOperation, 'code'>
-    & { args: Array<Pick<ConfigArg, 'name' | 'value'>> }
-  )>, handler: (
-    Pick<ConfigurableOperation, 'code'>
-    & { args: Array<Pick<ConfigArg, 'name' | 'value'>> }
-  ) }
-);
+    options?: Maybe<OrderListOptions>;
+}>;
+
+export type GetOrderListWithQtyQuery = {
+    orders: {
+        items: Array<
+            Pick<Order, 'id' | 'code' | 'totalQuantity'> & {
+                lines: Array<Pick<OrderLine, 'id' | 'quantity'>>;
+            }
+        >;
+    };
+};
+
+export type PaymentMethodFragment = Pick<
+    PaymentMethod,
+    'id' | 'code' | 'name' | 'description' | 'enabled'
+> & {
+    checker?: Maybe<Pick<ConfigurableOperation, 'code'> & { args: Array<Pick<ConfigArg, 'name' | 'value'>> }>;
+    handler: Pick<ConfigurableOperation, 'code'> & { args: Array<Pick<ConfigArg, 'name' | 'value'>> };
+};
 
 export type CreatePaymentMethodMutationVariables = Exact<{
-  input: CreatePaymentMethodInput;
-}>;
-
+    input: CreatePaymentMethodInput;
+}>;
 
 export type CreatePaymentMethodMutation = { createPaymentMethod: PaymentMethodFragment };
 
 export type UpdatePaymentMethodMutationVariables = Exact<{
-  input: UpdatePaymentMethodInput;
-}>;
-
+    input: UpdatePaymentMethodInput;
+}>;
 
 export type UpdatePaymentMethodMutation = { updatePaymentMethod: PaymentMethodFragment };
 
-export type GetPaymentMethodHandlersQueryVariables = Exact<{ [key: string]: never; }>;
-
-
-export type GetPaymentMethodHandlersQuery = { paymentMethodHandlers: Array<(
-    Pick<ConfigurableOperationDefinition, 'code'>
-    & { args: Array<Pick<ConfigArgDefinition, 'name' | 'type'>> }
-  )> };
-
-export type GetPaymentMethodCheckersQueryVariables = Exact<{ [key: string]: never; }>;
-
-
-export type GetPaymentMethodCheckersQuery = { paymentMethodEligibilityCheckers: Array<(
-    Pick<ConfigurableOperationDefinition, 'code'>
-    & { args: Array<Pick<ConfigArgDefinition, 'name' | 'type'>> }
-  )> };
+export type GetPaymentMethodHandlersQueryVariables = Exact<{ [key: string]: never }>;
+
+export type GetPaymentMethodHandlersQuery = {
+    paymentMethodHandlers: Array<
+        Pick<ConfigurableOperationDefinition, 'code'> & {
+            args: Array<Pick<ConfigArgDefinition, 'name' | 'type'>>;
+        }
+    >;
+};
+
+export type GetPaymentMethodCheckersQueryVariables = Exact<{ [key: string]: never }>;
+
+export type GetPaymentMethodCheckersQuery = {
+    paymentMethodEligibilityCheckers: Array<
+        Pick<ConfigurableOperationDefinition, 'code'> & {
+            args: Array<Pick<ConfigArgDefinition, 'name' | 'type'>>;
+        }
+    >;
+};
 
 export type GetPaymentMethodQueryVariables = Exact<{
-  id: Scalars['ID'];
-}>;
-
+    id: Scalars['ID'];
+}>;
 
 export type GetPaymentMethodQuery = { paymentMethod?: Maybe<PaymentMethodFragment> };
 
 export type GetPaymentMethodListQueryVariables = Exact<{
-  options?: Maybe<PaymentMethodListOptions>;
-}>;
-
-
-export type GetPaymentMethodListQuery = { paymentMethods: (
-    Pick<PaymentMethodList, 'totalItems'>
-    & { items: Array<PaymentMethodFragment> }
-  ) };
+    options?: Maybe<PaymentMethodListOptions>;
+}>;
+
+export type GetPaymentMethodListQuery = {
+    paymentMethods: Pick<PaymentMethodList, 'totalItems'> & { items: Array<PaymentMethodFragment> };
+};
 
 export type DeletePaymentMethodMutationVariables = Exact<{
-  id: Scalars['ID'];
-  force?: Maybe<Scalars['Boolean']>;
-}>;
-
-
-export type DeletePaymentMethodMutation = { deletePaymentMethod: Pick<DeletionResponse, 'message' | 'result'> };
+    id: Scalars['ID'];
+    force?: Maybe<Scalars['Boolean']>;
+}>;
+
+export type DeletePaymentMethodMutation = {
+    deletePaymentMethod: Pick<DeletionResponse, 'message' | 'result'>;
+};
 
 export type TransitionPaymentToStateMutationVariables = Exact<{
-  id: Scalars['ID'];
-  state: Scalars['String'];
-}>;
-
-
-export type TransitionPaymentToStateMutation = { transitionPaymentToState: PaymentFragment | Pick<PaymentStateTransitionError, 'errorCode' | 'message' | 'transitionError'> };
+    id: Scalars['ID'];
+    state: Scalars['String'];
+}>;
+
+export type TransitionPaymentToStateMutation = {
+    transitionPaymentToState:
+        | PaymentFragment
+        | Pick<PaymentStateTransitionError, 'errorCode' | 'message' | 'transitionError'>;
+};
 
 export type AddManualPayment2MutationVariables = Exact<{
-  input: ManualPaymentInput;
-}>;
-
-
-export type AddManualPayment2Mutation = { addManualPaymentToOrder: OrderWithLinesFragment | Pick<ManualPaymentStateError, 'errorCode' | 'message'> };
+    input: ManualPaymentInput;
+}>;
+
+export type AddManualPayment2Mutation = {
+    addManualPaymentToOrder: OrderWithLinesFragment | Pick<ManualPaymentStateError, 'errorCode' | 'message'>;
+};
 
 export type UpdateProductOptionGroupMutationVariables = Exact<{
-  input: UpdateProductOptionGroupInput;
-}>;
-
+    input: UpdateProductOptionGroupInput;
+}>;
 
 export type UpdateProductOptionGroupMutation = { updateProductOptionGroup: ProductOptionGroupFragment };
 
 export type CreateProductOptionMutationVariables = Exact<{
-  input: CreateProductOptionInput;
-}>;
-
-
-export type CreateProductOptionMutation = { createProductOption: (
-    Pick<ProductOption, 'id' | 'code' | 'name' | 'groupId'>
-    & { translations: Array<Pick<ProductOptionTranslation, 'id' | 'languageCode' | 'name'>> }
-  ) };
+    input: CreateProductOptionInput;
+}>;
+
+export type CreateProductOptionMutation = {
+    createProductOption: Pick<ProductOption, 'id' | 'code' | 'name' | 'groupId'> & {
+        translations: Array<Pick<ProductOptionTranslation, 'id' | 'languageCode' | 'name'>>;
+    };
+};
 
 export type UpdateProductOptionMutationVariables = Exact<{
-  input: UpdateProductOptionInput;
-}>;
-
-
-export type UpdateProductOptionMutation = { updateProductOption: Pick<ProductOption, 'id' | 'code' | 'name' | 'groupId'> };
+    input: UpdateProductOptionInput;
+}>;
+
+export type UpdateProductOptionMutation = {
+    updateProductOption: Pick<ProductOption, 'id' | 'code' | 'name' | 'groupId'>;
+};
 
 export type RemoveOptionGroupFromProductMutationVariables = Exact<{
-  productId: Scalars['ID'];
-  optionGroupId: Scalars['ID'];
-}>;
-
-
-export type RemoveOptionGroupFromProductMutation = { removeOptionGroupFromProduct: ProductWithOptionsFragment | Pick<ProductOptionInUseError, 'errorCode' | 'message' | 'optionGroupCode' | 'productVariantCount'> };
+    productId: Scalars['ID'];
+    optionGroupId: Scalars['ID'];
+}>;
+
+export type RemoveOptionGroupFromProductMutation = {
+    removeOptionGroupFromProduct:
+        | ProductWithOptionsFragment
+        | Pick<ProductOptionInUseError, 'errorCode' | 'message' | 'optionGroupCode' | 'productVariantCount'>;
+};
 
 export type GetOptionGroupQueryVariables = Exact<{
-  id: Scalars['ID'];
-}>;
-
-
-export type GetOptionGroupQuery = { productOptionGroup?: Maybe<(
-    Pick<ProductOptionGroup, 'id' | 'code'>
-    & { options: Array<Pick<ProductOption, 'id' | 'code'>> }
-  )> };
+    id: Scalars['ID'];
+}>;
+
+export type GetOptionGroupQuery = {
+    productOptionGroup?: Maybe<
+        Pick<ProductOptionGroup, 'id' | 'code'> & { options: Array<Pick<ProductOption, 'id' | 'code'>> }
+    >;
+};
 
 export type GetProductVariantQueryVariables = Exact<{
-  id: Scalars['ID'];
-}>;
-
+    id: Scalars['ID'];
+}>;
 
 export type GetProductVariantQuery = { productVariant?: Maybe<Pick<ProductVariant, 'id' | 'name'>> };
 
 export type GetProductVariantListQueryVariables = Exact<{
-  options?: Maybe<ProductVariantListOptions>;
-  productId?: Maybe<Scalars['ID']>;
-}>;
-
-
-export type GetProductVariantListQuery = { productVariants: (
-    Pick<ProductVariantList, 'totalItems'>
-    & { items: Array<Pick<ProductVariant, 'id' | 'name' | 'sku' | 'price' | 'priceWithTax'>> }
-  ) };
+    options?: Maybe<ProductVariantListOptions>;
+    productId?: Maybe<Scalars['ID']>;
+}>;
+
+export type GetProductVariantListQuery = {
+    productVariants: Pick<ProductVariantList, 'totalItems'> & {
+        items: Array<Pick<ProductVariant, 'id' | 'name' | 'sku' | 'price' | 'priceWithTax'>>;
+    };
+};
 
 export type GetProductWithVariantListQueryVariables = Exact<{
-  id?: Maybe<Scalars['ID']>;
-  variantListOptions?: Maybe<ProductVariantListOptions>;
-}>;
-
-
-export type GetProductWithVariantListQuery = { product?: Maybe<(
-    Pick<Product, 'id'>
-    & { variantList: (
-      Pick<ProductVariantList, 'totalItems'>
-      & { items: Array<ProductVariantFragment> }
-    ) }
-  )> };
+    id?: Maybe<Scalars['ID']>;
+    variantListOptions?: Maybe<ProductVariantListOptions>;
+}>;
+
+export type GetProductWithVariantListQuery = {
+    product?: Maybe<
+        Pick<Product, 'id'> & {
+            variantList: Pick<ProductVariantList, 'totalItems'> & { items: Array<ProductVariantFragment> };
+        }
+    >;
+};
 
 export type DeletePromotionMutationVariables = Exact<{
-  id: Scalars['ID'];
-}>;
-
+    id: Scalars['ID'];
+}>;
 
 export type DeletePromotionMutation = { deletePromotion: Pick<DeletionResponse, 'result'> };
 
 export type GetPromotionListQueryVariables = Exact<{
-  options?: Maybe<PromotionListOptions>;
-}>;
-
-
-export type GetPromotionListQuery = { promotions: (
-    Pick<PromotionList, 'totalItems'>
-    & { items: Array<PromotionFragment> }
-  ) };
+    options?: Maybe<PromotionListOptions>;
+}>;
+
+export type GetPromotionListQuery = {
+    promotions: Pick<PromotionList, 'totalItems'> & { items: Array<PromotionFragment> };
+};
 
 export type GetPromotionQueryVariables = Exact<{
-  id: Scalars['ID'];
-}>;
-
+    id: Scalars['ID'];
+}>;
 
 export type GetPromotionQuery = { promotion?: Maybe<PromotionFragment> };
 
 export type UpdatePromotionMutationVariables = Exact<{
-  input: UpdatePromotionInput;
-}>;
-
-
-export type UpdatePromotionMutation = { updatePromotion: PromotionFragment | Pick<MissingConditionsError, 'errorCode' | 'message'> };
-
-export type ConfigurableOperationDefFragment = (
-  Pick<ConfigurableOperationDefinition, 'code' | 'description'>
-  & { args: Array<Pick<ConfigArgDefinition, 'name' | 'type' | 'ui'>> }
-);
-
-export type GetAdjustmentOperationsQueryVariables = Exact<{ [key: string]: never; }>;
-
-
-export type GetAdjustmentOperationsQuery = { promotionActions: Array<ConfigurableOperationDefFragment>, promotionConditions: Array<ConfigurableOperationDefFragment> };
+    input: UpdatePromotionInput;
+}>;
+
+export type UpdatePromotionMutation = {
+    updatePromotion: PromotionFragment | Pick<MissingConditionsError, 'errorCode' | 'message'>;
+};
+
+export type ConfigurableOperationDefFragment = Pick<
+    ConfigurableOperationDefinition,
+    'code' | 'description'
+> & { args: Array<Pick<ConfigArgDefinition, 'name' | 'type' | 'ui'>> };
+
+export type GetAdjustmentOperationsQueryVariables = Exact<{ [key: string]: never }>;
+
+export type GetAdjustmentOperationsQuery = {
+    promotionActions: Array<ConfigurableOperationDefFragment>;
+    promotionConditions: Array<ConfigurableOperationDefFragment>;
+};
 
 export type GetRolesQueryVariables = Exact<{
-  options?: Maybe<RoleListOptions>;
-}>;
-
-
-export type GetRolesQuery = { roles: (
-    Pick<RoleList, 'totalItems'>
-    & { items: Array<RoleFragment> }
-  ) };
+    options?: Maybe<RoleListOptions>;
+}>;
+
+export type GetRolesQuery = { roles: Pick<RoleList, 'totalItems'> & { items: Array<RoleFragment> } };
 
 export type GetRoleQueryVariables = Exact<{
-  id: Scalars['ID'];
-}>;
-
+    id: Scalars['ID'];
+}>;
 
 export type GetRoleQuery = { role?: Maybe<RoleFragment> };
 
 export type DeleteRoleMutationVariables = Exact<{
-  id: Scalars['ID'];
-}>;
-
+    id: Scalars['ID'];
+}>;
 
 export type DeleteRoleMutation = { deleteRole: Pick<DeletionResponse, 'result' | 'message'> };
 
-export type LogoutMutationVariables = Exact<{ [key: string]: never; }>;
-
+export type LogoutMutationVariables = Exact<{ [key: string]: never }>;
 
 export type LogoutMutation = { logout: Pick<Success, 'success'> };
 
 export type GetShippingMethodQueryVariables = Exact<{
-  id: Scalars['ID'];
-}>;
-
+    id: Scalars['ID'];
+}>;
 
 export type GetShippingMethodQuery = { shippingMethod?: Maybe<ShippingMethodFragment> };
 
-export type GetEligibilityCheckersQueryVariables = Exact<{ [key: string]: never; }>;
-
-
-export type GetEligibilityCheckersQuery = { shippingEligibilityCheckers: Array<(
-    Pick<ConfigurableOperationDefinition, 'code' | 'description'>
-    & { args: Array<Pick<ConfigArgDefinition, 'name' | 'type' | 'description' | 'label' | 'ui'>> }
-  )> };
-
-export type GetCalculatorsQueryVariables = Exact<{ [key: string]: never; }>;
-
-
-export type GetCalculatorsQuery = { shippingCalculators: Array<(
-    Pick<ConfigurableOperationDefinition, 'code' | 'description'>
-    & { args: Array<Pick<ConfigArgDefinition, 'name' | 'type' | 'description' | 'label' | 'ui'>> }
-  )> };
+export type GetEligibilityCheckersQueryVariables = Exact<{ [key: string]: never }>;
+
+export type GetEligibilityCheckersQuery = {
+    shippingEligibilityCheckers: Array<
+        Pick<ConfigurableOperationDefinition, 'code' | 'description'> & {
+            args: Array<Pick<ConfigArgDefinition, 'name' | 'type' | 'description' | 'label' | 'ui'>>;
+        }
+    >;
+};
+
+export type GetCalculatorsQueryVariables = Exact<{ [key: string]: never }>;
+
+export type GetCalculatorsQuery = {
+    shippingCalculators: Array<
+        Pick<ConfigurableOperationDefinition, 'code' | 'description'> & {
+            args: Array<Pick<ConfigArgDefinition, 'name' | 'type' | 'description' | 'label' | 'ui'>>;
+        }
+    >;
+};
 
 export type TestShippingMethodQueryVariables = Exact<{
-  input: TestShippingMethodInput;
-}>;
-
-
-export type TestShippingMethodQuery = { testShippingMethod: (
-    Pick<TestShippingMethodResult, 'eligible'>
-    & { quote?: Maybe<Pick<TestShippingMethodQuote, 'price' | 'priceWithTax' | 'metadata'>> }
-  ) };
+    input: TestShippingMethodInput;
+}>;
+
+export type TestShippingMethodQuery = {
+    testShippingMethod: Pick<TestShippingMethodResult, 'eligible'> & {
+        quote?: Maybe<Pick<TestShippingMethodQuote, 'price' | 'priceWithTax' | 'metadata'>>;
+    };
+};
 
 export type TestEligibleMethodsQueryVariables = Exact<{
-  input: TestEligibleShippingMethodsInput;
-}>;
-
-
-export type TestEligibleMethodsQuery = { testEligibleShippingMethods: Array<Pick<ShippingMethodQuote, 'id' | 'name' | 'description' | 'price' | 'priceWithTax' | 'metadata'>> };
-
-export type GetMeQueryVariables = Exact<{ [key: string]: never; }>;
-
+    input: TestEligibleShippingMethodsInput;
+}>;
+
+export type TestEligibleMethodsQuery = {
+    testEligibleShippingMethods: Array<
+        Pick<ShippingMethodQuote, 'id' | 'name' | 'description' | 'price' | 'priceWithTax' | 'metadata'>
+    >;
+};
+
+export type GetMeQueryVariables = Exact<{ [key: string]: never }>;
 
 export type GetMeQuery = { me?: Maybe<Pick<CurrentUser, 'identifier'>> };
 
-export type GetProductsTake3QueryVariables = Exact<{ [key: string]: never; }>;
-
+export type GetProductsTake3QueryVariables = Exact<{ [key: string]: never }>;
 
 export type GetProductsTake3Query = { products: { items: Array<Pick<Product, 'id'>> } };
 
-export type GetProduct1QueryVariables = Exact<{ [key: string]: never; }>;
-
+export type GetProduct1QueryVariables = Exact<{ [key: string]: never }>;
 
 export type GetProduct1Query = { product?: Maybe<Pick<Product, 'id'>> };
 
-export type GetProduct2VariantsQueryVariables = Exact<{ [key: string]: never; }>;
-
-
-export type GetProduct2VariantsQuery = { product?: Maybe<(
-    Pick<Product, 'id'>
-    & { variants: Array<Pick<ProductVariant, 'id' | 'name'>> }
-  )> };
-
-export type GetProductCollectionQueryVariables = Exact<{ [key: string]: never; }>;
-
-
-export type GetProductCollectionQuery = { product?: Maybe<{ collections: Array<Pick<Collection, 'id' | 'name'>> }> };
+export type GetProduct2VariantsQueryVariables = Exact<{ [key: string]: never }>;
+
+export type GetProduct2VariantsQuery = {
+    product?: Maybe<Pick<Product, 'id'> & { variants: Array<Pick<ProductVariant, 'id' | 'name'>> }>;
+};
+
+export type GetProductCollectionQueryVariables = Exact<{ [key: string]: never }>;
+
+export type GetProductCollectionQuery = {
+    product?: Maybe<{ collections: Array<Pick<Collection, 'id' | 'name'>> }>;
+};
 
 export type GetCollectionShopQueryVariables = Exact<{
-  id?: Maybe<Scalars['ID']>;
-  slug?: Maybe<Scalars['String']>;
-}>;
-
-
-export type GetCollectionShopQuery = { collection?: Maybe<(
-    Pick<Collection, 'id' | 'name' | 'slug' | 'description'>
-    & { parent?: Maybe<Pick<Collection, 'id' | 'name'>>, children?: Maybe<Array<Pick<Collection, 'id' | 'name'>>> }
-  )> };
+    id?: Maybe<Scalars['ID']>;
+    slug?: Maybe<Scalars['String']>;
+}>;
+
+export type GetCollectionShopQuery = {
+    collection?: Maybe<
+        Pick<Collection, 'id' | 'name' | 'slug' | 'description'> & {
+            parent?: Maybe<Pick<Collection, 'id' | 'name'>>;
+            children?: Maybe<Array<Pick<Collection, 'id' | 'name'>>>;
+        }
+    >;
+};
 
 export type DisableProductMutationVariables = Exact<{
-  id: Scalars['ID'];
-}>;
-
+    id: Scalars['ID'];
+}>;
 
 export type DisableProductMutation = { updateProduct: Pick<Product, 'id'> };
 
 export type GetCollectionVariantsQueryVariables = Exact<{
-  id?: Maybe<Scalars['ID']>;
-  slug?: Maybe<Scalars['String']>;
-}>;
-
-
-export type GetCollectionVariantsQuery = { collection?: Maybe<(
-    Pick<Collection, 'id'>
-    & { productVariants: { items: Array<Pick<ProductVariant, 'id' | 'name'>> } }
-  )> };
-
-export type GetCollectionListQueryVariables = Exact<{ [key: string]: never; }>;
-
+    id?: Maybe<Scalars['ID']>;
+    slug?: Maybe<Scalars['String']>;
+}>;
+
+export type GetCollectionVariantsQuery = {
+    collection?: Maybe<
+        Pick<Collection, 'id'> & { productVariants: { items: Array<Pick<ProductVariant, 'id' | 'name'>> } }
+    >;
+};
+
+export type GetCollectionListQueryVariables = Exact<{ [key: string]: never }>;
 
 export type GetCollectionListQuery = { collections: { items: Array<Pick<Collection, 'id' | 'name'>> } };
 
 export type GetProductFacetValuesQueryVariables = Exact<{
-  id: Scalars['ID'];
-}>;
-
-
-export type GetProductFacetValuesQuery = { product?: Maybe<(
-    Pick<Product, 'id' | 'name'>
-    & { facetValues: Array<Pick<FacetValue, 'name'>> }
-  )> };
+    id: Scalars['ID'];
+}>;
+
+export type GetProductFacetValuesQuery = {
+    product?: Maybe<Pick<Product, 'id' | 'name'> & { facetValues: Array<Pick<FacetValue, 'name'>> }>;
+};
 
 export type GetVariantFacetValuesQueryVariables = Exact<{
-  id: Scalars['ID'];
-}>;
-
-
-export type GetVariantFacetValuesQuery = { product?: Maybe<(
-    Pick<Product, 'id' | 'name'>
-    & { variants: Array<(
-      Pick<ProductVariant, 'id'>
-      & { facetValues: Array<Pick<FacetValue, 'name'>> }
-    )> }
-  )> };
-
-export type GetCustomerIdsQueryVariables = Exact<{ [key: string]: never; }>;
-
+    id: Scalars['ID'];
+}>;
+
+export type GetVariantFacetValuesQuery = {
+    product?: Maybe<
+        Pick<Product, 'id' | 'name'> & {
+            variants: Array<Pick<ProductVariant, 'id'> & { facetValues: Array<Pick<FacetValue, 'name'>> }>;
+        }
+    >;
+};
+
+export type GetCustomerIdsQueryVariables = Exact<{ [key: string]: never }>;
 
 export type GetCustomerIdsQuery = { customers: { items: Array<Pick<Customer, 'id'>> } };
 
 export type UpdateStockMutationVariables = Exact<{
-  input: Array<UpdateProductVariantInput> | UpdateProductVariantInput;
-}>;
-
+    input: Array<UpdateProductVariantInput> | UpdateProductVariantInput;
+}>;
 
 export type UpdateStockMutation = { updateProductVariants: Array<Maybe<VariantWithStockFragment>> };
 
 export type TransitionFulfillmentToStateMutationVariables = Exact<{
-  id: Scalars['ID'];
-  state: Scalars['String'];
-}>;
-
-
-export type TransitionFulfillmentToStateMutation = { transitionFulfillmentToState: Pick<Fulfillment, 'id' | 'state' | 'nextStates' | 'createdAt'> | Pick<FulfillmentStateTransitionError, 'errorCode' | 'message' | 'transitionError'> };
+    id: Scalars['ID'];
+    state: Scalars['String'];
+}>;
+
+export type TransitionFulfillmentToStateMutation = {
+    transitionFulfillmentToState:
+        | Pick<Fulfillment, 'id' | 'state' | 'nextStates' | 'createdAt'>
+        | Pick<FulfillmentStateTransitionError, 'errorCode' | 'message' | 'transitionError'>;
+};
 
 export type GetTagListQueryVariables = Exact<{
-  options?: Maybe<TagListOptions>;
-}>;
-
-
-export type GetTagListQuery = { tags: (
-    Pick<TagList, 'totalItems'>
-    & { items: Array<Pick<Tag, 'id' | 'value'>> }
-  ) };
+    options?: Maybe<TagListOptions>;
+}>;
+
+export type GetTagListQuery = {
+    tags: Pick<TagList, 'totalItems'> & { items: Array<Pick<Tag, 'id' | 'value'>> };
+};
 
 export type GetTagQueryVariables = Exact<{
-  id: Scalars['ID'];
-}>;
-
+    id: Scalars['ID'];
+}>;
 
 export type GetTagQuery = { tag: Pick<Tag, 'id' | 'value'> };
 
 export type CreateTagMutationVariables = Exact<{
-  input: CreateTagInput;
-}>;
-
+    input: CreateTagInput;
+}>;
 
 export type CreateTagMutation = { createTag: Pick<Tag, 'id' | 'value'> };
 
 export type UpdateTagMutationVariables = Exact<{
-  input: UpdateTagInput;
-}>;
-
+    input: UpdateTagInput;
+}>;
 
 export type UpdateTagMutation = { updateTag: Pick<Tag, 'id' | 'value'> };
 
 export type DeleteTagMutationVariables = Exact<{
-  id: Scalars['ID'];
-}>;
-
+    id: Scalars['ID'];
+}>;
 
 export type DeleteTagMutation = { deleteTag: Pick<DeletionResponse, 'message' | 'result'> };
 
-export type GetTaxCategoryListQueryVariables = Exact<{ [key: string]: never; }>;
-
-
-export type GetTaxCategoryListQuery = { taxCategories: Array<Pick<TaxCategory, 'id' | 'name' | 'isDefault'>> };
+export type GetTaxCategoryListQueryVariables = Exact<{ [key: string]: never }>;
+
+export type GetTaxCategoryListQuery = {
+    taxCategories: Array<Pick<TaxCategory, 'id' | 'name' | 'isDefault'>>;
+};
 
 export type GetTaxCategoryQueryVariables = Exact<{
-  id: Scalars['ID'];
-}>;
-
+    id: Scalars['ID'];
+}>;
 
 export type GetTaxCategoryQuery = { taxCategory?: Maybe<Pick<TaxCategory, 'id' | 'name' | 'isDefault'>> };
 
 export type CreateTaxCategoryMutationVariables = Exact<{
-  input: CreateTaxCategoryInput;
-}>;
-
+    input: CreateTaxCategoryInput;
+}>;
 
 export type CreateTaxCategoryMutation = { createTaxCategory: Pick<TaxCategory, 'id' | 'name' | 'isDefault'> };
 
 export type UpdateTaxCategoryMutationVariables = Exact<{
-  input: UpdateTaxCategoryInput;
-}>;
-
+    input: UpdateTaxCategoryInput;
+}>;
 
 export type UpdateTaxCategoryMutation = { updateTaxCategory: Pick<TaxCategory, 'id' | 'name' | 'isDefault'> };
 
 export type DeleteTaxCategoryMutationVariables = Exact<{
-  id: Scalars['ID'];
-}>;
-
+    id: Scalars['ID'];
+}>;
 
 export type DeleteTaxCategoryMutation = { deleteTaxCategory: Pick<DeletionResponse, 'result' | 'message'> };
 
 export type GetTaxRateQueryVariables = Exact<{
-  id: Scalars['ID'];
-}>;
-
+    id: Scalars['ID'];
+}>;
 
 export type GetTaxRateQuery = { taxRate?: Maybe<TaxRateFragment> };
 
 export type CreateTaxRateMutationVariables = Exact<{
-  input: CreateTaxRateInput;
-}>;
-
+    input: CreateTaxRateInput;
+}>;
 
 export type CreateTaxRateMutation = { createTaxRate: TaxRateFragment };
 
 export type DeleteTaxRateMutationVariables = Exact<{
-  id: Scalars['ID'];
-}>;
-
+    id: Scalars['ID'];
+}>;
 
 export type DeleteTaxRateMutation = { deleteTaxRate: Pick<DeletionResponse, 'result' | 'message'> };
 
 export type DeleteZoneMutationVariables = Exact<{
-  id: Scalars['ID'];
-}>;
-
+    id: Scalars['ID'];
+}>;
 
 export type DeleteZoneMutation = { deleteZone: Pick<DeletionResponse, 'result' | 'message'> };
 
-export type GetZonesQueryVariables = Exact<{ [key: string]: never; }>;
-
+export type GetZonesQueryVariables = Exact<{ [key: string]: never }>;
 
 export type GetZonesQuery = { zones: Array<Pick<Zone, 'id' | 'name'>> };
 
 export type GetZoneQueryVariables = Exact<{
-  id: Scalars['ID'];
-}>;
-
+    id: Scalars['ID'];
+}>;
 
 export type GetZoneQuery = { zone?: Maybe<ZoneFragment> };
 
 export type CreateZoneMutationVariables = Exact<{
-  input: CreateZoneInput;
-}>;
-
+    input: CreateZoneInput;
+}>;
 
 export type CreateZoneMutation = { createZone: ZoneFragment };
 
 export type UpdateZoneMutationVariables = Exact<{
-  input: UpdateZoneInput;
-}>;
-
+    input: UpdateZoneInput;
+}>;
 
 export type UpdateZoneMutation = { updateZone: ZoneFragment };
 
 export type AddMembersToZoneMutationVariables = Exact<{
-  zoneId: Scalars['ID'];
-  memberIds: Array<Scalars['ID']> | Scalars['ID'];
-}>;
-
+    zoneId: Scalars['ID'];
+    memberIds: Array<Scalars['ID']> | Scalars['ID'];
+}>;
 
 export type AddMembersToZoneMutation = { addMembersToZone: ZoneFragment };
 
 export type RemoveMembersFromZoneMutationVariables = Exact<{
-  zoneId: Scalars['ID'];
-  memberIds: Array<Scalars['ID']> | Scalars['ID'];
-}>;
-
+    zoneId: Scalars['ID'];
+    memberIds: Array<Scalars['ID']> | Scalars['ID'];
+}>;
 
 export type RemoveMembersFromZoneMutation = { removeMembersFromZone: ZoneFragment };
 
 type DiscriminateUnion<T, U> = T extends U ? T : never;
 
 export namespace GetAdministrators {
-  export type Variables = GetAdministratorsQueryVariables;
-  export type Query = GetAdministratorsQuery;
-  export type Administrators = (NonNullable<GetAdministratorsQuery['administrators']>);
-  export type Items = NonNullable<(NonNullable<(NonNullable<GetAdministratorsQuery['administrators']>)['items']>)[number]>;
+    export type Variables = GetAdministratorsQueryVariables;
+    export type Query = GetAdministratorsQuery;
+    export type Administrators = NonNullable<GetAdministratorsQuery['administrators']>;
+    export type Items = NonNullable<
+        NonNullable<NonNullable<GetAdministratorsQuery['administrators']>['items']>[number]
+    >;
 }
 
 export namespace GetAdministrator {
-  export type Variables = GetAdministratorQueryVariables;
-  export type Query = GetAdministratorQuery;
-  export type Administrator = (NonNullable<GetAdministratorQuery['administrator']>);
+    export type Variables = GetAdministratorQueryVariables;
+    export type Query = GetAdministratorQuery;
+    export type Administrator = NonNullable<GetAdministratorQuery['administrator']>;
 }
 
 export namespace ActiveAdministrator {
-  export type Variables = ActiveAdministratorQueryVariables;
-  export type Query = ActiveAdministratorQuery;
-  export type ActiveAdministrator = (NonNullable<ActiveAdministratorQuery['activeAdministrator']>);
+    export type Variables = ActiveAdministratorQueryVariables;
+    export type Query = ActiveAdministratorQuery;
+    export type ActiveAdministrator = NonNullable<ActiveAdministratorQuery['activeAdministrator']>;
 }
 
 export namespace UpdateActiveAdministrator {
-  export type Variables = UpdateActiveAdministratorMutationVariables;
-  export type Mutation = UpdateActiveAdministratorMutation;
-  export type UpdateActiveAdministrator = (NonNullable<UpdateActiveAdministratorMutation['updateActiveAdministrator']>);
+    export type Variables = UpdateActiveAdministratorMutationVariables;
+    export type Mutation = UpdateActiveAdministratorMutation;
+    export type UpdateActiveAdministrator = NonNullable<
+        UpdateActiveAdministratorMutation['updateActiveAdministrator']
+    >;
 }
 
 export namespace UpdateAdministrator {
-  export type Variables = UpdateAdministratorMutationVariables;
-  export type Mutation = UpdateAdministratorMutation;
-  export type UpdateAdministrator = (NonNullable<UpdateAdministratorMutation['updateAdministrator']>);
+    export type Variables = UpdateAdministratorMutationVariables;
+    export type Mutation = UpdateAdministratorMutation;
+    export type UpdateAdministrator = NonNullable<UpdateAdministratorMutation['updateAdministrator']>;
 }
 
 export namespace DeleteAdministrator {
-  export type Variables = DeleteAdministratorMutationVariables;
-  export type Mutation = DeleteAdministratorMutation;
-  export type DeleteAdministrator = (NonNullable<DeleteAdministratorMutation['deleteAdministrator']>);
+    export type Variables = DeleteAdministratorMutationVariables;
+    export type Mutation = DeleteAdministratorMutation;
+    export type DeleteAdministrator = NonNullable<DeleteAdministratorMutation['deleteAdministrator']>;
 }
 
 export namespace Q1 {
-  export type Variables = Q1QueryVariables;
-  export type Query = Q1Query;
-  export type Product = (NonNullable<Q1Query['product']>);
+    export type Variables = Q1QueryVariables;
+    export type Query = Q1Query;
+    export type Product = NonNullable<Q1Query['product']>;
 }
 
 export namespace Q2 {
-  export type Variables = Q2QueryVariables;
-  export type Query = Q2Query;
-  export type Product = (NonNullable<Q2Query['product']>);
+    export type Variables = Q2QueryVariables;
+    export type Query = Q2Query;
+    export type Product = NonNullable<Q2Query['product']>;
 }
 
 export namespace AssignAssetsToChannel {
-  export type Variables = AssignAssetsToChannelMutationVariables;
-  export type Mutation = AssignAssetsToChannelMutation;
-  export type AssignAssetsToChannel = NonNullable<(NonNullable<AssignAssetsToChannelMutation['assignAssetsToChannel']>)[number]>;
+    export type Variables = AssignAssetsToChannelMutationVariables;
+    export type Mutation = AssignAssetsToChannelMutation;
+    export type AssignAssetsToChannel = NonNullable<
+        NonNullable<AssignAssetsToChannelMutation['assignAssetsToChannel']>[number]
+    >;
 }
 
 export namespace CanCreateCustomer {
-  export type Variables = CanCreateCustomerMutationVariables;
-  export type Mutation = CanCreateCustomerMutation;
-  export type CreateCustomer = (NonNullable<CanCreateCustomerMutation['createCustomer']>);
-  export type CustomerInlineFragment = (DiscriminateUnion<(NonNullable<CanCreateCustomerMutation['createCustomer']>), { __typename?: 'Customer' }>);
+    export type Variables = CanCreateCustomerMutationVariables;
+    export type Mutation = CanCreateCustomerMutation;
+    export type CreateCustomer = NonNullable<CanCreateCustomerMutation['createCustomer']>;
+    export type CustomerInlineFragment = DiscriminateUnion<
+        NonNullable<CanCreateCustomerMutation['createCustomer']>,
+        { __typename?: 'Customer' }
+    >;
 }
 
 export namespace GetCustomerCount {
-  export type Variables = GetCustomerCountQueryVariables;
-  export type Query = GetCustomerCountQuery;
-  export type Customers = (NonNullable<GetCustomerCountQuery['customers']>);
+    export type Variables = GetCustomerCountQueryVariables;
+    export type Query = GetCustomerCountQuery;
+    export type Customers = NonNullable<GetCustomerCountQuery['customers']>;
 }
 
 export namespace DeepFieldResolutionTestQuery {
-  export type Variables = DeepFieldResolutionTestQueryQueryVariables;
-  export type Query = DeepFieldResolutionTestQueryQuery;
-  export type Product = (NonNullable<DeepFieldResolutionTestQueryQuery['product']>);
-  export type Variants = NonNullable<(NonNullable<(NonNullable<DeepFieldResolutionTestQueryQuery['product']>)['variants']>)[number]>;
-  export type TaxRateApplied = (NonNullable<NonNullable<(NonNullable<(NonNullable<DeepFieldResolutionTestQueryQuery['product']>)['variants']>)[number]>['taxRateApplied']>);
-  export type CustomerGroup = (NonNullable<(NonNullable<NonNullable<(NonNullable<(NonNullable<DeepFieldResolutionTestQueryQuery['product']>)['variants']>)[number]>['taxRateApplied']>)['customerGroup']>);
-  export type Customers = (NonNullable<(NonNullable<(NonNullable<NonNullable<(NonNullable<(NonNullable<DeepFieldResolutionTestQueryQuery['product']>)['variants']>)[number]>['taxRateApplied']>)['customerGroup']>)['customers']>);
-  export type Items = NonNullable<(NonNullable<(NonNullable<(NonNullable<(NonNullable<NonNullable<(NonNullable<(NonNullable<DeepFieldResolutionTestQueryQuery['product']>)['variants']>)[number]>['taxRateApplied']>)['customerGroup']>)['customers']>)['items']>)[number]>;
+    export type Variables = DeepFieldResolutionTestQueryQueryVariables;
+    export type Query = DeepFieldResolutionTestQueryQuery;
+    export type Product = NonNullable<DeepFieldResolutionTestQueryQuery['product']>;
+    export type Variants = NonNullable<
+        NonNullable<NonNullable<DeepFieldResolutionTestQueryQuery['product']>['variants']>[number]
+    >;
+    export type TaxRateApplied = NonNullable<
+        NonNullable<
+            NonNullable<NonNullable<DeepFieldResolutionTestQueryQuery['product']>['variants']>[number]
+        >['taxRateApplied']
+    >;
+    export type CustomerGroup = NonNullable<
+        NonNullable<
+            NonNullable<
+                NonNullable<NonNullable<DeepFieldResolutionTestQueryQuery['product']>['variants']>[number]
+            >['taxRateApplied']
+        >['customerGroup']
+    >;
+    export type Customers = NonNullable<
+        NonNullable<
+            NonNullable<
+                NonNullable<
+                    NonNullable<NonNullable<DeepFieldResolutionTestQueryQuery['product']>['variants']>[number]
+                >['taxRateApplied']
+            >['customerGroup']
+        >['customers']
+    >;
+    export type Items = NonNullable<
+        NonNullable<
+            NonNullable<
+                NonNullable<
+                    NonNullable<
+                        NonNullable<
+                            NonNullable<
+                                NonNullable<DeepFieldResolutionTestQueryQuery['product']>['variants']
+                            >[number]
+                        >['taxRateApplied']
+                    >['customerGroup']
+                >['customers']
+            >['items']
+        >[number]
+    >;
 }
 
 export namespace Authenticate {
-  export type Variables = AuthenticateMutationVariables;
-  export type Mutation = AuthenticateMutation;
-  export type Authenticate = (NonNullable<AuthenticateMutation['authenticate']>);
-  export type InvalidCredentialsErrorInlineFragment = (DiscriminateUnion<(NonNullable<AuthenticateMutation['authenticate']>), { __typename?: 'InvalidCredentialsError' }>);
+    export type Variables = AuthenticateMutationVariables;
+    export type Mutation = AuthenticateMutation;
+    export type Authenticate = NonNullable<AuthenticateMutation['authenticate']>;
+    export type InvalidCredentialsErrorInlineFragment = DiscriminateUnion<
+        NonNullable<AuthenticateMutation['authenticate']>,
+        { __typename?: 'InvalidCredentialsError' }
+    >;
 }
 
 export namespace GetCustomers {
-  export type Variables = GetCustomersQueryVariables;
-  export type Query = GetCustomersQuery;
-  export type Customers = (NonNullable<GetCustomersQuery['customers']>);
-  export type Items = NonNullable<(NonNullable<(NonNullable<GetCustomersQuery['customers']>)['items']>)[number]>;
+    export type Variables = GetCustomersQueryVariables;
+    export type Query = GetCustomersQuery;
+    export type Customers = NonNullable<GetCustomersQuery['customers']>;
+    export type Items = NonNullable<
+        NonNullable<NonNullable<GetCustomersQuery['customers']>['items']>[number]
+    >;
 }
 
 export namespace GetCustomerUserAuth {
-  export type Variables = GetCustomerUserAuthQueryVariables;
-  export type Query = GetCustomerUserAuthQuery;
-  export type Customer = (NonNullable<GetCustomerUserAuthQuery['customer']>);
-  export type User = (NonNullable<(NonNullable<GetCustomerUserAuthQuery['customer']>)['user']>);
-  export type AuthenticationMethods = NonNullable<(NonNullable<(NonNullable<(NonNullable<GetCustomerUserAuthQuery['customer']>)['user']>)['authenticationMethods']>)[number]>;
+    export type Variables = GetCustomerUserAuthQueryVariables;
+    export type Query = GetCustomerUserAuthQuery;
+    export type Customer = NonNullable<GetCustomerUserAuthQuery['customer']>;
+    export type User = NonNullable<NonNullable<GetCustomerUserAuthQuery['customer']>['user']>;
+    export type AuthenticationMethods = NonNullable<
+        NonNullable<
+            NonNullable<NonNullable<GetCustomerUserAuthQuery['customer']>['user']>['authenticationMethods']
+        >[number]
+    >;
 }
 
 export namespace GetChannels {
-  export type Variables = GetChannelsQueryVariables;
-  export type Query = GetChannelsQuery;
-  export type Channels = NonNullable<(NonNullable<GetChannelsQuery['channels']>)[number]>;
+    export type Variables = GetChannelsQueryVariables;
+    export type Query = GetChannelsQuery;
+    export type Channels = NonNullable<NonNullable<GetChannelsQuery['channels']>[number]>;
 }
 
 export namespace DeleteChannel {
-  export type Variables = DeleteChannelMutationVariables;
-  export type Mutation = DeleteChannelMutation;
-  export type DeleteChannel = (NonNullable<DeleteChannelMutation['deleteChannel']>);
+    export type Variables = DeleteChannelMutationVariables;
+    export type Mutation = DeleteChannelMutation;
+    export type DeleteChannel = NonNullable<DeleteChannelMutation['deleteChannel']>;
 }
 
 export namespace UpdateGlobalLanguages {
-  export type Variables = UpdateGlobalLanguagesMutationVariables;
-  export type Mutation = UpdateGlobalLanguagesMutation;
-  export type UpdateGlobalSettings = (NonNullable<UpdateGlobalLanguagesMutation['updateGlobalSettings']>);
-  export type GlobalSettingsInlineFragment = (DiscriminateUnion<(NonNullable<UpdateGlobalLanguagesMutation['updateGlobalSettings']>), { __typename?: 'GlobalSettings' }>);
+    export type Variables = UpdateGlobalLanguagesMutationVariables;
+    export type Mutation = UpdateGlobalLanguagesMutation;
+    export type UpdateGlobalSettings = NonNullable<UpdateGlobalLanguagesMutation['updateGlobalSettings']>;
+    export type GlobalSettingsInlineFragment = DiscriminateUnion<
+        NonNullable<UpdateGlobalLanguagesMutation['updateGlobalSettings']>,
+        { __typename?: 'GlobalSettings' }
+    >;
 }
 
 export namespace GetCollectionsWithAssets {
-  export type Variables = GetCollectionsWithAssetsQueryVariables;
-  export type Query = GetCollectionsWithAssetsQuery;
-  export type Collections = (NonNullable<GetCollectionsWithAssetsQuery['collections']>);
-  export type Items = NonNullable<(NonNullable<(NonNullable<GetCollectionsWithAssetsQuery['collections']>)['items']>)[number]>;
-  export type Assets = NonNullable<(NonNullable<NonNullable<(NonNullable<(NonNullable<GetCollectionsWithAssetsQuery['collections']>)['items']>)[number]>['assets']>)[number]>;
+    export type Variables = GetCollectionsWithAssetsQueryVariables;
+    export type Query = GetCollectionsWithAssetsQuery;
+    export type Collections = NonNullable<GetCollectionsWithAssetsQuery['collections']>;
+    export type Items = NonNullable<
+        NonNullable<NonNullable<GetCollectionsWithAssetsQuery['collections']>['items']>[number]
+    >;
+    export type Assets = NonNullable<
+        NonNullable<
+            NonNullable<
+                NonNullable<NonNullable<GetCollectionsWithAssetsQuery['collections']>['items']>[number]
+            >['assets']
+        >[number]
+    >;
 }
 
 export namespace GetProductsWithVariantIds {
-  export type Variables = GetProductsWithVariantIdsQueryVariables;
-  export type Query = GetProductsWithVariantIdsQuery;
-  export type Products = (NonNullable<GetProductsWithVariantIdsQuery['products']>);
-  export type Items = NonNullable<(NonNullable<(NonNullable<GetProductsWithVariantIdsQuery['products']>)['items']>)[number]>;
-  export type Variants = NonNullable<(NonNullable<NonNullable<(NonNullable<(NonNullable<GetProductsWithVariantIdsQuery['products']>)['items']>)[number]>['variants']>)[number]>;
+    export type Variables = GetProductsWithVariantIdsQueryVariables;
+    export type Query = GetProductsWithVariantIdsQuery;
+    export type Products = NonNullable<GetProductsWithVariantIdsQuery['products']>;
+    export type Items = NonNullable<
+        NonNullable<NonNullable<GetProductsWithVariantIdsQuery['products']>['items']>[number]
+    >;
+    export type Variants = NonNullable<
+        NonNullable<
+            NonNullable<
+                NonNullable<NonNullable<GetProductsWithVariantIdsQuery['products']>['items']>[number]
+            >['variants']
+        >[number]
+    >;
 }
 
 export namespace GetCollection {
-  export type Variables = GetCollectionQueryVariables;
-  export type Query = GetCollectionQuery;
-  export type Collection = (NonNullable<GetCollectionQuery['collection']>);
-  export type ProductVariants = (NonNullable<(NonNullable<GetCollectionQuery['collection']>)['productVariants']>);
-  export type Items = NonNullable<(NonNullable<(NonNullable<(NonNullable<GetCollectionQuery['collection']>)['productVariants']>)['items']>)[number]>;
+    export type Variables = GetCollectionQueryVariables;
+    export type Query = GetCollectionQuery;
+    export type Collection = NonNullable<GetCollectionQuery['collection']>;
+    export type ProductVariants = NonNullable<
+        NonNullable<GetCollectionQuery['collection']>['productVariants']
+    >;
+    export type Items = NonNullable<
+        NonNullable<
+            NonNullable<NonNullable<GetCollectionQuery['collection']>['productVariants']>['items']
+        >[number]
+    >;
 }
 
 export namespace MoveCollection {
-  export type Variables = MoveCollectionMutationVariables;
-  export type Mutation = MoveCollectionMutation;
-  export type MoveCollection = (NonNullable<MoveCollectionMutation['moveCollection']>);
+    export type Variables = MoveCollectionMutationVariables;
+    export type Mutation = MoveCollectionMutation;
+    export type MoveCollection = NonNullable<MoveCollectionMutation['moveCollection']>;
 }
 
 export namespace GetFacetValues {
-  export type Variables = GetFacetValuesQueryVariables;
-  export type Query = GetFacetValuesQuery;
-  export type Facets = (NonNullable<GetFacetValuesQuery['facets']>);
-  export type Items = NonNullable<(NonNullable<(NonNullable<GetFacetValuesQuery['facets']>)['items']>)[number]>;
-  export type Values = NonNullable<(NonNullable<NonNullable<(NonNullable<(NonNullable<GetFacetValuesQuery['facets']>)['items']>)[number]>['values']>)[number]>;
+    export type Variables = GetFacetValuesQueryVariables;
+    export type Query = GetFacetValuesQuery;
+    export type Facets = NonNullable<GetFacetValuesQuery['facets']>;
+    export type Items = NonNullable<NonNullable<NonNullable<GetFacetValuesQuery['facets']>['items']>[number]>;
+    export type Values = NonNullable<
+        NonNullable<
+            NonNullable<NonNullable<NonNullable<GetFacetValuesQuery['facets']>['items']>[number]>['values']
+        >[number]
+    >;
 }
 
 export namespace GetCollections {
-  export type Variables = GetCollectionsQueryVariables;
-  export type Query = GetCollectionsQuery;
-  export type Collections = (NonNullable<GetCollectionsQuery['collections']>);
-  export type Items = NonNullable<(NonNullable<(NonNullable<GetCollectionsQuery['collections']>)['items']>)[number]>;
-  export type Parent = (NonNullable<NonNullable<(NonNullable<(NonNullable<GetCollectionsQuery['collections']>)['items']>)[number]>['parent']>);
+    export type Variables = GetCollectionsQueryVariables;
+    export type Query = GetCollectionsQuery;
+    export type Collections = NonNullable<GetCollectionsQuery['collections']>;
+    export type Items = NonNullable<
+        NonNullable<NonNullable<GetCollectionsQuery['collections']>['items']>[number]
+    >;
+    export type Parent = NonNullable<
+        NonNullable<NonNullable<NonNullable<GetCollectionsQuery['collections']>['items']>[number]>['parent']
+    >;
 }
 
 export namespace GetCollectionProducts {
-  export type Variables = GetCollectionProductsQueryVariables;
-  export type Query = GetCollectionProductsQuery;
-  export type Collection = (NonNullable<GetCollectionProductsQuery['collection']>);
-  export type ProductVariants = (NonNullable<(NonNullable<GetCollectionProductsQuery['collection']>)['productVariants']>);
-  export type Items = NonNullable<(NonNullable<(NonNullable<(NonNullable<GetCollectionProductsQuery['collection']>)['productVariants']>)['items']>)[number]>;
-  export type FacetValues = NonNullable<(NonNullable<NonNullable<(NonNullable<(NonNullable<(NonNullable<GetCollectionProductsQuery['collection']>)['productVariants']>)['items']>)[number]>['facetValues']>)[number]>;
+    export type Variables = GetCollectionProductsQueryVariables;
+    export type Query = GetCollectionProductsQuery;
+    export type Collection = NonNullable<GetCollectionProductsQuery['collection']>;
+    export type ProductVariants = NonNullable<
+        NonNullable<GetCollectionProductsQuery['collection']>['productVariants']
+    >;
+    export type Items = NonNullable<
+        NonNullable<
+            NonNullable<NonNullable<GetCollectionProductsQuery['collection']>['productVariants']>['items']
+        >[number]
+    >;
+    export type FacetValues = NonNullable<
+        NonNullable<
+            NonNullable<
+                NonNullable<
+                    NonNullable<
+                        NonNullable<GetCollectionProductsQuery['collection']>['productVariants']
+                    >['items']
+                >[number]
+            >['facetValues']
+        >[number]
+    >;
 }
 
 export namespace CreateCollectionSelectVariants {
-  export type Variables = CreateCollectionSelectVariantsMutationVariables;
-  export type Mutation = CreateCollectionSelectVariantsMutation;
-  export type CreateCollection = (NonNullable<CreateCollectionSelectVariantsMutation['createCollection']>);
-  export type ProductVariants = (NonNullable<(NonNullable<CreateCollectionSelectVariantsMutation['createCollection']>)['productVariants']>);
-  export type Items = NonNullable<(NonNullable<(NonNullable<(NonNullable<CreateCollectionSelectVariantsMutation['createCollection']>)['productVariants']>)['items']>)[number]>;
+    export type Variables = CreateCollectionSelectVariantsMutationVariables;
+    export type Mutation = CreateCollectionSelectVariantsMutation;
+    export type CreateCollection = NonNullable<CreateCollectionSelectVariantsMutation['createCollection']>;
+    export type ProductVariants = NonNullable<
+        NonNullable<CreateCollectionSelectVariantsMutation['createCollection']>['productVariants']
+    >;
+    export type Items = NonNullable<
+        NonNullable<
+            NonNullable<
+                NonNullable<CreateCollectionSelectVariantsMutation['createCollection']>['productVariants']
+            >['items']
+        >[number]
+    >;
 }
 
 export namespace GetCollectionBreadcrumbs {
-  export type Variables = GetCollectionBreadcrumbsQueryVariables;
-  export type Query = GetCollectionBreadcrumbsQuery;
-  export type Collection = (NonNullable<GetCollectionBreadcrumbsQuery['collection']>);
-  export type Breadcrumbs = NonNullable<(NonNullable<(NonNullable<GetCollectionBreadcrumbsQuery['collection']>)['breadcrumbs']>)[number]>;
+    export type Variables = GetCollectionBreadcrumbsQueryVariables;
+    export type Query = GetCollectionBreadcrumbsQuery;
+    export type Collection = NonNullable<GetCollectionBreadcrumbsQuery['collection']>;
+    export type Breadcrumbs = NonNullable<
+        NonNullable<NonNullable<GetCollectionBreadcrumbsQuery['collection']>['breadcrumbs']>[number]
+    >;
 }
 
 export namespace GetCollectionsForProducts {
-  export type Variables = GetCollectionsForProductsQueryVariables;
-  export type Query = GetCollectionsForProductsQuery;
-  export type Products = (NonNullable<GetCollectionsForProductsQuery['products']>);
-  export type Items = NonNullable<(NonNullable<(NonNullable<GetCollectionsForProductsQuery['products']>)['items']>)[number]>;
-  export type Collections = NonNullable<(NonNullable<NonNullable<(NonNullable<(NonNullable<GetCollectionsForProductsQuery['products']>)['items']>)[number]>['collections']>)[number]>;
+    export type Variables = GetCollectionsForProductsQueryVariables;
+    export type Query = GetCollectionsForProductsQuery;
+    export type Products = NonNullable<GetCollectionsForProductsQuery['products']>;
+    export type Items = NonNullable<
+        NonNullable<NonNullable<GetCollectionsForProductsQuery['products']>['items']>[number]
+    >;
+    export type Collections = NonNullable<
+        NonNullable<
+            NonNullable<
+                NonNullable<NonNullable<GetCollectionsForProductsQuery['products']>['items']>[number]
+            >['collections']
+        >[number]
+    >;
 }
 
 export namespace DeleteCollection {
-  export type Variables = DeleteCollectionMutationVariables;
-  export type Mutation = DeleteCollectionMutation;
-  export type DeleteCollection = (NonNullable<DeleteCollectionMutation['deleteCollection']>);
+    export type Variables = DeleteCollectionMutationVariables;
+    export type Mutation = DeleteCollectionMutation;
+    export type DeleteCollection = NonNullable<DeleteCollectionMutation['deleteCollection']>;
 }
 
 export namespace GetProductCollections {
-  export type Variables = GetProductCollectionsQueryVariables;
-  export type Query = GetProductCollectionsQuery;
-  export type Product = (NonNullable<GetProductCollectionsQuery['product']>);
-  export type Collections = NonNullable<(NonNullable<(NonNullable<GetProductCollectionsQuery['product']>)['collections']>)[number]>;
+    export type Variables = GetProductCollectionsQueryVariables;
+    export type Query = GetProductCollectionsQuery;
+    export type Product = NonNullable<GetProductCollectionsQuery['product']>;
+    export type Collections = NonNullable<
+        NonNullable<NonNullable<GetProductCollectionsQuery['product']>['collections']>[number]
+    >;
 }
 
 export namespace GetProductCollectionsWithParent {
-  export type Variables = GetProductCollectionsWithParentQueryVariables;
-  export type Query = GetProductCollectionsWithParentQuery;
-  export type Product = (NonNullable<GetProductCollectionsWithParentQuery['product']>);
-  export type Collections = NonNullable<(NonNullable<(NonNullable<GetProductCollectionsWithParentQuery['product']>)['collections']>)[number]>;
-  export type Parent = (NonNullable<NonNullable<(NonNullable<(NonNullable<GetProductCollectionsWithParentQuery['product']>)['collections']>)[number]>['parent']>);
+    export type Variables = GetProductCollectionsWithParentQueryVariables;
+    export type Query = GetProductCollectionsWithParentQuery;
+    export type Product = NonNullable<GetProductCollectionsWithParentQuery['product']>;
+    export type Collections = NonNullable<
+        NonNullable<NonNullable<GetProductCollectionsWithParentQuery['product']>['collections']>[number]
+    >;
+    export type Parent = NonNullable<
+        NonNullable<
+            NonNullable<NonNullable<GetProductCollectionsWithParentQuery['product']>['collections']>[number]
+        >['parent']
+    >;
 }
 
 export namespace GetCollectionNestedParents {
-  export type Variables = GetCollectionNestedParentsQueryVariables;
-  export type Query = GetCollectionNestedParentsQuery;
-  export type Collections = (NonNullable<GetCollectionNestedParentsQuery['collections']>);
-  export type Items = NonNullable<(NonNullable<(NonNullable<GetCollectionNestedParentsQuery['collections']>)['items']>)[number]>;
-  export type Parent = (NonNullable<NonNullable<(NonNullable<(NonNullable<GetCollectionNestedParentsQuery['collections']>)['items']>)[number]>['parent']>);
-  export type _Parent = (NonNullable<(NonNullable<NonNullable<(NonNullable<(NonNullable<GetCollectionNestedParentsQuery['collections']>)['items']>)[number]>['parent']>)['parent']>);
-  export type __Parent = (NonNullable<(NonNullable<(NonNullable<NonNullable<(NonNullable<(NonNullable<GetCollectionNestedParentsQuery['collections']>)['items']>)[number]>['parent']>)['parent']>)['parent']>);
+    export type Variables = GetCollectionNestedParentsQueryVariables;
+    export type Query = GetCollectionNestedParentsQuery;
+    export type Collections = NonNullable<GetCollectionNestedParentsQuery['collections']>;
+    export type Items = NonNullable<
+        NonNullable<NonNullable<GetCollectionNestedParentsQuery['collections']>['items']>[number]
+    >;
+    export type Parent = NonNullable<
+        NonNullable<
+            NonNullable<NonNullable<GetCollectionNestedParentsQuery['collections']>['items']>[number]
+        >['parent']
+    >;
+    export type _Parent = NonNullable<
+        NonNullable<
+            NonNullable<
+                NonNullable<NonNullable<GetCollectionNestedParentsQuery['collections']>['items']>[number]
+            >['parent']
+        >['parent']
+    >;
+    export type __Parent = NonNullable<
+        NonNullable<
+            NonNullable<
+                NonNullable<
+                    NonNullable<NonNullable<GetCollectionNestedParentsQuery['collections']>['items']>[number]
+                >['parent']
+            >['parent']
+        >['parent']
+    >;
 }
 
 export namespace GetCheckers {
-  export type Variables = GetCheckersQueryVariables;
-  export type Query = GetCheckersQuery;
-  export type ShippingEligibilityCheckers = NonNullable<(NonNullable<GetCheckersQuery['shippingEligibilityCheckers']>)[number]>;
-  export type Args = NonNullable<(NonNullable<NonNullable<(NonNullable<GetCheckersQuery['shippingEligibilityCheckers']>)[number]>['args']>)[number]>;
+    export type Variables = GetCheckersQueryVariables;
+    export type Query = GetCheckersQuery;
+    export type ShippingEligibilityCheckers = NonNullable<
+        NonNullable<GetCheckersQuery['shippingEligibilityCheckers']>[number]
+    >;
+    export type Args = NonNullable<
+        NonNullable<
+            NonNullable<NonNullable<GetCheckersQuery['shippingEligibilityCheckers']>[number]>['args']
+        >[number]
+    >;
 }
 
 export namespace DeleteCountry {
-  export type Variables = DeleteCountryMutationVariables;
-  export type Mutation = DeleteCountryMutation;
-  export type DeleteCountry = (NonNullable<DeleteCountryMutation['deleteCountry']>);
+    export type Variables = DeleteCountryMutationVariables;
+    export type Mutation = DeleteCountryMutation;
+    export type DeleteCountry = NonNullable<DeleteCountryMutation['deleteCountry']>;
 }
 
 export namespace GetCountry {
-  export type Variables = GetCountryQueryVariables;
-  export type Query = GetCountryQuery;
-  export type Country = (NonNullable<GetCountryQuery['country']>);
+    export type Variables = GetCountryQueryVariables;
+    export type Query = GetCountryQuery;
+    export type Country = NonNullable<GetCountryQuery['country']>;
 }
 
 export namespace CreateCountry {
-  export type Variables = CreateCountryMutationVariables;
-  export type Mutation = CreateCountryMutation;
-  export type CreateCountry = (NonNullable<CreateCountryMutation['createCountry']>);
+    export type Variables = CreateCountryMutationVariables;
+    export type Mutation = CreateCountryMutation;
+    export type CreateCountry = NonNullable<CreateCountryMutation['createCountry']>;
 }
 
 export namespace DeleteCustomerAddress {
-  export type Variables = DeleteCustomerAddressMutationVariables;
-  export type Mutation = DeleteCustomerAddressMutation;
-  export type DeleteCustomerAddress = (NonNullable<DeleteCustomerAddressMutation['deleteCustomerAddress']>);
+    export type Variables = DeleteCustomerAddressMutationVariables;
+    export type Mutation = DeleteCustomerAddressMutation;
+    export type DeleteCustomerAddress = NonNullable<DeleteCustomerAddressMutation['deleteCustomerAddress']>;
 }
 
 export namespace GetCustomerWithUser {
-  export type Variables = GetCustomerWithUserQueryVariables;
-  export type Query = GetCustomerWithUserQuery;
-  export type Customer = (NonNullable<GetCustomerWithUserQuery['customer']>);
-  export type User = (NonNullable<(NonNullable<GetCustomerWithUserQuery['customer']>)['user']>);
+    export type Variables = GetCustomerWithUserQueryVariables;
+    export type Query = GetCustomerWithUserQuery;
+    export type Customer = NonNullable<GetCustomerWithUserQuery['customer']>;
+    export type User = NonNullable<NonNullable<GetCustomerWithUserQuery['customer']>['user']>;
 }
 
 export namespace GetCustomerOrders {
-  export type Variables = GetCustomerOrdersQueryVariables;
-  export type Query = GetCustomerOrdersQuery;
-  export type Customer = (NonNullable<GetCustomerOrdersQuery['customer']>);
-  export type Orders = (NonNullable<(NonNullable<GetCustomerOrdersQuery['customer']>)['orders']>);
-  export type Items = NonNullable<(NonNullable<(NonNullable<(NonNullable<GetCustomerOrdersQuery['customer']>)['orders']>)['items']>)[number]>;
+    export type Variables = GetCustomerOrdersQueryVariables;
+    export type Query = GetCustomerOrdersQuery;
+    export type Customer = NonNullable<GetCustomerOrdersQuery['customer']>;
+    export type Orders = NonNullable<NonNullable<GetCustomerOrdersQuery['customer']>['orders']>;
+    export type Items = NonNullable<
+        NonNullable<NonNullable<NonNullable<GetCustomerOrdersQuery['customer']>['orders']>['items']>[number]
+    >;
 }
 
 export namespace AddNoteToCustomer {
-  export type Variables = AddNoteToCustomerMutationVariables;
-  export type Mutation = AddNoteToCustomerMutation;
-  export type AddNoteToCustomer = (NonNullable<AddNoteToCustomerMutation['addNoteToCustomer']>);
+    export type Variables = AddNoteToCustomerMutationVariables;
+    export type Mutation = AddNoteToCustomerMutation;
+    export type AddNoteToCustomer = NonNullable<AddNoteToCustomerMutation['addNoteToCustomer']>;
 }
 
 export namespace Reindex {
-  export type Variables = ReindexMutationVariables;
-  export type Mutation = ReindexMutation;
-  export type Reindex = (NonNullable<ReindexMutation['reindex']>);
+    export type Variables = ReindexMutationVariables;
+    export type Mutation = ReindexMutation;
+    export type Reindex = NonNullable<ReindexMutation['reindex']>;
 }
 
 export namespace SearchProductsAdmin {
-  export type Variables = SearchProductsAdminQueryVariables;
-  export type Query = SearchProductsAdminQuery;
-  export type Search = (NonNullable<SearchProductsAdminQuery['search']>);
-  export type Items = NonNullable<(NonNullable<(NonNullable<SearchProductsAdminQuery['search']>)['items']>)[number]>;
+    export type Variables = SearchProductsAdminQueryVariables;
+    export type Query = SearchProductsAdminQuery;
+    export type Search = NonNullable<SearchProductsAdminQuery['search']>;
+    export type Items = NonNullable<
+        NonNullable<NonNullable<SearchProductsAdminQuery['search']>['items']>[number]
+    >;
 }
 
 export namespace SearchFacetValues {
-  export type Variables = SearchFacetValuesQueryVariables;
-  export type Query = SearchFacetValuesQuery;
-  export type Search = (NonNullable<SearchFacetValuesQuery['search']>);
-  export type FacetValues = NonNullable<(NonNullable<(NonNullable<SearchFacetValuesQuery['search']>)['facetValues']>)[number]>;
-  export type FacetValue = (NonNullable<NonNullable<(NonNullable<(NonNullable<SearchFacetValuesQuery['search']>)['facetValues']>)[number]>['facetValue']>);
+    export type Variables = SearchFacetValuesQueryVariables;
+    export type Query = SearchFacetValuesQuery;
+    export type Search = NonNullable<SearchFacetValuesQuery['search']>;
+    export type FacetValues = NonNullable<
+        NonNullable<NonNullable<SearchFacetValuesQuery['search']>['facetValues']>[number]
+    >;
+    export type FacetValue = NonNullable<
+        NonNullable<
+            NonNullable<NonNullable<SearchFacetValuesQuery['search']>['facetValues']>[number]
+        >['facetValue']
+    >;
 }
 
 export namespace SearchCollections {
-  export type Variables = SearchCollectionsQueryVariables;
-  export type Query = SearchCollectionsQuery;
-  export type Search = (NonNullable<SearchCollectionsQuery['search']>);
-  export type Collections = NonNullable<(NonNullable<(NonNullable<SearchCollectionsQuery['search']>)['collections']>)[number]>;
-  export type Collection = (NonNullable<NonNullable<(NonNullable<(NonNullable<SearchCollectionsQuery['search']>)['collections']>)[number]>['collection']>);
+    export type Variables = SearchCollectionsQueryVariables;
+    export type Query = SearchCollectionsQuery;
+    export type Search = NonNullable<SearchCollectionsQuery['search']>;
+    export type Collections = NonNullable<
+        NonNullable<NonNullable<SearchCollectionsQuery['search']>['collections']>[number]
+    >;
+    export type Collection = NonNullable<
+        NonNullable<
+            NonNullable<NonNullable<SearchCollectionsQuery['search']>['collections']>[number]
+        >['collection']
+    >;
 }
 
 export namespace SearchGetAssets {
-  export type Variables = SearchGetAssetsQueryVariables;
-  export type Query = SearchGetAssetsQuery;
-  export type Search = (NonNullable<SearchGetAssetsQuery['search']>);
-  export type Items = NonNullable<(NonNullable<(NonNullable<SearchGetAssetsQuery['search']>)['items']>)[number]>;
-  export type ProductAsset = (NonNullable<NonNullable<(NonNullable<(NonNullable<SearchGetAssetsQuery['search']>)['items']>)[number]>['productAsset']>);
-  export type FocalPoint = (NonNullable<(NonNullable<NonNullable<(NonNullable<(NonNullable<SearchGetAssetsQuery['search']>)['items']>)[number]>['productAsset']>)['focalPoint']>);
-  export type ProductVariantAsset = (NonNullable<NonNullable<(NonNullable<(NonNullable<SearchGetAssetsQuery['search']>)['items']>)[number]>['productVariantAsset']>);
-  export type _FocalPoint = (NonNullable<(NonNullable<NonNullable<(NonNullable<(NonNullable<SearchGetAssetsQuery['search']>)['items']>)[number]>['productVariantAsset']>)['focalPoint']>);
+    export type Variables = SearchGetAssetsQueryVariables;
+    export type Query = SearchGetAssetsQuery;
+    export type Search = NonNullable<SearchGetAssetsQuery['search']>;
+    export type Items = NonNullable<
+        NonNullable<NonNullable<SearchGetAssetsQuery['search']>['items']>[number]
+    >;
+    export type ProductAsset = NonNullable<
+        NonNullable<NonNullable<NonNullable<SearchGetAssetsQuery['search']>['items']>[number]>['productAsset']
+    >;
+    export type FocalPoint = NonNullable<
+        NonNullable<
+            NonNullable<
+                NonNullable<NonNullable<SearchGetAssetsQuery['search']>['items']>[number]
+            >['productAsset']
+        >['focalPoint']
+    >;
+    export type ProductVariantAsset = NonNullable<
+        NonNullable<
+            NonNullable<NonNullable<SearchGetAssetsQuery['search']>['items']>[number]
+        >['productVariantAsset']
+    >;
+    export type _FocalPoint = NonNullable<
+        NonNullable<
+            NonNullable<
+                NonNullable<NonNullable<SearchGetAssetsQuery['search']>['items']>[number]
+            >['productVariantAsset']
+        >['focalPoint']
+    >;
 }
 
 export namespace SearchGetPrices {
-  export type Variables = SearchGetPricesQueryVariables;
-  export type Query = SearchGetPricesQuery;
-  export type Search = (NonNullable<SearchGetPricesQuery['search']>);
-  export type Items = NonNullable<(NonNullable<(NonNullable<SearchGetPricesQuery['search']>)['items']>)[number]>;
-  export type Price = (NonNullable<NonNullable<(NonNullable<(NonNullable<SearchGetPricesQuery['search']>)['items']>)[number]>['price']>);
-  export type PriceRangeInlineFragment = (DiscriminateUnion<(NonNullable<NonNullable<(NonNullable<(NonNullable<SearchGetPricesQuery['search']>)['items']>)[number]>['price']>), { __typename?: 'PriceRange' }>);
-  export type SinglePriceInlineFragment = (DiscriminateUnion<(NonNullable<NonNullable<(NonNullable<(NonNullable<SearchGetPricesQuery['search']>)['items']>)[number]>['price']>), { __typename?: 'SinglePrice' }>);
-  export type PriceWithTax = (NonNullable<NonNullable<(NonNullable<(NonNullable<SearchGetPricesQuery['search']>)['items']>)[number]>['priceWithTax']>);
-  export type _PriceRangeInlineFragment = (DiscriminateUnion<(NonNullable<NonNullable<(NonNullable<(NonNullable<SearchGetPricesQuery['search']>)['items']>)[number]>['priceWithTax']>), { __typename?: 'PriceRange' }>);
-  export type _SinglePriceInlineFragment = (DiscriminateUnion<(NonNullable<NonNullable<(NonNullable<(NonNullable<SearchGetPricesQuery['search']>)['items']>)[number]>['priceWithTax']>), { __typename?: 'SinglePrice' }>);
+    export type Variables = SearchGetPricesQueryVariables;
+    export type Query = SearchGetPricesQuery;
+    export type Search = NonNullable<SearchGetPricesQuery['search']>;
+    export type Items = NonNullable<
+        NonNullable<NonNullable<SearchGetPricesQuery['search']>['items']>[number]
+    >;
+    export type Price = NonNullable<
+        NonNullable<NonNullable<NonNullable<SearchGetPricesQuery['search']>['items']>[number]>['price']
+    >;
+    export type PriceRangeInlineFragment = DiscriminateUnion<
+        NonNullable<
+            NonNullable<NonNullable<NonNullable<SearchGetPricesQuery['search']>['items']>[number]>['price']
+        >,
+        { __typename?: 'PriceRange' }
+    >;
+    export type SinglePriceInlineFragment = DiscriminateUnion<
+        NonNullable<
+            NonNullable<NonNullable<NonNullable<SearchGetPricesQuery['search']>['items']>[number]>['price']
+        >,
+        { __typename?: 'SinglePrice' }
+    >;
+    export type PriceWithTax = NonNullable<
+        NonNullable<NonNullable<NonNullable<SearchGetPricesQuery['search']>['items']>[number]>['priceWithTax']
+    >;
+    export type _PriceRangeInlineFragment = DiscriminateUnion<
+        NonNullable<
+            NonNullable<
+                NonNullable<NonNullable<SearchGetPricesQuery['search']>['items']>[number]
+            >['priceWithTax']
+        >,
+        { __typename?: 'PriceRange' }
+    >;
+    export type _SinglePriceInlineFragment = DiscriminateUnion<
+        NonNullable<
+            NonNullable<
+                NonNullable<NonNullable<SearchGetPricesQuery['search']>['items']>[number]
+            >['priceWithTax']
+        >,
+        { __typename?: 'SinglePrice' }
+    >;
 }
 
 export namespace IdTest1 {
-  export type Variables = IdTest1QueryVariables;
-  export type Query = IdTest1Query;
-  export type Products = (NonNullable<IdTest1Query['products']>);
-  export type Items = NonNullable<(NonNullable<(NonNullable<IdTest1Query['products']>)['items']>)[number]>;
+    export type Variables = IdTest1QueryVariables;
+    export type Query = IdTest1Query;
+    export type Products = NonNullable<IdTest1Query['products']>;
+    export type Items = NonNullable<NonNullable<NonNullable<IdTest1Query['products']>['items']>[number]>;
 }
 
 export namespace IdTest2 {
-  export type Variables = IdTest2QueryVariables;
-  export type Query = IdTest2Query;
-  export type Products = (NonNullable<IdTest2Query['products']>);
-  export type Items = NonNullable<(NonNullable<(NonNullable<IdTest2Query['products']>)['items']>)[number]>;
-  export type Variants = NonNullable<(NonNullable<NonNullable<(NonNullable<(NonNullable<IdTest2Query['products']>)['items']>)[number]>['variants']>)[number]>;
-  export type Options = NonNullable<(NonNullable<NonNullable<(NonNullable<NonNullable<(NonNullable<(NonNullable<IdTest2Query['products']>)['items']>)[number]>['variants']>)[number]>['options']>)[number]>;
+    export type Variables = IdTest2QueryVariables;
+    export type Query = IdTest2Query;
+    export type Products = NonNullable<IdTest2Query['products']>;
+    export type Items = NonNullable<NonNullable<NonNullable<IdTest2Query['products']>['items']>[number]>;
+    export type Variants = NonNullable<
+        NonNullable<
+            NonNullable<NonNullable<NonNullable<IdTest2Query['products']>['items']>[number]>['variants']
+        >[number]
+    >;
+    export type Options = NonNullable<
+        NonNullable<
+            NonNullable<
+                NonNullable<
+                    NonNullable<
+                        NonNullable<NonNullable<IdTest2Query['products']>['items']>[number]
+                    >['variants']
+                >[number]
+            >['options']
+        >[number]
+    >;
 }
 
 export namespace IdTest3 {
-  export type Variables = IdTest3QueryVariables;
-  export type Query = IdTest3Query;
-  export type Product = (NonNullable<IdTest3Query['product']>);
+    export type Variables = IdTest3QueryVariables;
+    export type Query = IdTest3Query;
+    export type Product = NonNullable<IdTest3Query['product']>;
 }
 
 export namespace IdTest4 {
-  export type Variables = IdTest4MutationVariables;
-  export type Mutation = IdTest4Mutation;
-  export type UpdateProduct = (NonNullable<IdTest4Mutation['updateProduct']>);
-  export type FeaturedAsset = (NonNullable<(NonNullable<IdTest4Mutation['updateProduct']>)['featuredAsset']>);
+    export type Variables = IdTest4MutationVariables;
+    export type Mutation = IdTest4Mutation;
+    export type UpdateProduct = NonNullable<IdTest4Mutation['updateProduct']>;
+    export type FeaturedAsset = NonNullable<NonNullable<IdTest4Mutation['updateProduct']>['featuredAsset']>;
 }
 
 export namespace IdTest5 {
-  export type Variables = IdTest5MutationVariables;
-  export type Mutation = IdTest5Mutation;
-  export type UpdateProduct = (NonNullable<IdTest5Mutation['updateProduct']>);
+    export type Variables = IdTest5MutationVariables;
+    export type Mutation = IdTest5Mutation;
+    export type UpdateProduct = NonNullable<IdTest5Mutation['updateProduct']>;
 }
 
 export namespace IdTest6 {
-  export type Variables = IdTest6QueryVariables;
-  export type Query = IdTest6Query;
-  export type Product = (NonNullable<IdTest6Query['product']>);
+    export type Variables = IdTest6QueryVariables;
+    export type Query = IdTest6Query;
+    export type Product = NonNullable<IdTest6Query['product']>;
 }
 
 export namespace IdTest7 {
-  export type Variables = IdTest7MutationVariables;
-  export type Mutation = IdTest7Mutation;
-  export type UpdateProduct = (NonNullable<IdTest7Mutation['updateProduct']>);
-  export type FeaturedAsset = (NonNullable<(NonNullable<IdTest7Mutation['updateProduct']>)['featuredAsset']>);
+    export type Variables = IdTest7MutationVariables;
+    export type Mutation = IdTest7Mutation;
+    export type UpdateProduct = NonNullable<IdTest7Mutation['updateProduct']>;
+    export type FeaturedAsset = NonNullable<NonNullable<IdTest7Mutation['updateProduct']>['featuredAsset']>;
 }
 
 export namespace IdTest8 {
-  export type Variables = IdTest8MutationVariables;
-  export type Mutation = IdTest8Mutation;
-  export type UpdateProduct = (NonNullable<IdTest8Mutation['updateProduct']>);
+    export type Variables = IdTest8MutationVariables;
+    export type Mutation = IdTest8Mutation;
+    export type UpdateProduct = NonNullable<IdTest8Mutation['updateProduct']>;
 }
 
 export namespace IdTest9 {
-  export type Variables = IdTest9QueryVariables;
-  export type Query = IdTest9Query;
-  export type Products = (NonNullable<IdTest9Query['products']>);
-  export type Items = NonNullable<(NonNullable<(NonNullable<IdTest9Query['products']>)['items']>)[number]>;
+    export type Variables = IdTest9QueryVariables;
+    export type Query = IdTest9Query;
+    export type Products = NonNullable<IdTest9Query['products']>;
+    export type Items = NonNullable<NonNullable<NonNullable<IdTest9Query['products']>['items']>[number]>;
 }
 
 export namespace ProdFragment {
-  export type Fragment = ProdFragmentFragment;
-  export type FeaturedAsset = (NonNullable<ProdFragmentFragment['featuredAsset']>);
+    export type Fragment = ProdFragmentFragment;
+    export type FeaturedAsset = NonNullable<ProdFragmentFragment['featuredAsset']>;
 }
 
 export namespace IdTest10 {
-  export type Variables = IdTest10QueryVariables;
-  export type Query = IdTest10Query;
-  export type Products = (NonNullable<IdTest10Query['products']>);
-  export type Items = NonNullable<(NonNullable<(NonNullable<IdTest10Query['products']>)['items']>)[number]>;
+    export type Variables = IdTest10QueryVariables;
+    export type Query = IdTest10Query;
+    export type Products = NonNullable<IdTest10Query['products']>;
+    export type Items = NonNullable<NonNullable<NonNullable<IdTest10Query['products']>['items']>[number]>;
 }
 
 export namespace ProdFragment1 {
-  export type Fragment = ProdFragment1Fragment;
+    export type Fragment = ProdFragment1Fragment;
 }
 
 export namespace ProdFragment2 {
-  export type Fragment = ProdFragment2Fragment;
-  export type FeaturedAsset = (NonNullable<ProdFragment2Fragment['featuredAsset']>);
+    export type Fragment = ProdFragment2Fragment;
+    export type FeaturedAsset = NonNullable<ProdFragment2Fragment['featuredAsset']>;
 }
 
 export namespace IdTest11 {
-  export type Variables = IdTest11QueryVariables;
-  export type Query = IdTest11Query;
-  export type Products = (NonNullable<IdTest11Query['products']>);
-  export type Items = NonNullable<(NonNullable<(NonNullable<IdTest11Query['products']>)['items']>)[number]>;
+    export type Variables = IdTest11QueryVariables;
+    export type Query = IdTest11Query;
+    export type Products = NonNullable<IdTest11Query['products']>;
+    export type Items = NonNullable<NonNullable<NonNullable<IdTest11Query['products']>['items']>[number]>;
 }
 
 export namespace ProdFragment1_1 {
-  export type Fragment = ProdFragment1_1Fragment;
+    export type Fragment = ProdFragment1_1Fragment;
 }
 
 export namespace ProdFragment2_1 {
-  export type Fragment = ProdFragment2_1Fragment;
+    export type Fragment = ProdFragment2_1Fragment;
 }
 
 export namespace ProdFragment3_1 {
-  export type Fragment = ProdFragment3_1Fragment;
-  export type FeaturedAsset = (NonNullable<ProdFragment3_1Fragment['featuredAsset']>);
+    export type Fragment = ProdFragment3_1Fragment;
+    export type FeaturedAsset = NonNullable<ProdFragment3_1Fragment['featuredAsset']>;
 }
 
 export namespace GetFacetWithValues {
-  export type Variables = GetFacetWithValuesQueryVariables;
-  export type Query = GetFacetWithValuesQuery;
-  export type Facet = (NonNullable<GetFacetWithValuesQuery['facet']>);
+    export type Variables = GetFacetWithValuesQueryVariables;
+    export type Query = GetFacetWithValuesQuery;
+    export type Facet = NonNullable<GetFacetWithValuesQuery['facet']>;
 }
 
 export namespace DeleteFacetValues {
-  export type Variables = DeleteFacetValuesMutationVariables;
-  export type Mutation = DeleteFacetValuesMutation;
-  export type DeleteFacetValues = NonNullable<(NonNullable<DeleteFacetValuesMutation['deleteFacetValues']>)[number]>;
+    export type Variables = DeleteFacetValuesMutationVariables;
+    export type Mutation = DeleteFacetValuesMutation;
+    export type DeleteFacetValues = NonNullable<
+        NonNullable<DeleteFacetValuesMutation['deleteFacetValues']>[number]
+    >;
 }
 
 export namespace DeleteFacet {
-  export type Variables = DeleteFacetMutationVariables;
-  export type Mutation = DeleteFacetMutation;
-  export type DeleteFacet = (NonNullable<DeleteFacetMutation['deleteFacet']>);
+    export type Variables = DeleteFacetMutationVariables;
+    export type Mutation = DeleteFacetMutation;
+    export type DeleteFacet = NonNullable<DeleteFacetMutation['deleteFacet']>;
 }
 
 export namespace GetProductWithFacetValues {
@@ -7584,1317 +7842,1727 @@
 }
 
 export namespace GetProductListWithVariants {
-  export type Variables = GetProductListWithVariantsQueryVariables;
-  export type Query = GetProductListWithVariantsQuery;
-  export type Products = (NonNullable<GetProductListWithVariantsQuery['products']>);
-  export type Items = NonNullable<(NonNullable<(NonNullable<GetProductListWithVariantsQuery['products']>)['items']>)[number]>;
-  export type Variants = NonNullable<(NonNullable<NonNullable<(NonNullable<(NonNullable<GetProductListWithVariantsQuery['products']>)['items']>)[number]>['variants']>)[number]>;
+    export type Variables = GetProductListWithVariantsQueryVariables;
+    export type Query = GetProductListWithVariantsQuery;
+    export type Products = NonNullable<GetProductListWithVariantsQuery['products']>;
+    export type Items = NonNullable<
+        NonNullable<NonNullable<GetProductListWithVariantsQuery['products']>['items']>[number]
+    >;
+    export type Variants = NonNullable<
+        NonNullable<
+            NonNullable<
+                NonNullable<NonNullable<GetProductListWithVariantsQuery['products']>['items']>[number]
+            >['variants']
+        >[number]
+    >;
 }
 
 export namespace CreateFacetValues {
-  export type Variables = CreateFacetValuesMutationVariables;
-  export type Mutation = CreateFacetValuesMutation;
-  export type CreateFacetValues = NonNullable<(NonNullable<CreateFacetValuesMutation['createFacetValues']>)[number]>;
+    export type Variables = CreateFacetValuesMutationVariables;
+    export type Mutation = CreateFacetValuesMutation;
+    export type CreateFacetValues = NonNullable<
+        NonNullable<CreateFacetValuesMutation['createFacetValues']>[number]
+    >;
 }
 
 export namespace UpdateFacetValues {
-  export type Variables = UpdateFacetValuesMutationVariables;
-  export type Mutation = UpdateFacetValuesMutation;
-  export type UpdateFacetValues = NonNullable<(NonNullable<UpdateFacetValuesMutation['updateFacetValues']>)[number]>;
+    export type Variables = UpdateFacetValuesMutationVariables;
+    export type Mutation = UpdateFacetValuesMutation;
+    export type UpdateFacetValues = NonNullable<
+        NonNullable<UpdateFacetValuesMutation['updateFacetValues']>[number]
+    >;
 }
 
 export namespace GetGlobalSettings {
-  export type Variables = GetGlobalSettingsQueryVariables;
-  export type Query = GetGlobalSettingsQuery;
-  export type GlobalSettings = (NonNullable<GetGlobalSettingsQuery['globalSettings']>);
+    export type Variables = GetGlobalSettingsQueryVariables;
+    export type Query = GetGlobalSettingsQuery;
+    export type GlobalSettings = NonNullable<GetGlobalSettingsQuery['globalSettings']>;
 }
 
 export namespace Administrator {
-  export type Fragment = AdministratorFragment;
-  export type User = (NonNullable<AdministratorFragment['user']>);
-  export type Roles = NonNullable<(NonNullable<(NonNullable<AdministratorFragment['user']>)['roles']>)[number]>;
+    export type Fragment = AdministratorFragment;
+    export type User = NonNullable<AdministratorFragment['user']>;
+    export type Roles = NonNullable<NonNullable<NonNullable<AdministratorFragment['user']>['roles']>[number]>;
 }
 
 export namespace Asset {
-  export type Fragment = AssetFragment;
+    export type Fragment = AssetFragment;
 }
 
 export namespace ProductVariant {
-  export type Fragment = ProductVariantFragment;
-  export type TaxRateApplied = (NonNullable<ProductVariantFragment['taxRateApplied']>);
-  export type TaxCategory = (NonNullable<ProductVariantFragment['taxCategory']>);
-  export type Options = NonNullable<(NonNullable<ProductVariantFragment['options']>)[number]>;
-  export type FacetValues = NonNullable<(NonNullable<ProductVariantFragment['facetValues']>)[number]>;
-  export type Facet = (NonNullable<NonNullable<(NonNullable<ProductVariantFragment['facetValues']>)[number]>['facet']>);
-  export type FeaturedAsset = (NonNullable<ProductVariantFragment['featuredAsset']>);
-  export type Assets = NonNullable<(NonNullable<ProductVariantFragment['assets']>)[number]>;
-  export type Translations = NonNullable<(NonNullable<ProductVariantFragment['translations']>)[number]>;
-  export type Channels = NonNullable<(NonNullable<ProductVariantFragment['channels']>)[number]>;
+    export type Fragment = ProductVariantFragment;
+    export type TaxRateApplied = NonNullable<ProductVariantFragment['taxRateApplied']>;
+    export type TaxCategory = NonNullable<ProductVariantFragment['taxCategory']>;
+    export type Options = NonNullable<NonNullable<ProductVariantFragment['options']>[number]>;
+    export type FacetValues = NonNullable<NonNullable<ProductVariantFragment['facetValues']>[number]>;
+    export type Facet = NonNullable<
+        NonNullable<NonNullable<ProductVariantFragment['facetValues']>[number]>['facet']
+    >;
+    export type FeaturedAsset = NonNullable<ProductVariantFragment['featuredAsset']>;
+    export type Assets = NonNullable<NonNullable<ProductVariantFragment['assets']>[number]>;
+    export type Translations = NonNullable<NonNullable<ProductVariantFragment['translations']>[number]>;
+    export type Channels = NonNullable<NonNullable<ProductVariantFragment['channels']>[number]>;
 }
 
 export namespace ProductWithVariants {
-  export type Fragment = ProductWithVariantsFragment;
-  export type FeaturedAsset = (NonNullable<ProductWithVariantsFragment['featuredAsset']>);
-  export type Assets = NonNullable<(NonNullable<ProductWithVariantsFragment['assets']>)[number]>;
-  export type Translations = NonNullable<(NonNullable<ProductWithVariantsFragment['translations']>)[number]>;
-  export type OptionGroups = NonNullable<(NonNullable<ProductWithVariantsFragment['optionGroups']>)[number]>;
-  export type Variants = NonNullable<(NonNullable<ProductWithVariantsFragment['variants']>)[number]>;
-  export type FacetValues = NonNullable<(NonNullable<ProductWithVariantsFragment['facetValues']>)[number]>;
-  export type Facet = (NonNullable<NonNullable<(NonNullable<ProductWithVariantsFragment['facetValues']>)[number]>['facet']>);
-  export type Channels = NonNullable<(NonNullable<ProductWithVariantsFragment['channels']>)[number]>;
+    export type Fragment = ProductWithVariantsFragment;
+    export type FeaturedAsset = NonNullable<ProductWithVariantsFragment['featuredAsset']>;
+    export type Assets = NonNullable<NonNullable<ProductWithVariantsFragment['assets']>[number]>;
+    export type Translations = NonNullable<NonNullable<ProductWithVariantsFragment['translations']>[number]>;
+    export type OptionGroups = NonNullable<NonNullable<ProductWithVariantsFragment['optionGroups']>[number]>;
+    export type Variants = NonNullable<NonNullable<ProductWithVariantsFragment['variants']>[number]>;
+    export type FacetValues = NonNullable<NonNullable<ProductWithVariantsFragment['facetValues']>[number]>;
+    export type Facet = NonNullable<
+        NonNullable<NonNullable<ProductWithVariantsFragment['facetValues']>[number]>['facet']
+    >;
+    export type Channels = NonNullable<NonNullable<ProductWithVariantsFragment['channels']>[number]>;
 }
 
 export namespace Role {
-  export type Fragment = RoleFragment;
-  export type Channels = NonNullable<(NonNullable<RoleFragment['channels']>)[number]>;
+    export type Fragment = RoleFragment;
+    export type Channels = NonNullable<NonNullable<RoleFragment['channels']>[number]>;
 }
 
 export namespace ConfigurableOperation {
-  export type Fragment = ConfigurableOperationFragment;
-  export type Args = NonNullable<(NonNullable<ConfigurableOperationFragment['args']>)[number]>;
+    export type Fragment = ConfigurableOperationFragment;
+    export type Args = NonNullable<NonNullable<ConfigurableOperationFragment['args']>[number]>;
 }
 
 export namespace Collection {
-  export type Fragment = CollectionFragment;
-  export type FeaturedAsset = (NonNullable<CollectionFragment['featuredAsset']>);
-  export type Assets = NonNullable<(NonNullable<CollectionFragment['assets']>)[number]>;
-  export type Filters = NonNullable<(NonNullable<CollectionFragment['filters']>)[number]>;
-  export type Translations = NonNullable<(NonNullable<CollectionFragment['translations']>)[number]>;
-  export type Parent = (NonNullable<CollectionFragment['parent']>);
-  export type Children = NonNullable<(NonNullable<CollectionFragment['children']>)[number]>;
+    export type Fragment = CollectionFragment;
+    export type FeaturedAsset = NonNullable<CollectionFragment['featuredAsset']>;
+    export type Assets = NonNullable<NonNullable<CollectionFragment['assets']>[number]>;
+    export type Filters = NonNullable<NonNullable<CollectionFragment['filters']>[number]>;
+    export type Translations = NonNullable<NonNullable<CollectionFragment['translations']>[number]>;
+    export type Parent = NonNullable<CollectionFragment['parent']>;
+    export type Children = NonNullable<NonNullable<CollectionFragment['children']>[number]>;
 }
 
 export namespace FacetValue {
-  export type Fragment = FacetValueFragment;
-  export type Translations = NonNullable<(NonNullable<FacetValueFragment['translations']>)[number]>;
-  export type Facet = (NonNullable<FacetValueFragment['facet']>);
+    export type Fragment = FacetValueFragment;
+    export type Translations = NonNullable<NonNullable<FacetValueFragment['translations']>[number]>;
+    export type Facet = NonNullable<FacetValueFragment['facet']>;
 }
 
 export namespace FacetWithValues {
-  export type Fragment = FacetWithValuesFragment;
-  export type Translations = NonNullable<(NonNullable<FacetWithValuesFragment['translations']>)[number]>;
-  export type Values = NonNullable<(NonNullable<FacetWithValuesFragment['values']>)[number]>;
+    export type Fragment = FacetWithValuesFragment;
+    export type Translations = NonNullable<NonNullable<FacetWithValuesFragment['translations']>[number]>;
+    export type Values = NonNullable<NonNullable<FacetWithValuesFragment['values']>[number]>;
 }
 
 export namespace Country {
-  export type Fragment = CountryFragment;
-  export type Translations = NonNullable<(NonNullable<CountryFragment['translations']>)[number]>;
+    export type Fragment = CountryFragment;
+    export type Translations = NonNullable<NonNullable<CountryFragment['translations']>[number]>;
 }
 
 export namespace Address {
-  export type Fragment = AddressFragment;
-  export type Country = (NonNullable<AddressFragment['country']>);
+    export type Fragment = AddressFragment;
+    export type Country = NonNullable<AddressFragment['country']>;
 }
 
 export namespace Customer {
-  export type Fragment = CustomerFragment;
-  export type User = (NonNullable<CustomerFragment['user']>);
-  export type Addresses = NonNullable<(NonNullable<CustomerFragment['addresses']>)[number]>;
+    export type Fragment = CustomerFragment;
+    export type User = NonNullable<CustomerFragment['user']>;
+    export type Addresses = NonNullable<NonNullable<CustomerFragment['addresses']>[number]>;
 }
 
 export namespace Adjustment {
-  export type Fragment = AdjustmentFragment;
+    export type Fragment = AdjustmentFragment;
 }
 
 export namespace ShippingAddress {
-  export type Fragment = ShippingAddressFragment;
+    export type Fragment = ShippingAddressFragment;
 }
 
 export namespace Order {
-  export type Fragment = OrderFragment;
-  export type Customer = (NonNullable<OrderFragment['customer']>);
+    export type Fragment = OrderFragment;
+    export type Customer = NonNullable<OrderFragment['customer']>;
 }
 
 export namespace OrderItem {
-  export type Fragment = OrderItemFragment;
-  export type Fulfillment = (NonNullable<OrderItemFragment['fulfillment']>);
+    export type Fragment = OrderItemFragment;
+    export type Fulfillment = NonNullable<OrderItemFragment['fulfillment']>;
 }
 
 export namespace Payment {
-  export type Fragment = PaymentFragment;
-  export type Refunds = NonNullable<(NonNullable<PaymentFragment['refunds']>)[number]>;
+    export type Fragment = PaymentFragment;
+    export type Refunds = NonNullable<NonNullable<PaymentFragment['refunds']>[number]>;
 }
 
 export namespace OrderWithLines {
-  export type Fragment = OrderWithLinesFragment;
-  export type Customer = (NonNullable<OrderWithLinesFragment['customer']>);
-  export type Lines = NonNullable<(NonNullable<OrderWithLinesFragment['lines']>)[number]>;
-  export type FeaturedAsset = (NonNullable<NonNullable<(NonNullable<OrderWithLinesFragment['lines']>)[number]>['featuredAsset']>);
-  export type ProductVariant = (NonNullable<NonNullable<(NonNullable<OrderWithLinesFragment['lines']>)[number]>['productVariant']>);
-  export type Items = NonNullable<(NonNullable<NonNullable<(NonNullable<OrderWithLinesFragment['lines']>)[number]>['items']>)[number]>;
-  export type Surcharges = NonNullable<(NonNullable<OrderWithLinesFragment['surcharges']>)[number]>;
-  export type ShippingLines = NonNullable<(NonNullable<OrderWithLinesFragment['shippingLines']>)[number]>;
-  export type ShippingMethod = (NonNullable<NonNullable<(NonNullable<OrderWithLinesFragment['shippingLines']>)[number]>['shippingMethod']>);
-  export type ShippingAddress = (NonNullable<OrderWithLinesFragment['shippingAddress']>);
-  export type Payments = NonNullable<(NonNullable<OrderWithLinesFragment['payments']>)[number]>;
+    export type Fragment = OrderWithLinesFragment;
+    export type Customer = NonNullable<OrderWithLinesFragment['customer']>;
+    export type Lines = NonNullable<NonNullable<OrderWithLinesFragment['lines']>[number]>;
+    export type FeaturedAsset = NonNullable<
+        NonNullable<NonNullable<OrderWithLinesFragment['lines']>[number]>['featuredAsset']
+    >;
+    export type ProductVariant = NonNullable<
+        NonNullable<NonNullable<OrderWithLinesFragment['lines']>[number]>['productVariant']
+    >;
+    export type Items = NonNullable<
+        NonNullable<NonNullable<NonNullable<OrderWithLinesFragment['lines']>[number]>['items']>[number]
+    >;
+    export type Surcharges = NonNullable<NonNullable<OrderWithLinesFragment['surcharges']>[number]>;
+    export type ShippingLines = NonNullable<NonNullable<OrderWithLinesFragment['shippingLines']>[number]>;
+    export type ShippingMethod = NonNullable<
+        NonNullable<NonNullable<OrderWithLinesFragment['shippingLines']>[number]>['shippingMethod']
+    >;
+    export type ShippingAddress = NonNullable<OrderWithLinesFragment['shippingAddress']>;
+    export type Payments = NonNullable<NonNullable<OrderWithLinesFragment['payments']>[number]>;
 }
 
 export namespace Promotion {
-  export type Fragment = PromotionFragment;
-  export type Conditions = NonNullable<(NonNullable<PromotionFragment['conditions']>)[number]>;
-  export type Actions = NonNullable<(NonNullable<PromotionFragment['actions']>)[number]>;
+    export type Fragment = PromotionFragment;
+    export type Conditions = NonNullable<NonNullable<PromotionFragment['conditions']>[number]>;
+    export type Actions = NonNullable<NonNullable<PromotionFragment['actions']>[number]>;
 }
 
 export namespace Zone {
-  export type Fragment = ZoneFragment;
-  export type Members = NonNullable<(NonNullable<ZoneFragment['members']>)[number]>;
+    export type Fragment = ZoneFragment;
+    export type Members = NonNullable<NonNullable<ZoneFragment['members']>[number]>;
 }
 
 export namespace TaxRate {
-  export type Fragment = TaxRateFragment;
-  export type Category = (NonNullable<TaxRateFragment['category']>);
-  export type Zone = (NonNullable<TaxRateFragment['zone']>);
-  export type CustomerGroup = (NonNullable<TaxRateFragment['customerGroup']>);
+    export type Fragment = TaxRateFragment;
+    export type Category = NonNullable<TaxRateFragment['category']>;
+    export type Zone = NonNullable<TaxRateFragment['zone']>;
+    export type CustomerGroup = NonNullable<TaxRateFragment['customerGroup']>;
 }
 
 export namespace CurrentUser {
-  export type Fragment = CurrentUserFragment;
-  export type Channels = NonNullable<(NonNullable<CurrentUserFragment['channels']>)[number]>;
+    export type Fragment = CurrentUserFragment;
+    export type Channels = NonNullable<NonNullable<CurrentUserFragment['channels']>[number]>;
 }
 
 export namespace VariantWithStock {
-  export type Fragment = VariantWithStockFragment;
-  export type StockMovements = (NonNullable<VariantWithStockFragment['stockMovements']>);
-  export type Items = NonNullable<(NonNullable<(NonNullable<VariantWithStockFragment['stockMovements']>)['items']>)[number]>;
-  export type StockMovementInlineFragment = (DiscriminateUnion<NonNullable<(NonNullable<(NonNullable<VariantWithStockFragment['stockMovements']>)['items']>)[number]>, { __typename?: 'StockMovement' }>);
+    export type Fragment = VariantWithStockFragment;
+    export type StockMovements = NonNullable<VariantWithStockFragment['stockMovements']>;
+    export type Items = NonNullable<
+        NonNullable<NonNullable<VariantWithStockFragment['stockMovements']>['items']>[number]
+    >;
+    export type StockMovementInlineFragment = DiscriminateUnion<
+        NonNullable<NonNullable<NonNullable<VariantWithStockFragment['stockMovements']>['items']>[number]>,
+        { __typename?: 'StockMovement' }
+    >;
 }
 
 export namespace Fulfillment {
-  export type Fragment = FulfillmentFragment;
-  export type OrderItems = NonNullable<(NonNullable<FulfillmentFragment['orderItems']>)[number]>;
+    export type Fragment = FulfillmentFragment;
+    export type OrderItems = NonNullable<NonNullable<FulfillmentFragment['orderItems']>[number]>;
 }
 
 export namespace Channel {
-  export type Fragment = ChannelFragment;
-  export type DefaultShippingZone = (NonNullable<ChannelFragment['defaultShippingZone']>);
-  export type DefaultTaxZone = (NonNullable<ChannelFragment['defaultTaxZone']>);
+    export type Fragment = ChannelFragment;
+    export type DefaultShippingZone = NonNullable<ChannelFragment['defaultShippingZone']>;
+    export type DefaultTaxZone = NonNullable<ChannelFragment['defaultTaxZone']>;
 }
 
 export namespace GlobalSettings {
-  export type Fragment = GlobalSettingsFragment;
-  export type ServerConfig = (NonNullable<GlobalSettingsFragment['serverConfig']>);
-  export type OrderProcess = NonNullable<(NonNullable<(NonNullable<GlobalSettingsFragment['serverConfig']>)['orderProcess']>)[number]>;
-  export type Permissions = NonNullable<(NonNullable<(NonNullable<GlobalSettingsFragment['serverConfig']>)['permissions']>)[number]>;
-  export type CustomFieldConfig = (NonNullable<(NonNullable<GlobalSettingsFragment['serverConfig']>)['customFieldConfig']>);
-  export type Customer = NonNullable<(NonNullable<(NonNullable<(NonNullable<GlobalSettingsFragment['serverConfig']>)['customFieldConfig']>)['Customer']>)[number]>;
-  export type CustomFieldInlineFragment = (DiscriminateUnion<NonNullable<(NonNullable<(NonNullable<(NonNullable<GlobalSettingsFragment['serverConfig']>)['customFieldConfig']>)['Customer']>)[number]>, { __typename?: 'CustomField' }>);
+    export type Fragment = GlobalSettingsFragment;
+    export type ServerConfig = NonNullable<GlobalSettingsFragment['serverConfig']>;
+    export type OrderProcess = NonNullable<
+        NonNullable<NonNullable<GlobalSettingsFragment['serverConfig']>['orderProcess']>[number]
+    >;
+    export type Permissions = NonNullable<
+        NonNullable<NonNullable<GlobalSettingsFragment['serverConfig']>['permissions']>[number]
+    >;
+    export type CustomFieldConfig = NonNullable<
+        NonNullable<GlobalSettingsFragment['serverConfig']>['customFieldConfig']
+    >;
+    export type Customer = NonNullable<
+        NonNullable<
+            NonNullable<NonNullable<GlobalSettingsFragment['serverConfig']>['customFieldConfig']>['Customer']
+        >[number]
+    >;
+    export type CustomFieldInlineFragment = DiscriminateUnion<
+        NonNullable<
+            NonNullable<
+                NonNullable<
+                    NonNullable<GlobalSettingsFragment['serverConfig']>['customFieldConfig']
+                >['Customer']
+            >[number]
+        >,
+        { __typename?: 'CustomField' }
+    >;
 }
 
 export namespace CustomerGroup {
-  export type Fragment = CustomerGroupFragment;
-  export type Customers = (NonNullable<CustomerGroupFragment['customers']>);
-  export type Items = NonNullable<(NonNullable<(NonNullable<CustomerGroupFragment['customers']>)['items']>)[number]>;
+    export type Fragment = CustomerGroupFragment;
+    export type Customers = NonNullable<CustomerGroupFragment['customers']>;
+    export type Items = NonNullable<
+        NonNullable<NonNullable<CustomerGroupFragment['customers']>['items']>[number]
+    >;
 }
 
 export namespace ProductOptionGroup {
-  export type Fragment = ProductOptionGroupFragment;
-  export type Options = NonNullable<(NonNullable<ProductOptionGroupFragment['options']>)[number]>;
-  export type Translations = NonNullable<(NonNullable<ProductOptionGroupFragment['translations']>)[number]>;
+    export type Fragment = ProductOptionGroupFragment;
+    export type Options = NonNullable<NonNullable<ProductOptionGroupFragment['options']>[number]>;
+    export type Translations = NonNullable<NonNullable<ProductOptionGroupFragment['translations']>[number]>;
 }
 
 export namespace ProductWithOptions {
-  export type Fragment = ProductWithOptionsFragment;
-  export type OptionGroups = NonNullable<(NonNullable<ProductWithOptionsFragment['optionGroups']>)[number]>;
-  export type Options = NonNullable<(NonNullable<NonNullable<(NonNullable<ProductWithOptionsFragment['optionGroups']>)[number]>['options']>)[number]>;
+    export type Fragment = ProductWithOptionsFragment;
+    export type OptionGroups = NonNullable<NonNullable<ProductWithOptionsFragment['optionGroups']>[number]>;
+    export type Options = NonNullable<
+        NonNullable<
+            NonNullable<NonNullable<ProductWithOptionsFragment['optionGroups']>[number]>['options']
+        >[number]
+    >;
 }
 
 export namespace ShippingMethod {
-  export type Fragment = ShippingMethodFragment;
-  export type Calculator = (NonNullable<ShippingMethodFragment['calculator']>);
-  export type Args = NonNullable<(NonNullable<(NonNullable<ShippingMethodFragment['calculator']>)['args']>)[number]>;
-  export type Checker = (NonNullable<ShippingMethodFragment['checker']>);
-  export type _Args = NonNullable<(NonNullable<(NonNullable<ShippingMethodFragment['checker']>)['args']>)[number]>;
+    export type Fragment = ShippingMethodFragment;
+    export type Calculator = NonNullable<ShippingMethodFragment['calculator']>;
+    export type Args = NonNullable<
+        NonNullable<NonNullable<ShippingMethodFragment['calculator']>['args']>[number]
+    >;
+    export type Checker = NonNullable<ShippingMethodFragment['checker']>;
+    export type _Args = NonNullable<
+        NonNullable<NonNullable<ShippingMethodFragment['checker']>['args']>[number]
+    >;
 }
 
 export namespace CreateAdministrator {
-  export type Variables = CreateAdministratorMutationVariables;
-  export type Mutation = CreateAdministratorMutation;
-  export type CreateAdministrator = (NonNullable<CreateAdministratorMutation['createAdministrator']>);
+    export type Variables = CreateAdministratorMutationVariables;
+    export type Mutation = CreateAdministratorMutation;
+    export type CreateAdministrator = NonNullable<CreateAdministratorMutation['createAdministrator']>;
 }
 
 export namespace UpdateProduct {
-  export type Variables = UpdateProductMutationVariables;
-  export type Mutation = UpdateProductMutation;
-  export type UpdateProduct = (NonNullable<UpdateProductMutation['updateProduct']>);
+    export type Variables = UpdateProductMutationVariables;
+    export type Mutation = UpdateProductMutation;
+    export type UpdateProduct = NonNullable<UpdateProductMutation['updateProduct']>;
 }
 
 export namespace CreateProduct {
-  export type Variables = CreateProductMutationVariables;
-  export type Mutation = CreateProductMutation;
-  export type CreateProduct = (NonNullable<CreateProductMutation['createProduct']>);
+    export type Variables = CreateProductMutationVariables;
+    export type Mutation = CreateProductMutation;
+    export type CreateProduct = NonNullable<CreateProductMutation['createProduct']>;
 }
 
 export namespace GetProductWithVariants {
-  export type Variables = GetProductWithVariantsQueryVariables;
-  export type Query = GetProductWithVariantsQuery;
-  export type Product = (NonNullable<GetProductWithVariantsQuery['product']>);
+    export type Variables = GetProductWithVariantsQueryVariables;
+    export type Query = GetProductWithVariantsQuery;
+    export type Product = NonNullable<GetProductWithVariantsQuery['product']>;
 }
 
 export namespace GetProductList {
-  export type Variables = GetProductListQueryVariables;
-  export type Query = GetProductListQuery;
-  export type Products = (NonNullable<GetProductListQuery['products']>);
-  export type Items = NonNullable<(NonNullable<(NonNullable<GetProductListQuery['products']>)['items']>)[number]>;
-  export type FeaturedAsset = (NonNullable<NonNullable<(NonNullable<(NonNullable<GetProductListQuery['products']>)['items']>)[number]>['featuredAsset']>);
+    export type Variables = GetProductListQueryVariables;
+    export type Query = GetProductListQuery;
+    export type Products = NonNullable<GetProductListQuery['products']>;
+    export type Items = NonNullable<
+        NonNullable<NonNullable<GetProductListQuery['products']>['items']>[number]
+    >;
+    export type FeaturedAsset = NonNullable<
+        NonNullable<
+            NonNullable<NonNullable<GetProductListQuery['products']>['items']>[number]
+        >['featuredAsset']
+    >;
 }
 
 export namespace CreateProductVariants {
-  export type Variables = CreateProductVariantsMutationVariables;
-  export type Mutation = CreateProductVariantsMutation;
-  export type CreateProductVariants = NonNullable<(NonNullable<CreateProductVariantsMutation['createProductVariants']>)[number]>;
+    export type Variables = CreateProductVariantsMutationVariables;
+    export type Mutation = CreateProductVariantsMutation;
+    export type CreateProductVariants = NonNullable<
+        NonNullable<CreateProductVariantsMutation['createProductVariants']>[number]
+    >;
 }
 
 export namespace UpdateProductVariants {
-  export type Variables = UpdateProductVariantsMutationVariables;
-  export type Mutation = UpdateProductVariantsMutation;
-  export type UpdateProductVariants = NonNullable<(NonNullable<UpdateProductVariantsMutation['updateProductVariants']>)[number]>;
+    export type Variables = UpdateProductVariantsMutationVariables;
+    export type Mutation = UpdateProductVariantsMutation;
+    export type UpdateProductVariants = NonNullable<
+        NonNullable<UpdateProductVariantsMutation['updateProductVariants']>[number]
+    >;
 }
 
 export namespace UpdateTaxRate {
-  export type Variables = UpdateTaxRateMutationVariables;
-  export type Mutation = UpdateTaxRateMutation;
-  export type UpdateTaxRate = (NonNullable<UpdateTaxRateMutation['updateTaxRate']>);
+    export type Variables = UpdateTaxRateMutationVariables;
+    export type Mutation = UpdateTaxRateMutation;
+    export type UpdateTaxRate = NonNullable<UpdateTaxRateMutation['updateTaxRate']>;
 }
 
 export namespace CreateFacet {
-  export type Variables = CreateFacetMutationVariables;
-  export type Mutation = CreateFacetMutation;
-  export type CreateFacet = (NonNullable<CreateFacetMutation['createFacet']>);
+    export type Variables = CreateFacetMutationVariables;
+    export type Mutation = CreateFacetMutation;
+    export type CreateFacet = NonNullable<CreateFacetMutation['createFacet']>;
 }
 
 export namespace UpdateFacet {
-  export type Variables = UpdateFacetMutationVariables;
-  export type Mutation = UpdateFacetMutation;
-  export type UpdateFacet = (NonNullable<UpdateFacetMutation['updateFacet']>);
+    export type Variables = UpdateFacetMutationVariables;
+    export type Mutation = UpdateFacetMutation;
+    export type UpdateFacet = NonNullable<UpdateFacetMutation['updateFacet']>;
 }
 
 export namespace GetCustomerList {
-  export type Variables = GetCustomerListQueryVariables;
-  export type Query = GetCustomerListQuery;
-  export type Customers = (NonNullable<GetCustomerListQuery['customers']>);
-  export type Items = NonNullable<(NonNullable<(NonNullable<GetCustomerListQuery['customers']>)['items']>)[number]>;
-  export type User = (NonNullable<NonNullable<(NonNullable<(NonNullable<GetCustomerListQuery['customers']>)['items']>)[number]>['user']>);
+    export type Variables = GetCustomerListQueryVariables;
+    export type Query = GetCustomerListQuery;
+    export type Customers = NonNullable<GetCustomerListQuery['customers']>;
+    export type Items = NonNullable<
+        NonNullable<NonNullable<GetCustomerListQuery['customers']>['items']>[number]
+    >;
+    export type User = NonNullable<
+        NonNullable<NonNullable<NonNullable<GetCustomerListQuery['customers']>['items']>[number]>['user']
+    >;
 }
 
 export namespace GetAssetList {
-  export type Variables = GetAssetListQueryVariables;
-  export type Query = GetAssetListQuery;
-  export type Assets = (NonNullable<GetAssetListQuery['assets']>);
-  export type Items = NonNullable<(NonNullable<(NonNullable<GetAssetListQuery['assets']>)['items']>)[number]>;
+    export type Variables = GetAssetListQueryVariables;
+    export type Query = GetAssetListQuery;
+    export type Assets = NonNullable<GetAssetListQuery['assets']>;
+    export type Items = NonNullable<NonNullable<NonNullable<GetAssetListQuery['assets']>['items']>[number]>;
 }
 
 export namespace CreateRole {
-  export type Variables = CreateRoleMutationVariables;
-  export type Mutation = CreateRoleMutation;
-  export type CreateRole = (NonNullable<CreateRoleMutation['createRole']>);
+    export type Variables = CreateRoleMutationVariables;
+    export type Mutation = CreateRoleMutation;
+    export type CreateRole = NonNullable<CreateRoleMutation['createRole']>;
 }
 
 export namespace CreateCollection {
-  export type Variables = CreateCollectionMutationVariables;
-  export type Mutation = CreateCollectionMutation;
-  export type CreateCollection = (NonNullable<CreateCollectionMutation['createCollection']>);
+    export type Variables = CreateCollectionMutationVariables;
+    export type Mutation = CreateCollectionMutation;
+    export type CreateCollection = NonNullable<CreateCollectionMutation['createCollection']>;
 }
 
 export namespace UpdateCollection {
-  export type Variables = UpdateCollectionMutationVariables;
-  export type Mutation = UpdateCollectionMutation;
-  export type UpdateCollection = (NonNullable<UpdateCollectionMutation['updateCollection']>);
+    export type Variables = UpdateCollectionMutationVariables;
+    export type Mutation = UpdateCollectionMutation;
+    export type UpdateCollection = NonNullable<UpdateCollectionMutation['updateCollection']>;
 }
 
 export namespace GetCustomer {
-  export type Variables = GetCustomerQueryVariables;
-  export type Query = GetCustomerQuery;
-  export type Customer = (NonNullable<GetCustomerQuery['customer']>);
-  export type Orders = (NonNullable<(NonNullable<GetCustomerQuery['customer']>)['orders']>);
-  export type Items = NonNullable<(NonNullable<(NonNullable<(NonNullable<GetCustomerQuery['customer']>)['orders']>)['items']>)[number]>;
+    export type Variables = GetCustomerQueryVariables;
+    export type Query = GetCustomerQuery;
+    export type Customer = NonNullable<GetCustomerQuery['customer']>;
+    export type Orders = NonNullable<NonNullable<GetCustomerQuery['customer']>['orders']>;
+    export type Items = NonNullable<
+        NonNullable<NonNullable<NonNullable<GetCustomerQuery['customer']>['orders']>['items']>[number]
+    >;
 }
 
 export namespace AttemptLogin {
-  export type Variables = AttemptLoginMutationVariables;
-  export type Mutation = AttemptLoginMutation;
-  export type Login = (NonNullable<AttemptLoginMutation['login']>);
+    export type Variables = AttemptLoginMutationVariables;
+    export type Mutation = AttemptLoginMutation;
+    export type Login = NonNullable<AttemptLoginMutation['login']>;
 }
 
 export namespace GetCountryList {
-  export type Variables = GetCountryListQueryVariables;
-  export type Query = GetCountryListQuery;
-  export type Countries = (NonNullable<GetCountryListQuery['countries']>);
-  export type Items = NonNullable<(NonNullable<(NonNullable<GetCountryListQuery['countries']>)['items']>)[number]>;
+    export type Variables = GetCountryListQueryVariables;
+    export type Query = GetCountryListQuery;
+    export type Countries = NonNullable<GetCountryListQuery['countries']>;
+    export type Items = NonNullable<
+        NonNullable<NonNullable<GetCountryListQuery['countries']>['items']>[number]
+    >;
 }
 
 export namespace UpdateCountry {
-  export type Variables = UpdateCountryMutationVariables;
-  export type Mutation = UpdateCountryMutation;
-  export type UpdateCountry = (NonNullable<UpdateCountryMutation['updateCountry']>);
+    export type Variables = UpdateCountryMutationVariables;
+    export type Mutation = UpdateCountryMutation;
+    export type UpdateCountry = NonNullable<UpdateCountryMutation['updateCountry']>;
 }
 
 export namespace GetFacetList {
-  export type Variables = GetFacetListQueryVariables;
-  export type Query = GetFacetListQuery;
-  export type Facets = (NonNullable<GetFacetListQuery['facets']>);
-  export type Items = NonNullable<(NonNullable<(NonNullable<GetFacetListQuery['facets']>)['items']>)[number]>;
+    export type Variables = GetFacetListQueryVariables;
+    export type Query = GetFacetListQuery;
+    export type Facets = NonNullable<GetFacetListQuery['facets']>;
+    export type Items = NonNullable<NonNullable<NonNullable<GetFacetListQuery['facets']>['items']>[number]>;
 }
 
 export namespace GetFacetListSimple {
-  export type Variables = GetFacetListSimpleQueryVariables;
-  export type Query = GetFacetListSimpleQuery;
-  export type Facets = (NonNullable<GetFacetListSimpleQuery['facets']>);
-  export type Items = NonNullable<(NonNullable<(NonNullable<GetFacetListSimpleQuery['facets']>)['items']>)[number]>;
+    export type Variables = GetFacetListSimpleQueryVariables;
+    export type Query = GetFacetListSimpleQuery;
+    export type Facets = NonNullable<GetFacetListSimpleQuery['facets']>;
+    export type Items = NonNullable<
+        NonNullable<NonNullable<GetFacetListSimpleQuery['facets']>['items']>[number]
+    >;
 }
 
 export namespace DeleteProduct {
-  export type Variables = DeleteProductMutationVariables;
-  export type Mutation = DeleteProductMutation;
-  export type DeleteProduct = (NonNullable<DeleteProductMutation['deleteProduct']>);
+    export type Variables = DeleteProductMutationVariables;
+    export type Mutation = DeleteProductMutation;
+    export type DeleteProduct = NonNullable<DeleteProductMutation['deleteProduct']>;
 }
 
 export namespace GetProductSimple {
-  export type Variables = GetProductSimpleQueryVariables;
-  export type Query = GetProductSimpleQuery;
-  export type Product = (NonNullable<GetProductSimpleQuery['product']>);
+    export type Variables = GetProductSimpleQueryVariables;
+    export type Query = GetProductSimpleQuery;
+    export type Product = NonNullable<GetProductSimpleQuery['product']>;
 }
 
 export namespace GetStockMovement {
-  export type Variables = GetStockMovementQueryVariables;
-  export type Query = GetStockMovementQuery;
-  export type Product = (NonNullable<GetStockMovementQuery['product']>);
-  export type Variants = NonNullable<(NonNullable<(NonNullable<GetStockMovementQuery['product']>)['variants']>)[number]>;
+    export type Variables = GetStockMovementQueryVariables;
+    export type Query = GetStockMovementQuery;
+    export type Product = NonNullable<GetStockMovementQuery['product']>;
+    export type Variants = NonNullable<
+        NonNullable<NonNullable<GetStockMovementQuery['product']>['variants']>[number]
+    >;
 }
 
 export namespace GetRunningJobs {
-  export type Variables = GetRunningJobsQueryVariables;
-  export type Query = GetRunningJobsQuery;
-  export type Jobs = (NonNullable<GetRunningJobsQuery['jobs']>);
-  export type Items = NonNullable<(NonNullable<(NonNullable<GetRunningJobsQuery['jobs']>)['items']>)[number]>;
+    export type Variables = GetRunningJobsQueryVariables;
+    export type Query = GetRunningJobsQuery;
+    export type Jobs = NonNullable<GetRunningJobsQuery['jobs']>;
+    export type Items = NonNullable<NonNullable<NonNullable<GetRunningJobsQuery['jobs']>['items']>[number]>;
 }
 
 export namespace CreatePromotion {
-  export type Variables = CreatePromotionMutationVariables;
-  export type Mutation = CreatePromotionMutation;
-  export type CreatePromotion = (NonNullable<CreatePromotionMutation['createPromotion']>);
-  export type ErrorResultInlineFragment = (DiscriminateUnion<(NonNullable<CreatePromotionMutation['createPromotion']>), { __typename?: 'ErrorResult' }>);
+    export type Variables = CreatePromotionMutationVariables;
+    export type Mutation = CreatePromotionMutation;
+    export type CreatePromotion = NonNullable<CreatePromotionMutation['createPromotion']>;
+    export type ErrorResultInlineFragment = DiscriminateUnion<
+        NonNullable<CreatePromotionMutation['createPromotion']>,
+        { __typename?: 'ErrorResult' }
+    >;
 }
 
 export namespace Me {
-  export type Variables = MeQueryVariables;
-  export type Query = MeQuery;
-  export type Me = (NonNullable<MeQuery['me']>);
+    export type Variables = MeQueryVariables;
+    export type Query = MeQuery;
+    export type Me = NonNullable<MeQuery['me']>;
 }
 
 export namespace CreateChannel {
-  export type Variables = CreateChannelMutationVariables;
-  export type Mutation = CreateChannelMutation;
-  export type CreateChannel = (NonNullable<CreateChannelMutation['createChannel']>);
-  export type LanguageNotAvailableErrorInlineFragment = (DiscriminateUnion<(NonNullable<CreateChannelMutation['createChannel']>), { __typename?: 'LanguageNotAvailableError' }>);
+    export type Variables = CreateChannelMutationVariables;
+    export type Mutation = CreateChannelMutation;
+    export type CreateChannel = NonNullable<CreateChannelMutation['createChannel']>;
+    export type LanguageNotAvailableErrorInlineFragment = DiscriminateUnion<
+        NonNullable<CreateChannelMutation['createChannel']>,
+        { __typename?: 'LanguageNotAvailableError' }
+    >;
 }
 
 export namespace DeleteProductVariant {
-  export type Variables = DeleteProductVariantMutationVariables;
-  export type Mutation = DeleteProductVariantMutation;
-  export type DeleteProductVariant = (NonNullable<DeleteProductVariantMutation['deleteProductVariant']>);
+    export type Variables = DeleteProductVariantMutationVariables;
+    export type Mutation = DeleteProductVariantMutation;
+    export type DeleteProductVariant = NonNullable<DeleteProductVariantMutation['deleteProductVariant']>;
 }
 
 export namespace AssignProductsToChannel {
-  export type Variables = AssignProductsToChannelMutationVariables;
-  export type Mutation = AssignProductsToChannelMutation;
-  export type AssignProductsToChannel = NonNullable<(NonNullable<AssignProductsToChannelMutation['assignProductsToChannel']>)[number]>;
+    export type Variables = AssignProductsToChannelMutationVariables;
+    export type Mutation = AssignProductsToChannelMutation;
+    export type AssignProductsToChannel = NonNullable<
+        NonNullable<AssignProductsToChannelMutation['assignProductsToChannel']>[number]
+    >;
 }
 
 export namespace RemoveProductsFromChannel {
-  export type Variables = RemoveProductsFromChannelMutationVariables;
-  export type Mutation = RemoveProductsFromChannelMutation;
-  export type RemoveProductsFromChannel = NonNullable<(NonNullable<RemoveProductsFromChannelMutation['removeProductsFromChannel']>)[number]>;
+    export type Variables = RemoveProductsFromChannelMutationVariables;
+    export type Mutation = RemoveProductsFromChannelMutation;
+    export type RemoveProductsFromChannel = NonNullable<
+        NonNullable<RemoveProductsFromChannelMutation['removeProductsFromChannel']>[number]
+    >;
 }
 
 export namespace AssignProductVariantsToChannel {
-  export type Variables = AssignProductVariantsToChannelMutationVariables;
-  export type Mutation = AssignProductVariantsToChannelMutation;
-  export type AssignProductVariantsToChannel = NonNullable<(NonNullable<AssignProductVariantsToChannelMutation['assignProductVariantsToChannel']>)[number]>;
+    export type Variables = AssignProductVariantsToChannelMutationVariables;
+    export type Mutation = AssignProductVariantsToChannelMutation;
+    export type AssignProductVariantsToChannel = NonNullable<
+        NonNullable<AssignProductVariantsToChannelMutation['assignProductVariantsToChannel']>[number]
+    >;
 }
 
 export namespace RemoveProductVariantsFromChannel {
-  export type Variables = RemoveProductVariantsFromChannelMutationVariables;
-  export type Mutation = RemoveProductVariantsFromChannelMutation;
-  export type RemoveProductVariantsFromChannel = NonNullable<(NonNullable<RemoveProductVariantsFromChannelMutation['removeProductVariantsFromChannel']>)[number]>;
+    export type Variables = RemoveProductVariantsFromChannelMutationVariables;
+    export type Mutation = RemoveProductVariantsFromChannelMutation;
+    export type RemoveProductVariantsFromChannel = NonNullable<
+        NonNullable<RemoveProductVariantsFromChannelMutation['removeProductVariantsFromChannel']>[number]
+    >;
 }
 
 export namespace UpdateAsset {
-  export type Variables = UpdateAssetMutationVariables;
-  export type Mutation = UpdateAssetMutation;
-  export type UpdateAsset = (NonNullable<UpdateAssetMutation['updateAsset']>);
-  export type AssetInlineFragment = ({ __typename: 'Asset' } & Pick<(NonNullable<UpdateAssetMutation['updateAsset']>), 'tags' | 'focalPoint'>);
-  export type Tags = NonNullable<(NonNullable<({ __typename: 'Asset' } & Pick<(NonNullable<UpdateAssetMutation['updateAsset']>), 'tags' | 'focalPoint'>)['tags']>)[number]>;
-  export type FocalPoint = (NonNullable<({ __typename: 'Asset' } & Pick<(NonNullable<UpdateAssetMutation['updateAsset']>), 'tags' | 'focalPoint'>)['focalPoint']>);
+    export type Variables = UpdateAssetMutationVariables;
+    export type Mutation = UpdateAssetMutation;
+    export type UpdateAsset = NonNullable<UpdateAssetMutation['updateAsset']>;
+    export type AssetInlineFragment = { __typename: 'Asset' } & Pick<
+        NonNullable<UpdateAssetMutation['updateAsset']>,
+        'tags' | 'focalPoint'
+    >;
+    export type Tags = NonNullable<
+        NonNullable<
+            ({ __typename: 'Asset' } & Pick<
+                NonNullable<UpdateAssetMutation['updateAsset']>,
+                'tags' | 'focalPoint'
+            >)['tags']
+        >[number]
+    >;
+    export type FocalPoint = NonNullable<
+        ({ __typename: 'Asset' } & Pick<
+            NonNullable<UpdateAssetMutation['updateAsset']>,
+            'tags' | 'focalPoint'
+        >)['focalPoint']
+    >;
 }
 
 export namespace DeleteAsset {
-  export type Variables = DeleteAssetMutationVariables;
-  export type Mutation = DeleteAssetMutation;
-  export type DeleteAsset = (NonNullable<DeleteAssetMutation['deleteAsset']>);
+    export type Variables = DeleteAssetMutationVariables;
+    export type Mutation = DeleteAssetMutation;
+    export type DeleteAsset = NonNullable<DeleteAssetMutation['deleteAsset']>;
 }
 
 export namespace UpdateChannel {
-  export type Variables = UpdateChannelMutationVariables;
-  export type Mutation = UpdateChannelMutation;
-  export type UpdateChannel = (NonNullable<UpdateChannelMutation['updateChannel']>);
-  export type LanguageNotAvailableErrorInlineFragment = (DiscriminateUnion<(NonNullable<UpdateChannelMutation['updateChannel']>), { __typename?: 'LanguageNotAvailableError' }>);
+    export type Variables = UpdateChannelMutationVariables;
+    export type Mutation = UpdateChannelMutation;
+    export type UpdateChannel = NonNullable<UpdateChannelMutation['updateChannel']>;
+    export type LanguageNotAvailableErrorInlineFragment = DiscriminateUnion<
+        NonNullable<UpdateChannelMutation['updateChannel']>,
+        { __typename?: 'LanguageNotAvailableError' }
+    >;
 }
 
 export namespace GetCustomerHistory {
-  export type Variables = GetCustomerHistoryQueryVariables;
-  export type Query = GetCustomerHistoryQuery;
-  export type Customer = (NonNullable<GetCustomerHistoryQuery['customer']>);
-  export type History = (NonNullable<(NonNullable<GetCustomerHistoryQuery['customer']>)['history']>);
-  export type Items = NonNullable<(NonNullable<(NonNullable<(NonNullable<GetCustomerHistoryQuery['customer']>)['history']>)['items']>)[number]>;
-  export type Administrator = (NonNullable<NonNullable<(NonNullable<(NonNullable<(NonNullable<GetCustomerHistoryQuery['customer']>)['history']>)['items']>)[number]>['administrator']>);
+    export type Variables = GetCustomerHistoryQueryVariables;
+    export type Query = GetCustomerHistoryQuery;
+    export type Customer = NonNullable<GetCustomerHistoryQuery['customer']>;
+    export type History = NonNullable<NonNullable<GetCustomerHistoryQuery['customer']>['history']>;
+    export type Items = NonNullable<
+        NonNullable<NonNullable<NonNullable<GetCustomerHistoryQuery['customer']>['history']>['items']>[number]
+    >;
+    export type Administrator = NonNullable<
+        NonNullable<
+            NonNullable<
+                NonNullable<NonNullable<GetCustomerHistoryQuery['customer']>['history']>['items']
+            >[number]
+        >['administrator']
+    >;
 }
 
 export namespace GetOrder {
-  export type Variables = GetOrderQueryVariables;
-  export type Query = GetOrderQuery;
-  export type Order = (NonNullable<GetOrderQuery['order']>);
+    export type Variables = GetOrderQueryVariables;
+    export type Query = GetOrderQuery;
+    export type Order = NonNullable<GetOrderQuery['order']>;
 }
 
 export namespace CreateCustomerGroup {
-  export type Variables = CreateCustomerGroupMutationVariables;
-  export type Mutation = CreateCustomerGroupMutation;
-  export type CreateCustomerGroup = (NonNullable<CreateCustomerGroupMutation['createCustomerGroup']>);
+    export type Variables = CreateCustomerGroupMutationVariables;
+    export type Mutation = CreateCustomerGroupMutation;
+    export type CreateCustomerGroup = NonNullable<CreateCustomerGroupMutation['createCustomerGroup']>;
 }
 
 export namespace RemoveCustomersFromGroup {
-  export type Variables = RemoveCustomersFromGroupMutationVariables;
-  export type Mutation = RemoveCustomersFromGroupMutation;
-  export type RemoveCustomersFromGroup = (NonNullable<RemoveCustomersFromGroupMutation['removeCustomersFromGroup']>);
+    export type Variables = RemoveCustomersFromGroupMutationVariables;
+    export type Mutation = RemoveCustomersFromGroupMutation;
+    export type RemoveCustomersFromGroup = NonNullable<
+        RemoveCustomersFromGroupMutation['removeCustomersFromGroup']
+    >;
 }
 
 export namespace CreateFulfillment {
-  export type Variables = CreateFulfillmentMutationVariables;
-  export type Mutation = CreateFulfillmentMutation;
-  export type AddFulfillmentToOrder = (NonNullable<CreateFulfillmentMutation['addFulfillmentToOrder']>);
-  export type ErrorResultInlineFragment = (DiscriminateUnion<(NonNullable<CreateFulfillmentMutation['addFulfillmentToOrder']>), { __typename?: 'ErrorResult' }>);
-  export type CreateFulfillmentErrorInlineFragment = (DiscriminateUnion<(NonNullable<CreateFulfillmentMutation['addFulfillmentToOrder']>), { __typename?: 'CreateFulfillmentError' }>);
+    export type Variables = CreateFulfillmentMutationVariables;
+    export type Mutation = CreateFulfillmentMutation;
+    export type AddFulfillmentToOrder = NonNullable<CreateFulfillmentMutation['addFulfillmentToOrder']>;
+    export type ErrorResultInlineFragment = DiscriminateUnion<
+        NonNullable<CreateFulfillmentMutation['addFulfillmentToOrder']>,
+        { __typename?: 'ErrorResult' }
+    >;
+    export type CreateFulfillmentErrorInlineFragment = DiscriminateUnion<
+        NonNullable<CreateFulfillmentMutation['addFulfillmentToOrder']>,
+        { __typename?: 'CreateFulfillmentError' }
+    >;
 }
 
 export namespace TransitFulfillment {
-  export type Variables = TransitFulfillmentMutationVariables;
-  export type Mutation = TransitFulfillmentMutation;
-  export type TransitionFulfillmentToState = (NonNullable<TransitFulfillmentMutation['transitionFulfillmentToState']>);
-  export type FulfillmentStateTransitionErrorInlineFragment = (DiscriminateUnion<(NonNullable<TransitFulfillmentMutation['transitionFulfillmentToState']>), { __typename?: 'FulfillmentStateTransitionError' }>);
+    export type Variables = TransitFulfillmentMutationVariables;
+    export type Mutation = TransitFulfillmentMutation;
+    export type TransitionFulfillmentToState = NonNullable<
+        TransitFulfillmentMutation['transitionFulfillmentToState']
+    >;
+    export type FulfillmentStateTransitionErrorInlineFragment = DiscriminateUnion<
+        NonNullable<TransitFulfillmentMutation['transitionFulfillmentToState']>,
+        { __typename?: 'FulfillmentStateTransitionError' }
+    >;
 }
 
 export namespace GetOrderFulfillments {
-  export type Variables = GetOrderFulfillmentsQueryVariables;
-  export type Query = GetOrderFulfillmentsQuery;
-  export type Order = (NonNullable<GetOrderFulfillmentsQuery['order']>);
-  export type Fulfillments = NonNullable<(NonNullable<(NonNullable<GetOrderFulfillmentsQuery['order']>)['fulfillments']>)[number]>;
+    export type Variables = GetOrderFulfillmentsQueryVariables;
+    export type Query = GetOrderFulfillmentsQuery;
+    export type Order = NonNullable<GetOrderFulfillmentsQuery['order']>;
+    export type Fulfillments = NonNullable<
+        NonNullable<NonNullable<GetOrderFulfillmentsQuery['order']>['fulfillments']>[number]
+    >;
 }
 
 export namespace GetOrderList {
-  export type Variables = GetOrderListQueryVariables;
-  export type Query = GetOrderListQuery;
-  export type Orders = (NonNullable<GetOrderListQuery['orders']>);
-  export type Items = NonNullable<(NonNullable<(NonNullable<GetOrderListQuery['orders']>)['items']>)[number]>;
+    export type Variables = GetOrderListQueryVariables;
+    export type Query = GetOrderListQuery;
+    export type Orders = NonNullable<GetOrderListQuery['orders']>;
+    export type Items = NonNullable<NonNullable<NonNullable<GetOrderListQuery['orders']>['items']>[number]>;
 }
 
 export namespace CreateAddress {
-  export type Variables = CreateAddressMutationVariables;
-  export type Mutation = CreateAddressMutation;
-  export type CreateCustomerAddress = (NonNullable<CreateAddressMutation['createCustomerAddress']>);
-  export type Country = (NonNullable<(NonNullable<CreateAddressMutation['createCustomerAddress']>)['country']>);
+    export type Variables = CreateAddressMutationVariables;
+    export type Mutation = CreateAddressMutation;
+    export type CreateCustomerAddress = NonNullable<CreateAddressMutation['createCustomerAddress']>;
+    export type Country = NonNullable<NonNullable<CreateAddressMutation['createCustomerAddress']>['country']>;
 }
 
 export namespace UpdateAddress {
-  export type Variables = UpdateAddressMutationVariables;
-  export type Mutation = UpdateAddressMutation;
-  export type UpdateCustomerAddress = (NonNullable<UpdateAddressMutation['updateCustomerAddress']>);
-  export type Country = (NonNullable<(NonNullable<UpdateAddressMutation['updateCustomerAddress']>)['country']>);
+    export type Variables = UpdateAddressMutationVariables;
+    export type Mutation = UpdateAddressMutation;
+    export type UpdateCustomerAddress = NonNullable<UpdateAddressMutation['updateCustomerAddress']>;
+    export type Country = NonNullable<NonNullable<UpdateAddressMutation['updateCustomerAddress']>['country']>;
 }
 
 export namespace CreateCustomer {
-  export type Variables = CreateCustomerMutationVariables;
-  export type Mutation = CreateCustomerMutation;
-  export type CreateCustomer = (NonNullable<CreateCustomerMutation['createCustomer']>);
-  export type ErrorResultInlineFragment = (DiscriminateUnion<(NonNullable<CreateCustomerMutation['createCustomer']>), { __typename?: 'ErrorResult' }>);
+    export type Variables = CreateCustomerMutationVariables;
+    export type Mutation = CreateCustomerMutation;
+    export type CreateCustomer = NonNullable<CreateCustomerMutation['createCustomer']>;
+    export type ErrorResultInlineFragment = DiscriminateUnion<
+        NonNullable<CreateCustomerMutation['createCustomer']>,
+        { __typename?: 'ErrorResult' }
+    >;
 }
 
 export namespace UpdateCustomer {
-  export type Variables = UpdateCustomerMutationVariables;
-  export type Mutation = UpdateCustomerMutation;
-  export type UpdateCustomer = (NonNullable<UpdateCustomerMutation['updateCustomer']>);
-  export type ErrorResultInlineFragment = (DiscriminateUnion<(NonNullable<UpdateCustomerMutation['updateCustomer']>), { __typename?: 'ErrorResult' }>);
+    export type Variables = UpdateCustomerMutationVariables;
+    export type Mutation = UpdateCustomerMutation;
+    export type UpdateCustomer = NonNullable<UpdateCustomerMutation['updateCustomer']>;
+    export type ErrorResultInlineFragment = DiscriminateUnion<
+        NonNullable<UpdateCustomerMutation['updateCustomer']>,
+        { __typename?: 'ErrorResult' }
+    >;
 }
 
 export namespace DeleteCustomer {
-  export type Variables = DeleteCustomerMutationVariables;
-  export type Mutation = DeleteCustomerMutation;
-  export type DeleteCustomer = (NonNullable<DeleteCustomerMutation['deleteCustomer']>);
+    export type Variables = DeleteCustomerMutationVariables;
+    export type Mutation = DeleteCustomerMutation;
+    export type DeleteCustomer = NonNullable<DeleteCustomerMutation['deleteCustomer']>;
 }
 
 export namespace UpdateCustomerNote {
-  export type Variables = UpdateCustomerNoteMutationVariables;
-  export type Mutation = UpdateCustomerNoteMutation;
-  export type UpdateCustomerNote = (NonNullable<UpdateCustomerNoteMutation['updateCustomerNote']>);
+    export type Variables = UpdateCustomerNoteMutationVariables;
+    export type Mutation = UpdateCustomerNoteMutation;
+    export type UpdateCustomerNote = NonNullable<UpdateCustomerNoteMutation['updateCustomerNote']>;
 }
 
 export namespace DeleteCustomerNote {
-  export type Variables = DeleteCustomerNoteMutationVariables;
-  export type Mutation = DeleteCustomerNoteMutation;
-  export type DeleteCustomerNote = (NonNullable<DeleteCustomerNoteMutation['deleteCustomerNote']>);
+    export type Variables = DeleteCustomerNoteMutationVariables;
+    export type Mutation = DeleteCustomerNoteMutation;
+    export type DeleteCustomerNote = NonNullable<DeleteCustomerNoteMutation['deleteCustomerNote']>;
 }
 
 export namespace UpdateCustomerGroup {
-  export type Variables = UpdateCustomerGroupMutationVariables;
-  export type Mutation = UpdateCustomerGroupMutation;
-  export type UpdateCustomerGroup = (NonNullable<UpdateCustomerGroupMutation['updateCustomerGroup']>);
+    export type Variables = UpdateCustomerGroupMutationVariables;
+    export type Mutation = UpdateCustomerGroupMutation;
+    export type UpdateCustomerGroup = NonNullable<UpdateCustomerGroupMutation['updateCustomerGroup']>;
 }
 
 export namespace DeleteCustomerGroup {
-  export type Variables = DeleteCustomerGroupMutationVariables;
-  export type Mutation = DeleteCustomerGroupMutation;
-  export type DeleteCustomerGroup = (NonNullable<DeleteCustomerGroupMutation['deleteCustomerGroup']>);
+    export type Variables = DeleteCustomerGroupMutationVariables;
+    export type Mutation = DeleteCustomerGroupMutation;
+    export type DeleteCustomerGroup = NonNullable<DeleteCustomerGroupMutation['deleteCustomerGroup']>;
 }
 
 export namespace GetCustomerGroups {
-  export type Variables = GetCustomerGroupsQueryVariables;
-  export type Query = GetCustomerGroupsQuery;
-  export type CustomerGroups = (NonNullable<GetCustomerGroupsQuery['customerGroups']>);
-  export type Items = NonNullable<(NonNullable<(NonNullable<GetCustomerGroupsQuery['customerGroups']>)['items']>)[number]>;
+    export type Variables = GetCustomerGroupsQueryVariables;
+    export type Query = GetCustomerGroupsQuery;
+    export type CustomerGroups = NonNullable<GetCustomerGroupsQuery['customerGroups']>;
+    export type Items = NonNullable<
+        NonNullable<NonNullable<GetCustomerGroupsQuery['customerGroups']>['items']>[number]
+    >;
 }
 
 export namespace GetCustomerGroup {
-  export type Variables = GetCustomerGroupQueryVariables;
-  export type Query = GetCustomerGroupQuery;
-  export type CustomerGroup = (NonNullable<GetCustomerGroupQuery['customerGroup']>);
-  export type Customers = (NonNullable<(NonNullable<GetCustomerGroupQuery['customerGroup']>)['customers']>);
-  export type Items = NonNullable<(NonNullable<(NonNullable<(NonNullable<GetCustomerGroupQuery['customerGroup']>)['customers']>)['items']>)[number]>;
+    export type Variables = GetCustomerGroupQueryVariables;
+    export type Query = GetCustomerGroupQuery;
+    export type CustomerGroup = NonNullable<GetCustomerGroupQuery['customerGroup']>;
+    export type Customers = NonNullable<NonNullable<GetCustomerGroupQuery['customerGroup']>['customers']>;
+    export type Items = NonNullable<
+        NonNullable<
+            NonNullable<NonNullable<GetCustomerGroupQuery['customerGroup']>['customers']>['items']
+        >[number]
+    >;
 }
 
 export namespace AddCustomersToGroup {
-  export type Variables = AddCustomersToGroupMutationVariables;
-  export type Mutation = AddCustomersToGroupMutation;
-  export type AddCustomersToGroup = (NonNullable<AddCustomersToGroupMutation['addCustomersToGroup']>);
+    export type Variables = AddCustomersToGroupMutationVariables;
+    export type Mutation = AddCustomersToGroupMutation;
+    export type AddCustomersToGroup = NonNullable<AddCustomersToGroupMutation['addCustomersToGroup']>;
 }
 
 export namespace GetCustomerWithGroups {
-  export type Variables = GetCustomerWithGroupsQueryVariables;
-  export type Query = GetCustomerWithGroupsQuery;
-  export type Customer = (NonNullable<GetCustomerWithGroupsQuery['customer']>);
-  export type Groups = NonNullable<(NonNullable<(NonNullable<GetCustomerWithGroupsQuery['customer']>)['groups']>)[number]>;
+    export type Variables = GetCustomerWithGroupsQueryVariables;
+    export type Query = GetCustomerWithGroupsQuery;
+    export type Customer = NonNullable<GetCustomerWithGroupsQuery['customer']>;
+    export type Groups = NonNullable<
+        NonNullable<NonNullable<GetCustomerWithGroupsQuery['customer']>['groups']>[number]
+    >;
 }
 
 export namespace AdminTransition {
-  export type Variables = AdminTransitionMutationVariables;
-  export type Mutation = AdminTransitionMutation;
-  export type TransitionOrderToState = (NonNullable<AdminTransitionMutation['transitionOrderToState']>);
-  export type OrderStateTransitionErrorInlineFragment = (DiscriminateUnion<(NonNullable<AdminTransitionMutation['transitionOrderToState']>), { __typename?: 'OrderStateTransitionError' }>);
+    export type Variables = AdminTransitionMutationVariables;
+    export type Mutation = AdminTransitionMutation;
+    export type TransitionOrderToState = NonNullable<AdminTransitionMutation['transitionOrderToState']>;
+    export type OrderStateTransitionErrorInlineFragment = DiscriminateUnion<
+        NonNullable<AdminTransitionMutation['transitionOrderToState']>,
+        { __typename?: 'OrderStateTransitionError' }
+    >;
 }
 
 export namespace CancelOrder {
-  export type Variables = CancelOrderMutationVariables;
-  export type Mutation = CancelOrderMutation;
-  export type CancelOrder = (NonNullable<CancelOrderMutation['cancelOrder']>);
-  export type ErrorResultInlineFragment = (DiscriminateUnion<(NonNullable<CancelOrderMutation['cancelOrder']>), { __typename?: 'ErrorResult' }>);
+    export type Variables = CancelOrderMutationVariables;
+    export type Mutation = CancelOrderMutation;
+    export type CancelOrder = NonNullable<CancelOrderMutation['cancelOrder']>;
+    export type ErrorResultInlineFragment = DiscriminateUnion<
+        NonNullable<CancelOrderMutation['cancelOrder']>,
+        { __typename?: 'ErrorResult' }
+    >;
 }
 
 export namespace CanceledOrder {
-  export type Fragment = CanceledOrderFragment;
-  export type Lines = NonNullable<(NonNullable<CanceledOrderFragment['lines']>)[number]>;
-  export type Items = NonNullable<(NonNullable<NonNullable<(NonNullable<CanceledOrderFragment['lines']>)[number]>['items']>)[number]>;
+    export type Fragment = CanceledOrderFragment;
+    export type Lines = NonNullable<NonNullable<CanceledOrderFragment['lines']>[number]>;
+    export type Items = NonNullable<
+        NonNullable<NonNullable<NonNullable<CanceledOrderFragment['lines']>[number]>['items']>[number]
+    >;
 }
 
 export namespace UpdateGlobalSettings {
-  export type Variables = UpdateGlobalSettingsMutationVariables;
-  export type Mutation = UpdateGlobalSettingsMutation;
-  export type UpdateGlobalSettings = (NonNullable<UpdateGlobalSettingsMutation['updateGlobalSettings']>);
-  export type ErrorResultInlineFragment = (DiscriminateUnion<(NonNullable<UpdateGlobalSettingsMutation['updateGlobalSettings']>), { __typename?: 'ErrorResult' }>);
+    export type Variables = UpdateGlobalSettingsMutationVariables;
+    export type Mutation = UpdateGlobalSettingsMutation;
+    export type UpdateGlobalSettings = NonNullable<UpdateGlobalSettingsMutation['updateGlobalSettings']>;
+    export type ErrorResultInlineFragment = DiscriminateUnion<
+        NonNullable<UpdateGlobalSettingsMutation['updateGlobalSettings']>,
+        { __typename?: 'ErrorResult' }
+    >;
 }
 
 export namespace UpdateRole {
-  export type Variables = UpdateRoleMutationVariables;
-  export type Mutation = UpdateRoleMutation;
-  export type UpdateRole = (NonNullable<UpdateRoleMutation['updateRole']>);
+    export type Variables = UpdateRoleMutationVariables;
+    export type Mutation = UpdateRoleMutation;
+    export type UpdateRole = NonNullable<UpdateRoleMutation['updateRole']>;
 }
 
 export namespace GetProductsWithVariantPrices {
-  export type Variables = GetProductsWithVariantPricesQueryVariables;
-  export type Query = GetProductsWithVariantPricesQuery;
-  export type Products = (NonNullable<GetProductsWithVariantPricesQuery['products']>);
-  export type Items = NonNullable<(NonNullable<(NonNullable<GetProductsWithVariantPricesQuery['products']>)['items']>)[number]>;
-  export type Variants = NonNullable<(NonNullable<NonNullable<(NonNullable<(NonNullable<GetProductsWithVariantPricesQuery['products']>)['items']>)[number]>['variants']>)[number]>;
-  export type FacetValues = NonNullable<(NonNullable<NonNullable<(NonNullable<NonNullable<(NonNullable<(NonNullable<GetProductsWithVariantPricesQuery['products']>)['items']>)[number]>['variants']>)[number]>['facetValues']>)[number]>;
+    export type Variables = GetProductsWithVariantPricesQueryVariables;
+    export type Query = GetProductsWithVariantPricesQuery;
+    export type Products = NonNullable<GetProductsWithVariantPricesQuery['products']>;
+    export type Items = NonNullable<
+        NonNullable<NonNullable<GetProductsWithVariantPricesQuery['products']>['items']>[number]
+    >;
+    export type Variants = NonNullable<
+        NonNullable<
+            NonNullable<
+                NonNullable<NonNullable<GetProductsWithVariantPricesQuery['products']>['items']>[number]
+            >['variants']
+        >[number]
+    >;
+    export type FacetValues = NonNullable<
+        NonNullable<
+            NonNullable<
+                NonNullable<
+                    NonNullable<
+                        NonNullable<
+                            NonNullable<GetProductsWithVariantPricesQuery['products']>['items']
+                        >[number]
+                    >['variants']
+                >[number]
+            >['facetValues']
+        >[number]
+    >;
 }
 
 export namespace CreateProductOptionGroup {
-  export type Variables = CreateProductOptionGroupMutationVariables;
-  export type Mutation = CreateProductOptionGroupMutation;
-  export type CreateProductOptionGroup = (NonNullable<CreateProductOptionGroupMutation['createProductOptionGroup']>);
+    export type Variables = CreateProductOptionGroupMutationVariables;
+    export type Mutation = CreateProductOptionGroupMutation;
+    export type CreateProductOptionGroup = NonNullable<
+        CreateProductOptionGroupMutation['createProductOptionGroup']
+    >;
 }
 
 export namespace AddOptionGroupToProduct {
-  export type Variables = AddOptionGroupToProductMutationVariables;
-  export type Mutation = AddOptionGroupToProductMutation;
-  export type AddOptionGroupToProduct = (NonNullable<AddOptionGroupToProductMutation['addOptionGroupToProduct']>);
+    export type Variables = AddOptionGroupToProductMutationVariables;
+    export type Mutation = AddOptionGroupToProductMutation;
+    export type AddOptionGroupToProduct = NonNullable<
+        AddOptionGroupToProductMutation['addOptionGroupToProduct']
+    >;
 }
 
 export namespace CreateShippingMethod {
-  export type Variables = CreateShippingMethodMutationVariables;
-  export type Mutation = CreateShippingMethodMutation;
-  export type CreateShippingMethod = (NonNullable<CreateShippingMethodMutation['createShippingMethod']>);
+    export type Variables = CreateShippingMethodMutationVariables;
+    export type Mutation = CreateShippingMethodMutation;
+    export type CreateShippingMethod = NonNullable<CreateShippingMethodMutation['createShippingMethod']>;
 }
 
 export namespace SettlePayment {
-  export type Variables = SettlePaymentMutationVariables;
-  export type Mutation = SettlePaymentMutation;
-  export type SettlePayment = (NonNullable<SettlePaymentMutation['settlePayment']>);
-  export type ErrorResultInlineFragment = (DiscriminateUnion<(NonNullable<SettlePaymentMutation['settlePayment']>), { __typename?: 'ErrorResult' }>);
-  export type SettlePaymentErrorInlineFragment = (DiscriminateUnion<(NonNullable<SettlePaymentMutation['settlePayment']>), { __typename?: 'SettlePaymentError' }>);
+    export type Variables = SettlePaymentMutationVariables;
+    export type Mutation = SettlePaymentMutation;
+    export type SettlePayment = NonNullable<SettlePaymentMutation['settlePayment']>;
+    export type ErrorResultInlineFragment = DiscriminateUnion<
+        NonNullable<SettlePaymentMutation['settlePayment']>,
+        { __typename?: 'ErrorResult' }
+    >;
+    export type SettlePaymentErrorInlineFragment = DiscriminateUnion<
+        NonNullable<SettlePaymentMutation['settlePayment']>,
+        { __typename?: 'SettlePaymentError' }
+    >;
 }
 
 export namespace GetOrderHistory {
-  export type Variables = GetOrderHistoryQueryVariables;
-  export type Query = GetOrderHistoryQuery;
-  export type Order = (NonNullable<GetOrderHistoryQuery['order']>);
-  export type History = (NonNullable<(NonNullable<GetOrderHistoryQuery['order']>)['history']>);
-  export type Items = NonNullable<(NonNullable<(NonNullable<(NonNullable<GetOrderHistoryQuery['order']>)['history']>)['items']>)[number]>;
-  export type Administrator = (NonNullable<NonNullable<(NonNullable<(NonNullable<(NonNullable<GetOrderHistoryQuery['order']>)['history']>)['items']>)[number]>['administrator']>);
+    export type Variables = GetOrderHistoryQueryVariables;
+    export type Query = GetOrderHistoryQuery;
+    export type Order = NonNullable<GetOrderHistoryQuery['order']>;
+    export type History = NonNullable<NonNullable<GetOrderHistoryQuery['order']>['history']>;
+    export type Items = NonNullable<
+        NonNullable<NonNullable<NonNullable<GetOrderHistoryQuery['order']>['history']>['items']>[number]
+    >;
+    export type Administrator = NonNullable<
+        NonNullable<
+            NonNullable<NonNullable<NonNullable<GetOrderHistoryQuery['order']>['history']>['items']>[number]
+        >['administrator']
+    >;
 }
 
 export namespace UpdateShippingMethod {
-  export type Variables = UpdateShippingMethodMutationVariables;
-  export type Mutation = UpdateShippingMethodMutation;
-  export type UpdateShippingMethod = (NonNullable<UpdateShippingMethodMutation['updateShippingMethod']>);
+    export type Variables = UpdateShippingMethodMutationVariables;
+    export type Mutation = UpdateShippingMethodMutation;
+    export type UpdateShippingMethod = NonNullable<UpdateShippingMethodMutation['updateShippingMethod']>;
 }
 
 export namespace GetAsset {
-  export type Variables = GetAssetQueryVariables;
-  export type Query = GetAssetQuery;
-  export type Asset = (NonNullable<GetAssetQuery['asset']>);
+    export type Variables = GetAssetQueryVariables;
+    export type Query = GetAssetQuery;
+    export type Asset = NonNullable<GetAssetQuery['asset']>;
 }
 
 export namespace AssetFragFirst {
-  export type Fragment = AssetFragFirstFragment;
+    export type Fragment = AssetFragFirstFragment;
 }
 
 export namespace GetAssetFragmentFirst {
-  export type Variables = GetAssetFragmentFirstQueryVariables;
-  export type Query = GetAssetFragmentFirstQuery;
-  export type Asset = (NonNullable<GetAssetFragmentFirstQuery['asset']>);
+    export type Variables = GetAssetFragmentFirstQueryVariables;
+    export type Query = GetAssetFragmentFirstQuery;
+    export type Asset = NonNullable<GetAssetFragmentFirstQuery['asset']>;
 }
 
 export namespace CreateAssets {
-  export type Variables = CreateAssetsMutationVariables;
-  export type Mutation = CreateAssetsMutation;
-  export type CreateAssets = NonNullable<(NonNullable<CreateAssetsMutation['createAssets']>)[number]>;
-  export type AssetInlineFragment = (DiscriminateUnion<NonNullable<(NonNullable<CreateAssetsMutation['createAssets']>)[number]>, { __typename?: 'Asset' }>);
-  export type FocalPoint = (NonNullable<(DiscriminateUnion<NonNullable<(NonNullable<CreateAssetsMutation['createAssets']>)[number]>, { __typename?: 'Asset' }>)['focalPoint']>);
-  export type Tags = NonNullable<(NonNullable<(DiscriminateUnion<NonNullable<(NonNullable<CreateAssetsMutation['createAssets']>)[number]>, { __typename?: 'Asset' }>)['tags']>)[number]>;
-  export type MimeTypeErrorInlineFragment = (DiscriminateUnion<NonNullable<(NonNullable<CreateAssetsMutation['createAssets']>)[number]>, { __typename?: 'MimeTypeError' }>);
+    export type Variables = CreateAssetsMutationVariables;
+    export type Mutation = CreateAssetsMutation;
+    export type CreateAssets = NonNullable<NonNullable<CreateAssetsMutation['createAssets']>[number]>;
+    export type AssetInlineFragment = DiscriminateUnion<
+        NonNullable<NonNullable<CreateAssetsMutation['createAssets']>[number]>,
+        { __typename?: 'Asset' }
+    >;
+    export type FocalPoint = NonNullable<
+        DiscriminateUnion<
+            NonNullable<NonNullable<CreateAssetsMutation['createAssets']>[number]>,
+            { __typename?: 'Asset' }
+        >['focalPoint']
+    >;
+    export type Tags = NonNullable<
+        NonNullable<
+            DiscriminateUnion<
+                NonNullable<NonNullable<CreateAssetsMutation['createAssets']>[number]>,
+                { __typename?: 'Asset' }
+            >['tags']
+        >[number]
+    >;
+    export type MimeTypeErrorInlineFragment = DiscriminateUnion<
+        NonNullable<NonNullable<CreateAssetsMutation['createAssets']>[number]>,
+        { __typename?: 'MimeTypeError' }
+    >;
 }
 
 export namespace DeleteShippingMethod {
-  export type Variables = DeleteShippingMethodMutationVariables;
-  export type Mutation = DeleteShippingMethodMutation;
-  export type DeleteShippingMethod = (NonNullable<DeleteShippingMethodMutation['deleteShippingMethod']>);
+    export type Variables = DeleteShippingMethodMutationVariables;
+    export type Mutation = DeleteShippingMethodMutation;
+    export type DeleteShippingMethod = NonNullable<DeleteShippingMethodMutation['deleteShippingMethod']>;
 }
 
 export namespace AssignPromotionToChannel {
-  export type Variables = AssignPromotionToChannelMutationVariables;
-  export type Mutation = AssignPromotionToChannelMutation;
-  export type AssignPromotionsToChannel = NonNullable<(NonNullable<AssignPromotionToChannelMutation['assignPromotionsToChannel']>)[number]>;
+    export type Variables = AssignPromotionToChannelMutationVariables;
+    export type Mutation = AssignPromotionToChannelMutation;
+    export type AssignPromotionsToChannel = NonNullable<
+        NonNullable<AssignPromotionToChannelMutation['assignPromotionsToChannel']>[number]
+    >;
 }
 
 export namespace RemovePromotionFromChannel {
-  export type Variables = RemovePromotionFromChannelMutationVariables;
-  export type Mutation = RemovePromotionFromChannelMutation;
-  export type RemovePromotionsFromChannel = NonNullable<(NonNullable<RemovePromotionFromChannelMutation['removePromotionsFromChannel']>)[number]>;
+    export type Variables = RemovePromotionFromChannelMutationVariables;
+    export type Mutation = RemovePromotionFromChannelMutation;
+    export type RemovePromotionsFromChannel = NonNullable<
+        NonNullable<RemovePromotionFromChannelMutation['removePromotionsFromChannel']>[number]
+    >;
 }
 
 export namespace GetTaxRates {
-  export type Variables = GetTaxRatesQueryVariables;
-  export type Query = GetTaxRatesQuery;
-  export type TaxRates = (NonNullable<GetTaxRatesQuery['taxRates']>);
-  export type Items = NonNullable<(NonNullable<(NonNullable<GetTaxRatesQuery['taxRates']>)['items']>)[number]>;
+    export type Variables = GetTaxRatesQueryVariables;
+    export type Query = GetTaxRatesQuery;
+    export type TaxRates = NonNullable<GetTaxRatesQuery['taxRates']>;
+    export type Items = NonNullable<NonNullable<NonNullable<GetTaxRatesQuery['taxRates']>['items']>[number]>;
 }
 
 export namespace GetShippingMethodList {
-  export type Variables = GetShippingMethodListQueryVariables;
-  export type Query = GetShippingMethodListQuery;
-  export type ShippingMethods = (NonNullable<GetShippingMethodListQuery['shippingMethods']>);
-  export type Items = NonNullable<(NonNullable<(NonNullable<GetShippingMethodListQuery['shippingMethods']>)['items']>)[number]>;
+    export type Variables = GetShippingMethodListQueryVariables;
+    export type Query = GetShippingMethodListQuery;
+    export type ShippingMethods = NonNullable<GetShippingMethodListQuery['shippingMethods']>;
+    export type Items = NonNullable<
+        NonNullable<NonNullable<GetShippingMethodListQuery['shippingMethods']>['items']>[number]
+    >;
 }
 
 export namespace CancelJob {
-  export type Variables = CancelJobMutationVariables;
-  export type Mutation = CancelJobMutation;
-  export type CancelJob = (NonNullable<CancelJobMutation['cancelJob']>);
+    export type Variables = CancelJobMutationVariables;
+    export type Mutation = CancelJobMutation;
+    export type CancelJob = NonNullable<CancelJobMutation['cancelJob']>;
 }
 
 export namespace UpdateOptionGroup {
-  export type Variables = UpdateOptionGroupMutationVariables;
-  export type Mutation = UpdateOptionGroupMutation;
-  export type UpdateProductOptionGroup = (NonNullable<UpdateOptionGroupMutation['updateProductOptionGroup']>);
+    export type Variables = UpdateOptionGroupMutationVariables;
+    export type Mutation = UpdateOptionGroupMutation;
+    export type UpdateProductOptionGroup = NonNullable<UpdateOptionGroupMutation['updateProductOptionGroup']>;
 }
 
 export namespace GetFulfillmentHandlers {
-  export type Variables = GetFulfillmentHandlersQueryVariables;
-  export type Query = GetFulfillmentHandlersQuery;
-  export type FulfillmentHandlers = NonNullable<(NonNullable<GetFulfillmentHandlersQuery['fulfillmentHandlers']>)[number]>;
-  export type Args = NonNullable<(NonNullable<NonNullable<(NonNullable<GetFulfillmentHandlersQuery['fulfillmentHandlers']>)[number]>['args']>)[number]>;
+    export type Variables = GetFulfillmentHandlersQueryVariables;
+    export type Query = GetFulfillmentHandlersQuery;
+    export type FulfillmentHandlers = NonNullable<
+        NonNullable<GetFulfillmentHandlersQuery['fulfillmentHandlers']>[number]
+    >;
+    export type Args = NonNullable<
+        NonNullable<
+            NonNullable<NonNullable<GetFulfillmentHandlersQuery['fulfillmentHandlers']>[number]>['args']
+        >[number]
+    >;
 }
 
 export namespace OrderWithModifications {
-  export type Fragment = OrderWithModificationsFragment;
-  export type Lines = NonNullable<(NonNullable<OrderWithModificationsFragment['lines']>)[number]>;
-  export type ProductVariant = (NonNullable<NonNullable<(NonNullable<OrderWithModificationsFragment['lines']>)[number]>['productVariant']>);
-  export type Items = NonNullable<(NonNullable<NonNullable<(NonNullable<OrderWithModificationsFragment['lines']>)[number]>['items']>)[number]>;
-  export type Surcharges = NonNullable<(NonNullable<OrderWithModificationsFragment['surcharges']>)[number]>;
-  export type Payments = NonNullable<(NonNullable<OrderWithModificationsFragment['payments']>)[number]>;
-  export type Refunds = NonNullable<(NonNullable<NonNullable<(NonNullable<OrderWithModificationsFragment['payments']>)[number]>['refunds']>)[number]>;
-  export type Modifications = NonNullable<(NonNullable<OrderWithModificationsFragment['modifications']>)[number]>;
-  export type OrderItems = NonNullable<(NonNullable<NonNullable<(NonNullable<OrderWithModificationsFragment['modifications']>)[number]>['orderItems']>)[number]>;
-  export type _Surcharges = NonNullable<(NonNullable<NonNullable<(NonNullable<OrderWithModificationsFragment['modifications']>)[number]>['surcharges']>)[number]>;
-  export type Payment = (NonNullable<NonNullable<(NonNullable<OrderWithModificationsFragment['modifications']>)[number]>['payment']>);
-  export type Refund = (NonNullable<NonNullable<(NonNullable<OrderWithModificationsFragment['modifications']>)[number]>['refund']>);
-  export type ShippingAddress = (NonNullable<OrderWithModificationsFragment['shippingAddress']>);
-  export type BillingAddress = (NonNullable<OrderWithModificationsFragment['billingAddress']>);
+    export type Fragment = OrderWithModificationsFragment;
+    export type Lines = NonNullable<NonNullable<OrderWithModificationsFragment['lines']>[number]>;
+    export type ProductVariant = NonNullable<
+        NonNullable<NonNullable<OrderWithModificationsFragment['lines']>[number]>['productVariant']
+    >;
+    export type Items = NonNullable<
+        NonNullable<
+            NonNullable<NonNullable<OrderWithModificationsFragment['lines']>[number]>['items']
+        >[number]
+    >;
+    export type Surcharges = NonNullable<NonNullable<OrderWithModificationsFragment['surcharges']>[number]>;
+    export type Payments = NonNullable<NonNullable<OrderWithModificationsFragment['payments']>[number]>;
+    export type Refunds = NonNullable<
+        NonNullable<
+            NonNullable<NonNullable<OrderWithModificationsFragment['payments']>[number]>['refunds']
+        >[number]
+    >;
+    export type Modifications = NonNullable<
+        NonNullable<OrderWithModificationsFragment['modifications']>[number]
+    >;
+    export type OrderItems = NonNullable<
+        NonNullable<
+            NonNullable<NonNullable<OrderWithModificationsFragment['modifications']>[number]>['orderItems']
+        >[number]
+    >;
+    export type _Surcharges = NonNullable<
+        NonNullable<
+            NonNullable<NonNullable<OrderWithModificationsFragment['modifications']>[number]>['surcharges']
+        >[number]
+    >;
+    export type Payment = NonNullable<
+        NonNullable<NonNullable<OrderWithModificationsFragment['modifications']>[number]>['payment']
+    >;
+    export type Refund = NonNullable<
+        NonNullable<NonNullable<OrderWithModificationsFragment['modifications']>[number]>['refund']
+    >;
+    export type ShippingAddress = NonNullable<OrderWithModificationsFragment['shippingAddress']>;
+    export type BillingAddress = NonNullable<OrderWithModificationsFragment['billingAddress']>;
 }
 
 export namespace GetOrderWithModifications {
-  export type Variables = GetOrderWithModificationsQueryVariables;
-  export type Query = GetOrderWithModificationsQuery;
-  export type Order = (NonNullable<GetOrderWithModificationsQuery['order']>);
+    export type Variables = GetOrderWithModificationsQueryVariables;
+    export type Query = GetOrderWithModificationsQuery;
+    export type Order = NonNullable<GetOrderWithModificationsQuery['order']>;
 }
 
 export namespace ModifyOrder {
-  export type Variables = ModifyOrderMutationVariables;
-  export type Mutation = ModifyOrderMutation;
-  export type ModifyOrder = (NonNullable<ModifyOrderMutation['modifyOrder']>);
-  export type ErrorResultInlineFragment = (DiscriminateUnion<(NonNullable<ModifyOrderMutation['modifyOrder']>), { __typename?: 'ErrorResult' }>);
+    export type Variables = ModifyOrderMutationVariables;
+    export type Mutation = ModifyOrderMutation;
+    export type ModifyOrder = NonNullable<ModifyOrderMutation['modifyOrder']>;
+    export type ErrorResultInlineFragment = DiscriminateUnion<
+        NonNullable<ModifyOrderMutation['modifyOrder']>,
+        { __typename?: 'ErrorResult' }
+    >;
 }
 
 export namespace AddManualPayment {
-  export type Variables = AddManualPaymentMutationVariables;
-  export type Mutation = AddManualPaymentMutation;
-  export type AddManualPaymentToOrder = (NonNullable<AddManualPaymentMutation['addManualPaymentToOrder']>);
-  export type ErrorResultInlineFragment = (DiscriminateUnion<(NonNullable<AddManualPaymentMutation['addManualPaymentToOrder']>), { __typename?: 'ErrorResult' }>);
+    export type Variables = AddManualPaymentMutationVariables;
+    export type Mutation = AddManualPaymentMutation;
+    export type AddManualPaymentToOrder = NonNullable<AddManualPaymentMutation['addManualPaymentToOrder']>;
+    export type ErrorResultInlineFragment = DiscriminateUnion<
+        NonNullable<AddManualPaymentMutation['addManualPaymentToOrder']>,
+        { __typename?: 'ErrorResult' }
+    >;
 }
 
 export namespace DeletePromotionAdHoc1 {
-  export type Variables = DeletePromotionAdHoc1MutationVariables;
-  export type Mutation = DeletePromotionAdHoc1Mutation;
-  export type DeletePromotion = (NonNullable<DeletePromotionAdHoc1Mutation['deletePromotion']>);
+    export type Variables = DeletePromotionAdHoc1MutationVariables;
+    export type Mutation = DeletePromotionAdHoc1Mutation;
+    export type DeletePromotion = NonNullable<DeletePromotionAdHoc1Mutation['deletePromotion']>;
 }
 
 export namespace GetTaxRateList {
-  export type Variables = GetTaxRateListQueryVariables;
-  export type Query = GetTaxRateListQuery;
-  export type TaxRates = (NonNullable<GetTaxRateListQuery['taxRates']>);
-  export type Items = NonNullable<(NonNullable<(NonNullable<GetTaxRateListQuery['taxRates']>)['items']>)[number]>;
-  export type Category = (NonNullable<NonNullable<(NonNullable<(NonNullable<GetTaxRateListQuery['taxRates']>)['items']>)[number]>['category']>);
-  export type Zone = (NonNullable<NonNullable<(NonNullable<(NonNullable<GetTaxRateListQuery['taxRates']>)['items']>)[number]>['zone']>);
+    export type Variables = GetTaxRateListQueryVariables;
+    export type Query = GetTaxRateListQuery;
+    export type TaxRates = NonNullable<GetTaxRateListQuery['taxRates']>;
+    export type Items = NonNullable<
+        NonNullable<NonNullable<GetTaxRateListQuery['taxRates']>['items']>[number]
+    >;
+    export type Category = NonNullable<
+        NonNullable<NonNullable<NonNullable<GetTaxRateListQuery['taxRates']>['items']>[number]>['category']
+    >;
+    export type Zone = NonNullable<
+        NonNullable<NonNullable<NonNullable<GetTaxRateListQuery['taxRates']>['items']>[number]>['zone']
+    >;
 }
 
 export namespace GetOrderListFulfillments {
-  export type Variables = GetOrderListFulfillmentsQueryVariables;
-  export type Query = GetOrderListFulfillmentsQuery;
-  export type Orders = (NonNullable<GetOrderListFulfillmentsQuery['orders']>);
-  export type Items = NonNullable<(NonNullable<(NonNullable<GetOrderListFulfillmentsQuery['orders']>)['items']>)[number]>;
-  export type Fulfillments = NonNullable<(NonNullable<NonNullable<(NonNullable<(NonNullable<GetOrderListFulfillmentsQuery['orders']>)['items']>)[number]>['fulfillments']>)[number]>;
+    export type Variables = GetOrderListFulfillmentsQueryVariables;
+    export type Query = GetOrderListFulfillmentsQuery;
+    export type Orders = NonNullable<GetOrderListFulfillmentsQuery['orders']>;
+    export type Items = NonNullable<
+        NonNullable<NonNullable<GetOrderListFulfillmentsQuery['orders']>['items']>[number]
+    >;
+    export type Fulfillments = NonNullable<
+        NonNullable<
+            NonNullable<
+                NonNullable<NonNullable<GetOrderListFulfillmentsQuery['orders']>['items']>[number]
+            >['fulfillments']
+        >[number]
+    >;
 }
 
 export namespace GetOrderFulfillmentItems {
-  export type Variables = GetOrderFulfillmentItemsQueryVariables;
-  export type Query = GetOrderFulfillmentItemsQuery;
-  export type Order = (NonNullable<GetOrderFulfillmentItemsQuery['order']>);
-  export type Fulfillments = NonNullable<(NonNullable<(NonNullable<GetOrderFulfillmentItemsQuery['order']>)['fulfillments']>)[number]>;
+    export type Variables = GetOrderFulfillmentItemsQueryVariables;
+    export type Query = GetOrderFulfillmentItemsQuery;
+    export type Order = NonNullable<GetOrderFulfillmentItemsQuery['order']>;
+    export type Fulfillments = NonNullable<
+        NonNullable<NonNullable<GetOrderFulfillmentItemsQuery['order']>['fulfillments']>[number]
+    >;
 }
 
 export namespace Refund {
-  export type Fragment = RefundFragment;
+    export type Fragment = RefundFragment;
 }
 
 export namespace RefundOrder {
-  export type Variables = RefundOrderMutationVariables;
-  export type Mutation = RefundOrderMutation;
-  export type RefundOrder = (NonNullable<RefundOrderMutation['refundOrder']>);
-  export type ErrorResultInlineFragment = (DiscriminateUnion<(NonNullable<RefundOrderMutation['refundOrder']>), { __typename?: 'ErrorResult' }>);
+    export type Variables = RefundOrderMutationVariables;
+    export type Mutation = RefundOrderMutation;
+    export type RefundOrder = NonNullable<RefundOrderMutation['refundOrder']>;
+    export type ErrorResultInlineFragment = DiscriminateUnion<
+        NonNullable<RefundOrderMutation['refundOrder']>,
+        { __typename?: 'ErrorResult' }
+    >;
 }
 
 export namespace SettleRefund {
-  export type Variables = SettleRefundMutationVariables;
-  export type Mutation = SettleRefundMutation;
-  export type SettleRefund = (NonNullable<SettleRefundMutation['settleRefund']>);
-  export type ErrorResultInlineFragment = (DiscriminateUnion<(NonNullable<SettleRefundMutation['settleRefund']>), { __typename?: 'ErrorResult' }>);
+    export type Variables = SettleRefundMutationVariables;
+    export type Mutation = SettleRefundMutation;
+    export type SettleRefund = NonNullable<SettleRefundMutation['settleRefund']>;
+    export type ErrorResultInlineFragment = DiscriminateUnion<
+        NonNullable<SettleRefundMutation['settleRefund']>,
+        { __typename?: 'ErrorResult' }
+    >;
 }
 
 export namespace AddNoteToOrder {
-  export type Variables = AddNoteToOrderMutationVariables;
-  export type Mutation = AddNoteToOrderMutation;
-  export type AddNoteToOrder = (NonNullable<AddNoteToOrderMutation['addNoteToOrder']>);
+    export type Variables = AddNoteToOrderMutationVariables;
+    export type Mutation = AddNoteToOrderMutation;
+    export type AddNoteToOrder = NonNullable<AddNoteToOrderMutation['addNoteToOrder']>;
 }
 
 export namespace UpdateOrderNote {
-  export type Variables = UpdateOrderNoteMutationVariables;
-  export type Mutation = UpdateOrderNoteMutation;
-  export type UpdateOrderNote = (NonNullable<UpdateOrderNoteMutation['updateOrderNote']>);
+    export type Variables = UpdateOrderNoteMutationVariables;
+    export type Mutation = UpdateOrderNoteMutation;
+    export type UpdateOrderNote = NonNullable<UpdateOrderNoteMutation['updateOrderNote']>;
 }
 
 export namespace DeleteOrderNote {
-  export type Variables = DeleteOrderNoteMutationVariables;
-  export type Mutation = DeleteOrderNoteMutation;
-  export type DeleteOrderNote = (NonNullable<DeleteOrderNoteMutation['deleteOrderNote']>);
+    export type Variables = DeleteOrderNoteMutationVariables;
+    export type Mutation = DeleteOrderNoteMutation;
+    export type DeleteOrderNote = NonNullable<DeleteOrderNoteMutation['deleteOrderNote']>;
 }
 
 export namespace GetOrderWithPayments {
-  export type Variables = GetOrderWithPaymentsQueryVariables;
-  export type Query = GetOrderWithPaymentsQuery;
-  export type Order = (NonNullable<GetOrderWithPaymentsQuery['order']>);
-  export type Payments = NonNullable<(NonNullable<(NonNullable<GetOrderWithPaymentsQuery['order']>)['payments']>)[number]>;
-  export type Refunds = NonNullable<(NonNullable<NonNullable<(NonNullable<(NonNullable<GetOrderWithPaymentsQuery['order']>)['payments']>)[number]>['refunds']>)[number]>;
+    export type Variables = GetOrderWithPaymentsQueryVariables;
+    export type Query = GetOrderWithPaymentsQuery;
+    export type Order = NonNullable<GetOrderWithPaymentsQuery['order']>;
+    export type Payments = NonNullable<
+        NonNullable<NonNullable<GetOrderWithPaymentsQuery['order']>['payments']>[number]
+    >;
+    export type Refunds = NonNullable<
+        NonNullable<
+            NonNullable<
+                NonNullable<NonNullable<GetOrderWithPaymentsQuery['order']>['payments']>[number]
+            >['refunds']
+        >[number]
+    >;
 }
 
 export namespace GetOrderListWithQty {
-  export type Variables = GetOrderListWithQtyQueryVariables;
-  export type Query = GetOrderListWithQtyQuery;
-  export type Orders = (NonNullable<GetOrderListWithQtyQuery['orders']>);
-  export type Items = NonNullable<(NonNullable<(NonNullable<GetOrderListWithQtyQuery['orders']>)['items']>)[number]>;
-  export type Lines = NonNullable<(NonNullable<NonNullable<(NonNullable<(NonNullable<GetOrderListWithQtyQuery['orders']>)['items']>)[number]>['lines']>)[number]>;
+    export type Variables = GetOrderListWithQtyQueryVariables;
+    export type Query = GetOrderListWithQtyQuery;
+    export type Orders = NonNullable<GetOrderListWithQtyQuery['orders']>;
+    export type Items = NonNullable<
+        NonNullable<NonNullable<GetOrderListWithQtyQuery['orders']>['items']>[number]
+    >;
+    export type Lines = NonNullable<
+        NonNullable<
+            NonNullable<
+                NonNullable<NonNullable<GetOrderListWithQtyQuery['orders']>['items']>[number]
+            >['lines']
+        >[number]
+    >;
 }
 
 export namespace PaymentMethod {
-  export type Fragment = PaymentMethodFragment;
-  export type Checker = (NonNullable<PaymentMethodFragment['checker']>);
-  export type Args = NonNullable<(NonNullable<(NonNullable<PaymentMethodFragment['checker']>)['args']>)[number]>;
-  export type Handler = (NonNullable<PaymentMethodFragment['handler']>);
-  export type _Args = NonNullable<(NonNullable<(NonNullable<PaymentMethodFragment['handler']>)['args']>)[number]>;
+    export type Fragment = PaymentMethodFragment;
+    export type Checker = NonNullable<PaymentMethodFragment['checker']>;
+    export type Args = NonNullable<
+        NonNullable<NonNullable<PaymentMethodFragment['checker']>['args']>[number]
+    >;
+    export type Handler = NonNullable<PaymentMethodFragment['handler']>;
+    export type _Args = NonNullable<
+        NonNullable<NonNullable<PaymentMethodFragment['handler']>['args']>[number]
+    >;
 }
 
 export namespace CreatePaymentMethod {
-  export type Variables = CreatePaymentMethodMutationVariables;
-  export type Mutation = CreatePaymentMethodMutation;
-  export type CreatePaymentMethod = (NonNullable<CreatePaymentMethodMutation['createPaymentMethod']>);
+    export type Variables = CreatePaymentMethodMutationVariables;
+    export type Mutation = CreatePaymentMethodMutation;
+    export type CreatePaymentMethod = NonNullable<CreatePaymentMethodMutation['createPaymentMethod']>;
 }
 
 export namespace UpdatePaymentMethod {
-  export type Variables = UpdatePaymentMethodMutationVariables;
-  export type Mutation = UpdatePaymentMethodMutation;
-  export type UpdatePaymentMethod = (NonNullable<UpdatePaymentMethodMutation['updatePaymentMethod']>);
+    export type Variables = UpdatePaymentMethodMutationVariables;
+    export type Mutation = UpdatePaymentMethodMutation;
+    export type UpdatePaymentMethod = NonNullable<UpdatePaymentMethodMutation['updatePaymentMethod']>;
 }
 
 export namespace GetPaymentMethodHandlers {
-  export type Variables = GetPaymentMethodHandlersQueryVariables;
-  export type Query = GetPaymentMethodHandlersQuery;
-  export type PaymentMethodHandlers = NonNullable<(NonNullable<GetPaymentMethodHandlersQuery['paymentMethodHandlers']>)[number]>;
-  export type Args = NonNullable<(NonNullable<NonNullable<(NonNullable<GetPaymentMethodHandlersQuery['paymentMethodHandlers']>)[number]>['args']>)[number]>;
+    export type Variables = GetPaymentMethodHandlersQueryVariables;
+    export type Query = GetPaymentMethodHandlersQuery;
+    export type PaymentMethodHandlers = NonNullable<
+        NonNullable<GetPaymentMethodHandlersQuery['paymentMethodHandlers']>[number]
+    >;
+    export type Args = NonNullable<
+        NonNullable<
+            NonNullable<NonNullable<GetPaymentMethodHandlersQuery['paymentMethodHandlers']>[number]>['args']
+        >[number]
+    >;
 }
 
 export namespace GetPaymentMethodCheckers {
-  export type Variables = GetPaymentMethodCheckersQueryVariables;
-  export type Query = GetPaymentMethodCheckersQuery;
-  export type PaymentMethodEligibilityCheckers = NonNullable<(NonNullable<GetPaymentMethodCheckersQuery['paymentMethodEligibilityCheckers']>)[number]>;
-  export type Args = NonNullable<(NonNullable<NonNullable<(NonNullable<GetPaymentMethodCheckersQuery['paymentMethodEligibilityCheckers']>)[number]>['args']>)[number]>;
+    export type Variables = GetPaymentMethodCheckersQueryVariables;
+    export type Query = GetPaymentMethodCheckersQuery;
+    export type PaymentMethodEligibilityCheckers = NonNullable<
+        NonNullable<GetPaymentMethodCheckersQuery['paymentMethodEligibilityCheckers']>[number]
+    >;
+    export type Args = NonNullable<
+        NonNullable<
+            NonNullable<
+                NonNullable<GetPaymentMethodCheckersQuery['paymentMethodEligibilityCheckers']>[number]
+            >['args']
+        >[number]
+    >;
 }
 
 export namespace GetPaymentMethod {
-  export type Variables = GetPaymentMethodQueryVariables;
-  export type Query = GetPaymentMethodQuery;
-  export type PaymentMethod = (NonNullable<GetPaymentMethodQuery['paymentMethod']>);
+    export type Variables = GetPaymentMethodQueryVariables;
+    export type Query = GetPaymentMethodQuery;
+    export type PaymentMethod = NonNullable<GetPaymentMethodQuery['paymentMethod']>;
 }
 
 export namespace GetPaymentMethodList {
-  export type Variables = GetPaymentMethodListQueryVariables;
-  export type Query = GetPaymentMethodListQuery;
-  export type PaymentMethods = (NonNullable<GetPaymentMethodListQuery['paymentMethods']>);
-  export type Items = NonNullable<(NonNullable<(NonNullable<GetPaymentMethodListQuery['paymentMethods']>)['items']>)[number]>;
+    export type Variables = GetPaymentMethodListQueryVariables;
+    export type Query = GetPaymentMethodListQuery;
+    export type PaymentMethods = NonNullable<GetPaymentMethodListQuery['paymentMethods']>;
+    export type Items = NonNullable<
+        NonNullable<NonNullable<GetPaymentMethodListQuery['paymentMethods']>['items']>[number]
+    >;
 }
 
 export namespace DeletePaymentMethod {
-  export type Variables = DeletePaymentMethodMutationVariables;
-  export type Mutation = DeletePaymentMethodMutation;
-  export type DeletePaymentMethod = (NonNullable<DeletePaymentMethodMutation['deletePaymentMethod']>);
+    export type Variables = DeletePaymentMethodMutationVariables;
+    export type Mutation = DeletePaymentMethodMutation;
+    export type DeletePaymentMethod = NonNullable<DeletePaymentMethodMutation['deletePaymentMethod']>;
 }
 
 export namespace TransitionPaymentToState {
-  export type Variables = TransitionPaymentToStateMutationVariables;
-  export type Mutation = TransitionPaymentToStateMutation;
-  export type TransitionPaymentToState = (NonNullable<TransitionPaymentToStateMutation['transitionPaymentToState']>);
-  export type ErrorResultInlineFragment = (DiscriminateUnion<(NonNullable<TransitionPaymentToStateMutation['transitionPaymentToState']>), { __typename?: 'ErrorResult' }>);
-  export type PaymentStateTransitionErrorInlineFragment = (DiscriminateUnion<(NonNullable<TransitionPaymentToStateMutation['transitionPaymentToState']>), { __typename?: 'PaymentStateTransitionError' }>);
+    export type Variables = TransitionPaymentToStateMutationVariables;
+    export type Mutation = TransitionPaymentToStateMutation;
+    export type TransitionPaymentToState = NonNullable<
+        TransitionPaymentToStateMutation['transitionPaymentToState']
+    >;
+    export type ErrorResultInlineFragment = DiscriminateUnion<
+        NonNullable<TransitionPaymentToStateMutation['transitionPaymentToState']>,
+        { __typename?: 'ErrorResult' }
+    >;
+    export type PaymentStateTransitionErrorInlineFragment = DiscriminateUnion<
+        NonNullable<TransitionPaymentToStateMutation['transitionPaymentToState']>,
+        { __typename?: 'PaymentStateTransitionError' }
+    >;
 }
 
 export namespace AddManualPayment2 {
-  export type Variables = AddManualPayment2MutationVariables;
-  export type Mutation = AddManualPayment2Mutation;
-  export type AddManualPaymentToOrder = (NonNullable<AddManualPayment2Mutation['addManualPaymentToOrder']>);
-  export type ErrorResultInlineFragment = (DiscriminateUnion<(NonNullable<AddManualPayment2Mutation['addManualPaymentToOrder']>), { __typename?: 'ErrorResult' }>);
+    export type Variables = AddManualPayment2MutationVariables;
+    export type Mutation = AddManualPayment2Mutation;
+    export type AddManualPaymentToOrder = NonNullable<AddManualPayment2Mutation['addManualPaymentToOrder']>;
+    export type ErrorResultInlineFragment = DiscriminateUnion<
+        NonNullable<AddManualPayment2Mutation['addManualPaymentToOrder']>,
+        { __typename?: 'ErrorResult' }
+    >;
 }
 
 export namespace UpdateProductOptionGroup {
-  export type Variables = UpdateProductOptionGroupMutationVariables;
-  export type Mutation = UpdateProductOptionGroupMutation;
-  export type UpdateProductOptionGroup = (NonNullable<UpdateProductOptionGroupMutation['updateProductOptionGroup']>);
+    export type Variables = UpdateProductOptionGroupMutationVariables;
+    export type Mutation = UpdateProductOptionGroupMutation;
+    export type UpdateProductOptionGroup = NonNullable<
+        UpdateProductOptionGroupMutation['updateProductOptionGroup']
+    >;
 }
 
 export namespace CreateProductOption {
-  export type Variables = CreateProductOptionMutationVariables;
-  export type Mutation = CreateProductOptionMutation;
-  export type CreateProductOption = (NonNullable<CreateProductOptionMutation['createProductOption']>);
-  export type Translations = NonNullable<(NonNullable<(NonNullable<CreateProductOptionMutation['createProductOption']>)['translations']>)[number]>;
+    export type Variables = CreateProductOptionMutationVariables;
+    export type Mutation = CreateProductOptionMutation;
+    export type CreateProductOption = NonNullable<CreateProductOptionMutation['createProductOption']>;
+    export type Translations = NonNullable<
+        NonNullable<NonNullable<CreateProductOptionMutation['createProductOption']>['translations']>[number]
+    >;
 }
 
 export namespace UpdateProductOption {
-  export type Variables = UpdateProductOptionMutationVariables;
-  export type Mutation = UpdateProductOptionMutation;
-  export type UpdateProductOption = (NonNullable<UpdateProductOptionMutation['updateProductOption']>);
+    export type Variables = UpdateProductOptionMutationVariables;
+    export type Mutation = UpdateProductOptionMutation;
+    export type UpdateProductOption = NonNullable<UpdateProductOptionMutation['updateProductOption']>;
 }
 
 export namespace RemoveOptionGroupFromProduct {
-  export type Variables = RemoveOptionGroupFromProductMutationVariables;
-  export type Mutation = RemoveOptionGroupFromProductMutation;
-  export type RemoveOptionGroupFromProduct = (NonNullable<RemoveOptionGroupFromProductMutation['removeOptionGroupFromProduct']>);
-  export type ProductOptionInUseErrorInlineFragment = (DiscriminateUnion<(NonNullable<RemoveOptionGroupFromProductMutation['removeOptionGroupFromProduct']>), { __typename?: 'ProductOptionInUseError' }>);
+    export type Variables = RemoveOptionGroupFromProductMutationVariables;
+    export type Mutation = RemoveOptionGroupFromProductMutation;
+    export type RemoveOptionGroupFromProduct = NonNullable<
+        RemoveOptionGroupFromProductMutation['removeOptionGroupFromProduct']
+    >;
+    export type ProductOptionInUseErrorInlineFragment = DiscriminateUnion<
+        NonNullable<RemoveOptionGroupFromProductMutation['removeOptionGroupFromProduct']>,
+        { __typename?: 'ProductOptionInUseError' }
+    >;
 }
 
 export namespace GetOptionGroup {
-  export type Variables = GetOptionGroupQueryVariables;
-  export type Query = GetOptionGroupQuery;
-  export type ProductOptionGroup = (NonNullable<GetOptionGroupQuery['productOptionGroup']>);
-  export type Options = NonNullable<(NonNullable<(NonNullable<GetOptionGroupQuery['productOptionGroup']>)['options']>)[number]>;
+    export type Variables = GetOptionGroupQueryVariables;
+    export type Query = GetOptionGroupQuery;
+    export type ProductOptionGroup = NonNullable<GetOptionGroupQuery['productOptionGroup']>;
+    export type Options = NonNullable<
+        NonNullable<NonNullable<GetOptionGroupQuery['productOptionGroup']>['options']>[number]
+    >;
 }
 
 export namespace GetProductVariant {
-  export type Variables = GetProductVariantQueryVariables;
-  export type Query = GetProductVariantQuery;
-  export type ProductVariant = (NonNullable<GetProductVariantQuery['productVariant']>);
+    export type Variables = GetProductVariantQueryVariables;
+    export type Query = GetProductVariantQuery;
+    export type ProductVariant = NonNullable<GetProductVariantQuery['productVariant']>;
 }
 
 export namespace GetProductVariantList {
-  export type Variables = GetProductVariantListQueryVariables;
-  export type Query = GetProductVariantListQuery;
-  export type ProductVariants = (NonNullable<GetProductVariantListQuery['productVariants']>);
-  export type Items = NonNullable<(NonNullable<(NonNullable<GetProductVariantListQuery['productVariants']>)['items']>)[number]>;
+    export type Variables = GetProductVariantListQueryVariables;
+    export type Query = GetProductVariantListQuery;
+    export type ProductVariants = NonNullable<GetProductVariantListQuery['productVariants']>;
+    export type Items = NonNullable<
+        NonNullable<NonNullable<GetProductVariantListQuery['productVariants']>['items']>[number]
+    >;
 }
 
 export namespace GetProductWithVariantList {
-  export type Variables = GetProductWithVariantListQueryVariables;
-  export type Query = GetProductWithVariantListQuery;
-  export type Product = (NonNullable<GetProductWithVariantListQuery['product']>);
-  export type VariantList = (NonNullable<(NonNullable<GetProductWithVariantListQuery['product']>)['variantList']>);
-  export type Items = NonNullable<(NonNullable<(NonNullable<(NonNullable<GetProductWithVariantListQuery['product']>)['variantList']>)['items']>)[number]>;
+    export type Variables = GetProductWithVariantListQueryVariables;
+    export type Query = GetProductWithVariantListQuery;
+    export type Product = NonNullable<GetProductWithVariantListQuery['product']>;
+    export type VariantList = NonNullable<
+        NonNullable<GetProductWithVariantListQuery['product']>['variantList']
+    >;
+    export type Items = NonNullable<
+        NonNullable<
+            NonNullable<NonNullable<GetProductWithVariantListQuery['product']>['variantList']>['items']
+        >[number]
+    >;
 }
 
 export namespace DeletePromotion {
-  export type Variables = DeletePromotionMutationVariables;
-  export type Mutation = DeletePromotionMutation;
-  export type DeletePromotion = (NonNullable<DeletePromotionMutation['deletePromotion']>);
+    export type Variables = DeletePromotionMutationVariables;
+    export type Mutation = DeletePromotionMutation;
+    export type DeletePromotion = NonNullable<DeletePromotionMutation['deletePromotion']>;
 }
 
 export namespace GetPromotionList {
-  export type Variables = GetPromotionListQueryVariables;
-  export type Query = GetPromotionListQuery;
-  export type Promotions = (NonNullable<GetPromotionListQuery['promotions']>);
-  export type Items = NonNullable<(NonNullable<(NonNullable<GetPromotionListQuery['promotions']>)['items']>)[number]>;
+    export type Variables = GetPromotionListQueryVariables;
+    export type Query = GetPromotionListQuery;
+    export type Promotions = NonNullable<GetPromotionListQuery['promotions']>;
+    export type Items = NonNullable<
+        NonNullable<NonNullable<GetPromotionListQuery['promotions']>['items']>[number]
+    >;
 }
 
 export namespace GetPromotion {
-  export type Variables = GetPromotionQueryVariables;
-  export type Query = GetPromotionQuery;
-  export type Promotion = (NonNullable<GetPromotionQuery['promotion']>);
+    export type Variables = GetPromotionQueryVariables;
+    export type Query = GetPromotionQuery;
+    export type Promotion = NonNullable<GetPromotionQuery['promotion']>;
 }
 
 export namespace UpdatePromotion {
-  export type Variables = UpdatePromotionMutationVariables;
-  export type Mutation = UpdatePromotionMutation;
-  export type UpdatePromotion = (NonNullable<UpdatePromotionMutation['updatePromotion']>);
-  export type ErrorResultInlineFragment = (DiscriminateUnion<(NonNullable<UpdatePromotionMutation['updatePromotion']>), { __typename?: 'ErrorResult' }>);
+    export type Variables = UpdatePromotionMutationVariables;
+    export type Mutation = UpdatePromotionMutation;
+    export type UpdatePromotion = NonNullable<UpdatePromotionMutation['updatePromotion']>;
+    export type ErrorResultInlineFragment = DiscriminateUnion<
+        NonNullable<UpdatePromotionMutation['updatePromotion']>,
+        { __typename?: 'ErrorResult' }
+    >;
 }
 
 export namespace ConfigurableOperationDef {
-  export type Fragment = ConfigurableOperationDefFragment;
-  export type Args = NonNullable<(NonNullable<ConfigurableOperationDefFragment['args']>)[number]>;
+    export type Fragment = ConfigurableOperationDefFragment;
+    export type Args = NonNullable<NonNullable<ConfigurableOperationDefFragment['args']>[number]>;
 }
 
 export namespace GetAdjustmentOperations {
-  export type Variables = GetAdjustmentOperationsQueryVariables;
-  export type Query = GetAdjustmentOperationsQuery;
-  export type PromotionActions = NonNullable<(NonNullable<GetAdjustmentOperationsQuery['promotionActions']>)[number]>;
-  export type PromotionConditions = NonNullable<(NonNullable<GetAdjustmentOperationsQuery['promotionConditions']>)[number]>;
+    export type Variables = GetAdjustmentOperationsQueryVariables;
+    export type Query = GetAdjustmentOperationsQuery;
+    export type PromotionActions = NonNullable<
+        NonNullable<GetAdjustmentOperationsQuery['promotionActions']>[number]
+    >;
+    export type PromotionConditions = NonNullable<
+        NonNullable<GetAdjustmentOperationsQuery['promotionConditions']>[number]
+    >;
 }
 
 export namespace GetRoles {
-  export type Variables = GetRolesQueryVariables;
-  export type Query = GetRolesQuery;
-  export type Roles = (NonNullable<GetRolesQuery['roles']>);
-  export type Items = NonNullable<(NonNullable<(NonNullable<GetRolesQuery['roles']>)['items']>)[number]>;
+    export type Variables = GetRolesQueryVariables;
+    export type Query = GetRolesQuery;
+    export type Roles = NonNullable<GetRolesQuery['roles']>;
+    export type Items = NonNullable<NonNullable<NonNullable<GetRolesQuery['roles']>['items']>[number]>;
 }
 
 export namespace GetRole {
-  export type Variables = GetRoleQueryVariables;
-  export type Query = GetRoleQuery;
-  export type Role = (NonNullable<GetRoleQuery['role']>);
+    export type Variables = GetRoleQueryVariables;
+    export type Query = GetRoleQuery;
+    export type Role = NonNullable<GetRoleQuery['role']>;
 }
 
 export namespace DeleteRole {
-  export type Variables = DeleteRoleMutationVariables;
-  export type Mutation = DeleteRoleMutation;
-  export type DeleteRole = (NonNullable<DeleteRoleMutation['deleteRole']>);
+    export type Variables = DeleteRoleMutationVariables;
+    export type Mutation = DeleteRoleMutation;
+    export type DeleteRole = NonNullable<DeleteRoleMutation['deleteRole']>;
 }
 
 export namespace Logout {
-  export type Variables = LogoutMutationVariables;
-  export type Mutation = LogoutMutation;
-  export type Logout = (NonNullable<LogoutMutation['logout']>);
+    export type Variables = LogoutMutationVariables;
+    export type Mutation = LogoutMutation;
+    export type Logout = NonNullable<LogoutMutation['logout']>;
 }
 
 export namespace GetShippingMethod {
-  export type Variables = GetShippingMethodQueryVariables;
-  export type Query = GetShippingMethodQuery;
-  export type ShippingMethod = (NonNullable<GetShippingMethodQuery['shippingMethod']>);
+    export type Variables = GetShippingMethodQueryVariables;
+    export type Query = GetShippingMethodQuery;
+    export type ShippingMethod = NonNullable<GetShippingMethodQuery['shippingMethod']>;
 }
 
 export namespace GetEligibilityCheckers {
-  export type Variables = GetEligibilityCheckersQueryVariables;
-  export type Query = GetEligibilityCheckersQuery;
-  export type ShippingEligibilityCheckers = NonNullable<(NonNullable<GetEligibilityCheckersQuery['shippingEligibilityCheckers']>)[number]>;
-  export type Args = NonNullable<(NonNullable<NonNullable<(NonNullable<GetEligibilityCheckersQuery['shippingEligibilityCheckers']>)[number]>['args']>)[number]>;
+    export type Variables = GetEligibilityCheckersQueryVariables;
+    export type Query = GetEligibilityCheckersQuery;
+    export type ShippingEligibilityCheckers = NonNullable<
+        NonNullable<GetEligibilityCheckersQuery['shippingEligibilityCheckers']>[number]
+    >;
+    export type Args = NonNullable<
+        NonNullable<
+            NonNullable<
+                NonNullable<GetEligibilityCheckersQuery['shippingEligibilityCheckers']>[number]
+            >['args']
+        >[number]
+    >;
 }
 
 export namespace GetCalculators {
-  export type Variables = GetCalculatorsQueryVariables;
-  export type Query = GetCalculatorsQuery;
-  export type ShippingCalculators = NonNullable<(NonNullable<GetCalculatorsQuery['shippingCalculators']>)[number]>;
-  export type Args = NonNullable<(NonNullable<NonNullable<(NonNullable<GetCalculatorsQuery['shippingCalculators']>)[number]>['args']>)[number]>;
+    export type Variables = GetCalculatorsQueryVariables;
+    export type Query = GetCalculatorsQuery;
+    export type ShippingCalculators = NonNullable<
+        NonNullable<GetCalculatorsQuery['shippingCalculators']>[number]
+    >;
+    export type Args = NonNullable<
+        NonNullable<
+            NonNullable<NonNullable<GetCalculatorsQuery['shippingCalculators']>[number]>['args']
+        >[number]
+    >;
 }
 
 export namespace TestShippingMethod {
-  export type Variables = TestShippingMethodQueryVariables;
-  export type Query = TestShippingMethodQuery;
-  export type TestShippingMethod = (NonNullable<TestShippingMethodQuery['testShippingMethod']>);
-  export type Quote = (NonNullable<(NonNullable<TestShippingMethodQuery['testShippingMethod']>)['quote']>);
+    export type Variables = TestShippingMethodQueryVariables;
+    export type Query = TestShippingMethodQuery;
+    export type TestShippingMethod = NonNullable<TestShippingMethodQuery['testShippingMethod']>;
+    export type Quote = NonNullable<NonNullable<TestShippingMethodQuery['testShippingMethod']>['quote']>;
 }
 
 export namespace TestEligibleMethods {
-  export type Variables = TestEligibleMethodsQueryVariables;
-  export type Query = TestEligibleMethodsQuery;
-  export type TestEligibleShippingMethods = NonNullable<(NonNullable<TestEligibleMethodsQuery['testEligibleShippingMethods']>)[number]>;
+    export type Variables = TestEligibleMethodsQueryVariables;
+    export type Query = TestEligibleMethodsQuery;
+    export type TestEligibleShippingMethods = NonNullable<
+        NonNullable<TestEligibleMethodsQuery['testEligibleShippingMethods']>[number]
+    >;
 }
 
 export namespace GetMe {
-  export type Variables = GetMeQueryVariables;
-  export type Query = GetMeQuery;
-  export type Me = (NonNullable<GetMeQuery['me']>);
+    export type Variables = GetMeQueryVariables;
+    export type Query = GetMeQuery;
+    export type Me = NonNullable<GetMeQuery['me']>;
 }
 
 export namespace GetProductsTake3 {
-  export type Variables = GetProductsTake3QueryVariables;
-  export type Query = GetProductsTake3Query;
-  export type Products = (NonNullable<GetProductsTake3Query['products']>);
-  export type Items = NonNullable<(NonNullable<(NonNullable<GetProductsTake3Query['products']>)['items']>)[number]>;
+    export type Variables = GetProductsTake3QueryVariables;
+    export type Query = GetProductsTake3Query;
+    export type Products = NonNullable<GetProductsTake3Query['products']>;
+    export type Items = NonNullable<
+        NonNullable<NonNullable<GetProductsTake3Query['products']>['items']>[number]
+    >;
 }
 
 export namespace GetProduct1 {
-  export type Variables = GetProduct1QueryVariables;
-  export type Query = GetProduct1Query;
-  export type Product = (NonNullable<GetProduct1Query['product']>);
+    export type Variables = GetProduct1QueryVariables;
+    export type Query = GetProduct1Query;
+    export type Product = NonNullable<GetProduct1Query['product']>;
 }
 
 export namespace GetProduct2Variants {
-  export type Variables = GetProduct2VariantsQueryVariables;
-  export type Query = GetProduct2VariantsQuery;
-  export type Product = (NonNullable<GetProduct2VariantsQuery['product']>);
-  export type Variants = NonNullable<(NonNullable<(NonNullable<GetProduct2VariantsQuery['product']>)['variants']>)[number]>;
+    export type Variables = GetProduct2VariantsQueryVariables;
+    export type Query = GetProduct2VariantsQuery;
+    export type Product = NonNullable<GetProduct2VariantsQuery['product']>;
+    export type Variants = NonNullable<
+        NonNullable<NonNullable<GetProduct2VariantsQuery['product']>['variants']>[number]
+    >;
 }
 
 export namespace GetProductCollection {
-  export type Variables = GetProductCollectionQueryVariables;
-  export type Query = GetProductCollectionQuery;
-  export type Product = (NonNullable<GetProductCollectionQuery['product']>);
-  export type Collections = NonNullable<(NonNullable<(NonNullable<GetProductCollectionQuery['product']>)['collections']>)[number]>;
+    export type Variables = GetProductCollectionQueryVariables;
+    export type Query = GetProductCollectionQuery;
+    export type Product = NonNullable<GetProductCollectionQuery['product']>;
+    export type Collections = NonNullable<
+        NonNullable<NonNullable<GetProductCollectionQuery['product']>['collections']>[number]
+    >;
 }
 
 export namespace GetCollectionShop {
-  export type Variables = GetCollectionShopQueryVariables;
-  export type Query = GetCollectionShopQuery;
-  export type Collection = (NonNullable<GetCollectionShopQuery['collection']>);
-  export type Parent = (NonNullable<(NonNullable<GetCollectionShopQuery['collection']>)['parent']>);
-  export type Children = NonNullable<(NonNullable<(NonNullable<GetCollectionShopQuery['collection']>)['children']>)[number]>;
+    export type Variables = GetCollectionShopQueryVariables;
+    export type Query = GetCollectionShopQuery;
+    export type Collection = NonNullable<GetCollectionShopQuery['collection']>;
+    export type Parent = NonNullable<NonNullable<GetCollectionShopQuery['collection']>['parent']>;
+    export type Children = NonNullable<
+        NonNullable<NonNullable<GetCollectionShopQuery['collection']>['children']>[number]
+    >;
 }
 
 export namespace DisableProduct {
-  export type Variables = DisableProductMutationVariables;
-  export type Mutation = DisableProductMutation;
-  export type UpdateProduct = (NonNullable<DisableProductMutation['updateProduct']>);
+    export type Variables = DisableProductMutationVariables;
+    export type Mutation = DisableProductMutation;
+    export type UpdateProduct = NonNullable<DisableProductMutation['updateProduct']>;
 }
 
 export namespace GetCollectionVariants {
-  export type Variables = GetCollectionVariantsQueryVariables;
-  export type Query = GetCollectionVariantsQuery;
-  export type Collection = (NonNullable<GetCollectionVariantsQuery['collection']>);
-  export type ProductVariants = (NonNullable<(NonNullable<GetCollectionVariantsQuery['collection']>)['productVariants']>);
-  export type Items = NonNullable<(NonNullable<(NonNullable<(NonNullable<GetCollectionVariantsQuery['collection']>)['productVariants']>)['items']>)[number]>;
+    export type Variables = GetCollectionVariantsQueryVariables;
+    export type Query = GetCollectionVariantsQuery;
+    export type Collection = NonNullable<GetCollectionVariantsQuery['collection']>;
+    export type ProductVariants = NonNullable<
+        NonNullable<GetCollectionVariantsQuery['collection']>['productVariants']
+    >;
+    export type Items = NonNullable<
+        NonNullable<
+            NonNullable<NonNullable<GetCollectionVariantsQuery['collection']>['productVariants']>['items']
+        >[number]
+    >;
 }
 
 export namespace GetCollectionList {
-  export type Variables = GetCollectionListQueryVariables;
-  export type Query = GetCollectionListQuery;
-  export type Collections = (NonNullable<GetCollectionListQuery['collections']>);
-  export type Items = NonNullable<(NonNullable<(NonNullable<GetCollectionListQuery['collections']>)['items']>)[number]>;
+    export type Variables = GetCollectionListQueryVariables;
+    export type Query = GetCollectionListQuery;
+    export type Collections = NonNullable<GetCollectionListQuery['collections']>;
+    export type Items = NonNullable<
+        NonNullable<NonNullable<GetCollectionListQuery['collections']>['items']>[number]
+    >;
 }
 
 export namespace GetProductFacetValues {
-  export type Variables = GetProductFacetValuesQueryVariables;
-  export type Query = GetProductFacetValuesQuery;
-  export type Product = (NonNullable<GetProductFacetValuesQuery['product']>);
-  export type FacetValues = NonNullable<(NonNullable<(NonNullable<GetProductFacetValuesQuery['product']>)['facetValues']>)[number]>;
+    export type Variables = GetProductFacetValuesQueryVariables;
+    export type Query = GetProductFacetValuesQuery;
+    export type Product = NonNullable<GetProductFacetValuesQuery['product']>;
+    export type FacetValues = NonNullable<
+        NonNullable<NonNullable<GetProductFacetValuesQuery['product']>['facetValues']>[number]
+    >;
 }
 
 export namespace GetVariantFacetValues {
-  export type Variables = GetVariantFacetValuesQueryVariables;
-  export type Query = GetVariantFacetValuesQuery;
-  export type Product = (NonNullable<GetVariantFacetValuesQuery['product']>);
-  export type Variants = NonNullable<(NonNullable<(NonNullable<GetVariantFacetValuesQuery['product']>)['variants']>)[number]>;
-  export type FacetValues = NonNullable<(NonNullable<NonNullable<(NonNullable<(NonNullable<GetVariantFacetValuesQuery['product']>)['variants']>)[number]>['facetValues']>)[number]>;
+    export type Variables = GetVariantFacetValuesQueryVariables;
+    export type Query = GetVariantFacetValuesQuery;
+    export type Product = NonNullable<GetVariantFacetValuesQuery['product']>;
+    export type Variants = NonNullable<
+        NonNullable<NonNullable<GetVariantFacetValuesQuery['product']>['variants']>[number]
+    >;
+    export type FacetValues = NonNullable<
+        NonNullable<
+            NonNullable<
+                NonNullable<NonNullable<GetVariantFacetValuesQuery['product']>['variants']>[number]
+            >['facetValues']
+        >[number]
+    >;
 }
 
 export namespace GetCustomerIds {
-  export type Variables = GetCustomerIdsQueryVariables;
-  export type Query = GetCustomerIdsQuery;
-  export type Customers = (NonNullable<GetCustomerIdsQuery['customers']>);
-  export type Items = NonNullable<(NonNullable<(NonNullable<GetCustomerIdsQuery['customers']>)['items']>)[number]>;
+    export type Variables = GetCustomerIdsQueryVariables;
+    export type Query = GetCustomerIdsQuery;
+    export type Customers = NonNullable<GetCustomerIdsQuery['customers']>;
+    export type Items = NonNullable<
+        NonNullable<NonNullable<GetCustomerIdsQuery['customers']>['items']>[number]
+    >;
 }
 
 export namespace UpdateStock {
-  export type Variables = UpdateStockMutationVariables;
-  export type Mutation = UpdateStockMutation;
-  export type UpdateProductVariants = NonNullable<(NonNullable<UpdateStockMutation['updateProductVariants']>)[number]>;
+    export type Variables = UpdateStockMutationVariables;
+    export type Mutation = UpdateStockMutation;
+    export type UpdateProductVariants = NonNullable<
+        NonNullable<UpdateStockMutation['updateProductVariants']>[number]
+    >;
 }
 
 export namespace TransitionFulfillmentToState {
-  export type Variables = TransitionFulfillmentToStateMutationVariables;
-  export type Mutation = TransitionFulfillmentToStateMutation;
-  export type TransitionFulfillmentToState = (NonNullable<TransitionFulfillmentToStateMutation['transitionFulfillmentToState']>);
-  export type FulfillmentInlineFragment = (DiscriminateUnion<(NonNullable<TransitionFulfillmentToStateMutation['transitionFulfillmentToState']>), { __typename?: 'Fulfillment' }>);
-  export type ErrorResultInlineFragment = (DiscriminateUnion<(NonNullable<TransitionFulfillmentToStateMutation['transitionFulfillmentToState']>), { __typename?: 'ErrorResult' }>);
-  export type FulfillmentStateTransitionErrorInlineFragment = (DiscriminateUnion<(NonNullable<TransitionFulfillmentToStateMutation['transitionFulfillmentToState']>), { __typename?: 'FulfillmentStateTransitionError' }>);
+    export type Variables = TransitionFulfillmentToStateMutationVariables;
+    export type Mutation = TransitionFulfillmentToStateMutation;
+    export type TransitionFulfillmentToState = NonNullable<
+        TransitionFulfillmentToStateMutation['transitionFulfillmentToState']
+    >;
+    export type FulfillmentInlineFragment = DiscriminateUnion<
+        NonNullable<TransitionFulfillmentToStateMutation['transitionFulfillmentToState']>,
+        { __typename?: 'Fulfillment' }
+    >;
+    export type ErrorResultInlineFragment = DiscriminateUnion<
+        NonNullable<TransitionFulfillmentToStateMutation['transitionFulfillmentToState']>,
+        { __typename?: 'ErrorResult' }
+    >;
+    export type FulfillmentStateTransitionErrorInlineFragment = DiscriminateUnion<
+        NonNullable<TransitionFulfillmentToStateMutation['transitionFulfillmentToState']>,
+        { __typename?: 'FulfillmentStateTransitionError' }
+    >;
 }
 
 export namespace GetTagList {
-  export type Variables = GetTagListQueryVariables;
-  export type Query = GetTagListQuery;
-  export type Tags = (NonNullable<GetTagListQuery['tags']>);
-  export type Items = NonNullable<(NonNullable<(NonNullable<GetTagListQuery['tags']>)['items']>)[number]>;
+    export type Variables = GetTagListQueryVariables;
+    export type Query = GetTagListQuery;
+    export type Tags = NonNullable<GetTagListQuery['tags']>;
+    export type Items = NonNullable<NonNullable<NonNullable<GetTagListQuery['tags']>['items']>[number]>;
 }
 
 export namespace GetTag {
-  export type Variables = GetTagQueryVariables;
-  export type Query = GetTagQuery;
-  export type Tag = (NonNullable<GetTagQuery['tag']>);
+    export type Variables = GetTagQueryVariables;
+    export type Query = GetTagQuery;
+    export type Tag = NonNullable<GetTagQuery['tag']>;
 }
 
 export namespace CreateTag {
-  export type Variables = CreateTagMutationVariables;
-  export type Mutation = CreateTagMutation;
-  export type CreateTag = (NonNullable<CreateTagMutation['createTag']>);
+    export type Variables = CreateTagMutationVariables;
+    export type Mutation = CreateTagMutation;
+    export type CreateTag = NonNullable<CreateTagMutation['createTag']>;
 }
 
 export namespace UpdateTag {
-  export type Variables = UpdateTagMutationVariables;
-  export type Mutation = UpdateTagMutation;
-  export type UpdateTag = (NonNullable<UpdateTagMutation['updateTag']>);
+    export type Variables = UpdateTagMutationVariables;
+    export type Mutation = UpdateTagMutation;
+    export type UpdateTag = NonNullable<UpdateTagMutation['updateTag']>;
 }
 
 export namespace DeleteTag {
-  export type Variables = DeleteTagMutationVariables;
-  export type Mutation = DeleteTagMutation;
-  export type DeleteTag = (NonNullable<DeleteTagMutation['deleteTag']>);
+    export type Variables = DeleteTagMutationVariables;
+    export type Mutation = DeleteTagMutation;
+    export type DeleteTag = NonNullable<DeleteTagMutation['deleteTag']>;
 }
 
 export namespace GetTaxCategoryList {
-  export type Variables = GetTaxCategoryListQueryVariables;
-  export type Query = GetTaxCategoryListQuery;
-  export type TaxCategories = NonNullable<(NonNullable<GetTaxCategoryListQuery['taxCategories']>)[number]>;
+    export type Variables = GetTaxCategoryListQueryVariables;
+    export type Query = GetTaxCategoryListQuery;
+    export type TaxCategories = NonNullable<NonNullable<GetTaxCategoryListQuery['taxCategories']>[number]>;
 }
 
 export namespace GetTaxCategory {
-  export type Variables = GetTaxCategoryQueryVariables;
-  export type Query = GetTaxCategoryQuery;
-  export type TaxCategory = (NonNullable<GetTaxCategoryQuery['taxCategory']>);
+    export type Variables = GetTaxCategoryQueryVariables;
+    export type Query = GetTaxCategoryQuery;
+    export type TaxCategory = NonNullable<GetTaxCategoryQuery['taxCategory']>;
 }
 
 export namespace CreateTaxCategory {
-  export type Variables = CreateTaxCategoryMutationVariables;
-  export type Mutation = CreateTaxCategoryMutation;
-  export type CreateTaxCategory = (NonNullable<CreateTaxCategoryMutation['createTaxCategory']>);
+    export type Variables = CreateTaxCategoryMutationVariables;
+    export type Mutation = CreateTaxCategoryMutation;
+    export type CreateTaxCategory = NonNullable<CreateTaxCategoryMutation['createTaxCategory']>;
 }
 
 export namespace UpdateTaxCategory {
-  export type Variables = UpdateTaxCategoryMutationVariables;
-  export type Mutation = UpdateTaxCategoryMutation;
-  export type UpdateTaxCategory = (NonNullable<UpdateTaxCategoryMutation['updateTaxCategory']>);
+    export type Variables = UpdateTaxCategoryMutationVariables;
+    export type Mutation = UpdateTaxCategoryMutation;
+    export type UpdateTaxCategory = NonNullable<UpdateTaxCategoryMutation['updateTaxCategory']>;
 }
 
 export namespace DeleteTaxCategory {
-  export type Variables = DeleteTaxCategoryMutationVariables;
-  export type Mutation = DeleteTaxCategoryMutation;
-  export type DeleteTaxCategory = (NonNullable<DeleteTaxCategoryMutation['deleteTaxCategory']>);
+    export type Variables = DeleteTaxCategoryMutationVariables;
+    export type Mutation = DeleteTaxCategoryMutation;
+    export type DeleteTaxCategory = NonNullable<DeleteTaxCategoryMutation['deleteTaxCategory']>;
 }
 
 export namespace GetTaxRate {
-  export type Variables = GetTaxRateQueryVariables;
-  export type Query = GetTaxRateQuery;
-  export type TaxRate = (NonNullable<GetTaxRateQuery['taxRate']>);
+    export type Variables = GetTaxRateQueryVariables;
+    export type Query = GetTaxRateQuery;
+    export type TaxRate = NonNullable<GetTaxRateQuery['taxRate']>;
 }
 
 export namespace CreateTaxRate {
-  export type Variables = CreateTaxRateMutationVariables;
-  export type Mutation = CreateTaxRateMutation;
-  export type CreateTaxRate = (NonNullable<CreateTaxRateMutation['createTaxRate']>);
+    export type Variables = CreateTaxRateMutationVariables;
+    export type Mutation = CreateTaxRateMutation;
+    export type CreateTaxRate = NonNullable<CreateTaxRateMutation['createTaxRate']>;
 }
 
 export namespace DeleteTaxRate {
-  export type Variables = DeleteTaxRateMutationVariables;
-  export type Mutation = DeleteTaxRateMutation;
-  export type DeleteTaxRate = (NonNullable<DeleteTaxRateMutation['deleteTaxRate']>);
+    export type Variables = DeleteTaxRateMutationVariables;
+    export type Mutation = DeleteTaxRateMutation;
+    export type DeleteTaxRate = NonNullable<DeleteTaxRateMutation['deleteTaxRate']>;
 }
 
 export namespace DeleteZone {
-  export type Variables = DeleteZoneMutationVariables;
-  export type Mutation = DeleteZoneMutation;
-  export type DeleteZone = (NonNullable<DeleteZoneMutation['deleteZone']>);
+    export type Variables = DeleteZoneMutationVariables;
+    export type Mutation = DeleteZoneMutation;
+    export type DeleteZone = NonNullable<DeleteZoneMutation['deleteZone']>;
 }
 
 export namespace GetZones {
-  export type Variables = GetZonesQueryVariables;
-  export type Query = GetZonesQuery;
-  export type Zones = NonNullable<(NonNullable<GetZonesQuery['zones']>)[number]>;
+    export type Variables = GetZonesQueryVariables;
+    export type Query = GetZonesQuery;
+    export type Zones = NonNullable<NonNullable<GetZonesQuery['zones']>[number]>;
 }
 
 export namespace GetZone {
-  export type Variables = GetZoneQueryVariables;
-  export type Query = GetZoneQuery;
-  export type Zone = (NonNullable<GetZoneQuery['zone']>);
+    export type Variables = GetZoneQueryVariables;
+    export type Query = GetZoneQuery;
+    export type Zone = NonNullable<GetZoneQuery['zone']>;
 }
 
 export namespace CreateZone {
-  export type Variables = CreateZoneMutationVariables;
-  export type Mutation = CreateZoneMutation;
-  export type CreateZone = (NonNullable<CreateZoneMutation['createZone']>);
+    export type Variables = CreateZoneMutationVariables;
+    export type Mutation = CreateZoneMutation;
+    export type CreateZone = NonNullable<CreateZoneMutation['createZone']>;
 }
 
 export namespace UpdateZone {
-  export type Variables = UpdateZoneMutationVariables;
-  export type Mutation = UpdateZoneMutation;
-  export type UpdateZone = (NonNullable<UpdateZoneMutation['updateZone']>);
+    export type Variables = UpdateZoneMutationVariables;
+    export type Mutation = UpdateZoneMutation;
+    export type UpdateZone = NonNullable<UpdateZoneMutation['updateZone']>;
 }
 
 export namespace AddMembersToZone {
-  export type Variables = AddMembersToZoneMutationVariables;
-  export type Mutation = AddMembersToZoneMutation;
-  export type AddMembersToZone = (NonNullable<AddMembersToZoneMutation['addMembersToZone']>);
+    export type Variables = AddMembersToZoneMutationVariables;
+    export type Mutation = AddMembersToZoneMutation;
+    export type AddMembersToZone = NonNullable<AddMembersToZoneMutation['addMembersToZone']>;
 }
 
 export namespace RemoveMembersFromZone {
-  export type Variables = RemoveMembersFromZoneMutationVariables;
-  export type Mutation = RemoveMembersFromZoneMutation;
-  export type RemoveMembersFromZone = (NonNullable<RemoveMembersFromZoneMutation['removeMembersFromZone']>);
+    export type Variables = RemoveMembersFromZoneMutationVariables;
+    export type Mutation = RemoveMembersFromZoneMutation;
+    export type RemoveMembersFromZone = NonNullable<RemoveMembersFromZoneMutation['removeMembersFromZone']>;
 }