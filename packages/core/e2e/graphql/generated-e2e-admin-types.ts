/* eslint-disable */
export type Maybe<T> = T | null;
export type InputMaybe<T> = Maybe<T>;
export type Exact<T extends { [key: string]: unknown }> = { [K in keyof T]: T[K] };
export type MakeOptional<T, K extends keyof T> = Omit<T, K> & { [SubKey in K]?: Maybe<T[SubKey]> };
export type MakeMaybe<T, K extends keyof T> = Omit<T, K> & { [SubKey in K]: Maybe<T[SubKey]> };
/** All built-in and custom scalars, mapped to their actual values */
export type Scalars = {
<<<<<<< HEAD
  ID: string;
  String: string;
  Boolean: boolean;
  Int: number;
  Float: number;
  /** A date-time string at UTC, such as 2007-12-03T10:15:30Z, compliant with the `date-time` format outlined in section 5.6 of the RFC 3339 profile of the ISO 8601 standard for representation of dates and times using the Gregorian calendar. */
  DateTime: any;
  /** The `JSON` scalar type represents JSON values as specified by [ECMA-404](http://www.ecma-international.org/publications/files/ECMA-ST/ECMA-404.pdf). */
  JSON: any;
  /** The `Money` scalar type represents monetary values and supports signed double-precision fractional values as specified by [IEEE 754](https://en.wikipedia.org/wiki/IEEE_floating_point). */
  Money: any;
  /** The `Upload` scalar type represents a file upload. */
  Upload: any;
};

export type AddFulfillmentToOrderResult = CreateFulfillmentError | EmptyOrderLineSelectionError | Fulfillment | FulfillmentStateTransitionError | InsufficientStockOnHandError | InvalidFulfillmentHandlerError | ItemsAlreadyFulfilledError;
=======
    ID: string;
    String: string;
    Boolean: boolean;
    Int: number;
    Float: number;
    DateTime: any;
    JSON: any;
    Money: number;
    Upload: any;
};

export type AddFulfillmentToOrderResult =
    | CreateFulfillmentError
    | EmptyOrderLineSelectionError
    | Fulfillment
    | FulfillmentStateTransitionError
    | InsufficientStockOnHandError
    | InvalidFulfillmentHandlerError
    | ItemsAlreadyFulfilledError;
>>>>>>> 6e7e15e5

export type AddItemInput = {
  productVariantId: Scalars['ID'];
  quantity: Scalars['Int'];
};

export type AddItemToDraftOrderInput = {
  productVariantId: Scalars['ID'];
  quantity: Scalars['Int'];
};

export type AddManualPaymentToOrderResult = ManualPaymentStateError | Order;

export type AddNoteToCustomerInput = {
  id: Scalars['ID'];
  isPublic: Scalars['Boolean'];
  note: Scalars['String'];
};

export type AddNoteToOrderInput = {
  id: Scalars['ID'];
  isPublic: Scalars['Boolean'];
  note: Scalars['String'];
};

export type Address = Node & {
  city?: Maybe<Scalars['String']>;
  company?: Maybe<Scalars['String']>;
  country: Country;
  createdAt: Scalars['DateTime'];
  customFields?: Maybe<Scalars['JSON']>;
  defaultBillingAddress?: Maybe<Scalars['Boolean']>;
  defaultShippingAddress?: Maybe<Scalars['Boolean']>;
  fullName?: Maybe<Scalars['String']>;
  id: Scalars['ID'];
  phoneNumber?: Maybe<Scalars['String']>;
  postalCode?: Maybe<Scalars['String']>;
  province?: Maybe<Scalars['String']>;
  streetLine1: Scalars['String'];
  streetLine2?: Maybe<Scalars['String']>;
  updatedAt: Scalars['DateTime'];
};

export type AdjustDraftOrderLineInput = {
  orderLineId: Scalars['ID'];
  quantity: Scalars['Int'];
};

export type Adjustment = {
  adjustmentSource: Scalars['String'];
  amount: Scalars['Money'];
  data?: Maybe<Scalars['JSON']>;
  description: Scalars['String'];
  type: AdjustmentType;
};

export enum AdjustmentType {
  DISTRIBUTED_ORDER_PROMOTION = 'DISTRIBUTED_ORDER_PROMOTION',
  OTHER = 'OTHER',
  PROMOTION = 'PROMOTION'
}

export type Administrator = Node & {
  createdAt: Scalars['DateTime'];
  customFields?: Maybe<Scalars['JSON']>;
  emailAddress: Scalars['String'];
  firstName: Scalars['String'];
  id: Scalars['ID'];
  lastName: Scalars['String'];
  updatedAt: Scalars['DateTime'];
  user: User;
};

export type AdministratorFilterParameter = {
  createdAt?: InputMaybe<DateOperators>;
  emailAddress?: InputMaybe<StringOperators>;
  firstName?: InputMaybe<StringOperators>;
  id?: InputMaybe<IdOperators>;
  lastName?: InputMaybe<StringOperators>;
  updatedAt?: InputMaybe<DateOperators>;
};

export type AdministratorList = PaginatedList & {
  items: Array<Administrator>;
  totalItems: Scalars['Int'];
};

export type AdministratorListOptions = {
  /** Allows the results to be filtered */
  filter?: InputMaybe<AdministratorFilterParameter>;
  /** Specifies whether multiple "filter" arguments should be combines with a logical AND or OR operation. Defaults to AND. */
  filterOperator?: InputMaybe<LogicalOperator>;
  /** Skips the first n results, for use in pagination */
  skip?: InputMaybe<Scalars['Int']>;
  /** Specifies which properties to sort the results by */
  sort?: InputMaybe<AdministratorSortParameter>;
  /** Takes n results, for use in pagination */
  take?: InputMaybe<Scalars['Int']>;
};

export type AdministratorPaymentInput = {
  metadata?: InputMaybe<Scalars['JSON']>;
  paymentMethod?: InputMaybe<Scalars['String']>;
};

export type AdministratorRefundInput = {
  paymentId: Scalars['ID'];
  reason?: InputMaybe<Scalars['String']>;
};

export type AdministratorSortParameter = {
  createdAt?: InputMaybe<SortOrder>;
  emailAddress?: InputMaybe<SortOrder>;
  firstName?: InputMaybe<SortOrder>;
  id?: InputMaybe<SortOrder>;
  lastName?: InputMaybe<SortOrder>;
  updatedAt?: InputMaybe<SortOrder>;
};

export type Allocation = Node & StockMovement & {
  createdAt: Scalars['DateTime'];
  id: Scalars['ID'];
  orderLine: OrderLine;
  productVariant: ProductVariant;
  quantity: Scalars['Int'];
  type: StockMovementType;
  updatedAt: Scalars['DateTime'];
};

/** Returned if an attempting to refund an OrderItem which has already been refunded */
export type AlreadyRefundedError = ErrorResult & {
  errorCode: ErrorCode;
  message: Scalars['String'];
  refundId: Scalars['ID'];
};

export type ApplyCouponCodeResult = CouponCodeExpiredError | CouponCodeInvalidError | CouponCodeLimitError | Order;

export type Asset = Node & {
  createdAt: Scalars['DateTime'];
  customFields?: Maybe<Scalars['JSON']>;
  fileSize: Scalars['Int'];
  focalPoint?: Maybe<Coordinate>;
  height: Scalars['Int'];
  id: Scalars['ID'];
  mimeType: Scalars['String'];
  name: Scalars['String'];
  preview: Scalars['String'];
  source: Scalars['String'];
  tags: Array<Tag>;
  type: AssetType;
  updatedAt: Scalars['DateTime'];
  width: Scalars['Int'];
};

export type AssetFilterParameter = {
  createdAt?: InputMaybe<DateOperators>;
  fileSize?: InputMaybe<NumberOperators>;
  height?: InputMaybe<NumberOperators>;
  id?: InputMaybe<IdOperators>;
  mimeType?: InputMaybe<StringOperators>;
  name?: InputMaybe<StringOperators>;
  preview?: InputMaybe<StringOperators>;
  source?: InputMaybe<StringOperators>;
  type?: InputMaybe<StringOperators>;
  updatedAt?: InputMaybe<DateOperators>;
  width?: InputMaybe<NumberOperators>;
};

export type AssetList = PaginatedList & {
  items: Array<Asset>;
  totalItems: Scalars['Int'];
};

export type AssetListOptions = {
  /** Allows the results to be filtered */
  filter?: InputMaybe<AssetFilterParameter>;
  /** Specifies whether multiple "filter" arguments should be combines with a logical AND or OR operation. Defaults to AND. */
  filterOperator?: InputMaybe<LogicalOperator>;
  /** Skips the first n results, for use in pagination */
  skip?: InputMaybe<Scalars['Int']>;
  /** Specifies which properties to sort the results by */
  sort?: InputMaybe<AssetSortParameter>;
  tags?: InputMaybe<Array<Scalars['String']>>;
  tagsOperator?: InputMaybe<LogicalOperator>;
  /** Takes n results, for use in pagination */
  take?: InputMaybe<Scalars['Int']>;
};

export type AssetSortParameter = {
  createdAt?: InputMaybe<SortOrder>;
  fileSize?: InputMaybe<SortOrder>;
  height?: InputMaybe<SortOrder>;
  id?: InputMaybe<SortOrder>;
  mimeType?: InputMaybe<SortOrder>;
  name?: InputMaybe<SortOrder>;
  preview?: InputMaybe<SortOrder>;
  source?: InputMaybe<SortOrder>;
  updatedAt?: InputMaybe<SortOrder>;
  width?: InputMaybe<SortOrder>;
};

export enum AssetType {
  BINARY = 'BINARY',
  IMAGE = 'IMAGE',
  VIDEO = 'VIDEO'
}

export type AssignAssetsToChannelInput = {
  assetIds: Array<Scalars['ID']>;
  channelId: Scalars['ID'];
};

export type AssignCollectionsToChannelInput = {
  channelId: Scalars['ID'];
  collectionIds: Array<Scalars['ID']>;
};

export type AssignFacetsToChannelInput = {
  channelId: Scalars['ID'];
  facetIds: Array<Scalars['ID']>;
};

export type AssignProductVariantsToChannelInput = {
  channelId: Scalars['ID'];
  priceFactor?: InputMaybe<Scalars['Float']>;
  productVariantIds: Array<Scalars['ID']>;
};

export type AssignProductsToChannelInput = {
  channelId: Scalars['ID'];
  priceFactor?: InputMaybe<Scalars['Float']>;
  productIds: Array<Scalars['ID']>;
};

export type AssignPromotionsToChannelInput = {
  channelId: Scalars['ID'];
  promotionIds: Array<Scalars['ID']>;
};

export type AuthenticationInput = {
  native?: InputMaybe<NativeAuthInput>;
};

export type AuthenticationMethod = Node & {
  createdAt: Scalars['DateTime'];
  id: Scalars['ID'];
  strategy: Scalars['String'];
  updatedAt: Scalars['DateTime'];
};

export type AuthenticationResult = CurrentUser | InvalidCredentialsError;

export type BooleanCustomFieldConfig = CustomField & {
  description?: Maybe<Array<LocalizedString>>;
  internal?: Maybe<Scalars['Boolean']>;
  label?: Maybe<Array<LocalizedString>>;
  list: Scalars['Boolean'];
  name: Scalars['String'];
  nullable?: Maybe<Scalars['Boolean']>;
  readonly?: Maybe<Scalars['Boolean']>;
  type: Scalars['String'];
  ui?: Maybe<Scalars['JSON']>;
};

/** Operators for filtering on a list of Boolean fields */
export type BooleanListOperators = {
  inList: Scalars['Boolean'];
};

/** Operators for filtering on a Boolean field */
export type BooleanOperators = {
  eq?: InputMaybe<Scalars['Boolean']>;
  isNull?: InputMaybe<Scalars['Boolean']>;
};

/** Returned if an attempting to cancel lines from an Order which is still active */
export type CancelActiveOrderError = ErrorResult & {
  errorCode: ErrorCode;
  message: Scalars['String'];
  orderState: Scalars['String'];
};

export type CancelOrderInput = {
  /** Specify whether the shipping charges should also be cancelled. Defaults to false */
  cancelShipping?: InputMaybe<Scalars['Boolean']>;
  /** Optionally specify which OrderLines to cancel. If not provided, all OrderLines will be cancelled */
  lines?: InputMaybe<Array<OrderLineInput>>;
  /** The id of the order to be cancelled */
  orderId: Scalars['ID'];
  reason?: InputMaybe<Scalars['String']>;
};

export type CancelOrderResult = CancelActiveOrderError | EmptyOrderLineSelectionError | MultipleOrderError | Order | OrderStateTransitionError | QuantityTooGreatError;

/** Returned if the Payment cancellation fails */
export type CancelPaymentError = ErrorResult & {
  errorCode: ErrorCode;
  message: Scalars['String'];
  paymentErrorMessage: Scalars['String'];
};

export type CancelPaymentResult = CancelPaymentError | Payment | PaymentStateTransitionError;

export type Cancellation = Node & StockMovement & {
  createdAt: Scalars['DateTime'];
  id: Scalars['ID'];
  orderLine: OrderLine;
  productVariant: ProductVariant;
  quantity: Scalars['Int'];
  type: StockMovementType;
  updatedAt: Scalars['DateTime'];
};

export type Channel = Node & {
  code: Scalars['String'];
  createdAt: Scalars['DateTime'];
  currencyCode: CurrencyCode;
  customFields?: Maybe<Scalars['JSON']>;
  defaultLanguageCode: LanguageCode;
  defaultShippingZone?: Maybe<Zone>;
  defaultTaxZone?: Maybe<Zone>;
  id: Scalars['ID'];
  pricesIncludeTax: Scalars['Boolean'];
  seller?: Maybe<Seller>;
  token: Scalars['String'];
  updatedAt: Scalars['DateTime'];
};

/**
 * Returned when the default LanguageCode of a Channel is no longer found in the `availableLanguages`
 * of the GlobalSettings
 */
export type ChannelDefaultLanguageError = ErrorResult & {
  channelCode: Scalars['String'];
  errorCode: ErrorCode;
  language: Scalars['String'];
  message: Scalars['String'];
};

export type Collection = Node & {
  assets: Array<Asset>;
  breadcrumbs: Array<CollectionBreadcrumb>;
  children?: Maybe<Array<Collection>>;
  createdAt: Scalars['DateTime'];
  customFields?: Maybe<Scalars['JSON']>;
  description: Scalars['String'];
  featuredAsset?: Maybe<Asset>;
  filters: Array<ConfigurableOperation>;
  id: Scalars['ID'];
  inheritFilters: Scalars['Boolean'];
  isPrivate: Scalars['Boolean'];
  languageCode?: Maybe<LanguageCode>;
  name: Scalars['String'];
  parent?: Maybe<Collection>;
  position: Scalars['Int'];
  productVariants: ProductVariantList;
  slug: Scalars['String'];
  translations: Array<CollectionTranslation>;
  updatedAt: Scalars['DateTime'];
};


export type CollectionProductVariantsArgs = {
  options?: InputMaybe<ProductVariantListOptions>;
};

export type CollectionBreadcrumb = {
  id: Scalars['ID'];
  name: Scalars['String'];
  slug: Scalars['String'];
};

export type CollectionFilterParameter = {
  createdAt?: InputMaybe<DateOperators>;
  description?: InputMaybe<StringOperators>;
  id?: InputMaybe<IdOperators>;
  inheritFilters?: InputMaybe<BooleanOperators>;
  isPrivate?: InputMaybe<BooleanOperators>;
  languageCode?: InputMaybe<StringOperators>;
  name?: InputMaybe<StringOperators>;
  position?: InputMaybe<NumberOperators>;
  slug?: InputMaybe<StringOperators>;
  updatedAt?: InputMaybe<DateOperators>;
};

export type CollectionList = PaginatedList & {
  items: Array<Collection>;
  totalItems: Scalars['Int'];
};

export type CollectionListOptions = {
  /** Allows the results to be filtered */
  filter?: InputMaybe<CollectionFilterParameter>;
  /** Specifies whether multiple "filter" arguments should be combines with a logical AND or OR operation. Defaults to AND. */
  filterOperator?: InputMaybe<LogicalOperator>;
  /** Skips the first n results, for use in pagination */
  skip?: InputMaybe<Scalars['Int']>;
  /** Specifies which properties to sort the results by */
  sort?: InputMaybe<CollectionSortParameter>;
  /** Takes n results, for use in pagination */
  take?: InputMaybe<Scalars['Int']>;
};

/**
 * Which Collections are present in the products returned
 * by the search, and in what quantity.
 */
export type CollectionResult = {
  collection: Collection;
  count: Scalars['Int'];
};

export type CollectionSortParameter = {
  createdAt?: InputMaybe<SortOrder>;
  description?: InputMaybe<SortOrder>;
  id?: InputMaybe<SortOrder>;
  name?: InputMaybe<SortOrder>;
  position?: InputMaybe<SortOrder>;
  slug?: InputMaybe<SortOrder>;
  updatedAt?: InputMaybe<SortOrder>;
};

export type CollectionTranslation = {
  createdAt: Scalars['DateTime'];
  description: Scalars['String'];
  id: Scalars['ID'];
  languageCode: LanguageCode;
  name: Scalars['String'];
  slug: Scalars['String'];
  updatedAt: Scalars['DateTime'];
};

export type ConfigArg = {
  name: Scalars['String'];
  value: Scalars['String'];
};

export type ConfigArgDefinition = {
  defaultValue?: Maybe<Scalars['JSON']>;
  description?: Maybe<Scalars['String']>;
  label?: Maybe<Scalars['String']>;
  list: Scalars['Boolean'];
  name: Scalars['String'];
  required: Scalars['Boolean'];
  type: Scalars['String'];
  ui?: Maybe<Scalars['JSON']>;
};

export type ConfigArgInput = {
  name: Scalars['String'];
  /** A JSON stringified representation of the actual value */
  value: Scalars['String'];
};

export type ConfigurableOperation = {
  args: Array<ConfigArg>;
  code: Scalars['String'];
};

export type ConfigurableOperationDefinition = {
  args: Array<ConfigArgDefinition>;
  code: Scalars['String'];
  description: Scalars['String'];
};

export type ConfigurableOperationInput = {
  arguments: Array<ConfigArgInput>;
  code: Scalars['String'];
};

export type Coordinate = {
  x: Scalars['Float'];
  y: Scalars['Float'];
};

export type CoordinateInput = {
  x: Scalars['Float'];
  y: Scalars['Float'];
};

export type Country = Node & {
  code: Scalars['String'];
  createdAt: Scalars['DateTime'];
  customFields?: Maybe<Scalars['JSON']>;
  enabled: Scalars['Boolean'];
  id: Scalars['ID'];
  languageCode: LanguageCode;
  name: Scalars['String'];
  translations: Array<CountryTranslation>;
  updatedAt: Scalars['DateTime'];
};

export type CountryFilterParameter = {
  code?: InputMaybe<StringOperators>;
  createdAt?: InputMaybe<DateOperators>;
  enabled?: InputMaybe<BooleanOperators>;
  id?: InputMaybe<IdOperators>;
  languageCode?: InputMaybe<StringOperators>;
  name?: InputMaybe<StringOperators>;
  updatedAt?: InputMaybe<DateOperators>;
};

export type CountryList = PaginatedList & {
  items: Array<Country>;
  totalItems: Scalars['Int'];
};

export type CountryListOptions = {
  /** Allows the results to be filtered */
  filter?: InputMaybe<CountryFilterParameter>;
  /** Specifies whether multiple "filter" arguments should be combines with a logical AND or OR operation. Defaults to AND. */
  filterOperator?: InputMaybe<LogicalOperator>;
  /** Skips the first n results, for use in pagination */
  skip?: InputMaybe<Scalars['Int']>;
  /** Specifies which properties to sort the results by */
  sort?: InputMaybe<CountrySortParameter>;
  /** Takes n results, for use in pagination */
  take?: InputMaybe<Scalars['Int']>;
};

export type CountrySortParameter = {
  code?: InputMaybe<SortOrder>;
  createdAt?: InputMaybe<SortOrder>;
  id?: InputMaybe<SortOrder>;
  name?: InputMaybe<SortOrder>;
  updatedAt?: InputMaybe<SortOrder>;
};

export type CountryTranslation = {
  createdAt: Scalars['DateTime'];
  id: Scalars['ID'];
  languageCode: LanguageCode;
  name: Scalars['String'];
  updatedAt: Scalars['DateTime'];
};

export type CountryTranslationInput = {
  customFields?: InputMaybe<Scalars['JSON']>;
  id?: InputMaybe<Scalars['ID']>;
  languageCode: LanguageCode;
  name?: InputMaybe<Scalars['String']>;
};

/** Returned if the provided coupon code is invalid */
export type CouponCodeExpiredError = ErrorResult & {
  couponCode: Scalars['String'];
  errorCode: ErrorCode;
  message: Scalars['String'];
};

/** Returned if the provided coupon code is invalid */
export type CouponCodeInvalidError = ErrorResult & {
  couponCode: Scalars['String'];
  errorCode: ErrorCode;
  message: Scalars['String'];
};

/** Returned if the provided coupon code is invalid */
export type CouponCodeLimitError = ErrorResult & {
  couponCode: Scalars['String'];
  errorCode: ErrorCode;
  limit: Scalars['Int'];
  message: Scalars['String'];
};

export type CreateAddressInput = {
  city?: InputMaybe<Scalars['String']>;
  company?: InputMaybe<Scalars['String']>;
  countryCode: Scalars['String'];
  customFields?: InputMaybe<Scalars['JSON']>;
  defaultBillingAddress?: InputMaybe<Scalars['Boolean']>;
  defaultShippingAddress?: InputMaybe<Scalars['Boolean']>;
  fullName?: InputMaybe<Scalars['String']>;
  phoneNumber?: InputMaybe<Scalars['String']>;
  postalCode?: InputMaybe<Scalars['String']>;
  province?: InputMaybe<Scalars['String']>;
  streetLine1: Scalars['String'];
  streetLine2?: InputMaybe<Scalars['String']>;
};

export type CreateAdministratorInput = {
  customFields?: InputMaybe<Scalars['JSON']>;
  emailAddress: Scalars['String'];
  firstName: Scalars['String'];
  lastName: Scalars['String'];
  password: Scalars['String'];
  roleIds: Array<Scalars['ID']>;
};

export type CreateAssetInput = {
  customFields?: InputMaybe<Scalars['JSON']>;
  file: Scalars['Upload'];
  tags?: InputMaybe<Array<Scalars['String']>>;
};

export type CreateAssetResult = Asset | MimeTypeError;

export type CreateChannelInput = {
  code: Scalars['String'];
  currencyCode: CurrencyCode;
  customFields?: InputMaybe<Scalars['JSON']>;
  defaultLanguageCode: LanguageCode;
  defaultShippingZoneId: Scalars['ID'];
  defaultTaxZoneId: Scalars['ID'];
  pricesIncludeTax: Scalars['Boolean'];
  sellerId?: InputMaybe<Scalars['ID']>;
  token: Scalars['String'];
};

export type CreateChannelResult = Channel | LanguageNotAvailableError;

export type CreateCollectionInput = {
  assetIds?: InputMaybe<Array<Scalars['ID']>>;
  customFields?: InputMaybe<Scalars['JSON']>;
  featuredAssetId?: InputMaybe<Scalars['ID']>;
  filters: Array<ConfigurableOperationInput>;
  inheritFilters?: InputMaybe<Scalars['Boolean']>;
  isPrivate?: InputMaybe<Scalars['Boolean']>;
  parentId?: InputMaybe<Scalars['ID']>;
  translations: Array<CreateCollectionTranslationInput>;
};

export type CreateCollectionTranslationInput = {
  customFields?: InputMaybe<Scalars['JSON']>;
  description: Scalars['String'];
  languageCode: LanguageCode;
  name: Scalars['String'];
  slug: Scalars['String'];
};

export type CreateCountryInput = {
  code: Scalars['String'];
  customFields?: InputMaybe<Scalars['JSON']>;
  enabled: Scalars['Boolean'];
  translations: Array<CountryTranslationInput>;
};

export type CreateCustomerGroupInput = {
  customFields?: InputMaybe<Scalars['JSON']>;
  customerIds?: InputMaybe<Array<Scalars['ID']>>;
  name: Scalars['String'];
};

export type CreateCustomerInput = {
  customFields?: InputMaybe<Scalars['JSON']>;
  emailAddress: Scalars['String'];
  firstName: Scalars['String'];
  lastName: Scalars['String'];
  phoneNumber?: InputMaybe<Scalars['String']>;
  title?: InputMaybe<Scalars['String']>;
};

export type CreateCustomerResult = Customer | EmailAddressConflictError;

export type CreateFacetInput = {
  code: Scalars['String'];
  customFields?: InputMaybe<Scalars['JSON']>;
  isPrivate: Scalars['Boolean'];
  translations: Array<FacetTranslationInput>;
  values?: InputMaybe<Array<CreateFacetValueWithFacetInput>>;
};

export type CreateFacetValueInput = {
  code: Scalars['String'];
  customFields?: InputMaybe<Scalars['JSON']>;
  facetId: Scalars['ID'];
  translations: Array<FacetValueTranslationInput>;
};

export type CreateFacetValueWithFacetInput = {
  code: Scalars['String'];
  translations: Array<FacetValueTranslationInput>;
};

/** Returned if an error is thrown in a FulfillmentHandler's createFulfillment method */
export type CreateFulfillmentError = ErrorResult & {
  errorCode: ErrorCode;
  fulfillmentHandlerError: Scalars['String'];
  message: Scalars['String'];
};

export type CreateGroupOptionInput = {
  code: Scalars['String'];
  translations: Array<ProductOptionGroupTranslationInput>;
};

export type CreatePaymentMethodInput = {
  checker?: InputMaybe<ConfigurableOperationInput>;
  code: Scalars['String'];
  customFields?: InputMaybe<Scalars['JSON']>;
  enabled: Scalars['Boolean'];
  handler: ConfigurableOperationInput;
  translations: Array<PaymentMethodTranslationInput>;
};

export type CreateProductInput = {
  assetIds?: InputMaybe<Array<Scalars['ID']>>;
  customFields?: InputMaybe<Scalars['JSON']>;
  enabled?: InputMaybe<Scalars['Boolean']>;
  facetValueIds?: InputMaybe<Array<Scalars['ID']>>;
  featuredAssetId?: InputMaybe<Scalars['ID']>;
  translations: Array<ProductTranslationInput>;
};

export type CreateProductOptionGroupInput = {
  code: Scalars['String'];
  customFields?: InputMaybe<Scalars['JSON']>;
  options: Array<CreateGroupOptionInput>;
  translations: Array<ProductOptionGroupTranslationInput>;
};

export type CreateProductOptionInput = {
  code: Scalars['String'];
  customFields?: InputMaybe<Scalars['JSON']>;
  productOptionGroupId: Scalars['ID'];
  translations: Array<ProductOptionGroupTranslationInput>;
};

export type CreateProductVariantInput = {
  assetIds?: InputMaybe<Array<Scalars['ID']>>;
  customFields?: InputMaybe<Scalars['JSON']>;
  facetValueIds?: InputMaybe<Array<Scalars['ID']>>;
  featuredAssetId?: InputMaybe<Scalars['ID']>;
  optionIds?: InputMaybe<Array<Scalars['ID']>>;
  outOfStockThreshold?: InputMaybe<Scalars['Int']>;
  price?: InputMaybe<Scalars['Money']>;
  productId: Scalars['ID'];
  sku: Scalars['String'];
  stockLevels?: InputMaybe<Array<StockLevelInput>>;
  stockOnHand?: InputMaybe<Scalars['Int']>;
  taxCategoryId?: InputMaybe<Scalars['ID']>;
  trackInventory?: InputMaybe<GlobalFlag>;
  translations: Array<ProductVariantTranslationInput>;
  useGlobalOutOfStockThreshold?: InputMaybe<Scalars['Boolean']>;
};

export type CreateProductVariantOptionInput = {
  code: Scalars['String'];
  optionGroupId: Scalars['ID'];
  translations: Array<ProductOptionTranslationInput>;
};

export type CreatePromotionInput = {
  actions: Array<ConfigurableOperationInput>;
  conditions: Array<ConfigurableOperationInput>;
  couponCode?: InputMaybe<Scalars['String']>;
  customFields?: InputMaybe<Scalars['JSON']>;
  enabled: Scalars['Boolean'];
  endsAt?: InputMaybe<Scalars['DateTime']>;
  perCustomerUsageLimit?: InputMaybe<Scalars['Int']>;
  startsAt?: InputMaybe<Scalars['DateTime']>;
  translations: Array<PromotionTranslationInput>;
};

export type CreatePromotionResult = MissingConditionsError | Promotion;

export type CreateRoleInput = {
  channelIds?: InputMaybe<Array<Scalars['ID']>>;
  code: Scalars['String'];
  description: Scalars['String'];
  permissions: Array<Permission>;
};

export type CreateSellerInput = {
  customFields?: InputMaybe<Scalars['JSON']>;
  name: Scalars['String'];
};

export type CreateShippingMethodInput = {
  calculator: ConfigurableOperationInput;
  checker: ConfigurableOperationInput;
  code: Scalars['String'];
  customFields?: InputMaybe<Scalars['JSON']>;
  fulfillmentHandler: Scalars['String'];
  translations: Array<ShippingMethodTranslationInput>;
};

export type CreateStockLocationInput = {
  customFields?: InputMaybe<Scalars['JSON']>;
  description?: InputMaybe<Scalars['String']>;
  name: Scalars['String'];
};

export type CreateTagInput = {
  value: Scalars['String'];
};

export type CreateTaxCategoryInput = {
  customFields?: InputMaybe<Scalars['JSON']>;
  isDefault?: InputMaybe<Scalars['Boolean']>;
  name: Scalars['String'];
};

export type CreateTaxRateInput = {
  categoryId: Scalars['ID'];
  customFields?: InputMaybe<Scalars['JSON']>;
  customerGroupId?: InputMaybe<Scalars['ID']>;
  enabled: Scalars['Boolean'];
  name: Scalars['String'];
  value: Scalars['Float'];
  zoneId: Scalars['ID'];
};

export type CreateZoneInput = {
  customFields?: InputMaybe<Scalars['JSON']>;
  memberIds?: InputMaybe<Array<Scalars['ID']>>;
  name: Scalars['String'];
};

/**
 * @description
 * ISO 4217 currency code
 *
 * @docsCategory common
 */
export enum CurrencyCode {
  /** United Arab Emirates dirham */
  AED = 'AED',
  /** Afghan afghani */
  AFN = 'AFN',
  /** Albanian lek */
  ALL = 'ALL',
  /** Armenian dram */
  AMD = 'AMD',
  /** Netherlands Antillean guilder */
  ANG = 'ANG',
  /** Angolan kwanza */
  AOA = 'AOA',
  /** Argentine peso */
  ARS = 'ARS',
  /** Australian dollar */
  AUD = 'AUD',
  /** Aruban florin */
  AWG = 'AWG',
  /** Azerbaijani manat */
  AZN = 'AZN',
  /** Bosnia and Herzegovina convertible mark */
  BAM = 'BAM',
  /** Barbados dollar */
  BBD = 'BBD',
  /** Bangladeshi taka */
  BDT = 'BDT',
  /** Bulgarian lev */
  BGN = 'BGN',
  /** Bahraini dinar */
  BHD = 'BHD',
  /** Burundian franc */
  BIF = 'BIF',
  /** Bermudian dollar */
  BMD = 'BMD',
  /** Brunei dollar */
  BND = 'BND',
  /** Boliviano */
  BOB = 'BOB',
  /** Brazilian real */
  BRL = 'BRL',
  /** Bahamian dollar */
  BSD = 'BSD',
  /** Bhutanese ngultrum */
  BTN = 'BTN',
  /** Botswana pula */
  BWP = 'BWP',
  /** Belarusian ruble */
  BYN = 'BYN',
  /** Belize dollar */
  BZD = 'BZD',
  /** Canadian dollar */
  CAD = 'CAD',
  /** Congolese franc */
  CDF = 'CDF',
  /** Swiss franc */
  CHF = 'CHF',
  /** Chilean peso */
  CLP = 'CLP',
  /** Renminbi (Chinese) yuan */
  CNY = 'CNY',
  /** Colombian peso */
  COP = 'COP',
  /** Costa Rican colon */
  CRC = 'CRC',
  /** Cuban convertible peso */
  CUC = 'CUC',
  /** Cuban peso */
  CUP = 'CUP',
  /** Cape Verde escudo */
  CVE = 'CVE',
  /** Czech koruna */
  CZK = 'CZK',
  /** Djiboutian franc */
  DJF = 'DJF',
  /** Danish krone */
  DKK = 'DKK',
  /** Dominican peso */
  DOP = 'DOP',
  /** Algerian dinar */
  DZD = 'DZD',
  /** Egyptian pound */
  EGP = 'EGP',
  /** Eritrean nakfa */
  ERN = 'ERN',
  /** Ethiopian birr */
  ETB = 'ETB',
  /** Euro */
  EUR = 'EUR',
  /** Fiji dollar */
  FJD = 'FJD',
  /** Falkland Islands pound */
  FKP = 'FKP',
  /** Pound sterling */
  GBP = 'GBP',
  /** Georgian lari */
  GEL = 'GEL',
  /** Ghanaian cedi */
  GHS = 'GHS',
  /** Gibraltar pound */
  GIP = 'GIP',
  /** Gambian dalasi */
  GMD = 'GMD',
  /** Guinean franc */
  GNF = 'GNF',
  /** Guatemalan quetzal */
  GTQ = 'GTQ',
  /** Guyanese dollar */
  GYD = 'GYD',
  /** Hong Kong dollar */
  HKD = 'HKD',
  /** Honduran lempira */
  HNL = 'HNL',
  /** Croatian kuna */
  HRK = 'HRK',
  /** Haitian gourde */
  HTG = 'HTG',
  /** Hungarian forint */
  HUF = 'HUF',
  /** Indonesian rupiah */
  IDR = 'IDR',
  /** Israeli new shekel */
  ILS = 'ILS',
  /** Indian rupee */
  INR = 'INR',
  /** Iraqi dinar */
  IQD = 'IQD',
  /** Iranian rial */
  IRR = 'IRR',
  /** Icelandic króna */
  ISK = 'ISK',
  /** Jamaican dollar */
  JMD = 'JMD',
  /** Jordanian dinar */
  JOD = 'JOD',
  /** Japanese yen */
  JPY = 'JPY',
  /** Kenyan shilling */
  KES = 'KES',
  /** Kyrgyzstani som */
  KGS = 'KGS',
  /** Cambodian riel */
  KHR = 'KHR',
  /** Comoro franc */
  KMF = 'KMF',
  /** North Korean won */
  KPW = 'KPW',
  /** South Korean won */
  KRW = 'KRW',
  /** Kuwaiti dinar */
  KWD = 'KWD',
  /** Cayman Islands dollar */
  KYD = 'KYD',
  /** Kazakhstani tenge */
  KZT = 'KZT',
  /** Lao kip */
  LAK = 'LAK',
  /** Lebanese pound */
  LBP = 'LBP',
  /** Sri Lankan rupee */
  LKR = 'LKR',
  /** Liberian dollar */
  LRD = 'LRD',
  /** Lesotho loti */
  LSL = 'LSL',
  /** Libyan dinar */
  LYD = 'LYD',
  /** Moroccan dirham */
  MAD = 'MAD',
  /** Moldovan leu */
  MDL = 'MDL',
  /** Malagasy ariary */
  MGA = 'MGA',
  /** Macedonian denar */
  MKD = 'MKD',
  /** Myanmar kyat */
  MMK = 'MMK',
  /** Mongolian tögrög */
  MNT = 'MNT',
  /** Macanese pataca */
  MOP = 'MOP',
  /** Mauritanian ouguiya */
  MRU = 'MRU',
  /** Mauritian rupee */
  MUR = 'MUR',
  /** Maldivian rufiyaa */
  MVR = 'MVR',
  /** Malawian kwacha */
  MWK = 'MWK',
  /** Mexican peso */
  MXN = 'MXN',
  /** Malaysian ringgit */
  MYR = 'MYR',
  /** Mozambican metical */
  MZN = 'MZN',
  /** Namibian dollar */
  NAD = 'NAD',
  /** Nigerian naira */
  NGN = 'NGN',
  /** Nicaraguan córdoba */
  NIO = 'NIO',
  /** Norwegian krone */
  NOK = 'NOK',
  /** Nepalese rupee */
  NPR = 'NPR',
  /** New Zealand dollar */
  NZD = 'NZD',
  /** Omani rial */
  OMR = 'OMR',
  /** Panamanian balboa */
  PAB = 'PAB',
  /** Peruvian sol */
  PEN = 'PEN',
  /** Papua New Guinean kina */
  PGK = 'PGK',
  /** Philippine peso */
  PHP = 'PHP',
  /** Pakistani rupee */
  PKR = 'PKR',
  /** Polish złoty */
  PLN = 'PLN',
  /** Paraguayan guaraní */
  PYG = 'PYG',
  /** Qatari riyal */
  QAR = 'QAR',
  /** Romanian leu */
  RON = 'RON',
  /** Serbian dinar */
  RSD = 'RSD',
  /** Russian ruble */
  RUB = 'RUB',
  /** Rwandan franc */
  RWF = 'RWF',
  /** Saudi riyal */
  SAR = 'SAR',
  /** Solomon Islands dollar */
  SBD = 'SBD',
  /** Seychelles rupee */
  SCR = 'SCR',
  /** Sudanese pound */
  SDG = 'SDG',
  /** Swedish krona/kronor */
  SEK = 'SEK',
  /** Singapore dollar */
  SGD = 'SGD',
  /** Saint Helena pound */
  SHP = 'SHP',
  /** Sierra Leonean leone */
  SLL = 'SLL',
  /** Somali shilling */
  SOS = 'SOS',
  /** Surinamese dollar */
  SRD = 'SRD',
  /** South Sudanese pound */
  SSP = 'SSP',
  /** São Tomé and Príncipe dobra */
  STN = 'STN',
  /** Salvadoran colón */
  SVC = 'SVC',
  /** Syrian pound */
  SYP = 'SYP',
  /** Swazi lilangeni */
  SZL = 'SZL',
  /** Thai baht */
  THB = 'THB',
  /** Tajikistani somoni */
  TJS = 'TJS',
  /** Turkmenistan manat */
  TMT = 'TMT',
  /** Tunisian dinar */
  TND = 'TND',
  /** Tongan paʻanga */
  TOP = 'TOP',
  /** Turkish lira */
  TRY = 'TRY',
  /** Trinidad and Tobago dollar */
  TTD = 'TTD',
  /** New Taiwan dollar */
  TWD = 'TWD',
  /** Tanzanian shilling */
  TZS = 'TZS',
  /** Ukrainian hryvnia */
  UAH = 'UAH',
  /** Ugandan shilling */
  UGX = 'UGX',
  /** United States dollar */
  USD = 'USD',
  /** Uruguayan peso */
  UYU = 'UYU',
  /** Uzbekistan som */
  UZS = 'UZS',
  /** Venezuelan bolívar soberano */
  VES = 'VES',
  /** Vietnamese đồng */
  VND = 'VND',
  /** Vanuatu vatu */
  VUV = 'VUV',
  /** Samoan tala */
  WST = 'WST',
  /** CFA franc BEAC */
  XAF = 'XAF',
  /** East Caribbean dollar */
  XCD = 'XCD',
  /** CFA franc BCEAO */
  XOF = 'XOF',
  /** CFP franc (franc Pacifique) */
  XPF = 'XPF',
  /** Yemeni rial */
  YER = 'YER',
  /** South African rand */
  ZAR = 'ZAR',
  /** Zambian kwacha */
  ZMW = 'ZMW',
  /** Zimbabwean dollar */
  ZWL = 'ZWL'
}

export type CurrentUser = {
  channels: Array<CurrentUserChannel>;
  id: Scalars['ID'];
  identifier: Scalars['String'];
};

export type CurrentUserChannel = {
  code: Scalars['String'];
  id: Scalars['ID'];
  permissions: Array<Permission>;
  token: Scalars['String'];
};

export type CustomField = {
  description?: Maybe<Array<LocalizedString>>;
  internal?: Maybe<Scalars['Boolean']>;
  label?: Maybe<Array<LocalizedString>>;
  list: Scalars['Boolean'];
  name: Scalars['String'];
  nullable?: Maybe<Scalars['Boolean']>;
  readonly?: Maybe<Scalars['Boolean']>;
  type: Scalars['String'];
  ui?: Maybe<Scalars['JSON']>;
};

export type CustomFieldConfig = BooleanCustomFieldConfig | DateTimeCustomFieldConfig | FloatCustomFieldConfig | IntCustomFieldConfig | LocaleStringCustomFieldConfig | LocaleTextCustomFieldConfig | RelationCustomFieldConfig | StringCustomFieldConfig | TextCustomFieldConfig;

export type CustomFields = {
  Address: Array<CustomFieldConfig>;
  Administrator: Array<CustomFieldConfig>;
  Asset: Array<CustomFieldConfig>;
  Channel: Array<CustomFieldConfig>;
  Collection: Array<CustomFieldConfig>;
  Country: Array<CustomFieldConfig>;
  Customer: Array<CustomFieldConfig>;
  CustomerGroup: Array<CustomFieldConfig>;
  Facet: Array<CustomFieldConfig>;
  FacetValue: Array<CustomFieldConfig>;
  Fulfillment: Array<CustomFieldConfig>;
  GlobalSettings: Array<CustomFieldConfig>;
  Order: Array<CustomFieldConfig>;
  OrderLine: Array<CustomFieldConfig>;
  PaymentMethod: Array<CustomFieldConfig>;
  Product: Array<CustomFieldConfig>;
  ProductOption: Array<CustomFieldConfig>;
  ProductOptionGroup: Array<CustomFieldConfig>;
  ProductVariant: Array<CustomFieldConfig>;
  Promotion: Array<CustomFieldConfig>;
  Seller: Array<CustomFieldConfig>;
  ShippingMethod: Array<CustomFieldConfig>;
  StockLocation: Array<CustomFieldConfig>;
  TaxCategory: Array<CustomFieldConfig>;
  TaxRate: Array<CustomFieldConfig>;
  User: Array<CustomFieldConfig>;
  Zone: Array<CustomFieldConfig>;
};

export type Customer = Node & {
  addresses?: Maybe<Array<Address>>;
  createdAt: Scalars['DateTime'];
  customFields?: Maybe<Scalars['JSON']>;
  emailAddress: Scalars['String'];
  firstName: Scalars['String'];
  groups: Array<CustomerGroup>;
  history: HistoryEntryList;
  id: Scalars['ID'];
  lastName: Scalars['String'];
  orders: OrderList;
  phoneNumber?: Maybe<Scalars['String']>;
  title?: Maybe<Scalars['String']>;
  updatedAt: Scalars['DateTime'];
  user?: Maybe<User>;
};


export type CustomerHistoryArgs = {
  options?: InputMaybe<HistoryEntryListOptions>;
};


export type CustomerOrdersArgs = {
  options?: InputMaybe<OrderListOptions>;
};

export type CustomerFilterParameter = {
  createdAt?: InputMaybe<DateOperators>;
  emailAddress?: InputMaybe<StringOperators>;
  firstName?: InputMaybe<StringOperators>;
  id?: InputMaybe<IdOperators>;
  lastName?: InputMaybe<StringOperators>;
  phoneNumber?: InputMaybe<StringOperators>;
  postalCode?: InputMaybe<StringOperators>;
  title?: InputMaybe<StringOperators>;
  updatedAt?: InputMaybe<DateOperators>;
};

export type CustomerGroup = Node & {
  createdAt: Scalars['DateTime'];
  customFields?: Maybe<Scalars['JSON']>;
  customers: CustomerList;
  id: Scalars['ID'];
  name: Scalars['String'];
  updatedAt: Scalars['DateTime'];
};


export type CustomerGroupCustomersArgs = {
  options?: InputMaybe<CustomerListOptions>;
};

export type CustomerGroupFilterParameter = {
  createdAt?: InputMaybe<DateOperators>;
  id?: InputMaybe<IdOperators>;
  name?: InputMaybe<StringOperators>;
  updatedAt?: InputMaybe<DateOperators>;
};

export type CustomerGroupList = PaginatedList & {
  items: Array<CustomerGroup>;
  totalItems: Scalars['Int'];
};

export type CustomerGroupListOptions = {
  /** Allows the results to be filtered */
  filter?: InputMaybe<CustomerGroupFilterParameter>;
  /** Specifies whether multiple "filter" arguments should be combines with a logical AND or OR operation. Defaults to AND. */
  filterOperator?: InputMaybe<LogicalOperator>;
  /** Skips the first n results, for use in pagination */
  skip?: InputMaybe<Scalars['Int']>;
  /** Specifies which properties to sort the results by */
  sort?: InputMaybe<CustomerGroupSortParameter>;
  /** Takes n results, for use in pagination */
  take?: InputMaybe<Scalars['Int']>;
};

export type CustomerGroupSortParameter = {
  createdAt?: InputMaybe<SortOrder>;
  id?: InputMaybe<SortOrder>;
  name?: InputMaybe<SortOrder>;
  updatedAt?: InputMaybe<SortOrder>;
};

export type CustomerList = PaginatedList & {
  items: Array<Customer>;
  totalItems: Scalars['Int'];
};

export type CustomerListOptions = {
  /** Allows the results to be filtered */
  filter?: InputMaybe<CustomerFilterParameter>;
  /** Specifies whether multiple "filter" arguments should be combines with a logical AND or OR operation. Defaults to AND. */
  filterOperator?: InputMaybe<LogicalOperator>;
  /** Skips the first n results, for use in pagination */
  skip?: InputMaybe<Scalars['Int']>;
  /** Specifies which properties to sort the results by */
  sort?: InputMaybe<CustomerSortParameter>;
  /** Takes n results, for use in pagination */
  take?: InputMaybe<Scalars['Int']>;
};

export type CustomerSortParameter = {
  createdAt?: InputMaybe<SortOrder>;
  emailAddress?: InputMaybe<SortOrder>;
  firstName?: InputMaybe<SortOrder>;
  id?: InputMaybe<SortOrder>;
  lastName?: InputMaybe<SortOrder>;
  phoneNumber?: InputMaybe<SortOrder>;
  title?: InputMaybe<SortOrder>;
  updatedAt?: InputMaybe<SortOrder>;
};

/** Operators for filtering on a list of Date fields */
export type DateListOperators = {
  inList: Scalars['DateTime'];
};

/** Operators for filtering on a DateTime field */
export type DateOperators = {
  after?: InputMaybe<Scalars['DateTime']>;
  before?: InputMaybe<Scalars['DateTime']>;
  between?: InputMaybe<DateRange>;
  eq?: InputMaybe<Scalars['DateTime']>;
  isNull?: InputMaybe<Scalars['Boolean']>;
};

export type DateRange = {
  end: Scalars['DateTime'];
  start: Scalars['DateTime'];
};

/**
 * Expects the same validation formats as the `<input type="datetime-local">` HTML element.
 * See https://developer.mozilla.org/en-US/docs/Web/HTML/Element/input/datetime-local#Additional_attributes
 */
export type DateTimeCustomFieldConfig = CustomField & {
  description?: Maybe<Array<LocalizedString>>;
  internal?: Maybe<Scalars['Boolean']>;
  label?: Maybe<Array<LocalizedString>>;
  list: Scalars['Boolean'];
  max?: Maybe<Scalars['String']>;
  min?: Maybe<Scalars['String']>;
  name: Scalars['String'];
  nullable?: Maybe<Scalars['Boolean']>;
  readonly?: Maybe<Scalars['Boolean']>;
  step?: Maybe<Scalars['Int']>;
  type: Scalars['String'];
  ui?: Maybe<Scalars['JSON']>;
};

export type DeleteAssetInput = {
  assetId: Scalars['ID'];
  deleteFromAllChannels?: InputMaybe<Scalars['Boolean']>;
  force?: InputMaybe<Scalars['Boolean']>;
};

export type DeleteAssetsInput = {
  assetIds: Array<Scalars['ID']>;
  deleteFromAllChannels?: InputMaybe<Scalars['Boolean']>;
  force?: InputMaybe<Scalars['Boolean']>;
};

export type DeleteStockLocationInput = {
  id: Scalars['ID'];
  transferToLocationId?: InputMaybe<Scalars['ID']>;
};

export type DeletionResponse = {
  message?: Maybe<Scalars['String']>;
  result: DeletionResult;
};

export enum DeletionResult {
  /** The entity was successfully deleted */
  DELETED = 'DELETED',
  /** Deletion did not take place, reason given in message */
  NOT_DELETED = 'NOT_DELETED'
}

export type Discount = {
  adjustmentSource: Scalars['String'];
  amount: Scalars['Money'];
  amountWithTax: Scalars['Money'];
  description: Scalars['String'];
  type: AdjustmentType;
};

/** Returned when attempting to create a Customer with an email address already registered to an existing User. */
export type EmailAddressConflictError = ErrorResult & {
  errorCode: ErrorCode;
  message: Scalars['String'];
};

/** Returned if no OrderLines have been specified for the operation */
export type EmptyOrderLineSelectionError = ErrorResult & {
  errorCode: ErrorCode;
  message: Scalars['String'];
};

export enum ErrorCode {
  ALREADY_REFUNDED_ERROR = 'ALREADY_REFUNDED_ERROR',
  CANCEL_ACTIVE_ORDER_ERROR = 'CANCEL_ACTIVE_ORDER_ERROR',
  CANCEL_PAYMENT_ERROR = 'CANCEL_PAYMENT_ERROR',
  CHANNEL_DEFAULT_LANGUAGE_ERROR = 'CHANNEL_DEFAULT_LANGUAGE_ERROR',
  COUPON_CODE_EXPIRED_ERROR = 'COUPON_CODE_EXPIRED_ERROR',
  COUPON_CODE_INVALID_ERROR = 'COUPON_CODE_INVALID_ERROR',
  COUPON_CODE_LIMIT_ERROR = 'COUPON_CODE_LIMIT_ERROR',
  CREATE_FULFILLMENT_ERROR = 'CREATE_FULFILLMENT_ERROR',
  EMAIL_ADDRESS_CONFLICT_ERROR = 'EMAIL_ADDRESS_CONFLICT_ERROR',
  EMPTY_ORDER_LINE_SELECTION_ERROR = 'EMPTY_ORDER_LINE_SELECTION_ERROR',
  FACET_IN_USE_ERROR = 'FACET_IN_USE_ERROR',
  FULFILLMENT_STATE_TRANSITION_ERROR = 'FULFILLMENT_STATE_TRANSITION_ERROR',
  INELIGIBLE_SHIPPING_METHOD_ERROR = 'INELIGIBLE_SHIPPING_METHOD_ERROR',
  INSUFFICIENT_STOCK_ERROR = 'INSUFFICIENT_STOCK_ERROR',
  INSUFFICIENT_STOCK_ON_HAND_ERROR = 'INSUFFICIENT_STOCK_ON_HAND_ERROR',
  INVALID_CREDENTIALS_ERROR = 'INVALID_CREDENTIALS_ERROR',
  INVALID_FULFILLMENT_HANDLER_ERROR = 'INVALID_FULFILLMENT_HANDLER_ERROR',
  ITEMS_ALREADY_FULFILLED_ERROR = 'ITEMS_ALREADY_FULFILLED_ERROR',
  LANGUAGE_NOT_AVAILABLE_ERROR = 'LANGUAGE_NOT_AVAILABLE_ERROR',
  MANUAL_PAYMENT_STATE_ERROR = 'MANUAL_PAYMENT_STATE_ERROR',
  MIME_TYPE_ERROR = 'MIME_TYPE_ERROR',
  MISSING_CONDITIONS_ERROR = 'MISSING_CONDITIONS_ERROR',
  MULTIPLE_ORDER_ERROR = 'MULTIPLE_ORDER_ERROR',
  NATIVE_AUTH_STRATEGY_ERROR = 'NATIVE_AUTH_STRATEGY_ERROR',
  NEGATIVE_QUANTITY_ERROR = 'NEGATIVE_QUANTITY_ERROR',
  NOTHING_TO_REFUND_ERROR = 'NOTHING_TO_REFUND_ERROR',
  NO_ACTIVE_ORDER_ERROR = 'NO_ACTIVE_ORDER_ERROR',
  NO_CHANGES_SPECIFIED_ERROR = 'NO_CHANGES_SPECIFIED_ERROR',
  ORDER_LIMIT_ERROR = 'ORDER_LIMIT_ERROR',
  ORDER_MODIFICATION_ERROR = 'ORDER_MODIFICATION_ERROR',
  ORDER_MODIFICATION_STATE_ERROR = 'ORDER_MODIFICATION_STATE_ERROR',
  ORDER_STATE_TRANSITION_ERROR = 'ORDER_STATE_TRANSITION_ERROR',
  PAYMENT_METHOD_MISSING_ERROR = 'PAYMENT_METHOD_MISSING_ERROR',
  PAYMENT_ORDER_MISMATCH_ERROR = 'PAYMENT_ORDER_MISMATCH_ERROR',
  PAYMENT_STATE_TRANSITION_ERROR = 'PAYMENT_STATE_TRANSITION_ERROR',
  PRODUCT_OPTION_IN_USE_ERROR = 'PRODUCT_OPTION_IN_USE_ERROR',
  QUANTITY_TOO_GREAT_ERROR = 'QUANTITY_TOO_GREAT_ERROR',
  REFUND_ORDER_STATE_ERROR = 'REFUND_ORDER_STATE_ERROR',
  REFUND_PAYMENT_ID_MISSING_ERROR = 'REFUND_PAYMENT_ID_MISSING_ERROR',
  REFUND_STATE_TRANSITION_ERROR = 'REFUND_STATE_TRANSITION_ERROR',
  SETTLE_PAYMENT_ERROR = 'SETTLE_PAYMENT_ERROR',
  UNKNOWN_ERROR = 'UNKNOWN_ERROR'
}

export type ErrorResult = {
  errorCode: ErrorCode;
  message: Scalars['String'];
};

export type Facet = Node & {
  code: Scalars['String'];
  createdAt: Scalars['DateTime'];
  customFields?: Maybe<Scalars['JSON']>;
  id: Scalars['ID'];
  isPrivate: Scalars['Boolean'];
  languageCode: LanguageCode;
  name: Scalars['String'];
  translations: Array<FacetTranslation>;
  updatedAt: Scalars['DateTime'];
  values: Array<FacetValue>;
};

export type FacetFilterParameter = {
  code?: InputMaybe<StringOperators>;
  createdAt?: InputMaybe<DateOperators>;
  id?: InputMaybe<IdOperators>;
  isPrivate?: InputMaybe<BooleanOperators>;
  languageCode?: InputMaybe<StringOperators>;
  name?: InputMaybe<StringOperators>;
  updatedAt?: InputMaybe<DateOperators>;
};

export type FacetInUseError = ErrorResult & {
  errorCode: ErrorCode;
  facetCode: Scalars['String'];
  message: Scalars['String'];
  productCount: Scalars['Int'];
  variantCount: Scalars['Int'];
};

export type FacetList = PaginatedList & {
  items: Array<Facet>;
  totalItems: Scalars['Int'];
};

export type FacetListOptions = {
  /** Allows the results to be filtered */
  filter?: InputMaybe<FacetFilterParameter>;
  /** Specifies whether multiple "filter" arguments should be combines with a logical AND or OR operation. Defaults to AND. */
  filterOperator?: InputMaybe<LogicalOperator>;
  /** Skips the first n results, for use in pagination */
  skip?: InputMaybe<Scalars['Int']>;
  /** Specifies which properties to sort the results by */
  sort?: InputMaybe<FacetSortParameter>;
  /** Takes n results, for use in pagination */
  take?: InputMaybe<Scalars['Int']>;
};

export type FacetSortParameter = {
  code?: InputMaybe<SortOrder>;
  createdAt?: InputMaybe<SortOrder>;
  id?: InputMaybe<SortOrder>;
  name?: InputMaybe<SortOrder>;
  updatedAt?: InputMaybe<SortOrder>;
};

export type FacetTranslation = {
  createdAt: Scalars['DateTime'];
  id: Scalars['ID'];
  languageCode: LanguageCode;
  name: Scalars['String'];
  updatedAt: Scalars['DateTime'];
};

export type FacetTranslationInput = {
  customFields?: InputMaybe<Scalars['JSON']>;
  id?: InputMaybe<Scalars['ID']>;
  languageCode: LanguageCode;
  name?: InputMaybe<Scalars['String']>;
};

export type FacetValue = Node & {
  code: Scalars['String'];
  createdAt: Scalars['DateTime'];
  customFields?: Maybe<Scalars['JSON']>;
  facet: Facet;
  id: Scalars['ID'];
  languageCode: LanguageCode;
  name: Scalars['String'];
  translations: Array<FacetValueTranslation>;
  updatedAt: Scalars['DateTime'];
};

/**
 * Used to construct boolean expressions for filtering search results
 * by FacetValue ID. Examples:
 *
 * * ID=1 OR ID=2: `{ facetValueFilters: [{ or: [1,2] }] }`
 * * ID=1 AND ID=2: `{ facetValueFilters: [{ and: 1 }, { and: 2 }] }`
 * * ID=1 AND (ID=2 OR ID=3): `{ facetValueFilters: [{ and: 1 }, { or: [2,3] }] }`
 */
export type FacetValueFilterInput = {
  and?: InputMaybe<Scalars['ID']>;
  or?: InputMaybe<Array<Scalars['ID']>>;
};

export type FacetValueFilterParameter = {
  code?: InputMaybe<StringOperators>;
  createdAt?: InputMaybe<DateOperators>;
  id?: InputMaybe<IdOperators>;
  languageCode?: InputMaybe<StringOperators>;
  name?: InputMaybe<StringOperators>;
  updatedAt?: InputMaybe<DateOperators>;
};

export type FacetValueList = PaginatedList & {
  items: Array<FacetValue>;
  totalItems: Scalars['Int'];
};

export type FacetValueListOptions = {
  /** Allows the results to be filtered */
  filter?: InputMaybe<FacetValueFilterParameter>;
  /** Specifies whether multiple "filter" arguments should be combines with a logical AND or OR operation. Defaults to AND. */
  filterOperator?: InputMaybe<LogicalOperator>;
  /** Skips the first n results, for use in pagination */
  skip?: InputMaybe<Scalars['Int']>;
  /** Specifies which properties to sort the results by */
  sort?: InputMaybe<FacetValueSortParameter>;
  /** Takes n results, for use in pagination */
  take?: InputMaybe<Scalars['Int']>;
};

/**
 * Which FacetValues are present in the products returned
 * by the search, and in what quantity.
 */
export type FacetValueResult = {
  count: Scalars['Int'];
  facetValue: FacetValue;
};

export type FacetValueSortParameter = {
  code?: InputMaybe<SortOrder>;
  createdAt?: InputMaybe<SortOrder>;
  id?: InputMaybe<SortOrder>;
  name?: InputMaybe<SortOrder>;
  updatedAt?: InputMaybe<SortOrder>;
};

export type FacetValueTranslation = {
  createdAt: Scalars['DateTime'];
  id: Scalars['ID'];
  languageCode: LanguageCode;
  name: Scalars['String'];
  updatedAt: Scalars['DateTime'];
};

export type FacetValueTranslationInput = {
  customFields?: InputMaybe<Scalars['JSON']>;
  id?: InputMaybe<Scalars['ID']>;
  languageCode: LanguageCode;
  name?: InputMaybe<Scalars['String']>;
};

export type FloatCustomFieldConfig = CustomField & {
  description?: Maybe<Array<LocalizedString>>;
  internal?: Maybe<Scalars['Boolean']>;
  label?: Maybe<Array<LocalizedString>>;
  list: Scalars['Boolean'];
  max?: Maybe<Scalars['Float']>;
  min?: Maybe<Scalars['Float']>;
  name: Scalars['String'];
  nullable?: Maybe<Scalars['Boolean']>;
  readonly?: Maybe<Scalars['Boolean']>;
  step?: Maybe<Scalars['Float']>;
  type: Scalars['String'];
  ui?: Maybe<Scalars['JSON']>;
};

export type FulfillOrderInput = {
  handler: ConfigurableOperationInput;
  lines: Array<OrderLineInput>;
};

export type Fulfillment = Node & {
  createdAt: Scalars['DateTime'];
  customFields?: Maybe<Scalars['JSON']>;
  id: Scalars['ID'];
  lines: Array<FulfillmentLine>;
  method: Scalars['String'];
  nextStates: Array<Scalars['String']>;
  state: Scalars['String'];
  /** @deprecated Use the `lines` field instead */
  summary: Array<FulfillmentLine>;
  trackingCode?: Maybe<Scalars['String']>;
  updatedAt: Scalars['DateTime'];
};

export type FulfillmentLine = {
  fulfillment: Fulfillment;
  fulfillmentId: Scalars['ID'];
  orderLine: OrderLine;
  orderLineId: Scalars['ID'];
  quantity: Scalars['Int'];
};

/** Returned when there is an error in transitioning the Fulfillment state */
export type FulfillmentStateTransitionError = ErrorResult & {
  errorCode: ErrorCode;
  fromState: Scalars['String'];
  message: Scalars['String'];
  toState: Scalars['String'];
  transitionError: Scalars['String'];
};

export enum GlobalFlag {
  FALSE = 'FALSE',
  INHERIT = 'INHERIT',
  TRUE = 'TRUE'
}

export type GlobalSettings = {
  availableLanguages: Array<LanguageCode>;
  createdAt: Scalars['DateTime'];
  customFields?: Maybe<Scalars['JSON']>;
  id: Scalars['ID'];
  outOfStockThreshold: Scalars['Int'];
  serverConfig: ServerConfig;
  trackInventory: Scalars['Boolean'];
  updatedAt: Scalars['DateTime'];
};

export type HistoryEntry = Node & {
  administrator?: Maybe<Administrator>;
  createdAt: Scalars['DateTime'];
  data: Scalars['JSON'];
  id: Scalars['ID'];
  isPublic: Scalars['Boolean'];
  type: HistoryEntryType;
  updatedAt: Scalars['DateTime'];
};

export type HistoryEntryFilterParameter = {
  createdAt?: InputMaybe<DateOperators>;
  id?: InputMaybe<IdOperators>;
  isPublic?: InputMaybe<BooleanOperators>;
  type?: InputMaybe<StringOperators>;
  updatedAt?: InputMaybe<DateOperators>;
};

export type HistoryEntryList = PaginatedList & {
  items: Array<HistoryEntry>;
  totalItems: Scalars['Int'];
};

export type HistoryEntryListOptions = {
  /** Allows the results to be filtered */
  filter?: InputMaybe<HistoryEntryFilterParameter>;
  /** Specifies whether multiple "filter" arguments should be combines with a logical AND or OR operation. Defaults to AND. */
  filterOperator?: InputMaybe<LogicalOperator>;
  /** Skips the first n results, for use in pagination */
  skip?: InputMaybe<Scalars['Int']>;
  /** Specifies which properties to sort the results by */
  sort?: InputMaybe<HistoryEntrySortParameter>;
  /** Takes n results, for use in pagination */
  take?: InputMaybe<Scalars['Int']>;
};

export type HistoryEntrySortParameter = {
  createdAt?: InputMaybe<SortOrder>;
  id?: InputMaybe<SortOrder>;
  updatedAt?: InputMaybe<SortOrder>;
};

export enum HistoryEntryType {
  CUSTOMER_ADDED_TO_GROUP = 'CUSTOMER_ADDED_TO_GROUP',
  CUSTOMER_ADDRESS_CREATED = 'CUSTOMER_ADDRESS_CREATED',
  CUSTOMER_ADDRESS_DELETED = 'CUSTOMER_ADDRESS_DELETED',
  CUSTOMER_ADDRESS_UPDATED = 'CUSTOMER_ADDRESS_UPDATED',
  CUSTOMER_DETAIL_UPDATED = 'CUSTOMER_DETAIL_UPDATED',
  CUSTOMER_EMAIL_UPDATE_REQUESTED = 'CUSTOMER_EMAIL_UPDATE_REQUESTED',
  CUSTOMER_EMAIL_UPDATE_VERIFIED = 'CUSTOMER_EMAIL_UPDATE_VERIFIED',
  CUSTOMER_NOTE = 'CUSTOMER_NOTE',
  CUSTOMER_PASSWORD_RESET_REQUESTED = 'CUSTOMER_PASSWORD_RESET_REQUESTED',
  CUSTOMER_PASSWORD_RESET_VERIFIED = 'CUSTOMER_PASSWORD_RESET_VERIFIED',
  CUSTOMER_PASSWORD_UPDATED = 'CUSTOMER_PASSWORD_UPDATED',
  CUSTOMER_REGISTERED = 'CUSTOMER_REGISTERED',
  CUSTOMER_REMOVED_FROM_GROUP = 'CUSTOMER_REMOVED_FROM_GROUP',
  CUSTOMER_VERIFIED = 'CUSTOMER_VERIFIED',
  ORDER_CANCELLATION = 'ORDER_CANCELLATION',
  ORDER_COUPON_APPLIED = 'ORDER_COUPON_APPLIED',
  ORDER_COUPON_REMOVED = 'ORDER_COUPON_REMOVED',
  ORDER_FULFILLMENT = 'ORDER_FULFILLMENT',
  ORDER_FULFILLMENT_TRANSITION = 'ORDER_FULFILLMENT_TRANSITION',
  ORDER_MODIFIED = 'ORDER_MODIFIED',
  ORDER_NOTE = 'ORDER_NOTE',
  ORDER_PAYMENT_TRANSITION = 'ORDER_PAYMENT_TRANSITION',
  ORDER_REFUND_TRANSITION = 'ORDER_REFUND_TRANSITION',
  ORDER_STATE_TRANSITION = 'ORDER_STATE_TRANSITION'
}

/** Operators for filtering on a list of ID fields */
export type IdListOperators = {
  inList: Scalars['ID'];
};

/** Operators for filtering on an ID field */
export type IdOperators = {
  eq?: InputMaybe<Scalars['String']>;
  in?: InputMaybe<Array<Scalars['String']>>;
  isNull?: InputMaybe<Scalars['Boolean']>;
  notEq?: InputMaybe<Scalars['String']>;
  notIn?: InputMaybe<Array<Scalars['String']>>;
};

export type ImportInfo = {
  errors?: Maybe<Array<Scalars['String']>>;
  imported: Scalars['Int'];
  processed: Scalars['Int'];
};

/** Returned when attempting to set a ShippingMethod for which the Order is not eligible */
export type IneligibleShippingMethodError = ErrorResult & {
  errorCode: ErrorCode;
  message: Scalars['String'];
};

/** Returned when attempting to add more items to the Order than are available */
export type InsufficientStockError = ErrorResult & {
  errorCode: ErrorCode;
  message: Scalars['String'];
  order: Order;
  quantityAvailable: Scalars['Int'];
};

/**
 * Returned if attempting to create a Fulfillment when there is insufficient
 * stockOnHand of a ProductVariant to satisfy the requested quantity.
 */
export type InsufficientStockOnHandError = ErrorResult & {
  errorCode: ErrorCode;
  message: Scalars['String'];
  productVariantId: Scalars['ID'];
  productVariantName: Scalars['String'];
  stockOnHand: Scalars['Int'];
};

export type IntCustomFieldConfig = CustomField & {
  description?: Maybe<Array<LocalizedString>>;
  internal?: Maybe<Scalars['Boolean']>;
  label?: Maybe<Array<LocalizedString>>;
  list: Scalars['Boolean'];
  max?: Maybe<Scalars['Int']>;
  min?: Maybe<Scalars['Int']>;
  name: Scalars['String'];
  nullable?: Maybe<Scalars['Boolean']>;
  readonly?: Maybe<Scalars['Boolean']>;
  step?: Maybe<Scalars['Int']>;
  type: Scalars['String'];
  ui?: Maybe<Scalars['JSON']>;
};

/** Returned if the user authentication credentials are not valid */
export type InvalidCredentialsError = ErrorResult & {
  authenticationError: Scalars['String'];
  errorCode: ErrorCode;
  message: Scalars['String'];
};

/** Returned if the specified FulfillmentHandler code is not valid */
export type InvalidFulfillmentHandlerError = ErrorResult & {
  errorCode: ErrorCode;
  message: Scalars['String'];
};

/** Returned if the specified items are already part of a Fulfillment */
export type ItemsAlreadyFulfilledError = ErrorResult & {
  errorCode: ErrorCode;
  message: Scalars['String'];
};

export type Job = Node & {
  attempts: Scalars['Int'];
  createdAt: Scalars['DateTime'];
  data?: Maybe<Scalars['JSON']>;
  duration: Scalars['Int'];
  error?: Maybe<Scalars['JSON']>;
  id: Scalars['ID'];
  isSettled: Scalars['Boolean'];
  progress: Scalars['Float'];
  queueName: Scalars['String'];
  result?: Maybe<Scalars['JSON']>;
  retries: Scalars['Int'];
  settledAt?: Maybe<Scalars['DateTime']>;
  startedAt?: Maybe<Scalars['DateTime']>;
  state: JobState;
};

export type JobBufferSize = {
  bufferId: Scalars['String'];
  size: Scalars['Int'];
};

export type JobFilterParameter = {
  attempts?: InputMaybe<NumberOperators>;
  createdAt?: InputMaybe<DateOperators>;
  duration?: InputMaybe<NumberOperators>;
  id?: InputMaybe<IdOperators>;
  isSettled?: InputMaybe<BooleanOperators>;
  progress?: InputMaybe<NumberOperators>;
  queueName?: InputMaybe<StringOperators>;
  retries?: InputMaybe<NumberOperators>;
  settledAt?: InputMaybe<DateOperators>;
  startedAt?: InputMaybe<DateOperators>;
  state?: InputMaybe<StringOperators>;
};

export type JobList = PaginatedList & {
  items: Array<Job>;
  totalItems: Scalars['Int'];
};

export type JobListOptions = {
  /** Allows the results to be filtered */
  filter?: InputMaybe<JobFilterParameter>;
  /** Specifies whether multiple "filter" arguments should be combines with a logical AND or OR operation. Defaults to AND. */
  filterOperator?: InputMaybe<LogicalOperator>;
  /** Skips the first n results, for use in pagination */
  skip?: InputMaybe<Scalars['Int']>;
  /** Specifies which properties to sort the results by */
  sort?: InputMaybe<JobSortParameter>;
  /** Takes n results, for use in pagination */
  take?: InputMaybe<Scalars['Int']>;
};

export type JobQueue = {
  name: Scalars['String'];
  running: Scalars['Boolean'];
};

export type JobSortParameter = {
  attempts?: InputMaybe<SortOrder>;
  createdAt?: InputMaybe<SortOrder>;
  duration?: InputMaybe<SortOrder>;
  id?: InputMaybe<SortOrder>;
  progress?: InputMaybe<SortOrder>;
  queueName?: InputMaybe<SortOrder>;
  retries?: InputMaybe<SortOrder>;
  settledAt?: InputMaybe<SortOrder>;
  startedAt?: InputMaybe<SortOrder>;
};

/**
 * @description
 * The state of a Job in the JobQueue
 *
 * @docsCategory common
 */
export enum JobState {
  CANCELLED = 'CANCELLED',
  COMPLETED = 'COMPLETED',
  FAILED = 'FAILED',
  PENDING = 'PENDING',
  RETRYING = 'RETRYING',
  RUNNING = 'RUNNING'
}

/**
 * @description
 * Languages in the form of a ISO 639-1 language code with optional
 * region or script modifier (e.g. de_AT). The selection available is based
 * on the [Unicode CLDR summary list](https://unicode-org.github.io/cldr-staging/charts/37/summary/root.html)
 * and includes the major spoken languages of the world and any widely-used variants.
 *
 * @docsCategory common
 */
export enum LanguageCode {
  /** Afrikaans */
  af = 'af',
  /** Akan */
  ak = 'ak',
  /** Amharic */
  am = 'am',
  /** Arabic */
  ar = 'ar',
  /** Assamese */
  as = 'as',
  /** Azerbaijani */
  az = 'az',
  /** Belarusian */
  be = 'be',
  /** Bulgarian */
  bg = 'bg',
  /** Bambara */
  bm = 'bm',
  /** Bangla */
  bn = 'bn',
  /** Tibetan */
  bo = 'bo',
  /** Breton */
  br = 'br',
  /** Bosnian */
  bs = 'bs',
  /** Catalan */
  ca = 'ca',
  /** Chechen */
  ce = 'ce',
  /** Corsican */
  co = 'co',
  /** Czech */
  cs = 'cs',
  /** Church Slavic */
  cu = 'cu',
  /** Welsh */
  cy = 'cy',
  /** Danish */
  da = 'da',
  /** German */
  de = 'de',
  /** Austrian German */
  de_AT = 'de_AT',
  /** Swiss High German */
  de_CH = 'de_CH',
  /** Dzongkha */
  dz = 'dz',
  /** Ewe */
  ee = 'ee',
  /** Greek */
  el = 'el',
  /** English */
  en = 'en',
  /** Australian English */
  en_AU = 'en_AU',
  /** Canadian English */
  en_CA = 'en_CA',
  /** British English */
  en_GB = 'en_GB',
  /** American English */
  en_US = 'en_US',
  /** Esperanto */
  eo = 'eo',
  /** Spanish */
  es = 'es',
  /** European Spanish */
  es_ES = 'es_ES',
  /** Mexican Spanish */
  es_MX = 'es_MX',
  /** Estonian */
  et = 'et',
  /** Basque */
  eu = 'eu',
  /** Persian */
  fa = 'fa',
  /** Dari */
  fa_AF = 'fa_AF',
  /** Fulah */
  ff = 'ff',
  /** Finnish */
  fi = 'fi',
  /** Faroese */
  fo = 'fo',
  /** French */
  fr = 'fr',
  /** Canadian French */
  fr_CA = 'fr_CA',
  /** Swiss French */
  fr_CH = 'fr_CH',
  /** Western Frisian */
  fy = 'fy',
  /** Irish */
  ga = 'ga',
  /** Scottish Gaelic */
  gd = 'gd',
  /** Galician */
  gl = 'gl',
  /** Gujarati */
  gu = 'gu',
  /** Manx */
  gv = 'gv',
  /** Hausa */
  ha = 'ha',
  /** Hebrew */
  he = 'he',
  /** Hindi */
  hi = 'hi',
  /** Croatian */
  hr = 'hr',
  /** Haitian Creole */
  ht = 'ht',
  /** Hungarian */
  hu = 'hu',
  /** Armenian */
  hy = 'hy',
  /** Interlingua */
  ia = 'ia',
  /** Indonesian */
  id = 'id',
  /** Igbo */
  ig = 'ig',
  /** Sichuan Yi */
  ii = 'ii',
  /** Icelandic */
  is = 'is',
  /** Italian */
  it = 'it',
  /** Japanese */
  ja = 'ja',
  /** Javanese */
  jv = 'jv',
  /** Georgian */
  ka = 'ka',
  /** Kikuyu */
  ki = 'ki',
  /** Kazakh */
  kk = 'kk',
  /** Kalaallisut */
  kl = 'kl',
  /** Khmer */
  km = 'km',
  /** Kannada */
  kn = 'kn',
  /** Korean */
  ko = 'ko',
  /** Kashmiri */
  ks = 'ks',
  /** Kurdish */
  ku = 'ku',
  /** Cornish */
  kw = 'kw',
  /** Kyrgyz */
  ky = 'ky',
  /** Latin */
  la = 'la',
  /** Luxembourgish */
  lb = 'lb',
  /** Ganda */
  lg = 'lg',
  /** Lingala */
  ln = 'ln',
  /** Lao */
  lo = 'lo',
  /** Lithuanian */
  lt = 'lt',
  /** Luba-Katanga */
  lu = 'lu',
  /** Latvian */
  lv = 'lv',
  /** Malagasy */
  mg = 'mg',
  /** Maori */
  mi = 'mi',
  /** Macedonian */
  mk = 'mk',
  /** Malayalam */
  ml = 'ml',
  /** Mongolian */
  mn = 'mn',
  /** Marathi */
  mr = 'mr',
  /** Malay */
  ms = 'ms',
  /** Maltese */
  mt = 'mt',
  /** Burmese */
  my = 'my',
  /** Norwegian Bokmål */
  nb = 'nb',
  /** North Ndebele */
  nd = 'nd',
  /** Nepali */
  ne = 'ne',
  /** Dutch */
  nl = 'nl',
  /** Flemish */
  nl_BE = 'nl_BE',
  /** Norwegian Nynorsk */
  nn = 'nn',
  /** Nyanja */
  ny = 'ny',
  /** Oromo */
  om = 'om',
  /** Odia */
  or = 'or',
  /** Ossetic */
  os = 'os',
  /** Punjabi */
  pa = 'pa',
  /** Polish */
  pl = 'pl',
  /** Pashto */
  ps = 'ps',
  /** Portuguese */
  pt = 'pt',
  /** Brazilian Portuguese */
  pt_BR = 'pt_BR',
  /** European Portuguese */
  pt_PT = 'pt_PT',
  /** Quechua */
  qu = 'qu',
  /** Romansh */
  rm = 'rm',
  /** Rundi */
  rn = 'rn',
  /** Romanian */
  ro = 'ro',
  /** Moldavian */
  ro_MD = 'ro_MD',
  /** Russian */
  ru = 'ru',
  /** Kinyarwanda */
  rw = 'rw',
  /** Sanskrit */
  sa = 'sa',
  /** Sindhi */
  sd = 'sd',
  /** Northern Sami */
  se = 'se',
  /** Sango */
  sg = 'sg',
  /** Sinhala */
  si = 'si',
  /** Slovak */
  sk = 'sk',
  /** Slovenian */
  sl = 'sl',
  /** Samoan */
  sm = 'sm',
  /** Shona */
  sn = 'sn',
  /** Somali */
  so = 'so',
  /** Albanian */
  sq = 'sq',
  /** Serbian */
  sr = 'sr',
  /** Southern Sotho */
  st = 'st',
  /** Sundanese */
  su = 'su',
  /** Swedish */
  sv = 'sv',
  /** Swahili */
  sw = 'sw',
  /** Congo Swahili */
  sw_CD = 'sw_CD',
  /** Tamil */
  ta = 'ta',
  /** Telugu */
  te = 'te',
  /** Tajik */
  tg = 'tg',
  /** Thai */
  th = 'th',
  /** Tigrinya */
  ti = 'ti',
  /** Turkmen */
  tk = 'tk',
  /** Tongan */
  to = 'to',
  /** Turkish */
  tr = 'tr',
  /** Tatar */
  tt = 'tt',
  /** Uyghur */
  ug = 'ug',
  /** Ukrainian */
  uk = 'uk',
  /** Urdu */
  ur = 'ur',
  /** Uzbek */
  uz = 'uz',
  /** Vietnamese */
  vi = 'vi',
  /** Volapük */
  vo = 'vo',
  /** Wolof */
  wo = 'wo',
  /** Xhosa */
  xh = 'xh',
  /** Yiddish */
  yi = 'yi',
  /** Yoruba */
  yo = 'yo',
  /** Chinese */
  zh = 'zh',
  /** Simplified Chinese */
  zh_Hans = 'zh_Hans',
  /** Traditional Chinese */
  zh_Hant = 'zh_Hant',
  /** Zulu */
  zu = 'zu'
}

/** Returned if attempting to set a Channel's defaultLanguageCode to a language which is not enabled in GlobalSettings */
export type LanguageNotAvailableError = ErrorResult & {
  errorCode: ErrorCode;
  languageCode: Scalars['String'];
  message: Scalars['String'];
};

export type LocaleStringCustomFieldConfig = CustomField & {
  description?: Maybe<Array<LocalizedString>>;
  internal?: Maybe<Scalars['Boolean']>;
  label?: Maybe<Array<LocalizedString>>;
  length?: Maybe<Scalars['Int']>;
  list: Scalars['Boolean'];
  name: Scalars['String'];
  nullable?: Maybe<Scalars['Boolean']>;
  pattern?: Maybe<Scalars['String']>;
  readonly?: Maybe<Scalars['Boolean']>;
  type: Scalars['String'];
  ui?: Maybe<Scalars['JSON']>;
};

export type LocaleTextCustomFieldConfig = CustomField & {
  description?: Maybe<Array<LocalizedString>>;
  internal?: Maybe<Scalars['Boolean']>;
  label?: Maybe<Array<LocalizedString>>;
  list: Scalars['Boolean'];
  name: Scalars['String'];
  nullable?: Maybe<Scalars['Boolean']>;
  readonly?: Maybe<Scalars['Boolean']>;
  type: Scalars['String'];
  ui?: Maybe<Scalars['JSON']>;
};

export type LocalizedString = {
  languageCode: LanguageCode;
  value: Scalars['String'];
};

export enum LogicalOperator {
  AND = 'AND',
  OR = 'OR'
}

export type ManualPaymentInput = {
  metadata?: InputMaybe<Scalars['JSON']>;
  method: Scalars['String'];
  orderId: Scalars['ID'];
  transactionId?: InputMaybe<Scalars['String']>;
};

/**
 * Returned when a call to addManualPaymentToOrder is made but the Order
 * is not in the required state.
 */
export type ManualPaymentStateError = ErrorResult & {
  errorCode: ErrorCode;
  message: Scalars['String'];
};

export type MimeTypeError = ErrorResult & {
  errorCode: ErrorCode;
  fileName: Scalars['String'];
  message: Scalars['String'];
  mimeType: Scalars['String'];
};

/** Returned if a PromotionCondition has neither a couponCode nor any conditions set */
export type MissingConditionsError = ErrorResult & {
  errorCode: ErrorCode;
  message: Scalars['String'];
};

export type ModifyOrderInput = {
  addItems?: InputMaybe<Array<AddItemInput>>;
  adjustOrderLines?: InputMaybe<Array<OrderLineInput>>;
  couponCodes?: InputMaybe<Array<Scalars['String']>>;
  dryRun: Scalars['Boolean'];
  note?: InputMaybe<Scalars['String']>;
  options?: InputMaybe<ModifyOrderOptions>;
  orderId: Scalars['ID'];
  refund?: InputMaybe<AdministratorRefundInput>;
  surcharges?: InputMaybe<Array<SurchargeInput>>;
  updateBillingAddress?: InputMaybe<UpdateOrderAddressInput>;
  updateShippingAddress?: InputMaybe<UpdateOrderAddressInput>;
};

export type ModifyOrderOptions = {
  freezePromotions?: InputMaybe<Scalars['Boolean']>;
  recalculateShipping?: InputMaybe<Scalars['Boolean']>;
};

export type ModifyOrderResult = CouponCodeExpiredError | CouponCodeInvalidError | CouponCodeLimitError | InsufficientStockError | NegativeQuantityError | NoChangesSpecifiedError | Order | OrderLimitError | OrderModificationStateError | PaymentMethodMissingError | RefundPaymentIdMissingError;

export type MoveCollectionInput = {
  collectionId: Scalars['ID'];
  index: Scalars['Int'];
  parentId: Scalars['ID'];
};

/** Returned if an operation has specified OrderLines from multiple Orders */
export type MultipleOrderError = ErrorResult & {
  errorCode: ErrorCode;
  message: Scalars['String'];
};

export type Mutation = {
  /** Add Customers to a CustomerGroup */
  addCustomersToGroup: CustomerGroup;
  addFulfillmentToOrder: AddFulfillmentToOrderResult;
  /** Adds an item to the draft Order. */
  addItemToDraftOrder: UpdateOrderItemsResult;
  /**
   * Used to manually create a new Payment against an Order.
   * This can be used by an Administrator when an Order is in the ArrangingPayment state.
   *
   * It is also used when a completed Order
   * has been modified (using `modifyOrder`) and the price has increased. The extra payment
   * can then be manually arranged by the administrator, and the details used to create a new
   * Payment.
   */
  addManualPaymentToOrder: AddManualPaymentToOrderResult;
  /** Add members to a Zone */
  addMembersToZone: Zone;
  addNoteToCustomer: Customer;
  addNoteToOrder: Order;
  /** Add an OptionGroup to a Product */
  addOptionGroupToProduct: Product;
  /** Adjusts a draft OrderLine. If custom fields are defined on the OrderLine entity, a third argument 'customFields' of type `OrderLineCustomFieldsInput` will be available. */
  adjustDraftOrderLine: UpdateOrderItemsResult;
  /** Applies the given coupon code to the draft Order */
  applyCouponCodeToDraftOrder: ApplyCouponCodeResult;
  /** Assign assets to channel */
  assignAssetsToChannel: Array<Asset>;
  /** Assigns Collections to the specified Channel */
  assignCollectionsToChannel: Array<Collection>;
  /** Assigns Facets to the specified Channel */
  assignFacetsToChannel: Array<Facet>;
  /** Assigns ProductVariants to the specified Channel */
  assignProductVariantsToChannel: Array<ProductVariant>;
  /** Assigns all ProductVariants of Product to the specified Channel */
  assignProductsToChannel: Array<Product>;
  /** Assigns Promotions to the specified Channel */
  assignPromotionsToChannel: Array<Promotion>;
  /** Assign a Role to an Administrator */
  assignRoleToAdministrator: Administrator;
  /** Authenticates the user using a named authentication strategy */
  authenticate: AuthenticationResult;
  cancelJob: Job;
  cancelOrder: CancelOrderResult;
  cancelPayment: CancelPaymentResult;
  /** Create a new Administrator */
  createAdministrator: Administrator;
  /** Create a new Asset */
  createAssets: Array<CreateAssetResult>;
  /** Create a new Channel */
  createChannel: CreateChannelResult;
  /** Create a new Collection */
  createCollection: Collection;
  /** Create a new Country */
  createCountry: Country;
  /** Create a new Customer. If a password is provided, a new User will also be created an linked to the Customer. */
  createCustomer: CreateCustomerResult;
  /** Create a new Address and associate it with the Customer specified by customerId */
  createCustomerAddress: Address;
  /** Create a new CustomerGroup */
  createCustomerGroup: CustomerGroup;
  /** Creates a draft Order */
  createDraftOrder: Order;
  /** Create a new Facet */
  createFacet: Facet;
  /** Create one or more FacetValues */
  createFacetValues: Array<FacetValue>;
  /** Create existing PaymentMethod */
  createPaymentMethod: PaymentMethod;
  /** Create a new Product */
  createProduct: Product;
  /** Create a new ProductOption within a ProductOptionGroup */
  createProductOption: ProductOption;
  /** Create a new ProductOptionGroup */
  createProductOptionGroup: ProductOptionGroup;
  /** Create a set of ProductVariants based on the OptionGroups assigned to the given Product */
  createProductVariants: Array<Maybe<ProductVariant>>;
  createPromotion: CreatePromotionResult;
  /** Create a new Role */
  createRole: Role;
  /** Create a new Seller */
  createSeller: Seller;
  /** Create a new ShippingMethod */
  createShippingMethod: ShippingMethod;
  createStockLocation: StockLocation;
  /** Create a new Tag */
  createTag: Tag;
  /** Create a new TaxCategory */
  createTaxCategory: TaxCategory;
  /** Create a new TaxRate */
  createTaxRate: TaxRate;
  /** Create a new Zone */
  createZone: Zone;
  /** Delete an Administrator */
  deleteAdministrator: DeletionResponse;
  /** Delete an Asset */
  deleteAsset: DeletionResponse;
  /** Delete multiple Assets */
  deleteAssets: DeletionResponse;
  /** Delete a Channel */
  deleteChannel: DeletionResponse;
  /** Delete a Collection and all of its descendants */
  deleteCollection: DeletionResponse;
  /** Delete multiple Collections and all of their descendants */
  deleteCollections: Array<DeletionResponse>;
  /** Delete a Country */
  deleteCountry: DeletionResponse;
  /** Delete a Customer */
  deleteCustomer: DeletionResponse;
  /** Update an existing Address */
  deleteCustomerAddress: Success;
  /** Delete a CustomerGroup */
  deleteCustomerGroup: DeletionResponse;
  deleteCustomerNote: DeletionResponse;
  /** Deletes a draft Order */
  deleteDraftOrder: DeletionResponse;
  /** Delete an existing Facet */
  deleteFacet: DeletionResponse;
  /** Delete one or more FacetValues */
  deleteFacetValues: Array<DeletionResponse>;
  /** Delete multiple existing Facets */
  deleteFacets: Array<DeletionResponse>;
  deleteOrderNote: DeletionResponse;
  /** Delete a PaymentMethod */
  deletePaymentMethod: DeletionResponse;
  /** Delete a Product */
  deleteProduct: DeletionResponse;
  /** Delete a ProductOption */
  deleteProductOption: DeletionResponse;
  /** Delete a ProductVariant */
  deleteProductVariant: DeletionResponse;
  /** Delete multiple ProductVariants */
  deleteProductVariants: Array<DeletionResponse>;
  /** Delete multiple Products */
  deleteProducts: Array<DeletionResponse>;
  deletePromotion: DeletionResponse;
  /** Delete an existing Role */
  deleteRole: DeletionResponse;
  /** Delete a Seller */
  deleteSeller: DeletionResponse;
  /** Delete a ShippingMethod */
  deleteShippingMethod: DeletionResponse;
  deleteStockLocation: DeletionResponse;
  /** Delete an existing Tag */
  deleteTag: DeletionResponse;
  /** Deletes a TaxCategory */
  deleteTaxCategory: DeletionResponse;
  /** Delete a TaxRate */
  deleteTaxRate: DeletionResponse;
  /** Delete a Zone */
  deleteZone: DeletionResponse;
  flushBufferedJobs: Success;
  importProducts?: Maybe<ImportInfo>;
  /** Authenticates the user using the native authentication strategy. This mutation is an alias for `authenticate({ native: { ... }})` */
  login: NativeAuthenticationResult;
  logout: Success;
  /**
   * Allows an Order to be modified after it has been completed by the Customer. The Order must first
   * be in the `Modifying` state.
   */
  modifyOrder: ModifyOrderResult;
  /** Move a Collection to a different parent or index */
  moveCollection: Collection;
  refundOrder: RefundOrderResult;
  reindex: Job;
  /** Removes Collections from the specified Channel */
  removeCollectionsFromChannel: Array<Collection>;
  /** Removes the given coupon code from the draft Order */
  removeCouponCodeFromDraftOrder?: Maybe<Order>;
  /** Remove Customers from a CustomerGroup */
  removeCustomersFromGroup: CustomerGroup;
  /** Remove an OrderLine from the draft Order */
  removeDraftOrderLine: RemoveOrderItemsResult;
  /** Removes Facets from the specified Channel */
  removeFacetsFromChannel: Array<RemoveFacetFromChannelResult>;
  /** Remove members from a Zone */
  removeMembersFromZone: Zone;
  /** Remove an OptionGroup from a Product */
  removeOptionGroupFromProduct: RemoveOptionGroupFromProductResult;
  /** Removes ProductVariants from the specified Channel */
  removeProductVariantsFromChannel: Array<ProductVariant>;
  /** Removes all ProductVariants of Product from the specified Channel */
  removeProductsFromChannel: Array<Product>;
  /** Removes Promotions from the specified Channel */
  removePromotionsFromChannel: Array<Promotion>;
  /** Remove all settled jobs in the given queues older than the given date. Returns the number of jobs deleted. */
  removeSettledJobs: Scalars['Int'];
  runPendingSearchIndexUpdates: Success;
  setCustomerForDraftOrder: SetCustomerForDraftOrderResult;
  /** Sets the billing address for a draft Order */
  setDraftOrderBillingAddress: Order;
  /** Allows any custom fields to be set for the active order */
  setDraftOrderCustomFields: Order;
  /** Sets the shipping address for a draft Order */
  setDraftOrderShippingAddress: Order;
  /** Sets the shipping method by id, which can be obtained with the `eligibleShippingMethodsForDraftOrder` query */
  setDraftOrderShippingMethod: SetOrderShippingMethodResult;
  setOrderCustomFields?: Maybe<Order>;
  settlePayment: SettlePaymentResult;
  settleRefund: SettleRefundResult;
  transitionFulfillmentToState: TransitionFulfillmentToStateResult;
  transitionOrderToState?: Maybe<TransitionOrderToStateResult>;
  transitionPaymentToState: TransitionPaymentToStateResult;
  /** Update the active (currently logged-in) Administrator */
  updateActiveAdministrator: Administrator;
  /** Update an existing Administrator */
  updateAdministrator: Administrator;
  /** Update an existing Asset */
  updateAsset: Asset;
  /** Update an existing Channel */
  updateChannel: UpdateChannelResult;
  /** Update an existing Collection */
  updateCollection: Collection;
  /** Update an existing Country */
  updateCountry: Country;
  /** Update an existing Customer */
  updateCustomer: UpdateCustomerResult;
  /** Update an existing Address */
  updateCustomerAddress: Address;
  /** Update an existing CustomerGroup */
  updateCustomerGroup: CustomerGroup;
  updateCustomerNote: HistoryEntry;
  /** Update an existing Facet */
  updateFacet: Facet;
  /** Update one or more FacetValues */
  updateFacetValues: Array<FacetValue>;
  updateGlobalSettings: UpdateGlobalSettingsResult;
  updateOrderNote: HistoryEntry;
  /** Update an existing PaymentMethod */
  updatePaymentMethod: PaymentMethod;
  /** Update an existing Product */
  updateProduct: Product;
  /** Create a new ProductOption within a ProductOptionGroup */
  updateProductOption: ProductOption;
  /** Update an existing ProductOptionGroup */
  updateProductOptionGroup: ProductOptionGroup;
  /** Update existing ProductVariants */
  updateProductVariants: Array<Maybe<ProductVariant>>;
  /** Update multiple existing Products */
  updateProducts: Array<Product>;
  updatePromotion: UpdatePromotionResult;
  /** Update an existing Role */
  updateRole: Role;
  /** Update an existing Seller */
  updateSeller: Seller;
  /** Update an existing ShippingMethod */
  updateShippingMethod: ShippingMethod;
  updateStockLocation: StockLocation;
  /** Update an existing Tag */
  updateTag: Tag;
  /** Update an existing TaxCategory */
  updateTaxCategory: TaxCategory;
  /** Update an existing TaxRate */
  updateTaxRate: TaxRate;
  /** Update an existing Zone */
  updateZone: Zone;
};


export type MutationAddCustomersToGroupArgs = {
  customerGroupId: Scalars['ID'];
  customerIds: Array<Scalars['ID']>;
};


export type MutationAddFulfillmentToOrderArgs = {
  input: FulfillOrderInput;
};


export type MutationAddItemToDraftOrderArgs = {
  input: AddItemToDraftOrderInput;
  orderId: Scalars['ID'];
};


export type MutationAddManualPaymentToOrderArgs = {
  input: ManualPaymentInput;
};


export type MutationAddMembersToZoneArgs = {
  memberIds: Array<Scalars['ID']>;
  zoneId: Scalars['ID'];
};


export type MutationAddNoteToCustomerArgs = {
  input: AddNoteToCustomerInput;
};


export type MutationAddNoteToOrderArgs = {
  input: AddNoteToOrderInput;
};


export type MutationAddOptionGroupToProductArgs = {
  optionGroupId: Scalars['ID'];
  productId: Scalars['ID'];
};


export type MutationAdjustDraftOrderLineArgs = {
  input: AdjustDraftOrderLineInput;
  orderId: Scalars['ID'];
};


export type MutationApplyCouponCodeToDraftOrderArgs = {
  couponCode: Scalars['String'];
  orderId: Scalars['ID'];
};


export type MutationAssignAssetsToChannelArgs = {
  input: AssignAssetsToChannelInput;
};


export type MutationAssignCollectionsToChannelArgs = {
  input: AssignCollectionsToChannelInput;
};


export type MutationAssignFacetsToChannelArgs = {
  input: AssignFacetsToChannelInput;
};


export type MutationAssignProductVariantsToChannelArgs = {
  input: AssignProductVariantsToChannelInput;
};


export type MutationAssignProductsToChannelArgs = {
  input: AssignProductsToChannelInput;
};


export type MutationAssignPromotionsToChannelArgs = {
  input: AssignPromotionsToChannelInput;
};


export type MutationAssignRoleToAdministratorArgs = {
  administratorId: Scalars['ID'];
  roleId: Scalars['ID'];
};


export type MutationAuthenticateArgs = {
  input: AuthenticationInput;
  rememberMe?: InputMaybe<Scalars['Boolean']>;
};


export type MutationCancelJobArgs = {
  jobId: Scalars['ID'];
};


export type MutationCancelOrderArgs = {
  input: CancelOrderInput;
};


export type MutationCancelPaymentArgs = {
  id: Scalars['ID'];
};


export type MutationCreateAdministratorArgs = {
  input: CreateAdministratorInput;
};


export type MutationCreateAssetsArgs = {
  input: Array<CreateAssetInput>;
};


export type MutationCreateChannelArgs = {
  input: CreateChannelInput;
};


export type MutationCreateCollectionArgs = {
  input: CreateCollectionInput;
};


export type MutationCreateCountryArgs = {
  input: CreateCountryInput;
};


export type MutationCreateCustomerArgs = {
  input: CreateCustomerInput;
  password?: InputMaybe<Scalars['String']>;
};


export type MutationCreateCustomerAddressArgs = {
  customerId: Scalars['ID'];
  input: CreateAddressInput;
};


export type MutationCreateCustomerGroupArgs = {
  input: CreateCustomerGroupInput;
};


export type MutationCreateFacetArgs = {
  input: CreateFacetInput;
};


export type MutationCreateFacetValuesArgs = {
  input: Array<CreateFacetValueInput>;
};


export type MutationCreatePaymentMethodArgs = {
  input: CreatePaymentMethodInput;
};


export type MutationCreateProductArgs = {
  input: CreateProductInput;
};


export type MutationCreateProductOptionArgs = {
  input: CreateProductOptionInput;
};


export type MutationCreateProductOptionGroupArgs = {
  input: CreateProductOptionGroupInput;
};


export type MutationCreateProductVariantsArgs = {
  input: Array<CreateProductVariantInput>;
};


export type MutationCreatePromotionArgs = {
  input: CreatePromotionInput;
};


export type MutationCreateRoleArgs = {
  input: CreateRoleInput;
};


export type MutationCreateSellerArgs = {
  input: CreateSellerInput;
};


export type MutationCreateShippingMethodArgs = {
  input: CreateShippingMethodInput;
};


export type MutationCreateStockLocationArgs = {
  input: CreateStockLocationInput;
};


export type MutationCreateTagArgs = {
  input: CreateTagInput;
};


export type MutationCreateTaxCategoryArgs = {
  input: CreateTaxCategoryInput;
};


export type MutationCreateTaxRateArgs = {
  input: CreateTaxRateInput;
};


export type MutationCreateZoneArgs = {
  input: CreateZoneInput;
};


export type MutationDeleteAdministratorArgs = {
  id: Scalars['ID'];
};


export type MutationDeleteAssetArgs = {
  input: DeleteAssetInput;
};


export type MutationDeleteAssetsArgs = {
  input: DeleteAssetsInput;
};


export type MutationDeleteChannelArgs = {
  id: Scalars['ID'];
};


export type MutationDeleteCollectionArgs = {
  id: Scalars['ID'];
};


export type MutationDeleteCollectionsArgs = {
  ids: Array<Scalars['ID']>;
};


export type MutationDeleteCountryArgs = {
  id: Scalars['ID'];
};


export type MutationDeleteCustomerArgs = {
  id: Scalars['ID'];
};


export type MutationDeleteCustomerAddressArgs = {
  id: Scalars['ID'];
};


export type MutationDeleteCustomerGroupArgs = {
  id: Scalars['ID'];
};


export type MutationDeleteCustomerNoteArgs = {
  id: Scalars['ID'];
};


export type MutationDeleteDraftOrderArgs = {
  orderId: Scalars['ID'];
};


export type MutationDeleteFacetArgs = {
  force?: InputMaybe<Scalars['Boolean']>;
  id: Scalars['ID'];
};


export type MutationDeleteFacetValuesArgs = {
  force?: InputMaybe<Scalars['Boolean']>;
  ids: Array<Scalars['ID']>;
};


export type MutationDeleteFacetsArgs = {
  force?: InputMaybe<Scalars['Boolean']>;
  ids: Array<Scalars['ID']>;
};


export type MutationDeleteOrderNoteArgs = {
  id: Scalars['ID'];
};


export type MutationDeletePaymentMethodArgs = {
  force?: InputMaybe<Scalars['Boolean']>;
  id: Scalars['ID'];
};


export type MutationDeleteProductArgs = {
  id: Scalars['ID'];
};


export type MutationDeleteProductOptionArgs = {
  id: Scalars['ID'];
};


export type MutationDeleteProductVariantArgs = {
  id: Scalars['ID'];
};


export type MutationDeleteProductVariantsArgs = {
  ids: Array<Scalars['ID']>;
};


export type MutationDeleteProductsArgs = {
  ids: Array<Scalars['ID']>;
};


export type MutationDeletePromotionArgs = {
  id: Scalars['ID'];
};


export type MutationDeleteRoleArgs = {
  id: Scalars['ID'];
};


export type MutationDeleteSellerArgs = {
  id: Scalars['ID'];
};


export type MutationDeleteShippingMethodArgs = {
  id: Scalars['ID'];
};


export type MutationDeleteStockLocationArgs = {
  input: DeleteStockLocationInput;
};


export type MutationDeleteTagArgs = {
  id: Scalars['ID'];
};


export type MutationDeleteTaxCategoryArgs = {
  id: Scalars['ID'];
};


export type MutationDeleteTaxRateArgs = {
  id: Scalars['ID'];
};


export type MutationDeleteZoneArgs = {
  id: Scalars['ID'];
};


export type MutationFlushBufferedJobsArgs = {
  bufferIds?: InputMaybe<Array<Scalars['String']>>;
};


export type MutationImportProductsArgs = {
  csvFile: Scalars['Upload'];
};


export type MutationLoginArgs = {
  password: Scalars['String'];
  rememberMe?: InputMaybe<Scalars['Boolean']>;
  username: Scalars['String'];
};


export type MutationModifyOrderArgs = {
  input: ModifyOrderInput;
};


export type MutationMoveCollectionArgs = {
  input: MoveCollectionInput;
};


export type MutationRefundOrderArgs = {
  input: RefundOrderInput;
};


export type MutationRemoveCollectionsFromChannelArgs = {
  input: RemoveCollectionsFromChannelInput;
};


export type MutationRemoveCouponCodeFromDraftOrderArgs = {
  couponCode: Scalars['String'];
  orderId: Scalars['ID'];
};


export type MutationRemoveCustomersFromGroupArgs = {
  customerGroupId: Scalars['ID'];
  customerIds: Array<Scalars['ID']>;
};


export type MutationRemoveDraftOrderLineArgs = {
  orderId: Scalars['ID'];
  orderLineId: Scalars['ID'];
};


export type MutationRemoveFacetsFromChannelArgs = {
  input: RemoveFacetsFromChannelInput;
};


export type MutationRemoveMembersFromZoneArgs = {
  memberIds: Array<Scalars['ID']>;
  zoneId: Scalars['ID'];
};


export type MutationRemoveOptionGroupFromProductArgs = {
  optionGroupId: Scalars['ID'];
  productId: Scalars['ID'];
};


export type MutationRemoveProductVariantsFromChannelArgs = {
  input: RemoveProductVariantsFromChannelInput;
};


export type MutationRemoveProductsFromChannelArgs = {
  input: RemoveProductsFromChannelInput;
};


export type MutationRemovePromotionsFromChannelArgs = {
  input: RemovePromotionsFromChannelInput;
};


export type MutationRemoveSettledJobsArgs = {
  olderThan?: InputMaybe<Scalars['DateTime']>;
  queueNames?: InputMaybe<Array<Scalars['String']>>;
};


export type MutationSetCustomerForDraftOrderArgs = {
  customerId?: InputMaybe<Scalars['ID']>;
  input?: InputMaybe<CreateCustomerInput>;
  orderId: Scalars['ID'];
};


export type MutationSetDraftOrderBillingAddressArgs = {
  input: CreateAddressInput;
  orderId: Scalars['ID'];
};


export type MutationSetDraftOrderCustomFieldsArgs = {
  input: UpdateOrderInput;
  orderId: Scalars['ID'];
};


export type MutationSetDraftOrderShippingAddressArgs = {
  input: CreateAddressInput;
  orderId: Scalars['ID'];
};


export type MutationSetDraftOrderShippingMethodArgs = {
  orderId: Scalars['ID'];
  shippingMethodId: Scalars['ID'];
};


export type MutationSetOrderCustomFieldsArgs = {
  input: UpdateOrderInput;
};


export type MutationSettlePaymentArgs = {
  id: Scalars['ID'];
};


export type MutationSettleRefundArgs = {
  input: SettleRefundInput;
};


export type MutationTransitionFulfillmentToStateArgs = {
  id: Scalars['ID'];
  state: Scalars['String'];
};


export type MutationTransitionOrderToStateArgs = {
  id: Scalars['ID'];
  state: Scalars['String'];
};


export type MutationTransitionPaymentToStateArgs = {
  id: Scalars['ID'];
  state: Scalars['String'];
};


export type MutationUpdateActiveAdministratorArgs = {
  input: UpdateActiveAdministratorInput;
};


export type MutationUpdateAdministratorArgs = {
  input: UpdateAdministratorInput;
};


export type MutationUpdateAssetArgs = {
  input: UpdateAssetInput;
};


export type MutationUpdateChannelArgs = {
  input: UpdateChannelInput;
};


export type MutationUpdateCollectionArgs = {
  input: UpdateCollectionInput;
};


export type MutationUpdateCountryArgs = {
  input: UpdateCountryInput;
};


export type MutationUpdateCustomerArgs = {
  input: UpdateCustomerInput;
};


export type MutationUpdateCustomerAddressArgs = {
  input: UpdateAddressInput;
};


export type MutationUpdateCustomerGroupArgs = {
  input: UpdateCustomerGroupInput;
};


export type MutationUpdateCustomerNoteArgs = {
  input: UpdateCustomerNoteInput;
};


export type MutationUpdateFacetArgs = {
  input: UpdateFacetInput;
};


export type MutationUpdateFacetValuesArgs = {
  input: Array<UpdateFacetValueInput>;
};


export type MutationUpdateGlobalSettingsArgs = {
  input: UpdateGlobalSettingsInput;
};


export type MutationUpdateOrderNoteArgs = {
  input: UpdateOrderNoteInput;
};


export type MutationUpdatePaymentMethodArgs = {
  input: UpdatePaymentMethodInput;
};


export type MutationUpdateProductArgs = {
  input: UpdateProductInput;
};


export type MutationUpdateProductOptionArgs = {
  input: UpdateProductOptionInput;
};


export type MutationUpdateProductOptionGroupArgs = {
  input: UpdateProductOptionGroupInput;
};


export type MutationUpdateProductVariantsArgs = {
  input: Array<UpdateProductVariantInput>;
};


export type MutationUpdateProductsArgs = {
  input: Array<UpdateProductInput>;
};


export type MutationUpdatePromotionArgs = {
  input: UpdatePromotionInput;
};


export type MutationUpdateRoleArgs = {
  input: UpdateRoleInput;
};


export type MutationUpdateSellerArgs = {
  input: UpdateSellerInput;
};


export type MutationUpdateShippingMethodArgs = {
  input: UpdateShippingMethodInput;
};


export type MutationUpdateStockLocationArgs = {
  input: UpdateStockLocationInput;
};


export type MutationUpdateTagArgs = {
  input: UpdateTagInput;
};


export type MutationUpdateTaxCategoryArgs = {
  input: UpdateTaxCategoryInput;
};


export type MutationUpdateTaxRateArgs = {
  input: UpdateTaxRateInput;
};


export type MutationUpdateZoneArgs = {
  input: UpdateZoneInput;
};

export type NativeAuthInput = {
  password: Scalars['String'];
  username: Scalars['String'];
};

/** Returned when attempting an operation that relies on the NativeAuthStrategy, if that strategy is not configured. */
export type NativeAuthStrategyError = ErrorResult & {
  errorCode: ErrorCode;
  message: Scalars['String'];
};

export type NativeAuthenticationResult = CurrentUser | InvalidCredentialsError | NativeAuthStrategyError;

/** Returned when attempting to set a negative OrderLine quantity. */
export type NegativeQuantityError = ErrorResult & {
  errorCode: ErrorCode;
  message: Scalars['String'];
};

/**
 * Returned when invoking a mutation which depends on there being an active Order on the
 * current session.
 */
export type NoActiveOrderError = ErrorResult & {
  errorCode: ErrorCode;
  message: Scalars['String'];
};

/** Returned when a call to modifyOrder fails to specify any changes */
export type NoChangesSpecifiedError = ErrorResult & {
  errorCode: ErrorCode;
  message: Scalars['String'];
};

export type Node = {
  id: Scalars['ID'];
};

/** Returned if an attempting to refund an Order but neither items nor shipping refund was specified */
export type NothingToRefundError = ErrorResult & {
  errorCode: ErrorCode;
  message: Scalars['String'];
};

/** Operators for filtering on a list of Number fields */
export type NumberListOperators = {
  inList: Scalars['Float'];
};

/** Operators for filtering on a Int or Float field */
export type NumberOperators = {
  between?: InputMaybe<NumberRange>;
  eq?: InputMaybe<Scalars['Float']>;
  gt?: InputMaybe<Scalars['Float']>;
  gte?: InputMaybe<Scalars['Float']>;
  isNull?: InputMaybe<Scalars['Boolean']>;
  lt?: InputMaybe<Scalars['Float']>;
  lte?: InputMaybe<Scalars['Float']>;
};

export type NumberRange = {
  end: Scalars['Float'];
  start: Scalars['Float'];
};

export type Order = Node & {
  /** An order is active as long as the payment process has not been completed */
  active: Scalars['Boolean'];
  aggregateOrder?: Maybe<Order>;
  aggregateOrderId?: Maybe<Scalars['ID']>;
  billingAddress?: Maybe<OrderAddress>;
  channels: Array<Channel>;
  /** A unique code for the Order */
  code: Scalars['String'];
  /** An array of all coupon codes applied to the Order */
  couponCodes: Array<Scalars['String']>;
  createdAt: Scalars['DateTime'];
  currencyCode: CurrencyCode;
  customFields?: Maybe<Scalars['JSON']>;
  customer?: Maybe<Customer>;
  discounts: Array<Discount>;
  fulfillments?: Maybe<Array<Fulfillment>>;
  history: HistoryEntryList;
  id: Scalars['ID'];
  lines: Array<OrderLine>;
  modifications: Array<OrderModification>;
  nextStates: Array<Scalars['String']>;
  /**
   * The date & time that the Order was placed, i.e. the Customer
   * completed the checkout and the Order is no longer "active"
   */
  orderPlacedAt?: Maybe<Scalars['DateTime']>;
  payments?: Maybe<Array<Payment>>;
  /** Promotions applied to the order. Only gets populated after the payment process has completed. */
  promotions: Array<Promotion>;
  sellerOrders?: Maybe<Array<Order>>;
  shipping: Scalars['Money'];
  shippingAddress?: Maybe<OrderAddress>;
  shippingLines: Array<ShippingLine>;
  shippingWithTax: Scalars['Money'];
  state: Scalars['String'];
  /**
   * The subTotal is the total of all OrderLines in the Order. This figure also includes any Order-level
   * discounts which have been prorated (proportionally distributed) amongst the OrderItems.
   * To get a total of all OrderLines which does not account for prorated discounts, use the
   * sum of `OrderLine.discountedLinePrice` values.
   */
  subTotal: Scalars['Money'];
  /** Same as subTotal, but inclusive of tax */
  subTotalWithTax: Scalars['Money'];
  /**
   * Surcharges are arbitrary modifications to the Order total which are neither
   * ProductVariants nor discounts resulting from applied Promotions. For example,
   * one-off discounts based on customer interaction, or surcharges based on payment
   * methods.
   */
  surcharges: Array<Surcharge>;
  /** A summary of the taxes being applied to this Order */
  taxSummary: Array<OrderTaxSummary>;
  /** Equal to subTotal plus shipping */
  total: Scalars['Money'];
  totalQuantity: Scalars['Int'];
  /** The final payable amount. Equal to subTotalWithTax plus shippingWithTax */
  totalWithTax: Scalars['Money'];
  type: OrderType;
  updatedAt: Scalars['DateTime'];
};


export type OrderHistoryArgs = {
  options?: InputMaybe<HistoryEntryListOptions>;
};

export type OrderAddress = {
  city?: Maybe<Scalars['String']>;
  company?: Maybe<Scalars['String']>;
  country?: Maybe<Scalars['String']>;
  countryCode?: Maybe<Scalars['String']>;
  customFields?: Maybe<Scalars['JSON']>;
  fullName?: Maybe<Scalars['String']>;
  phoneNumber?: Maybe<Scalars['String']>;
  postalCode?: Maybe<Scalars['String']>;
  province?: Maybe<Scalars['String']>;
  streetLine1?: Maybe<Scalars['String']>;
  streetLine2?: Maybe<Scalars['String']>;
};

export type OrderFilterParameter = {
  active?: InputMaybe<BooleanOperators>;
  aggregateOrderId?: InputMaybe<IdOperators>;
  code?: InputMaybe<StringOperators>;
  createdAt?: InputMaybe<DateOperators>;
  currencyCode?: InputMaybe<StringOperators>;
  customerLastName?: InputMaybe<StringOperators>;
  id?: InputMaybe<IdOperators>;
  orderPlacedAt?: InputMaybe<DateOperators>;
  shipping?: InputMaybe<NumberOperators>;
  shippingWithTax?: InputMaybe<NumberOperators>;
  state?: InputMaybe<StringOperators>;
  subTotal?: InputMaybe<NumberOperators>;
  subTotalWithTax?: InputMaybe<NumberOperators>;
  total?: InputMaybe<NumberOperators>;
  totalQuantity?: InputMaybe<NumberOperators>;
  totalWithTax?: InputMaybe<NumberOperators>;
  transactionId?: InputMaybe<StringOperators>;
  type?: InputMaybe<StringOperators>;
  updatedAt?: InputMaybe<DateOperators>;
};

export type OrderItem = Node & {
  adjustments: Array<Adjustment>;
  cancelled: Scalars['Boolean'];
  createdAt: Scalars['DateTime'];
  /**
   * The price of a single unit including discounts, excluding tax.
   *
   * If Order-level discounts have been applied, this will not be the
   * actual taxable unit price (see `proratedUnitPrice`), but is generally the
   * correct price to display to customers to avoid confusion
   * about the internal handling of distributed Order-level discounts.
   */
  discountedUnitPrice: Scalars['Money'];
  /** The price of a single unit including discounts and tax */
  discountedUnitPriceWithTax: Scalars['Money'];
  fulfillment?: Maybe<Fulfillment>;
  id: Scalars['ID'];
  /**
   * The actual unit price, taking into account both item discounts _and_ prorated (proportionally-distributed)
   * Order-level discounts. This value is the true economic value of the OrderItem, and is used in tax
   * and refund calculations.
   */
  proratedUnitPrice: Scalars['Money'];
  /** The proratedUnitPrice including tax */
  proratedUnitPriceWithTax: Scalars['Money'];
  refundId?: Maybe<Scalars['ID']>;
  taxLines: Array<TaxLine>;
  taxRate: Scalars['Float'];
  /** The price of a single unit, excluding tax and discounts */
  unitPrice: Scalars['Money'];
  /** The price of a single unit, including tax but excluding discounts */
  unitPriceWithTax: Scalars['Money'];
  unitTax: Scalars['Money'];
  updatedAt: Scalars['DateTime'];
};

/** Returned when the maximum order size limit has been reached. */
export type OrderLimitError = ErrorResult & {
  errorCode: ErrorCode;
  maxItems: Scalars['Int'];
  message: Scalars['String'];
};

export type OrderLine = Node & {
  createdAt: Scalars['DateTime'];
  customFields?: Maybe<Scalars['JSON']>;
  /** The price of the line including discounts, excluding tax */
  discountedLinePrice: Scalars['Money'];
  /** The price of the line including discounts and tax */
  discountedLinePriceWithTax: Scalars['Money'];
  /**
   * The price of a single unit including discounts, excluding tax.
   *
   * If Order-level discounts have been applied, this will not be the
   * actual taxable unit price (see `proratedUnitPrice`), but is generally the
   * correct price to display to customers to avoid confusion
   * about the internal handling of distributed Order-level discounts.
   */
  discountedUnitPrice: Scalars['Money'];
  /** The price of a single unit including discounts and tax */
  discountedUnitPriceWithTax: Scalars['Money'];
  discounts: Array<Discount>;
  featuredAsset?: Maybe<Asset>;
  fulfillmentLines?: Maybe<Array<FulfillmentLine>>;
  id: Scalars['ID'];
  /** The total price of the line excluding tax and discounts. */
  linePrice: Scalars['Money'];
  /** The total price of the line including tax but excluding discounts. */
  linePriceWithTax: Scalars['Money'];
  /** The total tax on this line */
  lineTax: Scalars['Money'];
  order: Order;
  /** The quantity at the time the Order was placed */
  orderPlacedQuantity: Scalars['Int'];
  productVariant: ProductVariant;
  /**
   * The actual line price, taking into account both item discounts _and_ prorated (proportionally-distributed)
   * Order-level discounts. This value is the true economic value of the OrderLine, and is used in tax
   * and refund calculations.
   */
  proratedLinePrice: Scalars['Money'];
  /** The proratedLinePrice including tax */
  proratedLinePriceWithTax: Scalars['Money'];
  /**
   * The actual unit price, taking into account both item discounts _and_ prorated (proportionally-distributed)
   * Order-level discounts. This value is the true economic value of the OrderItem, and is used in tax
   * and refund calculations.
   */
  proratedUnitPrice: Scalars['Money'];
  /** The proratedUnitPrice including tax */
  proratedUnitPriceWithTax: Scalars['Money'];
  quantity: Scalars['Int'];
  taxLines: Array<TaxLine>;
  taxRate: Scalars['Float'];
  /** The price of a single unit, excluding tax and discounts */
  unitPrice: Scalars['Money'];
  /** Non-zero if the unitPrice has changed since it was initially added to Order */
  unitPriceChangeSinceAdded: Scalars['Money'];
  /** The price of a single unit, including tax but excluding discounts */
  unitPriceWithTax: Scalars['Money'];
  /** Non-zero if the unitPriceWithTax has changed since it was initially added to Order */
  unitPriceWithTaxChangeSinceAdded: Scalars['Money'];
  updatedAt: Scalars['DateTime'];
};

export type OrderLineInput = {
  orderLineId: Scalars['ID'];
  quantity: Scalars['Int'];
};

export type OrderList = PaginatedList & {
  items: Array<Order>;
  totalItems: Scalars['Int'];
};

export type OrderListOptions = {
  /** Allows the results to be filtered */
  filter?: InputMaybe<OrderFilterParameter>;
  /** Specifies whether multiple "filter" arguments should be combines with a logical AND or OR operation. Defaults to AND. */
  filterOperator?: InputMaybe<LogicalOperator>;
  /** Skips the first n results, for use in pagination */
  skip?: InputMaybe<Scalars['Int']>;
  /** Specifies which properties to sort the results by */
  sort?: InputMaybe<OrderSortParameter>;
  /** Takes n results, for use in pagination */
  take?: InputMaybe<Scalars['Int']>;
};

export type OrderModification = Node & {
  createdAt: Scalars['DateTime'];
  id: Scalars['ID'];
  isSettled: Scalars['Boolean'];
  lines: Array<OrderModificationLine>;
  note: Scalars['String'];
  payment?: Maybe<Payment>;
  priceChange: Scalars['Money'];
  refund?: Maybe<Refund>;
  surcharges?: Maybe<Array<Surcharge>>;
  updatedAt: Scalars['DateTime'];
};

/** Returned when attempting to modify the contents of an Order that is not in the `AddingItems` state. */
export type OrderModificationError = ErrorResult & {
  errorCode: ErrorCode;
  message: Scalars['String'];
};

export type OrderModificationLine = {
  modification: OrderModification;
  modificationId: Scalars['ID'];
  orderLine: OrderLine;
  orderLineId: Scalars['ID'];
  quantity: Scalars['Int'];
};

/** Returned when attempting to modify the contents of an Order that is not in the `Modifying` state. */
export type OrderModificationStateError = ErrorResult & {
  errorCode: ErrorCode;
  message: Scalars['String'];
};

export type OrderProcessState = {
  name: Scalars['String'];
  to: Array<Scalars['String']>;
};

export type OrderSortParameter = {
  aggregateOrderId?: InputMaybe<SortOrder>;
  code?: InputMaybe<SortOrder>;
  createdAt?: InputMaybe<SortOrder>;
  customerLastName?: InputMaybe<SortOrder>;
  id?: InputMaybe<SortOrder>;
  orderPlacedAt?: InputMaybe<SortOrder>;
  shipping?: InputMaybe<SortOrder>;
  shippingWithTax?: InputMaybe<SortOrder>;
  state?: InputMaybe<SortOrder>;
  subTotal?: InputMaybe<SortOrder>;
  subTotalWithTax?: InputMaybe<SortOrder>;
  total?: InputMaybe<SortOrder>;
  totalQuantity?: InputMaybe<SortOrder>;
  totalWithTax?: InputMaybe<SortOrder>;
  transactionId?: InputMaybe<SortOrder>;
  updatedAt?: InputMaybe<SortOrder>;
};

/** Returned if there is an error in transitioning the Order state */
export type OrderStateTransitionError = ErrorResult & {
  errorCode: ErrorCode;
  fromState: Scalars['String'];
  message: Scalars['String'];
  toState: Scalars['String'];
  transitionError: Scalars['String'];
};

/**
 * A summary of the taxes being applied to this order, grouped
 * by taxRate.
 */
export type OrderTaxSummary = {
  /** A description of this tax */
  description: Scalars['String'];
  /** The total net price or OrderItems to which this taxRate applies */
  taxBase: Scalars['Money'];
  /** The taxRate as a percentage */
  taxRate: Scalars['Float'];
  /** The total tax being applied to the Order at this taxRate */
  taxTotal: Scalars['Money'];
};

export enum OrderType {
  Aggregate = 'Aggregate',
  Regular = 'Regular',
  Seller = 'Seller'
}

export type PaginatedList = {
  items: Array<Node>;
  totalItems: Scalars['Int'];
};

export type Payment = Node & {
  amount: Scalars['Money'];
  createdAt: Scalars['DateTime'];
  errorMessage?: Maybe<Scalars['String']>;
  id: Scalars['ID'];
  metadata?: Maybe<Scalars['JSON']>;
  method: Scalars['String'];
  nextStates: Array<Scalars['String']>;
  refunds: Array<Refund>;
  state: Scalars['String'];
  transactionId?: Maybe<Scalars['String']>;
  updatedAt: Scalars['DateTime'];
};

export type PaymentMethod = Node & {
  checker?: Maybe<ConfigurableOperation>;
  code: Scalars['String'];
  createdAt: Scalars['DateTime'];
  customFields?: Maybe<Scalars['JSON']>;
  description: Scalars['String'];
  enabled: Scalars['Boolean'];
  handler: ConfigurableOperation;
  id: Scalars['ID'];
  name: Scalars['String'];
  translations: Array<PaymentMethodTranslation>;
  updatedAt: Scalars['DateTime'];
};

export type PaymentMethodFilterParameter = {
  code?: InputMaybe<StringOperators>;
  createdAt?: InputMaybe<DateOperators>;
  description?: InputMaybe<StringOperators>;
  enabled?: InputMaybe<BooleanOperators>;
  id?: InputMaybe<IdOperators>;
  name?: InputMaybe<StringOperators>;
  updatedAt?: InputMaybe<DateOperators>;
};

export type PaymentMethodList = PaginatedList & {
  items: Array<PaymentMethod>;
  totalItems: Scalars['Int'];
};

export type PaymentMethodListOptions = {
  /** Allows the results to be filtered */
  filter?: InputMaybe<PaymentMethodFilterParameter>;
  /** Specifies whether multiple "filter" arguments should be combines with a logical AND or OR operation. Defaults to AND. */
  filterOperator?: InputMaybe<LogicalOperator>;
  /** Skips the first n results, for use in pagination */
  skip?: InputMaybe<Scalars['Int']>;
  /** Specifies which properties to sort the results by */
  sort?: InputMaybe<PaymentMethodSortParameter>;
  /** Takes n results, for use in pagination */
  take?: InputMaybe<Scalars['Int']>;
};

/**
 * Returned when a call to modifyOrder fails to include a paymentMethod even
 * though the price has increased as a result of the changes.
 */
export type PaymentMethodMissingError = ErrorResult & {
  errorCode: ErrorCode;
  message: Scalars['String'];
};

export type PaymentMethodQuote = {
  code: Scalars['String'];
  customFields?: Maybe<Scalars['JSON']>;
  description: Scalars['String'];
  eligibilityMessage?: Maybe<Scalars['String']>;
  id: Scalars['ID'];
  isEligible: Scalars['Boolean'];
  name: Scalars['String'];
};

export type PaymentMethodSortParameter = {
  code?: InputMaybe<SortOrder>;
  createdAt?: InputMaybe<SortOrder>;
  description?: InputMaybe<SortOrder>;
  id?: InputMaybe<SortOrder>;
  name?: InputMaybe<SortOrder>;
  updatedAt?: InputMaybe<SortOrder>;
};

export type PaymentMethodTranslation = {
  createdAt: Scalars['DateTime'];
  description: Scalars['String'];
  id: Scalars['ID'];
  languageCode: LanguageCode;
  name: Scalars['String'];
  updatedAt: Scalars['DateTime'];
};

export type PaymentMethodTranslationInput = {
  customFields?: InputMaybe<Scalars['JSON']>;
  description?: InputMaybe<Scalars['String']>;
  id?: InputMaybe<Scalars['ID']>;
  languageCode: LanguageCode;
  name?: InputMaybe<Scalars['String']>;
};

/** Returned if an attempting to refund a Payment against OrderLines from a different Order */
export type PaymentOrderMismatchError = ErrorResult & {
  errorCode: ErrorCode;
  message: Scalars['String'];
};

/** Returned when there is an error in transitioning the Payment state */
export type PaymentStateTransitionError = ErrorResult & {
  errorCode: ErrorCode;
  fromState: Scalars['String'];
  message: Scalars['String'];
  toState: Scalars['String'];
  transitionError: Scalars['String'];
};

/**
 * @description
 * Permissions for administrators and customers. Used to control access to
 * GraphQL resolvers via the {@link Allow} decorator.
 *
 * ## Understanding Permission.Owner
 *
 * `Permission.Owner` is a special permission which is used in some Vendure resolvers to indicate that that resolver should only
 * be accessible to the "owner" of that resource.
 *
 * For example, the Shop API `activeCustomer` query resolver should only return the Customer object for the "owner" of that Customer, i.e.
 * based on the activeUserId of the current session. As a result, the resolver code looks like this:
 *
 * @example
 * ```TypeScript
 * \@Query()
 * \@Allow(Permission.Owner)
 * async activeCustomer(\@Ctx() ctx: RequestContext): Promise<Customer | undefined> {
 *   const userId = ctx.activeUserId;
 *   if (userId) {
 *     return this.customerService.findOneByUserId(ctx, userId);
 *   }
 * }
 * ```
 *
 * Here we can see that the "ownership" must be enforced by custom logic inside the resolver. Since "ownership" cannot be defined generally
 * nor statically encoded at build-time, any resolvers using `Permission.Owner` **must** include logic to enforce that only the owner
 * of the resource has access. If not, then it is the equivalent of using `Permission.Public`.
 *
 *
 * @docsCategory common
 */
export enum Permission {
  /** Authenticated means simply that the user is logged in */
  Authenticated = 'Authenticated',
  /** Grants permission to create Administrator */
  CreateAdministrator = 'CreateAdministrator',
  /** Grants permission to create Asset */
  CreateAsset = 'CreateAsset',
  /** Grants permission to create Products, Facets, Assets, Collections */
  CreateCatalog = 'CreateCatalog',
  /** Grants permission to create Channel */
  CreateChannel = 'CreateChannel',
  /** Grants permission to create Collection */
  CreateCollection = 'CreateCollection',
  /** Grants permission to create Country */
  CreateCountry = 'CreateCountry',
  /** Grants permission to create Customer */
  CreateCustomer = 'CreateCustomer',
  /** Grants permission to create CustomerGroup */
  CreateCustomerGroup = 'CreateCustomerGroup',
  /** Grants permission to create Facet */
  CreateFacet = 'CreateFacet',
  /** Grants permission to create Order */
  CreateOrder = 'CreateOrder',
  /** Grants permission to create PaymentMethod */
  CreatePaymentMethod = 'CreatePaymentMethod',
  /** Grants permission to create Product */
  CreateProduct = 'CreateProduct',
  /** Grants permission to create Promotion */
  CreatePromotion = 'CreatePromotion',
  /** Grants permission to create Seller */
  CreateSeller = 'CreateSeller',
  /** Grants permission to create PaymentMethods, ShippingMethods, TaxCategories, TaxRates, Zones, Countries, System & GlobalSettings */
  CreateSettings = 'CreateSettings',
  /** Grants permission to create ShippingMethod */
  CreateShippingMethod = 'CreateShippingMethod',
  /** Grants permission to create System */
  CreateSystem = 'CreateSystem',
  /** Grants permission to create Tag */
  CreateTag = 'CreateTag',
  /** Grants permission to create TaxCategory */
  CreateTaxCategory = 'CreateTaxCategory',
  /** Grants permission to create TaxRate */
  CreateTaxRate = 'CreateTaxRate',
  /** Grants permission to create Zone */
  CreateZone = 'CreateZone',
  /** Grants permission to delete Administrator */
  DeleteAdministrator = 'DeleteAdministrator',
  /** Grants permission to delete Asset */
  DeleteAsset = 'DeleteAsset',
  /** Grants permission to delete Products, Facets, Assets, Collections */
  DeleteCatalog = 'DeleteCatalog',
  /** Grants permission to delete Channel */
  DeleteChannel = 'DeleteChannel',
  /** Grants permission to delete Collection */
  DeleteCollection = 'DeleteCollection',
  /** Grants permission to delete Country */
  DeleteCountry = 'DeleteCountry',
  /** Grants permission to delete Customer */
  DeleteCustomer = 'DeleteCustomer',
  /** Grants permission to delete CustomerGroup */
  DeleteCustomerGroup = 'DeleteCustomerGroup',
  /** Grants permission to delete Facet */
  DeleteFacet = 'DeleteFacet',
  /** Grants permission to delete Order */
  DeleteOrder = 'DeleteOrder',
  /** Grants permission to delete PaymentMethod */
  DeletePaymentMethod = 'DeletePaymentMethod',
  /** Grants permission to delete Product */
  DeleteProduct = 'DeleteProduct',
  /** Grants permission to delete Promotion */
  DeletePromotion = 'DeletePromotion',
  /** Grants permission to delete Seller */
  DeleteSeller = 'DeleteSeller',
  /** Grants permission to delete PaymentMethods, ShippingMethods, TaxCategories, TaxRates, Zones, Countries, System & GlobalSettings */
  DeleteSettings = 'DeleteSettings',
  /** Grants permission to delete ShippingMethod */
  DeleteShippingMethod = 'DeleteShippingMethod',
  /** Grants permission to delete System */
  DeleteSystem = 'DeleteSystem',
  /** Grants permission to delete Tag */
  DeleteTag = 'DeleteTag',
  /** Grants permission to delete TaxCategory */
  DeleteTaxCategory = 'DeleteTaxCategory',
  /** Grants permission to delete TaxRate */
  DeleteTaxRate = 'DeleteTaxRate',
  /** Grants permission to delete Zone */
  DeleteZone = 'DeleteZone',
  /** Owner means the user owns this entity, e.g. a Customer's own Order */
  Owner = 'Owner',
  /** Public means any unauthenticated user may perform the operation */
  Public = 'Public',
  /** Grants permission to read Administrator */
  ReadAdministrator = 'ReadAdministrator',
  /** Grants permission to read Asset */
  ReadAsset = 'ReadAsset',
  /** Grants permission to read Products, Facets, Assets, Collections */
  ReadCatalog = 'ReadCatalog',
  /** Grants permission to read Channel */
  ReadChannel = 'ReadChannel',
  /** Grants permission to read Collection */
  ReadCollection = 'ReadCollection',
  /** Grants permission to read Country */
  ReadCountry = 'ReadCountry',
  /** Grants permission to read Customer */
  ReadCustomer = 'ReadCustomer',
  /** Grants permission to read CustomerGroup */
  ReadCustomerGroup = 'ReadCustomerGroup',
  /** Grants permission to read Facet */
  ReadFacet = 'ReadFacet',
  /** Grants permission to read Order */
  ReadOrder = 'ReadOrder',
  /** Grants permission to read PaymentMethod */
  ReadPaymentMethod = 'ReadPaymentMethod',
  /** Grants permission to read Product */
  ReadProduct = 'ReadProduct',
  /** Grants permission to read Promotion */
  ReadPromotion = 'ReadPromotion',
  /** Grants permission to read Seller */
  ReadSeller = 'ReadSeller',
  /** Grants permission to read PaymentMethods, ShippingMethods, TaxCategories, TaxRates, Zones, Countries, System & GlobalSettings */
  ReadSettings = 'ReadSettings',
  /** Grants permission to read ShippingMethod */
  ReadShippingMethod = 'ReadShippingMethod',
  /** Grants permission to read System */
  ReadSystem = 'ReadSystem',
  /** Grants permission to read Tag */
  ReadTag = 'ReadTag',
  /** Grants permission to read TaxCategory */
  ReadTaxCategory = 'ReadTaxCategory',
  /** Grants permission to read TaxRate */
  ReadTaxRate = 'ReadTaxRate',
  /** Grants permission to read Zone */
  ReadZone = 'ReadZone',
  /** SuperAdmin has unrestricted access to all operations */
  SuperAdmin = 'SuperAdmin',
  /** Grants permission to update Administrator */
  UpdateAdministrator = 'UpdateAdministrator',
  /** Grants permission to update Asset */
  UpdateAsset = 'UpdateAsset',
  /** Grants permission to update Products, Facets, Assets, Collections */
  UpdateCatalog = 'UpdateCatalog',
  /** Grants permission to update Channel */
  UpdateChannel = 'UpdateChannel',
  /** Grants permission to update Collection */
  UpdateCollection = 'UpdateCollection',
  /** Grants permission to update Country */
  UpdateCountry = 'UpdateCountry',
  /** Grants permission to update Customer */
  UpdateCustomer = 'UpdateCustomer',
  /** Grants permission to update CustomerGroup */
  UpdateCustomerGroup = 'UpdateCustomerGroup',
  /** Grants permission to update Facet */
  UpdateFacet = 'UpdateFacet',
  /** Grants permission to update GlobalSettings */
  UpdateGlobalSettings = 'UpdateGlobalSettings',
  /** Grants permission to update Order */
  UpdateOrder = 'UpdateOrder',
  /** Grants permission to update PaymentMethod */
  UpdatePaymentMethod = 'UpdatePaymentMethod',
  /** Grants permission to update Product */
  UpdateProduct = 'UpdateProduct',
  /** Grants permission to update Promotion */
  UpdatePromotion = 'UpdatePromotion',
  /** Grants permission to update Seller */
  UpdateSeller = 'UpdateSeller',
  /** Grants permission to update PaymentMethods, ShippingMethods, TaxCategories, TaxRates, Zones, Countries, System & GlobalSettings */
  UpdateSettings = 'UpdateSettings',
  /** Grants permission to update ShippingMethod */
  UpdateShippingMethod = 'UpdateShippingMethod',
  /** Grants permission to update System */
  UpdateSystem = 'UpdateSystem',
  /** Grants permission to update Tag */
  UpdateTag = 'UpdateTag',
  /** Grants permission to update TaxCategory */
  UpdateTaxCategory = 'UpdateTaxCategory',
  /** Grants permission to update TaxRate */
  UpdateTaxRate = 'UpdateTaxRate',
  /** Grants permission to update Zone */
  UpdateZone = 'UpdateZone'
}

export type PermissionDefinition = {
  assignable: Scalars['Boolean'];
  description: Scalars['String'];
  name: Scalars['String'];
};

export type PreviewCollectionVariantsInput = {
  filters: Array<ConfigurableOperationInput>;
  inheritFilters: Scalars['Boolean'];
  parentId?: InputMaybe<Scalars['ID']>;
};

/** The price range where the result has more than one price */
export type PriceRange = {
  max: Scalars['Money'];
  min: Scalars['Money'];
};

export type Product = Node & {
  assets: Array<Asset>;
  channels: Array<Channel>;
  collections: Array<Collection>;
  createdAt: Scalars['DateTime'];
  customFields?: Maybe<Scalars['JSON']>;
  description: Scalars['String'];
  enabled: Scalars['Boolean'];
  facetValues: Array<FacetValue>;
  featuredAsset?: Maybe<Asset>;
  id: Scalars['ID'];
  languageCode: LanguageCode;
  name: Scalars['String'];
  optionGroups: Array<ProductOptionGroup>;
  slug: Scalars['String'];
  translations: Array<ProductTranslation>;
  updatedAt: Scalars['DateTime'];
  /** Returns a paginated, sortable, filterable list of ProductVariants */
  variantList: ProductVariantList;
  /** Returns all ProductVariants */
  variants: Array<ProductVariant>;
};


export type ProductVariantListArgs = {
  options?: InputMaybe<ProductVariantListOptions>;
};

export type ProductFilterParameter = {
  createdAt?: InputMaybe<DateOperators>;
  description?: InputMaybe<StringOperators>;
  enabled?: InputMaybe<BooleanOperators>;
  id?: InputMaybe<IdOperators>;
  languageCode?: InputMaybe<StringOperators>;
  name?: InputMaybe<StringOperators>;
  slug?: InputMaybe<StringOperators>;
  updatedAt?: InputMaybe<DateOperators>;
};

export type ProductList = PaginatedList & {
  items: Array<Product>;
  totalItems: Scalars['Int'];
};

export type ProductListOptions = {
  /** Allows the results to be filtered */
  filter?: InputMaybe<ProductFilterParameter>;
  /** Specifies whether multiple "filter" arguments should be combines with a logical AND or OR operation. Defaults to AND. */
  filterOperator?: InputMaybe<LogicalOperator>;
  /** Skips the first n results, for use in pagination */
  skip?: InputMaybe<Scalars['Int']>;
  /** Specifies which properties to sort the results by */
  sort?: InputMaybe<ProductSortParameter>;
  /** Takes n results, for use in pagination */
  take?: InputMaybe<Scalars['Int']>;
};

export type ProductOption = Node & {
  code: Scalars['String'];
  createdAt: Scalars['DateTime'];
  customFields?: Maybe<Scalars['JSON']>;
  group: ProductOptionGroup;
  groupId: Scalars['ID'];
  id: Scalars['ID'];
  languageCode: LanguageCode;
  name: Scalars['String'];
  translations: Array<ProductOptionTranslation>;
  updatedAt: Scalars['DateTime'];
};

export type ProductOptionGroup = Node & {
  code: Scalars['String'];
  createdAt: Scalars['DateTime'];
  customFields?: Maybe<Scalars['JSON']>;
  id: Scalars['ID'];
  languageCode: LanguageCode;
  name: Scalars['String'];
  options: Array<ProductOption>;
  translations: Array<ProductOptionGroupTranslation>;
  updatedAt: Scalars['DateTime'];
};

export type ProductOptionGroupTranslation = {
  createdAt: Scalars['DateTime'];
  id: Scalars['ID'];
  languageCode: LanguageCode;
  name: Scalars['String'];
  updatedAt: Scalars['DateTime'];
};

export type ProductOptionGroupTranslationInput = {
  customFields?: InputMaybe<Scalars['JSON']>;
  id?: InputMaybe<Scalars['ID']>;
  languageCode: LanguageCode;
  name?: InputMaybe<Scalars['String']>;
};

export type ProductOptionInUseError = ErrorResult & {
  errorCode: ErrorCode;
  message: Scalars['String'];
  optionGroupCode: Scalars['String'];
  productVariantCount: Scalars['Int'];
};

export type ProductOptionTranslation = {
  createdAt: Scalars['DateTime'];
  id: Scalars['ID'];
  languageCode: LanguageCode;
  name: Scalars['String'];
  updatedAt: Scalars['DateTime'];
};

export type ProductOptionTranslationInput = {
  customFields?: InputMaybe<Scalars['JSON']>;
  id?: InputMaybe<Scalars['ID']>;
  languageCode: LanguageCode;
  name?: InputMaybe<Scalars['String']>;
};

export type ProductSortParameter = {
  createdAt?: InputMaybe<SortOrder>;
  description?: InputMaybe<SortOrder>;
  id?: InputMaybe<SortOrder>;
  name?: InputMaybe<SortOrder>;
  slug?: InputMaybe<SortOrder>;
  updatedAt?: InputMaybe<SortOrder>;
};

export type ProductTranslation = {
  createdAt: Scalars['DateTime'];
  description: Scalars['String'];
  id: Scalars['ID'];
  languageCode: LanguageCode;
  name: Scalars['String'];
  slug: Scalars['String'];
  updatedAt: Scalars['DateTime'];
};

export type ProductTranslationInput = {
  customFields?: InputMaybe<Scalars['JSON']>;
  description?: InputMaybe<Scalars['String']>;
  id?: InputMaybe<Scalars['ID']>;
  languageCode: LanguageCode;
  name?: InputMaybe<Scalars['String']>;
  slug?: InputMaybe<Scalars['String']>;
};

export type ProductVariant = Node & {
  assets: Array<Asset>;
  channels: Array<Channel>;
  createdAt: Scalars['DateTime'];
  currencyCode: CurrencyCode;
  customFields?: Maybe<Scalars['JSON']>;
  enabled: Scalars['Boolean'];
  facetValues: Array<FacetValue>;
  featuredAsset?: Maybe<Asset>;
  id: Scalars['ID'];
  languageCode: LanguageCode;
  name: Scalars['String'];
  options: Array<ProductOption>;
  outOfStockThreshold: Scalars['Int'];
  price: Scalars['Money'];
  priceWithTax: Scalars['Money'];
  product: Product;
  productId: Scalars['ID'];
  sku: Scalars['String'];
  /** @deprecated use stockLevels */
  stockAllocated: Scalars['Int'];
  stockLevel: Scalars['String'];
  stockLevels: Array<StockLevel>;
  stockMovements: StockMovementList;
  /** @deprecated use stockLevels */
  stockOnHand: Scalars['Int'];
  taxCategory: TaxCategory;
  taxRateApplied: TaxRate;
  trackInventory: GlobalFlag;
  translations: Array<ProductVariantTranslation>;
  updatedAt: Scalars['DateTime'];
  useGlobalOutOfStockThreshold: Scalars['Boolean'];
};


export type ProductVariantStockMovementsArgs = {
  options?: InputMaybe<StockMovementListOptions>;
};

export type ProductVariantFilterParameter = {
  createdAt?: InputMaybe<DateOperators>;
  currencyCode?: InputMaybe<StringOperators>;
  enabled?: InputMaybe<BooleanOperators>;
  id?: InputMaybe<IdOperators>;
  languageCode?: InputMaybe<StringOperators>;
  name?: InputMaybe<StringOperators>;
  outOfStockThreshold?: InputMaybe<NumberOperators>;
  price?: InputMaybe<NumberOperators>;
  priceWithTax?: InputMaybe<NumberOperators>;
  productId?: InputMaybe<IdOperators>;
  sku?: InputMaybe<StringOperators>;
  stockAllocated?: InputMaybe<NumberOperators>;
  stockLevel?: InputMaybe<StringOperators>;
  stockOnHand?: InputMaybe<NumberOperators>;
  trackInventory?: InputMaybe<StringOperators>;
  updatedAt?: InputMaybe<DateOperators>;
  useGlobalOutOfStockThreshold?: InputMaybe<BooleanOperators>;
};

export type ProductVariantList = PaginatedList & {
  items: Array<ProductVariant>;
  totalItems: Scalars['Int'];
};

export type ProductVariantListOptions = {
  /** Allows the results to be filtered */
  filter?: InputMaybe<ProductVariantFilterParameter>;
  /** Specifies whether multiple "filter" arguments should be combines with a logical AND or OR operation. Defaults to AND. */
  filterOperator?: InputMaybe<LogicalOperator>;
  /** Skips the first n results, for use in pagination */
  skip?: InputMaybe<Scalars['Int']>;
  /** Specifies which properties to sort the results by */
  sort?: InputMaybe<ProductVariantSortParameter>;
  /** Takes n results, for use in pagination */
  take?: InputMaybe<Scalars['Int']>;
};

export type ProductVariantSortParameter = {
  createdAt?: InputMaybe<SortOrder>;
  id?: InputMaybe<SortOrder>;
  name?: InputMaybe<SortOrder>;
  outOfStockThreshold?: InputMaybe<SortOrder>;
  price?: InputMaybe<SortOrder>;
  priceWithTax?: InputMaybe<SortOrder>;
  productId?: InputMaybe<SortOrder>;
  sku?: InputMaybe<SortOrder>;
  stockAllocated?: InputMaybe<SortOrder>;
  stockLevel?: InputMaybe<SortOrder>;
  stockOnHand?: InputMaybe<SortOrder>;
  updatedAt?: InputMaybe<SortOrder>;
};

export type ProductVariantTranslation = {
  createdAt: Scalars['DateTime'];
  id: Scalars['ID'];
  languageCode: LanguageCode;
  name: Scalars['String'];
  updatedAt: Scalars['DateTime'];
};

export type ProductVariantTranslationInput = {
  customFields?: InputMaybe<Scalars['JSON']>;
  id?: InputMaybe<Scalars['ID']>;
  languageCode: LanguageCode;
  name?: InputMaybe<Scalars['String']>;
};

export type Promotion = Node & {
  actions: Array<ConfigurableOperation>;
  conditions: Array<ConfigurableOperation>;
  couponCode?: Maybe<Scalars['String']>;
  createdAt: Scalars['DateTime'];
  customFields?: Maybe<Scalars['JSON']>;
  description: Scalars['String'];
  enabled: Scalars['Boolean'];
  endsAt?: Maybe<Scalars['DateTime']>;
  id: Scalars['ID'];
  name: Scalars['String'];
  perCustomerUsageLimit?: Maybe<Scalars['Int']>;
  startsAt?: Maybe<Scalars['DateTime']>;
  translations: Array<PromotionTranslation>;
  updatedAt: Scalars['DateTime'];
};

export type PromotionFilterParameter = {
  couponCode?: InputMaybe<StringOperators>;
  createdAt?: InputMaybe<DateOperators>;
  description?: InputMaybe<StringOperators>;
  enabled?: InputMaybe<BooleanOperators>;
  endsAt?: InputMaybe<DateOperators>;
  id?: InputMaybe<IdOperators>;
  name?: InputMaybe<StringOperators>;
  perCustomerUsageLimit?: InputMaybe<NumberOperators>;
  startsAt?: InputMaybe<DateOperators>;
  updatedAt?: InputMaybe<DateOperators>;
};

export type PromotionList = PaginatedList & {
  items: Array<Promotion>;
  totalItems: Scalars['Int'];
};

export type PromotionListOptions = {
  /** Allows the results to be filtered */
  filter?: InputMaybe<PromotionFilterParameter>;
  /** Specifies whether multiple "filter" arguments should be combines with a logical AND or OR operation. Defaults to AND. */
  filterOperator?: InputMaybe<LogicalOperator>;
  /** Skips the first n results, for use in pagination */
  skip?: InputMaybe<Scalars['Int']>;
  /** Specifies which properties to sort the results by */
  sort?: InputMaybe<PromotionSortParameter>;
  /** Takes n results, for use in pagination */
  take?: InputMaybe<Scalars['Int']>;
};

export type PromotionSortParameter = {
  couponCode?: InputMaybe<SortOrder>;
  createdAt?: InputMaybe<SortOrder>;
  description?: InputMaybe<SortOrder>;
  endsAt?: InputMaybe<SortOrder>;
  id?: InputMaybe<SortOrder>;
  name?: InputMaybe<SortOrder>;
  perCustomerUsageLimit?: InputMaybe<SortOrder>;
  startsAt?: InputMaybe<SortOrder>;
  updatedAt?: InputMaybe<SortOrder>;
};

export type PromotionTranslation = {
  createdAt: Scalars['DateTime'];
  description: Scalars['String'];
  id: Scalars['ID'];
  languageCode: LanguageCode;
  name: Scalars['String'];
  updatedAt: Scalars['DateTime'];
};

export type PromotionTranslationInput = {
  customFields?: InputMaybe<Scalars['JSON']>;
  description?: InputMaybe<Scalars['String']>;
  id?: InputMaybe<Scalars['ID']>;
  languageCode: LanguageCode;
  name?: InputMaybe<Scalars['String']>;
};

/** Returned if the specified quantity of an OrderLine is greater than the number of items in that line */
export type QuantityTooGreatError = ErrorResult & {
  errorCode: ErrorCode;
  message: Scalars['String'];
};

export type Query = {
  activeAdministrator?: Maybe<Administrator>;
  activeChannel: Channel;
  administrator?: Maybe<Administrator>;
  administrators: AdministratorList;
  /** Get a single Asset by id */
  asset?: Maybe<Asset>;
  /** Get a list of Assets */
  assets: AssetList;
  channel?: Maybe<Channel>;
  channels: Array<Channel>;
  /** Get a Collection either by id or slug. If neither id nor slug is specified, an error will result. */
  collection?: Maybe<Collection>;
  collectionFilters: Array<ConfigurableOperationDefinition>;
  collections: CollectionList;
  countries: CountryList;
  country?: Maybe<Country>;
  customer?: Maybe<Customer>;
  customerGroup?: Maybe<CustomerGroup>;
  customerGroups: CustomerGroupList;
  customers: CustomerList;
  /** Returns a list of eligible shipping methods for the draft Order */
  eligibleShippingMethodsForDraftOrder: Array<ShippingMethodQuote>;
  facet?: Maybe<Facet>;
  facetValues: FacetValueList;
  facets: FacetList;
  fulfillmentHandlers: Array<ConfigurableOperationDefinition>;
  globalSettings: GlobalSettings;
  job?: Maybe<Job>;
  jobBufferSize: Array<JobBufferSize>;
  jobQueues: Array<JobQueue>;
  jobs: JobList;
  jobsById: Array<Job>;
  me?: Maybe<CurrentUser>;
  order?: Maybe<Order>;
  orders: OrderList;
  paymentMethod?: Maybe<PaymentMethod>;
  paymentMethodEligibilityCheckers: Array<ConfigurableOperationDefinition>;
  paymentMethodHandlers: Array<ConfigurableOperationDefinition>;
  paymentMethods: PaymentMethodList;
  pendingSearchIndexUpdates: Scalars['Int'];
  /** Used for real-time previews of the contents of a Collection */
  previewCollectionVariants: ProductVariantList;
  /** Get a Product either by id or slug. If neither id nor slug is specified, an error will result. */
  product?: Maybe<Product>;
  productOptionGroup?: Maybe<ProductOptionGroup>;
  productOptionGroups: Array<ProductOptionGroup>;
  /** Get a ProductVariant by id */
  productVariant?: Maybe<ProductVariant>;
  /** List ProductVariants either all or for the specific product. */
  productVariants: ProductVariantList;
  /** List Products */
  products: ProductList;
  promotion?: Maybe<Promotion>;
  promotionActions: Array<ConfigurableOperationDefinition>;
  promotionConditions: Array<ConfigurableOperationDefinition>;
  promotions: PromotionList;
  role?: Maybe<Role>;
  roles: RoleList;
  search: SearchResponse;
  seller?: Maybe<Seller>;
  sellers: SellerList;
  shippingCalculators: Array<ConfigurableOperationDefinition>;
  shippingEligibilityCheckers: Array<ConfigurableOperationDefinition>;
  shippingMethod?: Maybe<ShippingMethod>;
  shippingMethods: ShippingMethodList;
  stockLocation?: Maybe<StockLocation>;
  stockLocations: StockLocationList;
  tag: Tag;
  tags: TagList;
  taxCategories: Array<TaxCategory>;
  taxCategory?: Maybe<TaxCategory>;
  taxRate?: Maybe<TaxRate>;
  taxRates: TaxRateList;
  testEligibleShippingMethods: Array<ShippingMethodQuote>;
  testShippingMethod: TestShippingMethodResult;
  zone?: Maybe<Zone>;
  zones: Array<Zone>;
};


export type QueryAdministratorArgs = {
  id: Scalars['ID'];
};


export type QueryAdministratorsArgs = {
  options?: InputMaybe<AdministratorListOptions>;
};


export type QueryAssetArgs = {
  id: Scalars['ID'];
};


export type QueryAssetsArgs = {
  options?: InputMaybe<AssetListOptions>;
};


export type QueryChannelArgs = {
  id: Scalars['ID'];
};


export type QueryCollectionArgs = {
  id?: InputMaybe<Scalars['ID']>;
  slug?: InputMaybe<Scalars['String']>;
};


export type QueryCollectionsArgs = {
  options?: InputMaybe<CollectionListOptions>;
};


export type QueryCountriesArgs = {
  options?: InputMaybe<CountryListOptions>;
};


export type QueryCountryArgs = {
  id: Scalars['ID'];
};


export type QueryCustomerArgs = {
  id: Scalars['ID'];
};


export type QueryCustomerGroupArgs = {
  id: Scalars['ID'];
};


export type QueryCustomerGroupsArgs = {
  options?: InputMaybe<CustomerGroupListOptions>;
};


export type QueryCustomersArgs = {
  options?: InputMaybe<CustomerListOptions>;
};


export type QueryEligibleShippingMethodsForDraftOrderArgs = {
  orderId: Scalars['ID'];
};


export type QueryFacetArgs = {
  id: Scalars['ID'];
};


export type QueryFacetValuesArgs = {
  options?: InputMaybe<FacetValueListOptions>;
};


export type QueryFacetsArgs = {
  options?: InputMaybe<FacetListOptions>;
};


export type QueryJobArgs = {
  jobId: Scalars['ID'];
};


export type QueryJobBufferSizeArgs = {
  bufferIds?: InputMaybe<Array<Scalars['String']>>;
};


export type QueryJobsArgs = {
  options?: InputMaybe<JobListOptions>;
};


export type QueryJobsByIdArgs = {
  jobIds: Array<Scalars['ID']>;
};


export type QueryOrderArgs = {
  id: Scalars['ID'];
};


export type QueryOrdersArgs = {
  options?: InputMaybe<OrderListOptions>;
};


export type QueryPaymentMethodArgs = {
  id: Scalars['ID'];
};


export type QueryPaymentMethodsArgs = {
  options?: InputMaybe<PaymentMethodListOptions>;
};


export type QueryPreviewCollectionVariantsArgs = {
  input: PreviewCollectionVariantsInput;
  options?: InputMaybe<ProductVariantListOptions>;
};


export type QueryProductArgs = {
  id?: InputMaybe<Scalars['ID']>;
  slug?: InputMaybe<Scalars['String']>;
};


export type QueryProductOptionGroupArgs = {
  id: Scalars['ID'];
};


export type QueryProductOptionGroupsArgs = {
  filterTerm?: InputMaybe<Scalars['String']>;
};


export type QueryProductVariantArgs = {
  id: Scalars['ID'];
};


export type QueryProductVariantsArgs = {
  options?: InputMaybe<ProductVariantListOptions>;
  productId?: InputMaybe<Scalars['ID']>;
};


export type QueryProductsArgs = {
  options?: InputMaybe<ProductListOptions>;
};


export type QueryPromotionArgs = {
  id: Scalars['ID'];
};


export type QueryPromotionsArgs = {
  options?: InputMaybe<PromotionListOptions>;
};


export type QueryRoleArgs = {
  id: Scalars['ID'];
};


export type QueryRolesArgs = {
  options?: InputMaybe<RoleListOptions>;
};


export type QuerySearchArgs = {
  input: SearchInput;
};


export type QuerySellerArgs = {
  id: Scalars['ID'];
};


export type QuerySellersArgs = {
  options?: InputMaybe<SellerListOptions>;
};


export type QueryShippingMethodArgs = {
  id: Scalars['ID'];
};


export type QueryShippingMethodsArgs = {
  options?: InputMaybe<ShippingMethodListOptions>;
};


export type QueryStockLocationArgs = {
  id: Scalars['ID'];
};


export type QueryStockLocationsArgs = {
  options?: InputMaybe<StockLocationListOptions>;
};


export type QueryTagArgs = {
  id: Scalars['ID'];
};


export type QueryTagsArgs = {
  options?: InputMaybe<TagListOptions>;
};


export type QueryTaxCategoryArgs = {
  id: Scalars['ID'];
};


export type QueryTaxRateArgs = {
  id: Scalars['ID'];
};


export type QueryTaxRatesArgs = {
  options?: InputMaybe<TaxRateListOptions>;
};


export type QueryTestEligibleShippingMethodsArgs = {
  input: TestEligibleShippingMethodsInput;
};


export type QueryTestShippingMethodArgs = {
  input: TestShippingMethodInput;
};


export type QueryZoneArgs = {
  id: Scalars['ID'];
};

export type Refund = Node & {
  adjustment: Scalars['Money'];
  createdAt: Scalars['DateTime'];
  id: Scalars['ID'];
  items: Scalars['Money'];
  lines: Array<RefundLine>;
  metadata?: Maybe<Scalars['JSON']>;
  method?: Maybe<Scalars['String']>;
  paymentId: Scalars['ID'];
  reason?: Maybe<Scalars['String']>;
  shipping: Scalars['Money'];
  state: Scalars['String'];
  total: Scalars['Money'];
  transactionId?: Maybe<Scalars['String']>;
  updatedAt: Scalars['DateTime'];
};

export type RefundLine = {
  orderLine: OrderLine;
  orderLineId: Scalars['ID'];
  quantity: Scalars['Int'];
  refund: Refund;
  refundId: Scalars['ID'];
};

export type RefundOrderInput = {
  adjustment: Scalars['Money'];
  lines: Array<OrderLineInput>;
  paymentId: Scalars['ID'];
  reason?: InputMaybe<Scalars['String']>;
  shipping: Scalars['Money'];
};

export type RefundOrderResult = AlreadyRefundedError | MultipleOrderError | NothingToRefundError | OrderStateTransitionError | PaymentOrderMismatchError | QuantityTooGreatError | Refund | RefundOrderStateError | RefundStateTransitionError;

/** Returned if an attempting to refund an Order which is not in the expected state */
export type RefundOrderStateError = ErrorResult & {
  errorCode: ErrorCode;
  message: Scalars['String'];
  orderState: Scalars['String'];
};

/**
 * Returned when a call to modifyOrder fails to include a refundPaymentId even
 * though the price has decreased as a result of the changes.
 */
export type RefundPaymentIdMissingError = ErrorResult & {
  errorCode: ErrorCode;
  message: Scalars['String'];
};

/** Returned when there is an error in transitioning the Refund state */
export type RefundStateTransitionError = ErrorResult & {
  errorCode: ErrorCode;
  fromState: Scalars['String'];
  message: Scalars['String'];
  toState: Scalars['String'];
  transitionError: Scalars['String'];
};

export type RelationCustomFieldConfig = CustomField & {
  description?: Maybe<Array<LocalizedString>>;
  entity: Scalars['String'];
  internal?: Maybe<Scalars['Boolean']>;
  label?: Maybe<Array<LocalizedString>>;
  list: Scalars['Boolean'];
  name: Scalars['String'];
  nullable?: Maybe<Scalars['Boolean']>;
  readonly?: Maybe<Scalars['Boolean']>;
  scalarFields: Array<Scalars['String']>;
  type: Scalars['String'];
  ui?: Maybe<Scalars['JSON']>;
};

export type Release = Node & StockMovement & {
  createdAt: Scalars['DateTime'];
  id: Scalars['ID'];
  orderItem: OrderItem;
  productVariant: ProductVariant;
  quantity: Scalars['Int'];
  type: StockMovementType;
  updatedAt: Scalars['DateTime'];
};

export type RemoveCollectionsFromChannelInput = {
  channelId: Scalars['ID'];
  collectionIds: Array<Scalars['ID']>;
};

export type RemoveFacetFromChannelResult = Facet | FacetInUseError;

export type RemoveFacetsFromChannelInput = {
  channelId: Scalars['ID'];
  facetIds: Array<Scalars['ID']>;
  force?: InputMaybe<Scalars['Boolean']>;
};

export type RemoveOptionGroupFromProductResult = Product | ProductOptionInUseError;

export type RemoveOrderItemsResult = Order | OrderModificationError;

export type RemoveProductVariantsFromChannelInput = {
  channelId: Scalars['ID'];
  productVariantIds: Array<Scalars['ID']>;
};

export type RemoveProductsFromChannelInput = {
  channelId: Scalars['ID'];
  productIds: Array<Scalars['ID']>;
};

export type RemovePromotionsFromChannelInput = {
  channelId: Scalars['ID'];
  promotionIds: Array<Scalars['ID']>;
};

export type Return = Node & StockMovement & {
  createdAt: Scalars['DateTime'];
  id: Scalars['ID'];
  orderItem: OrderItem;
  productVariant: ProductVariant;
  quantity: Scalars['Int'];
  type: StockMovementType;
  updatedAt: Scalars['DateTime'];
};

export type Role = Node & {
  channels: Array<Channel>;
  code: Scalars['String'];
  createdAt: Scalars['DateTime'];
  description: Scalars['String'];
  id: Scalars['ID'];
  permissions: Array<Permission>;
  updatedAt: Scalars['DateTime'];
};

export type RoleFilterParameter = {
  code?: InputMaybe<StringOperators>;
  createdAt?: InputMaybe<DateOperators>;
  description?: InputMaybe<StringOperators>;
  id?: InputMaybe<IdOperators>;
  updatedAt?: InputMaybe<DateOperators>;
};

export type RoleList = PaginatedList & {
  items: Array<Role>;
  totalItems: Scalars['Int'];
};

export type RoleListOptions = {
  /** Allows the results to be filtered */
  filter?: InputMaybe<RoleFilterParameter>;
  /** Specifies whether multiple "filter" arguments should be combines with a logical AND or OR operation. Defaults to AND. */
  filterOperator?: InputMaybe<LogicalOperator>;
  /** Skips the first n results, for use in pagination */
  skip?: InputMaybe<Scalars['Int']>;
  /** Specifies which properties to sort the results by */
  sort?: InputMaybe<RoleSortParameter>;
  /** Takes n results, for use in pagination */
  take?: InputMaybe<Scalars['Int']>;
};

export type RoleSortParameter = {
  code?: InputMaybe<SortOrder>;
  createdAt?: InputMaybe<SortOrder>;
  description?: InputMaybe<SortOrder>;
  id?: InputMaybe<SortOrder>;
  updatedAt?: InputMaybe<SortOrder>;
};

export type Sale = Node & StockMovement & {
  createdAt: Scalars['DateTime'];
  id: Scalars['ID'];
  orderItem: OrderItem;
  productVariant: ProductVariant;
  quantity: Scalars['Int'];
  type: StockMovementType;
  updatedAt: Scalars['DateTime'];
};

export type SearchInput = {
  collectionId?: InputMaybe<Scalars['ID']>;
  collectionSlug?: InputMaybe<Scalars['String']>;
  facetValueFilters?: InputMaybe<Array<FacetValueFilterInput>>;
  facetValueIds?: InputMaybe<Array<Scalars['ID']>>;
  facetValueOperator?: InputMaybe<LogicalOperator>;
  groupByProduct?: InputMaybe<Scalars['Boolean']>;
  skip?: InputMaybe<Scalars['Int']>;
  sort?: InputMaybe<SearchResultSortParameter>;
  take?: InputMaybe<Scalars['Int']>;
  term?: InputMaybe<Scalars['String']>;
};

export type SearchReindexResponse = {
  success: Scalars['Boolean'];
};

export type SearchResponse = {
  collections: Array<CollectionResult>;
  facetValues: Array<FacetValueResult>;
  items: Array<SearchResult>;
  totalItems: Scalars['Int'];
};

export type SearchResult = {
  /** An array of ids of the Channels in which this result appears */
  channelIds: Array<Scalars['ID']>;
  /** An array of ids of the Collections in which this result appears */
  collectionIds: Array<Scalars['ID']>;
  currencyCode: CurrencyCode;
  description: Scalars['String'];
  enabled: Scalars['Boolean'];
  facetIds: Array<Scalars['ID']>;
  facetValueIds: Array<Scalars['ID']>;
  price: SearchResultPrice;
  priceWithTax: SearchResultPrice;
  productAsset?: Maybe<SearchResultAsset>;
  productId: Scalars['ID'];
  productName: Scalars['String'];
  productVariantAsset?: Maybe<SearchResultAsset>;
  productVariantId: Scalars['ID'];
  productVariantName: Scalars['String'];
  /** A relevance score for the result. Differs between database implementations */
  score: Scalars['Float'];
  sku: Scalars['String'];
  slug: Scalars['String'];
};

export type SearchResultAsset = {
  focalPoint?: Maybe<Coordinate>;
  id: Scalars['ID'];
  preview: Scalars['String'];
};

/** The price of a search result product, either as a range or as a single price */
export type SearchResultPrice = PriceRange | SinglePrice;

export type SearchResultSortParameter = {
  name?: InputMaybe<SortOrder>;
  price?: InputMaybe<SortOrder>;
};

export type Seller = Node & {
  createdAt: Scalars['DateTime'];
  customFields?: Maybe<Scalars['JSON']>;
  id: Scalars['ID'];
  name: Scalars['String'];
  updatedAt: Scalars['DateTime'];
};

export type SellerFilterParameter = {
  createdAt?: InputMaybe<DateOperators>;
  id?: InputMaybe<IdOperators>;
  name?: InputMaybe<StringOperators>;
  updatedAt?: InputMaybe<DateOperators>;
};

export type SellerList = PaginatedList & {
  items: Array<Seller>;
  totalItems: Scalars['Int'];
};

export type SellerListOptions = {
  /** Allows the results to be filtered */
  filter?: InputMaybe<SellerFilterParameter>;
  /** Specifies whether multiple "filter" arguments should be combines with a logical AND or OR operation. Defaults to AND. */
  filterOperator?: InputMaybe<LogicalOperator>;
  /** Skips the first n results, for use in pagination */
  skip?: InputMaybe<Scalars['Int']>;
  /** Specifies which properties to sort the results by */
  sort?: InputMaybe<SellerSortParameter>;
  /** Takes n results, for use in pagination */
  take?: InputMaybe<Scalars['Int']>;
};

export type SellerSortParameter = {
  createdAt?: InputMaybe<SortOrder>;
  id?: InputMaybe<SortOrder>;
  name?: InputMaybe<SortOrder>;
  updatedAt?: InputMaybe<SortOrder>;
};

export type ServerConfig = {
  customFieldConfig: CustomFields;
  orderProcess: Array<OrderProcessState>;
  permissions: Array<PermissionDefinition>;
  permittedAssetTypes: Array<Scalars['String']>;
};

export type SetCustomerForDraftOrderResult = EmailAddressConflictError | Order;

export type SetOrderShippingMethodResult = IneligibleShippingMethodError | NoActiveOrderError | Order | OrderModificationError;

/** Returned if the Payment settlement fails */
export type SettlePaymentError = ErrorResult & {
  errorCode: ErrorCode;
  message: Scalars['String'];
  paymentErrorMessage: Scalars['String'];
};

export type SettlePaymentResult = OrderStateTransitionError | Payment | PaymentStateTransitionError | SettlePaymentError;

export type SettleRefundInput = {
  id: Scalars['ID'];
  transactionId: Scalars['String'];
};

export type SettleRefundResult = Refund | RefundStateTransitionError;

export type ShippingLine = {
  discountedPrice: Scalars['Money'];
  discountedPriceWithTax: Scalars['Money'];
  discounts: Array<Discount>;
  id: Scalars['ID'];
  price: Scalars['Money'];
  priceWithTax: Scalars['Money'];
  shippingMethod: ShippingMethod;
};

export type ShippingMethod = Node & {
  calculator: ConfigurableOperation;
  checker: ConfigurableOperation;
  code: Scalars['String'];
  createdAt: Scalars['DateTime'];
  customFields?: Maybe<Scalars['JSON']>;
  description: Scalars['String'];
  fulfillmentHandlerCode: Scalars['String'];
  id: Scalars['ID'];
  languageCode: LanguageCode;
  name: Scalars['String'];
  translations: Array<ShippingMethodTranslation>;
  updatedAt: Scalars['DateTime'];
};

export type ShippingMethodFilterParameter = {
  code?: InputMaybe<StringOperators>;
  createdAt?: InputMaybe<DateOperators>;
  description?: InputMaybe<StringOperators>;
  fulfillmentHandlerCode?: InputMaybe<StringOperators>;
  id?: InputMaybe<IdOperators>;
  languageCode?: InputMaybe<StringOperators>;
  name?: InputMaybe<StringOperators>;
  updatedAt?: InputMaybe<DateOperators>;
};

export type ShippingMethodList = PaginatedList & {
  items: Array<ShippingMethod>;
  totalItems: Scalars['Int'];
};

export type ShippingMethodListOptions = {
  /** Allows the results to be filtered */
  filter?: InputMaybe<ShippingMethodFilterParameter>;
  /** Specifies whether multiple "filter" arguments should be combines with a logical AND or OR operation. Defaults to AND. */
  filterOperator?: InputMaybe<LogicalOperator>;
  /** Skips the first n results, for use in pagination */
  skip?: InputMaybe<Scalars['Int']>;
  /** Specifies which properties to sort the results by */
  sort?: InputMaybe<ShippingMethodSortParameter>;
  /** Takes n results, for use in pagination */
  take?: InputMaybe<Scalars['Int']>;
};

export type ShippingMethodQuote = {
  code: Scalars['String'];
  customFields?: Maybe<Scalars['JSON']>;
  description: Scalars['String'];
  id: Scalars['ID'];
  /** Any optional metadata returned by the ShippingCalculator in the ShippingCalculationResult */
  metadata?: Maybe<Scalars['JSON']>;
  name: Scalars['String'];
  price: Scalars['Money'];
  priceWithTax: Scalars['Money'];
};

export type ShippingMethodSortParameter = {
  code?: InputMaybe<SortOrder>;
  createdAt?: InputMaybe<SortOrder>;
  description?: InputMaybe<SortOrder>;
  fulfillmentHandlerCode?: InputMaybe<SortOrder>;
  id?: InputMaybe<SortOrder>;
  name?: InputMaybe<SortOrder>;
  updatedAt?: InputMaybe<SortOrder>;
};

export type ShippingMethodTranslation = {
  createdAt: Scalars['DateTime'];
  description: Scalars['String'];
  id: Scalars['ID'];
  languageCode: LanguageCode;
  name: Scalars['String'];
  updatedAt: Scalars['DateTime'];
};

export type ShippingMethodTranslationInput = {
  customFields?: InputMaybe<Scalars['JSON']>;
  description?: InputMaybe<Scalars['String']>;
  id?: InputMaybe<Scalars['ID']>;
  languageCode: LanguageCode;
  name?: InputMaybe<Scalars['String']>;
};

/** The price value where the result has a single price */
export type SinglePrice = {
  value: Scalars['Money'];
};

export enum SortOrder {
  ASC = 'ASC',
  DESC = 'DESC'
}

export type StockAdjustment = Node & StockMovement & {
  createdAt: Scalars['DateTime'];
  id: Scalars['ID'];
  productVariant: ProductVariant;
  quantity: Scalars['Int'];
  type: StockMovementType;
  updatedAt: Scalars['DateTime'];
};

export type StockLevel = Node & {
  createdAt: Scalars['DateTime'];
  id: Scalars['ID'];
  stockAllocated: Scalars['Int'];
  stockLocation: StockLocation;
  stockLocationId: Scalars['ID'];
  stockOnHand: Scalars['Int'];
  updatedAt: Scalars['DateTime'];
};

export type StockLevelInput = {
  stockLocationId: Scalars['ID'];
  stockOnHand: Scalars['Int'];
};

export type StockLocation = Node & {
  createdAt: Scalars['DateTime'];
  customFields?: Maybe<Scalars['JSON']>;
  description: Scalars['String'];
  id: Scalars['ID'];
  name: Scalars['String'];
  updatedAt: Scalars['DateTime'];
};

export type StockLocationFilterParameter = {
  createdAt?: InputMaybe<DateOperators>;
  description?: InputMaybe<StringOperators>;
  id?: InputMaybe<IdOperators>;
  name?: InputMaybe<StringOperators>;
  updatedAt?: InputMaybe<DateOperators>;
};

export type StockLocationList = PaginatedList & {
  items: Array<StockLocation>;
  totalItems: Scalars['Int'];
};

export type StockLocationListOptions = {
  /** Allows the results to be filtered */
  filter?: InputMaybe<StockLocationFilterParameter>;
  /** Specifies whether multiple "filter" arguments should be combines with a logical AND or OR operation. Defaults to AND. */
  filterOperator?: InputMaybe<LogicalOperator>;
  /** Skips the first n results, for use in pagination */
  skip?: InputMaybe<Scalars['Int']>;
  /** Specifies which properties to sort the results by */
  sort?: InputMaybe<StockLocationSortParameter>;
  /** Takes n results, for use in pagination */
  take?: InputMaybe<Scalars['Int']>;
};

export type StockLocationSortParameter = {
  createdAt?: InputMaybe<SortOrder>;
  description?: InputMaybe<SortOrder>;
  id?: InputMaybe<SortOrder>;
  name?: InputMaybe<SortOrder>;
  updatedAt?: InputMaybe<SortOrder>;
};

export type StockMovement = {
  createdAt: Scalars['DateTime'];
  id: Scalars['ID'];
  productVariant: ProductVariant;
  quantity: Scalars['Int'];
  type: StockMovementType;
  updatedAt: Scalars['DateTime'];
};

export type StockMovementItem = Allocation | Cancellation | Release | Return | Sale | StockAdjustment;

export type StockMovementList = {
  items: Array<StockMovementItem>;
  totalItems: Scalars['Int'];
};

export type StockMovementListOptions = {
  skip?: InputMaybe<Scalars['Int']>;
  take?: InputMaybe<Scalars['Int']>;
  type?: InputMaybe<StockMovementType>;
};

export enum StockMovementType {
  ADJUSTMENT = 'ADJUSTMENT',
  ALLOCATION = 'ALLOCATION',
  CANCELLATION = 'CANCELLATION',
  RELEASE = 'RELEASE',
  RETURN = 'RETURN',
  SALE = 'SALE'
}

export type StringCustomFieldConfig = CustomField & {
  description?: Maybe<Array<LocalizedString>>;
  internal?: Maybe<Scalars['Boolean']>;
  label?: Maybe<Array<LocalizedString>>;
  length?: Maybe<Scalars['Int']>;
  list: Scalars['Boolean'];
  name: Scalars['String'];
  nullable?: Maybe<Scalars['Boolean']>;
  options?: Maybe<Array<StringFieldOption>>;
  pattern?: Maybe<Scalars['String']>;
  readonly?: Maybe<Scalars['Boolean']>;
  type: Scalars['String'];
  ui?: Maybe<Scalars['JSON']>;
};

export type StringFieldOption = {
  label?: Maybe<Array<LocalizedString>>;
  value: Scalars['String'];
};

/** Operators for filtering on a list of String fields */
export type StringListOperators = {
  inList: Scalars['String'];
};

/** Operators for filtering on a String field */
export type StringOperators = {
  contains?: InputMaybe<Scalars['String']>;
  eq?: InputMaybe<Scalars['String']>;
  in?: InputMaybe<Array<Scalars['String']>>;
  isNull?: InputMaybe<Scalars['Boolean']>;
  notContains?: InputMaybe<Scalars['String']>;
  notEq?: InputMaybe<Scalars['String']>;
  notIn?: InputMaybe<Array<Scalars['String']>>;
  regex?: InputMaybe<Scalars['String']>;
};

/** Indicates that an operation succeeded, where we do not want to return any more specific information. */
export type Success = {
  success: Scalars['Boolean'];
};

export type Surcharge = Node & {
  createdAt: Scalars['DateTime'];
  description: Scalars['String'];
  id: Scalars['ID'];
  price: Scalars['Money'];
  priceWithTax: Scalars['Money'];
  sku?: Maybe<Scalars['String']>;
  taxLines: Array<TaxLine>;
  taxRate: Scalars['Float'];
  updatedAt: Scalars['DateTime'];
};

export type SurchargeInput = {
  description: Scalars['String'];
  price: Scalars['Money'];
  priceIncludesTax: Scalars['Boolean'];
  sku?: InputMaybe<Scalars['String']>;
  taxDescription?: InputMaybe<Scalars['String']>;
  taxRate?: InputMaybe<Scalars['Float']>;
};

export type Tag = Node & {
  createdAt: Scalars['DateTime'];
  id: Scalars['ID'];
  updatedAt: Scalars['DateTime'];
  value: Scalars['String'];
};

export type TagFilterParameter = {
  createdAt?: InputMaybe<DateOperators>;
  id?: InputMaybe<IdOperators>;
  updatedAt?: InputMaybe<DateOperators>;
  value?: InputMaybe<StringOperators>;
};

export type TagList = PaginatedList & {
  items: Array<Tag>;
  totalItems: Scalars['Int'];
};

export type TagListOptions = {
  /** Allows the results to be filtered */
  filter?: InputMaybe<TagFilterParameter>;
  /** Specifies whether multiple "filter" arguments should be combines with a logical AND or OR operation. Defaults to AND. */
  filterOperator?: InputMaybe<LogicalOperator>;
  /** Skips the first n results, for use in pagination */
  skip?: InputMaybe<Scalars['Int']>;
  /** Specifies which properties to sort the results by */
  sort?: InputMaybe<TagSortParameter>;
  /** Takes n results, for use in pagination */
  take?: InputMaybe<Scalars['Int']>;
};

export type TagSortParameter = {
  createdAt?: InputMaybe<SortOrder>;
  id?: InputMaybe<SortOrder>;
  updatedAt?: InputMaybe<SortOrder>;
  value?: InputMaybe<SortOrder>;
};

export type TaxCategory = Node & {
  createdAt: Scalars['DateTime'];
  customFields?: Maybe<Scalars['JSON']>;
  id: Scalars['ID'];
  isDefault: Scalars['Boolean'];
  name: Scalars['String'];
  updatedAt: Scalars['DateTime'];
};

export type TaxLine = {
  description: Scalars['String'];
  taxRate: Scalars['Float'];
};

export type TaxRate = Node & {
  category: TaxCategory;
  createdAt: Scalars['DateTime'];
  customFields?: Maybe<Scalars['JSON']>;
  customerGroup?: Maybe<CustomerGroup>;
  enabled: Scalars['Boolean'];
  id: Scalars['ID'];
  name: Scalars['String'];
  updatedAt: Scalars['DateTime'];
  value: Scalars['Float'];
  zone: Zone;
};

export type TaxRateFilterParameter = {
  createdAt?: InputMaybe<DateOperators>;
  enabled?: InputMaybe<BooleanOperators>;
  id?: InputMaybe<IdOperators>;
  name?: InputMaybe<StringOperators>;
  updatedAt?: InputMaybe<DateOperators>;
  value?: InputMaybe<NumberOperators>;
};

export type TaxRateList = PaginatedList & {
  items: Array<TaxRate>;
  totalItems: Scalars['Int'];
};

export type TaxRateListOptions = {
  /** Allows the results to be filtered */
  filter?: InputMaybe<TaxRateFilterParameter>;
  /** Specifies whether multiple "filter" arguments should be combines with a logical AND or OR operation. Defaults to AND. */
  filterOperator?: InputMaybe<LogicalOperator>;
  /** Skips the first n results, for use in pagination */
  skip?: InputMaybe<Scalars['Int']>;
  /** Specifies which properties to sort the results by */
  sort?: InputMaybe<TaxRateSortParameter>;
  /** Takes n results, for use in pagination */
  take?: InputMaybe<Scalars['Int']>;
};

export type TaxRateSortParameter = {
  createdAt?: InputMaybe<SortOrder>;
  id?: InputMaybe<SortOrder>;
  name?: InputMaybe<SortOrder>;
  updatedAt?: InputMaybe<SortOrder>;
  value?: InputMaybe<SortOrder>;
};

export type TestEligibleShippingMethodsInput = {
  lines: Array<TestShippingMethodOrderLineInput>;
  shippingAddress: CreateAddressInput;
};

export type TestShippingMethodInput = {
  calculator: ConfigurableOperationInput;
  checker: ConfigurableOperationInput;
  lines: Array<TestShippingMethodOrderLineInput>;
  shippingAddress: CreateAddressInput;
};

export type TestShippingMethodOrderLineInput = {
  productVariantId: Scalars['ID'];
  quantity: Scalars['Int'];
};

export type TestShippingMethodQuote = {
  metadata?: Maybe<Scalars['JSON']>;
  price: Scalars['Money'];
  priceWithTax: Scalars['Money'];
};

export type TestShippingMethodResult = {
  eligible: Scalars['Boolean'];
  quote?: Maybe<TestShippingMethodQuote>;
};

export type TextCustomFieldConfig = CustomField & {
  description?: Maybe<Array<LocalizedString>>;
  internal?: Maybe<Scalars['Boolean']>;
  label?: Maybe<Array<LocalizedString>>;
  list: Scalars['Boolean'];
  name: Scalars['String'];
  nullable?: Maybe<Scalars['Boolean']>;
  readonly?: Maybe<Scalars['Boolean']>;
  type: Scalars['String'];
  ui?: Maybe<Scalars['JSON']>;
};

export type TransitionFulfillmentToStateResult = Fulfillment | FulfillmentStateTransitionError;

export type TransitionOrderToStateResult = Order | OrderStateTransitionError;

export type TransitionPaymentToStateResult = Payment | PaymentStateTransitionError;

export type UpdateActiveAdministratorInput = {
  customFields?: InputMaybe<Scalars['JSON']>;
  emailAddress?: InputMaybe<Scalars['String']>;
  firstName?: InputMaybe<Scalars['String']>;
  lastName?: InputMaybe<Scalars['String']>;
  password?: InputMaybe<Scalars['String']>;
};

export type UpdateAddressInput = {
  city?: InputMaybe<Scalars['String']>;
  company?: InputMaybe<Scalars['String']>;
  countryCode?: InputMaybe<Scalars['String']>;
  customFields?: InputMaybe<Scalars['JSON']>;
  defaultBillingAddress?: InputMaybe<Scalars['Boolean']>;
  defaultShippingAddress?: InputMaybe<Scalars['Boolean']>;
  fullName?: InputMaybe<Scalars['String']>;
  id: Scalars['ID'];
  phoneNumber?: InputMaybe<Scalars['String']>;
  postalCode?: InputMaybe<Scalars['String']>;
  province?: InputMaybe<Scalars['String']>;
  streetLine1?: InputMaybe<Scalars['String']>;
  streetLine2?: InputMaybe<Scalars['String']>;
};

export type UpdateAdministratorInput = {
  customFields?: InputMaybe<Scalars['JSON']>;
  emailAddress?: InputMaybe<Scalars['String']>;
  firstName?: InputMaybe<Scalars['String']>;
  id: Scalars['ID'];
  lastName?: InputMaybe<Scalars['String']>;
  password?: InputMaybe<Scalars['String']>;
  roleIds?: InputMaybe<Array<Scalars['ID']>>;
};

export type UpdateAssetInput = {
  customFields?: InputMaybe<Scalars['JSON']>;
  focalPoint?: InputMaybe<CoordinateInput>;
  id: Scalars['ID'];
  name?: InputMaybe<Scalars['String']>;
  tags?: InputMaybe<Array<Scalars['String']>>;
};

export type UpdateChannelInput = {
  code?: InputMaybe<Scalars['String']>;
  currencyCode?: InputMaybe<CurrencyCode>;
  customFields?: InputMaybe<Scalars['JSON']>;
  defaultLanguageCode?: InputMaybe<LanguageCode>;
  defaultShippingZoneId?: InputMaybe<Scalars['ID']>;
  defaultTaxZoneId?: InputMaybe<Scalars['ID']>;
  id: Scalars['ID'];
  pricesIncludeTax?: InputMaybe<Scalars['Boolean']>;
  sellerId?: InputMaybe<Scalars['ID']>;
  token?: InputMaybe<Scalars['String']>;
};

export type UpdateChannelResult = Channel | LanguageNotAvailableError;

export type UpdateCollectionInput = {
  assetIds?: InputMaybe<Array<Scalars['ID']>>;
  customFields?: InputMaybe<Scalars['JSON']>;
  featuredAssetId?: InputMaybe<Scalars['ID']>;
  filters?: InputMaybe<Array<ConfigurableOperationInput>>;
  id: Scalars['ID'];
  inheritFilters?: InputMaybe<Scalars['Boolean']>;
  isPrivate?: InputMaybe<Scalars['Boolean']>;
  parentId?: InputMaybe<Scalars['ID']>;
  translations?: InputMaybe<Array<UpdateCollectionTranslationInput>>;
};

export type UpdateCollectionTranslationInput = {
  customFields?: InputMaybe<Scalars['JSON']>;
  description?: InputMaybe<Scalars['String']>;
  id?: InputMaybe<Scalars['ID']>;
  languageCode: LanguageCode;
  name?: InputMaybe<Scalars['String']>;
  slug?: InputMaybe<Scalars['String']>;
};

export type UpdateCountryInput = {
  code?: InputMaybe<Scalars['String']>;
  customFields?: InputMaybe<Scalars['JSON']>;
  enabled?: InputMaybe<Scalars['Boolean']>;
  id: Scalars['ID'];
  translations?: InputMaybe<Array<CountryTranslationInput>>;
};

export type UpdateCustomerGroupInput = {
  customFields?: InputMaybe<Scalars['JSON']>;
  id: Scalars['ID'];
  name?: InputMaybe<Scalars['String']>;
};

export type UpdateCustomerInput = {
  customFields?: InputMaybe<Scalars['JSON']>;
  emailAddress?: InputMaybe<Scalars['String']>;
  firstName?: InputMaybe<Scalars['String']>;
  id: Scalars['ID'];
  lastName?: InputMaybe<Scalars['String']>;
  phoneNumber?: InputMaybe<Scalars['String']>;
  title?: InputMaybe<Scalars['String']>;
};

export type UpdateCustomerNoteInput = {
  note: Scalars['String'];
  noteId: Scalars['ID'];
};

export type UpdateCustomerResult = Customer | EmailAddressConflictError;

export type UpdateFacetInput = {
  code?: InputMaybe<Scalars['String']>;
  customFields?: InputMaybe<Scalars['JSON']>;
  id: Scalars['ID'];
  isPrivate?: InputMaybe<Scalars['Boolean']>;
  translations?: InputMaybe<Array<FacetTranslationInput>>;
};

export type UpdateFacetValueInput = {
  code?: InputMaybe<Scalars['String']>;
  customFields?: InputMaybe<Scalars['JSON']>;
  id: Scalars['ID'];
  translations?: InputMaybe<Array<FacetValueTranslationInput>>;
};

export type UpdateGlobalSettingsInput = {
  availableLanguages?: InputMaybe<Array<LanguageCode>>;
  customFields?: InputMaybe<Scalars['JSON']>;
  outOfStockThreshold?: InputMaybe<Scalars['Int']>;
  trackInventory?: InputMaybe<Scalars['Boolean']>;
};

export type UpdateGlobalSettingsResult = ChannelDefaultLanguageError | GlobalSettings;

export type UpdateOrderAddressInput = {
  city?: InputMaybe<Scalars['String']>;
  company?: InputMaybe<Scalars['String']>;
  countryCode?: InputMaybe<Scalars['String']>;
  fullName?: InputMaybe<Scalars['String']>;
  phoneNumber?: InputMaybe<Scalars['String']>;
  postalCode?: InputMaybe<Scalars['String']>;
  province?: InputMaybe<Scalars['String']>;
  streetLine1?: InputMaybe<Scalars['String']>;
  streetLine2?: InputMaybe<Scalars['String']>;
};

export type UpdateOrderInput = {
  customFields?: InputMaybe<Scalars['JSON']>;
  id: Scalars['ID'];
};

export type UpdateOrderItemsResult = InsufficientStockError | NegativeQuantityError | Order | OrderLimitError | OrderModificationError;

export type UpdateOrderNoteInput = {
  isPublic?: InputMaybe<Scalars['Boolean']>;
  note?: InputMaybe<Scalars['String']>;
  noteId: Scalars['ID'];
};

export type UpdatePaymentMethodInput = {
  checker?: InputMaybe<ConfigurableOperationInput>;
  code?: InputMaybe<Scalars['String']>;
  customFields?: InputMaybe<Scalars['JSON']>;
  enabled?: InputMaybe<Scalars['Boolean']>;
  handler?: InputMaybe<ConfigurableOperationInput>;
  id: Scalars['ID'];
  translations?: InputMaybe<Array<PaymentMethodTranslationInput>>;
};

export type UpdateProductInput = {
  assetIds?: InputMaybe<Array<Scalars['ID']>>;
  customFields?: InputMaybe<Scalars['JSON']>;
  enabled?: InputMaybe<Scalars['Boolean']>;
  facetValueIds?: InputMaybe<Array<Scalars['ID']>>;
  featuredAssetId?: InputMaybe<Scalars['ID']>;
  id: Scalars['ID'];
  translations?: InputMaybe<Array<ProductTranslationInput>>;
};

export type UpdateProductOptionGroupInput = {
  code?: InputMaybe<Scalars['String']>;
  customFields?: InputMaybe<Scalars['JSON']>;
  id: Scalars['ID'];
  translations?: InputMaybe<Array<ProductOptionGroupTranslationInput>>;
};

export type UpdateProductOptionInput = {
  code?: InputMaybe<Scalars['String']>;
  customFields?: InputMaybe<Scalars['JSON']>;
  id: Scalars['ID'];
  translations?: InputMaybe<Array<ProductOptionGroupTranslationInput>>;
};

export type UpdateProductVariantInput = {
  assetIds?: InputMaybe<Array<Scalars['ID']>>;
  customFields?: InputMaybe<Scalars['JSON']>;
  enabled?: InputMaybe<Scalars['Boolean']>;
  facetValueIds?: InputMaybe<Array<Scalars['ID']>>;
  featuredAssetId?: InputMaybe<Scalars['ID']>;
  id: Scalars['ID'];
  outOfStockThreshold?: InputMaybe<Scalars['Int']>;
  price?: InputMaybe<Scalars['Money']>;
  sku?: InputMaybe<Scalars['String']>;
  stockLevels?: InputMaybe<Array<StockLevelInput>>;
  stockOnHand?: InputMaybe<Scalars['Int']>;
  taxCategoryId?: InputMaybe<Scalars['ID']>;
  trackInventory?: InputMaybe<GlobalFlag>;
  translations?: InputMaybe<Array<ProductVariantTranslationInput>>;
  useGlobalOutOfStockThreshold?: InputMaybe<Scalars['Boolean']>;
};

export type UpdatePromotionInput = {
  actions?: InputMaybe<Array<ConfigurableOperationInput>>;
  conditions?: InputMaybe<Array<ConfigurableOperationInput>>;
  couponCode?: InputMaybe<Scalars['String']>;
  customFields?: InputMaybe<Scalars['JSON']>;
  enabled?: InputMaybe<Scalars['Boolean']>;
  endsAt?: InputMaybe<Scalars['DateTime']>;
  id: Scalars['ID'];
  perCustomerUsageLimit?: InputMaybe<Scalars['Int']>;
  startsAt?: InputMaybe<Scalars['DateTime']>;
  translations?: InputMaybe<Array<PromotionTranslationInput>>;
};

export type UpdatePromotionResult = MissingConditionsError | Promotion;

export type UpdateRoleInput = {
  channelIds?: InputMaybe<Array<Scalars['ID']>>;
  code?: InputMaybe<Scalars['String']>;
  description?: InputMaybe<Scalars['String']>;
  id: Scalars['ID'];
  permissions?: InputMaybe<Array<Permission>>;
};

export type UpdateSellerInput = {
  customFields?: InputMaybe<Scalars['JSON']>;
  id: Scalars['ID'];
  name?: InputMaybe<Scalars['String']>;
};

export type UpdateShippingMethodInput = {
  calculator?: InputMaybe<ConfigurableOperationInput>;
  checker?: InputMaybe<ConfigurableOperationInput>;
  code?: InputMaybe<Scalars['String']>;
  customFields?: InputMaybe<Scalars['JSON']>;
  fulfillmentHandler?: InputMaybe<Scalars['String']>;
  id: Scalars['ID'];
  translations: Array<ShippingMethodTranslationInput>;
};

export type UpdateStockLocationInput = {
  customFields?: InputMaybe<Scalars['JSON']>;
  description?: InputMaybe<Scalars['String']>;
  id: Scalars['ID'];
  name?: InputMaybe<Scalars['String']>;
};

export type UpdateTagInput = {
  id: Scalars['ID'];
  value?: InputMaybe<Scalars['String']>;
};

export type UpdateTaxCategoryInput = {
  customFields?: InputMaybe<Scalars['JSON']>;
  id: Scalars['ID'];
  isDefault?: InputMaybe<Scalars['Boolean']>;
  name?: InputMaybe<Scalars['String']>;
};

export type UpdateTaxRateInput = {
  categoryId?: InputMaybe<Scalars['ID']>;
  customFields?: InputMaybe<Scalars['JSON']>;
  customerGroupId?: InputMaybe<Scalars['ID']>;
  enabled?: InputMaybe<Scalars['Boolean']>;
  id: Scalars['ID'];
  name?: InputMaybe<Scalars['String']>;
  value?: InputMaybe<Scalars['Float']>;
  zoneId?: InputMaybe<Scalars['ID']>;
};

export type UpdateZoneInput = {
  customFields?: InputMaybe<Scalars['JSON']>;
  id: Scalars['ID'];
  name?: InputMaybe<Scalars['String']>;
};

export type User = Node & {
  authenticationMethods: Array<AuthenticationMethod>;
  createdAt: Scalars['DateTime'];
  customFields?: Maybe<Scalars['JSON']>;
  id: Scalars['ID'];
  identifier: Scalars['String'];
  lastLogin?: Maybe<Scalars['DateTime']>;
  roles: Array<Role>;
  updatedAt: Scalars['DateTime'];
  verified: Scalars['Boolean'];
};

export type Zone = Node & {
  createdAt: Scalars['DateTime'];
  customFields?: Maybe<Scalars['JSON']>;
  id: Scalars['ID'];
  members: Array<Country>;
  name: Scalars['String'];
  updatedAt: Scalars['DateTime'];
};

export type GetAdministratorsQueryVariables = Exact<{
  options?: InputMaybe<AdministratorListOptions>;
}>;


export type GetAdministratorsQuery = { administrators: { totalItems: number, items: Array<{ id: string, firstName: string, lastName: string, emailAddress: string, user: { id: string, identifier: string, lastLogin?: any | null, roles: Array<{ id: string, code: string, description: string, permissions: Array<Permission> }> } }> } };

export type GetAdministratorQueryVariables = Exact<{
  id: Scalars['ID'];
}>;


export type GetAdministratorQuery = { administrator?: { id: string, firstName: string, lastName: string, emailAddress: string, user: { id: string, identifier: string, lastLogin?: any | null, roles: Array<{ id: string, code: string, description: string, permissions: Array<Permission> }> } } | null };

export type ActiveAdministratorQueryVariables = Exact<{ [key: string]: never; }>;


export type ActiveAdministratorQuery = { activeAdministrator?: { id: string, firstName: string, lastName: string, emailAddress: string, user: { id: string, identifier: string, lastLogin?: any | null, roles: Array<{ id: string, code: string, description: string, permissions: Array<Permission> }> } } | null };

export type UpdateActiveAdministratorMutationVariables = Exact<{
  input: UpdateActiveAdministratorInput;
}>;


export type UpdateActiveAdministratorMutation = { updateActiveAdministrator: { id: string, firstName: string, lastName: string, emailAddress: string, user: { id: string, identifier: string, lastLogin?: any | null, roles: Array<{ id: string, code: string, description: string, permissions: Array<Permission> }> } } };

export type DeleteAdministratorMutationVariables = Exact<{
  id: Scalars['ID'];
}>;


export type DeleteAdministratorMutation = { deleteAdministrator: { message?: string | null, result: DeletionResult } };

export type Q1QueryVariables = Exact<{ [key: string]: never; }>;


export type Q1Query = { product?: { id: string, name: string } | null };

export type Q2QueryVariables = Exact<{ [key: string]: never; }>;


export type Q2Query = { product?: { id: string, name: string } | null };

export type AssignAssetsToChannelMutationVariables = Exact<{
  input: AssignAssetsToChannelInput;
}>;


export type AssignAssetsToChannelMutation = { assignAssetsToChannel: Array<{ id: string, name: string, fileSize: number, mimeType: string, type: AssetType, preview: string, source: string }> };

export type CanCreateCustomerMutationVariables = Exact<{
  input: CreateCustomerInput;
}>;


export type CanCreateCustomerMutation = { createCustomer: { id: string } | {} };

export type GetCustomerCountQueryVariables = Exact<{ [key: string]: never; }>;


export type GetCustomerCountQuery = { customers: { totalItems: number } };

export type DeepFieldResolutionTestQueryQueryVariables = Exact<{ [key: string]: never; }>;


export type DeepFieldResolutionTestQueryQuery = { product?: { variants: Array<{ taxRateApplied: { customerGroup?: { customers: { items: Array<{ id: string, emailAddress: string }> } } | null } }> } | null };

export type AuthenticateMutationVariables = Exact<{
  input: AuthenticationInput;
}>;


export type AuthenticateMutation = { authenticate: { id: string, identifier: string, channels: Array<{ code: string, token: string, permissions: Array<Permission> }> } | { authenticationError: string, errorCode: ErrorCode, message: string } };

export type GetCustomersQueryVariables = Exact<{ [key: string]: never; }>;


export type GetCustomersQuery = { customers: { totalItems: number, items: Array<{ id: string, emailAddress: string }> } };

export type GetCustomerUserAuthQueryVariables = Exact<{
  id: Scalars['ID'];
}>;


export type GetCustomerUserAuthQuery = { customer?: { id: string, user?: { id: string, verified: boolean, authenticationMethods: Array<{ id: string, strategy: string }> } | null } | null };

export type DeleteChannelMutationVariables = Exact<{
  id: Scalars['ID'];
}>;


export type DeleteChannelMutation = { deleteChannel: { message?: string | null, result: DeletionResult } };

export type UpdateGlobalLanguagesMutationVariables = Exact<{
  input: UpdateGlobalSettingsInput;
}>;


export type UpdateGlobalLanguagesMutation = { updateGlobalSettings: { id: string, availableLanguages: Array<LanguageCode> } | {} };

export type GetCollectionsWithAssetsQueryVariables = Exact<{ [key: string]: never; }>;


export type GetCollectionsWithAssetsQuery = { collections: { items: Array<{ assets: Array<{ name: string }> }> } };

<<<<<<< HEAD
export type GetProductsWithVariantIdsQueryVariables = Exact<{ [key: string]: never; }>;
=======
export type GetCollectionQueryVariables = Exact<{
    id?: InputMaybe<Scalars['ID']>;
    slug?: InputMaybe<Scalars['String']>;
    variantListOptions?: InputMaybe<ProductVariantListOptions>;
}>;

export type GetCollectionQuery = {
    collection?: {
        id: string;
        name: string;
        slug: string;
        description: string;
        isPrivate: boolean;
        languageCode?: LanguageCode | null;
        productVariants: { items: Array<{ id: string; name: string; price: number }> };
        featuredAsset?: {
            id: string;
            name: string;
            fileSize: number;
            mimeType: string;
            type: AssetType;
            preview: string;
            source: string;
        } | null;
        assets: Array<{
            id: string;
            name: string;
            fileSize: number;
            mimeType: string;
            type: AssetType;
            preview: string;
            source: string;
        }>;
        filters: Array<{ code: string; args: Array<{ name: string; value: string }> }>;
        translations: Array<{
            id: string;
            languageCode: LanguageCode;
            name: string;
            slug: string;
            description: string;
        }>;
        parent?: { id: string; name: string } | null;
        children?: Array<{ id: string; name: string; position: number }> | null;
    } | null;
};
>>>>>>> 6e7e15e5


export type GetProductsWithVariantIdsQuery = { products: { items: Array<{ id: string, name: string, variants: Array<{ id: string, name: string }> }> } };

export type GetCollectionQueryVariables = Exact<{
  id?: InputMaybe<Scalars['ID']>;
  slug?: InputMaybe<Scalars['String']>;
  variantListOptions?: InputMaybe<ProductVariantListOptions>;
}>;


export type GetCollectionQuery = { collection?: { id: string, name: string, slug: string, description: string, isPrivate: boolean, languageCode?: LanguageCode | null, productVariants: { items: Array<{ id: string, name: string, price: any }> }, featuredAsset?: { id: string, name: string, fileSize: number, mimeType: string, type: AssetType, preview: string, source: string } | null, assets: Array<{ id: string, name: string, fileSize: number, mimeType: string, type: AssetType, preview: string, source: string }>, filters: Array<{ code: string, args: Array<{ name: string, value: string }> }>, translations: Array<{ id: string, languageCode: LanguageCode, name: string, slug: string, description: string }>, parent?: { id: string, name: string } | null, children?: Array<{ id: string, name: string, position: number }> | null } | null };

export type GetCollectionListAdminQueryVariables = Exact<{
  options?: InputMaybe<CollectionListOptions>;
}>;


export type GetCollectionListAdminQuery = { collections: { totalItems: number, items: Array<{ id: string, name: string, slug: string, description: string, isPrivate: boolean, languageCode?: LanguageCode | null, featuredAsset?: { id: string, name: string, fileSize: number, mimeType: string, type: AssetType, preview: string, source: string } | null, assets: Array<{ id: string, name: string, fileSize: number, mimeType: string, type: AssetType, preview: string, source: string }>, filters: Array<{ code: string, args: Array<{ name: string, value: string }> }>, translations: Array<{ id: string, languageCode: LanguageCode, name: string, slug: string, description: string }>, parent?: { id: string, name: string } | null, children?: Array<{ id: string, name: string, position: number }> | null }> } };

export type MoveCollectionMutationVariables = Exact<{
  input: MoveCollectionInput;
}>;


export type MoveCollectionMutation = { moveCollection: { id: string, name: string, slug: string, description: string, isPrivate: boolean, languageCode?: LanguageCode | null, featuredAsset?: { id: string, name: string, fileSize: number, mimeType: string, type: AssetType, preview: string, source: string } | null, assets: Array<{ id: string, name: string, fileSize: number, mimeType: string, type: AssetType, preview: string, source: string }>, filters: Array<{ code: string, args: Array<{ name: string, value: string }> }>, translations: Array<{ id: string, languageCode: LanguageCode, name: string, slug: string, description: string }>, parent?: { id: string, name: string } | null, children?: Array<{ id: string, name: string, position: number }> | null } };

export type GetFacetValuesQueryVariables = Exact<{ [key: string]: never; }>;


export type GetFacetValuesQuery = { facets: { items: Array<{ values: Array<{ id: string, languageCode: LanguageCode, code: string, name: string, translations: Array<{ id: string, languageCode: LanguageCode, name: string }>, facet: { id: string, name: string } }> }> } };

export type GetCollectionProductsQueryVariables = Exact<{
  id: Scalars['ID'];
}>;


export type GetCollectionProductsQuery = { collection?: { productVariants: { items: Array<{ id: string, name: string, productId: string, facetValues: Array<{ code: string }> }> } } | null };

export type CreateCollectionSelectVariantsMutationVariables = Exact<{
  input: CreateCollectionInput;
}>;


export type CreateCollectionSelectVariantsMutation = { createCollection: { id: string, productVariants: { totalItems: number, items: Array<{ name: string }> } } };

export type GetCollectionBreadcrumbsQueryVariables = Exact<{
  id: Scalars['ID'];
}>;


export type GetCollectionBreadcrumbsQuery = { collection?: { breadcrumbs: Array<{ id: string, name: string, slug: string }> } | null };

export type GetCollectionsForProductsQueryVariables = Exact<{
  term: Scalars['String'];
}>;


export type GetCollectionsForProductsQuery = { products: { items: Array<{ id: string, name: string, collections: Array<{ id: string, name: string }> }> } };

export type DeleteCollectionMutationVariables = Exact<{
  id: Scalars['ID'];
}>;


export type DeleteCollectionMutation = { deleteCollection: { result: DeletionResult, message?: string | null } };

export type GetProductCollectionsQueryVariables = Exact<{
  id: Scalars['ID'];
}>;


export type GetProductCollectionsQuery = { product?: { id: string, collections: Array<{ id: string, name: string }> } | null };

export type GetProductCollectionsWithParentQueryVariables = Exact<{
  id: Scalars['ID'];
}>;


export type GetProductCollectionsWithParentQuery = { product?: { id: string, collections: Array<{ id: string, name: string, parent?: { id: string, name: string } | null }> } | null };

export type GetCollectionNestedParentsQueryVariables = Exact<{ [key: string]: never; }>;


export type GetCollectionNestedParentsQuery = { collections: { items: Array<{ id: string, name: string, parent?: { name: string, parent?: { name: string, parent?: { name: string } | null } | null } | null }> } };

export type PreviewCollectionVariantsQueryVariables = Exact<{
  input: PreviewCollectionVariantsInput;
  options?: InputMaybe<ProductVariantListOptions>;
}>;


export type PreviewCollectionVariantsQuery = { previewCollectionVariants: { totalItems: number, items: Array<{ id: string, name: string }> } };

export type AssignCollectionsToChannelMutationVariables = Exact<{
  input: AssignCollectionsToChannelInput;
}>;


export type AssignCollectionsToChannelMutation = { assignCollectionsToChannel: Array<{ id: string, name: string, slug: string, description: string, isPrivate: boolean, languageCode?: LanguageCode | null, featuredAsset?: { id: string, name: string, fileSize: number, mimeType: string, type: AssetType, preview: string, source: string } | null, assets: Array<{ id: string, name: string, fileSize: number, mimeType: string, type: AssetType, preview: string, source: string }>, filters: Array<{ code: string, args: Array<{ name: string, value: string }> }>, translations: Array<{ id: string, languageCode: LanguageCode, name: string, slug: string, description: string }>, parent?: { id: string, name: string } | null, children?: Array<{ id: string, name: string, position: number }> | null }> };

export type RemoveCollectionsFromChannelMutationVariables = Exact<{
  input: RemoveCollectionsFromChannelInput;
}>;


export type RemoveCollectionsFromChannelMutation = { removeCollectionsFromChannel: Array<{ id: string, name: string, slug: string, description: string, isPrivate: boolean, languageCode?: LanguageCode | null, featuredAsset?: { id: string, name: string, fileSize: number, mimeType: string, type: AssetType, preview: string, source: string } | null, assets: Array<{ id: string, name: string, fileSize: number, mimeType: string, type: AssetType, preview: string, source: string }>, filters: Array<{ code: string, args: Array<{ name: string, value: string }> }>, translations: Array<{ id: string, languageCode: LanguageCode, name: string, slug: string, description: string }>, parent?: { id: string, name: string } | null, children?: Array<{ id: string, name: string, position: number }> | null }> };

export type DeleteCollectionsBulkMutationVariables = Exact<{
  ids: Array<Scalars['ID']> | Scalars['ID'];
}>;


export type DeleteCollectionsBulkMutation = { deleteCollections: Array<{ message?: string | null, result: DeletionResult }> };

export type GetCheckersQueryVariables = Exact<{ [key: string]: never; }>;


export type GetCheckersQuery = { shippingEligibilityCheckers: Array<{ code: string, args: Array<{ defaultValue?: any | null, description?: string | null, label?: string | null, list: boolean, name: string, required: boolean, type: string }> }> };

export type DeleteCountryMutationVariables = Exact<{
  id: Scalars['ID'];
}>;


export type DeleteCountryMutation = { deleteCountry: { result: DeletionResult, message?: string | null } };

export type GetCountryQueryVariables = Exact<{
  id: Scalars['ID'];
}>;


export type GetCountryQuery = { country?: { id: string, code: string, name: string, enabled: boolean, translations: Array<{ id: string, languageCode: LanguageCode, name: string }> } | null };

export type CreateCountryMutationVariables = Exact<{
  input: CreateCountryInput;
}>;


export type CreateCountryMutation = { createCountry: { id: string, code: string, name: string, enabled: boolean, translations: Array<{ id: string, languageCode: LanguageCode, name: string }> } };

export type DeleteCustomerAddressMutationVariables = Exact<{
  id: Scalars['ID'];
}>;


export type DeleteCustomerAddressMutation = { deleteCustomerAddress: { success: boolean } };

export type GetCustomerWithUserQueryVariables = Exact<{
  id: Scalars['ID'];
}>;


export type GetCustomerWithUserQuery = { customer?: { id: string, user?: { id: string, identifier: string, verified: boolean } | null } | null };

export type GetCustomerOrdersQueryVariables = Exact<{
  id: Scalars['ID'];
}>;


export type GetCustomerOrdersQuery = { customer?: { orders: { totalItems: number, items: Array<{ id: string }> } } | null };

export type AddNoteToCustomerMutationVariables = Exact<{
  input: AddNoteToCustomerInput;
}>;


export type AddNoteToCustomerMutation = { addNoteToCustomer: { id: string, title?: string | null, firstName: string, lastName: string, phoneNumber?: string | null, emailAddress: string, user?: { id: string, identifier: string, verified: boolean, lastLogin?: any | null } | null, addresses?: Array<{ id: string, fullName?: string | null, company?: string | null, streetLine1: string, streetLine2?: string | null, city?: string | null, province?: string | null, postalCode?: string | null, phoneNumber?: string | null, defaultShippingAddress?: boolean | null, defaultBillingAddress?: boolean | null, country: { id: string, code: string, name: string } }> | null } };

export type ReindexMutationVariables = Exact<{ [key: string]: never; }>;


export type ReindexMutation = { reindex: { id: string } };

export type SearchProductsAdminQueryVariables = Exact<{
  input: SearchInput;
}>;


export type SearchProductsAdminQuery = { search: { totalItems: number, items: Array<{ enabled: boolean, productId: string, productName: string, slug: string, description: string, productVariantId: string, productVariantName: string, sku: string }> } };

export type SearchFacetValuesQueryVariables = Exact<{
  input: SearchInput;
}>;


export type SearchFacetValuesQuery = { search: { totalItems: number, facetValues: Array<{ count: number, facetValue: { id: string, name: string } }> } };

export type SearchCollectionsQueryVariables = Exact<{
  input: SearchInput;
}>;


export type SearchCollectionsQuery = { search: { totalItems: number, collections: Array<{ count: number, collection: { id: string, name: string } }> } };

export type SearchGetAssetsQueryVariables = Exact<{
  input: SearchInput;
}>;


export type SearchGetAssetsQuery = { search: { totalItems: number, items: Array<{ productId: string, productName: string, productVariantName: string, productAsset?: { id: string, preview: string, focalPoint?: { x: number, y: number } | null } | null, productVariantAsset?: { id: string, preview: string, focalPoint?: { x: number, y: number } | null } | null }> } };

export type SearchGetPricesQueryVariables = Exact<{
<<<<<<< HEAD
  input: SearchInput;
}>;


export type SearchGetPricesQuery = { search: { items: Array<{ price: { min: any, max: any } | { value: any }, priceWithTax: { min: any, max: any } | { value: any } }> } };

export type CreateDraftOrderMutationVariables = Exact<{ [key: string]: never; }>;


export type CreateDraftOrderMutation = { createDraftOrder: { id: string, createdAt: any, updatedAt: any, code: string, state: string, active: boolean, subTotal: any, subTotalWithTax: any, total: any, totalWithTax: any, totalQuantity: number, currencyCode: CurrencyCode, shipping: any, shippingWithTax: any, customer?: { id: string, firstName: string, lastName: string } | null, lines: Array<{ id: string, unitPrice: any, unitPriceWithTax: any, quantity: number, taxRate: number, linePriceWithTax: any, featuredAsset?: { preview: string } | null, productVariant: { id: string, name: string, sku: string }, taxLines: Array<{ description: string, taxRate: number }> }>, surcharges: Array<{ id: string, description: string, sku?: string | null, price: any, priceWithTax: any }>, shippingLines: Array<{ priceWithTax: any, shippingMethod: { id: string, code: string, name: string, description: string } }>, shippingAddress?: { fullName?: string | null, company?: string | null, streetLine1?: string | null, streetLine2?: string | null, city?: string | null, province?: string | null, postalCode?: string | null, country?: string | null, phoneNumber?: string | null } | null, payments?: Array<{ id: string, transactionId?: string | null, amount: any, method: string, state: string, nextStates: Array<string>, metadata?: any | null, refunds: Array<{ id: string, total: any, reason?: string | null }> }> | null, fulfillments?: Array<{ id: string, state: string, method: string, trackingCode?: string | null, lines: Array<{ orderLineId: string, quantity: number }> }> | null } };

export type AddItemToDraftOrderMutationVariables = Exact<{
  orderId: Scalars['ID'];
  input: AddItemToDraftOrderInput;
}>;


export type AddItemToDraftOrderMutation = { addItemToDraftOrder: { errorCode: ErrorCode, message: string } | { errorCode: ErrorCode, message: string } | { id: string, createdAt: any, updatedAt: any, code: string, state: string, active: boolean, subTotal: any, subTotalWithTax: any, total: any, totalWithTax: any, totalQuantity: number, currencyCode: CurrencyCode, shipping: any, shippingWithTax: any, customer?: { id: string, firstName: string, lastName: string } | null, lines: Array<{ id: string, unitPrice: any, unitPriceWithTax: any, quantity: number, taxRate: number, linePriceWithTax: any, featuredAsset?: { preview: string } | null, productVariant: { id: string, name: string, sku: string }, taxLines: Array<{ description: string, taxRate: number }> }>, surcharges: Array<{ id: string, description: string, sku?: string | null, price: any, priceWithTax: any }>, shippingLines: Array<{ priceWithTax: any, shippingMethod: { id: string, code: string, name: string, description: string } }>, shippingAddress?: { fullName?: string | null, company?: string | null, streetLine1?: string | null, streetLine2?: string | null, city?: string | null, province?: string | null, postalCode?: string | null, country?: string | null, phoneNumber?: string | null } | null, payments?: Array<{ id: string, transactionId?: string | null, amount: any, method: string, state: string, nextStates: Array<string>, metadata?: any | null, refunds: Array<{ id: string, total: any, reason?: string | null }> }> | null, fulfillments?: Array<{ id: string, state: string, method: string, trackingCode?: string | null, lines: Array<{ orderLineId: string, quantity: number }> }> | null } | { errorCode: ErrorCode, message: string } | { errorCode: ErrorCode, message: string } };

export type AdjustDraftOrderLineMutationVariables = Exact<{
  orderId: Scalars['ID'];
  input: AdjustDraftOrderLineInput;
}>;


export type AdjustDraftOrderLineMutation = { adjustDraftOrderLine: { errorCode: ErrorCode, message: string } | { errorCode: ErrorCode, message: string } | { id: string, createdAt: any, updatedAt: any, code: string, state: string, active: boolean, subTotal: any, subTotalWithTax: any, total: any, totalWithTax: any, totalQuantity: number, currencyCode: CurrencyCode, shipping: any, shippingWithTax: any, customer?: { id: string, firstName: string, lastName: string } | null, lines: Array<{ id: string, unitPrice: any, unitPriceWithTax: any, quantity: number, taxRate: number, linePriceWithTax: any, featuredAsset?: { preview: string } | null, productVariant: { id: string, name: string, sku: string }, taxLines: Array<{ description: string, taxRate: number }> }>, surcharges: Array<{ id: string, description: string, sku?: string | null, price: any, priceWithTax: any }>, shippingLines: Array<{ priceWithTax: any, shippingMethod: { id: string, code: string, name: string, description: string } }>, shippingAddress?: { fullName?: string | null, company?: string | null, streetLine1?: string | null, streetLine2?: string | null, city?: string | null, province?: string | null, postalCode?: string | null, country?: string | null, phoneNumber?: string | null } | null, payments?: Array<{ id: string, transactionId?: string | null, amount: any, method: string, state: string, nextStates: Array<string>, metadata?: any | null, refunds: Array<{ id: string, total: any, reason?: string | null }> }> | null, fulfillments?: Array<{ id: string, state: string, method: string, trackingCode?: string | null, lines: Array<{ orderLineId: string, quantity: number }> }> | null } | { errorCode: ErrorCode, message: string } | { errorCode: ErrorCode, message: string } };

export type RemoveDraftOrderLineMutationVariables = Exact<{
  orderId: Scalars['ID'];
  orderLineId: Scalars['ID'];
}>;


export type RemoveDraftOrderLineMutation = { removeDraftOrderLine: { id: string, createdAt: any, updatedAt: any, code: string, state: string, active: boolean, subTotal: any, subTotalWithTax: any, total: any, totalWithTax: any, totalQuantity: number, currencyCode: CurrencyCode, shipping: any, shippingWithTax: any, customer?: { id: string, firstName: string, lastName: string } | null, lines: Array<{ id: string, unitPrice: any, unitPriceWithTax: any, quantity: number, taxRate: number, linePriceWithTax: any, featuredAsset?: { preview: string } | null, productVariant: { id: string, name: string, sku: string }, taxLines: Array<{ description: string, taxRate: number }> }>, surcharges: Array<{ id: string, description: string, sku?: string | null, price: any, priceWithTax: any }>, shippingLines: Array<{ priceWithTax: any, shippingMethod: { id: string, code: string, name: string, description: string } }>, shippingAddress?: { fullName?: string | null, company?: string | null, streetLine1?: string | null, streetLine2?: string | null, city?: string | null, province?: string | null, postalCode?: string | null, country?: string | null, phoneNumber?: string | null } | null, payments?: Array<{ id: string, transactionId?: string | null, amount: any, method: string, state: string, nextStates: Array<string>, metadata?: any | null, refunds: Array<{ id: string, total: any, reason?: string | null }> }> | null, fulfillments?: Array<{ id: string, state: string, method: string, trackingCode?: string | null, lines: Array<{ orderLineId: string, quantity: number }> }> | null } | { errorCode: ErrorCode, message: string } };

export type SetCustomerForDraftOrderMutationVariables = Exact<{
  orderId: Scalars['ID'];
  customerId?: InputMaybe<Scalars['ID']>;
  input?: InputMaybe<CreateCustomerInput>;
}>;


export type SetCustomerForDraftOrderMutation = { setCustomerForDraftOrder: { errorCode: ErrorCode, message: string } | { id: string, createdAt: any, updatedAt: any, code: string, state: string, active: boolean, subTotal: any, subTotalWithTax: any, total: any, totalWithTax: any, totalQuantity: number, currencyCode: CurrencyCode, shipping: any, shippingWithTax: any, customer?: { id: string, firstName: string, lastName: string } | null, lines: Array<{ id: string, unitPrice: any, unitPriceWithTax: any, quantity: number, taxRate: number, linePriceWithTax: any, featuredAsset?: { preview: string } | null, productVariant: { id: string, name: string, sku: string }, taxLines: Array<{ description: string, taxRate: number }> }>, surcharges: Array<{ id: string, description: string, sku?: string | null, price: any, priceWithTax: any }>, shippingLines: Array<{ priceWithTax: any, shippingMethod: { id: string, code: string, name: string, description: string } }>, shippingAddress?: { fullName?: string | null, company?: string | null, streetLine1?: string | null, streetLine2?: string | null, city?: string | null, province?: string | null, postalCode?: string | null, country?: string | null, phoneNumber?: string | null } | null, payments?: Array<{ id: string, transactionId?: string | null, amount: any, method: string, state: string, nextStates: Array<string>, metadata?: any | null, refunds: Array<{ id: string, total: any, reason?: string | null }> }> | null, fulfillments?: Array<{ id: string, state: string, method: string, trackingCode?: string | null, lines: Array<{ orderLineId: string, quantity: number }> }> | null } };

export type SetDraftOrderShippingAddressMutationVariables = Exact<{
  orderId: Scalars['ID'];
  input: CreateAddressInput;
}>;


export type SetDraftOrderShippingAddressMutation = { setDraftOrderShippingAddress: { id: string, createdAt: any, updatedAt: any, code: string, state: string, active: boolean, subTotal: any, subTotalWithTax: any, total: any, totalWithTax: any, totalQuantity: number, currencyCode: CurrencyCode, shipping: any, shippingWithTax: any, customer?: { id: string, firstName: string, lastName: string } | null, lines: Array<{ id: string, unitPrice: any, unitPriceWithTax: any, quantity: number, taxRate: number, linePriceWithTax: any, featuredAsset?: { preview: string } | null, productVariant: { id: string, name: string, sku: string }, taxLines: Array<{ description: string, taxRate: number }> }>, surcharges: Array<{ id: string, description: string, sku?: string | null, price: any, priceWithTax: any }>, shippingLines: Array<{ priceWithTax: any, shippingMethod: { id: string, code: string, name: string, description: string } }>, shippingAddress?: { fullName?: string | null, company?: string | null, streetLine1?: string | null, streetLine2?: string | null, city?: string | null, province?: string | null, postalCode?: string | null, country?: string | null, phoneNumber?: string | null } | null, payments?: Array<{ id: string, transactionId?: string | null, amount: any, method: string, state: string, nextStates: Array<string>, metadata?: any | null, refunds: Array<{ id: string, total: any, reason?: string | null }> }> | null, fulfillments?: Array<{ id: string, state: string, method: string, trackingCode?: string | null, lines: Array<{ orderLineId: string, quantity: number }> }> | null } };

export type SetDraftOrderBillingAddressMutationVariables = Exact<{
  orderId: Scalars['ID'];
  input: CreateAddressInput;
}>;


export type SetDraftOrderBillingAddressMutation = { setDraftOrderBillingAddress: { id: string, createdAt: any, updatedAt: any, code: string, state: string, active: boolean, subTotal: any, subTotalWithTax: any, total: any, totalWithTax: any, totalQuantity: number, currencyCode: CurrencyCode, shipping: any, shippingWithTax: any, billingAddress?: { fullName?: string | null, company?: string | null, streetLine1?: string | null, streetLine2?: string | null, city?: string | null, province?: string | null, postalCode?: string | null, country?: string | null, phoneNumber?: string | null } | null, customer?: { id: string, firstName: string, lastName: string } | null, lines: Array<{ id: string, unitPrice: any, unitPriceWithTax: any, quantity: number, taxRate: number, linePriceWithTax: any, featuredAsset?: { preview: string } | null, productVariant: { id: string, name: string, sku: string }, taxLines: Array<{ description: string, taxRate: number }> }>, surcharges: Array<{ id: string, description: string, sku?: string | null, price: any, priceWithTax: any }>, shippingLines: Array<{ priceWithTax: any, shippingMethod: { id: string, code: string, name: string, description: string } }>, shippingAddress?: { fullName?: string | null, company?: string | null, streetLine1?: string | null, streetLine2?: string | null, city?: string | null, province?: string | null, postalCode?: string | null, country?: string | null, phoneNumber?: string | null } | null, payments?: Array<{ id: string, transactionId?: string | null, amount: any, method: string, state: string, nextStates: Array<string>, metadata?: any | null, refunds: Array<{ id: string, total: any, reason?: string | null }> }> | null, fulfillments?: Array<{ id: string, state: string, method: string, trackingCode?: string | null, lines: Array<{ orderLineId: string, quantity: number }> }> | null } };

export type ApplyCouponCodeToDraftOrderMutationVariables = Exact<{
  orderId: Scalars['ID'];
  couponCode: Scalars['String'];
}>;


export type ApplyCouponCodeToDraftOrderMutation = { applyCouponCodeToDraftOrder: { errorCode: ErrorCode, message: string } | { errorCode: ErrorCode, message: string } | { errorCode: ErrorCode, message: string } | { couponCodes: Array<string>, id: string, createdAt: any, updatedAt: any, code: string, state: string, active: boolean, subTotal: any, subTotalWithTax: any, total: any, totalWithTax: any, totalQuantity: number, currencyCode: CurrencyCode, shipping: any, shippingWithTax: any, customer?: { id: string, firstName: string, lastName: string } | null, lines: Array<{ id: string, unitPrice: any, unitPriceWithTax: any, quantity: number, taxRate: number, linePriceWithTax: any, featuredAsset?: { preview: string } | null, productVariant: { id: string, name: string, sku: string }, taxLines: Array<{ description: string, taxRate: number }> }>, surcharges: Array<{ id: string, description: string, sku?: string | null, price: any, priceWithTax: any }>, shippingLines: Array<{ priceWithTax: any, shippingMethod: { id: string, code: string, name: string, description: string } }>, shippingAddress?: { fullName?: string | null, company?: string | null, streetLine1?: string | null, streetLine2?: string | null, city?: string | null, province?: string | null, postalCode?: string | null, country?: string | null, phoneNumber?: string | null } | null, payments?: Array<{ id: string, transactionId?: string | null, amount: any, method: string, state: string, nextStates: Array<string>, metadata?: any | null, refunds: Array<{ id: string, total: any, reason?: string | null }> }> | null, fulfillments?: Array<{ id: string, state: string, method: string, trackingCode?: string | null, lines: Array<{ orderLineId: string, quantity: number }> }> | null } };

export type RemoveCouponCodeFromDraftOrderMutationVariables = Exact<{
  orderId: Scalars['ID'];
  couponCode: Scalars['String'];
}>;


export type RemoveCouponCodeFromDraftOrderMutation = { removeCouponCodeFromDraftOrder?: { couponCodes: Array<string>, id: string, createdAt: any, updatedAt: any, code: string, state: string, active: boolean, subTotal: any, subTotalWithTax: any, total: any, totalWithTax: any, totalQuantity: number, currencyCode: CurrencyCode, shipping: any, shippingWithTax: any, customer?: { id: string, firstName: string, lastName: string } | null, lines: Array<{ id: string, unitPrice: any, unitPriceWithTax: any, quantity: number, taxRate: number, linePriceWithTax: any, featuredAsset?: { preview: string } | null, productVariant: { id: string, name: string, sku: string }, taxLines: Array<{ description: string, taxRate: number }> }>, surcharges: Array<{ id: string, description: string, sku?: string | null, price: any, priceWithTax: any }>, shippingLines: Array<{ priceWithTax: any, shippingMethod: { id: string, code: string, name: string, description: string } }>, shippingAddress?: { fullName?: string | null, company?: string | null, streetLine1?: string | null, streetLine2?: string | null, city?: string | null, province?: string | null, postalCode?: string | null, country?: string | null, phoneNumber?: string | null } | null, payments?: Array<{ id: string, transactionId?: string | null, amount: any, method: string, state: string, nextStates: Array<string>, metadata?: any | null, refunds: Array<{ id: string, total: any, reason?: string | null }> }> | null, fulfillments?: Array<{ id: string, state: string, method: string, trackingCode?: string | null, lines: Array<{ orderLineId: string, quantity: number }> }> | null } | null };
=======
    input: SearchInput;
}>;

export type SearchGetPricesQuery = {
    search: {
        items: Array<{
            price: { min: number; max: number } | { value: number };
            priceWithTax: { min: number; max: number } | { value: number };
        }>;
    };
};

export type CreateDraftOrderMutationVariables = Exact<{ [key: string]: never }>;

export type CreateDraftOrderMutation = {
    createDraftOrder: {
        id: string;
        createdAt: any;
        updatedAt: any;
        code: string;
        state: string;
        active: boolean;
        subTotal: number;
        subTotalWithTax: number;
        total: number;
        totalWithTax: number;
        totalQuantity: number;
        currencyCode: CurrencyCode;
        shipping: number;
        shippingWithTax: number;
        customer?: { id: string; firstName: string; lastName: string } | null;
        lines: Array<{
            id: string;
            unitPrice: number;
            unitPriceWithTax: number;
            quantity: number;
            taxRate: number;
            linePriceWithTax: number;
            featuredAsset?: { preview: string } | null;
            productVariant: { id: string; name: string; sku: string };
            taxLines: Array<{ description: string; taxRate: number }>;
        }>;
        surcharges: Array<{
            id: string;
            description: string;
            sku?: string | null;
            price: number;
            priceWithTax: number;
        }>;
        shippingLines: Array<{
            priceWithTax: number;
            shippingMethod: { id: string; code: string; name: string; description: string };
        }>;
        shippingAddress?: {
            fullName?: string | null;
            company?: string | null;
            streetLine1?: string | null;
            streetLine2?: string | null;
            city?: string | null;
            province?: string | null;
            postalCode?: string | null;
            country?: string | null;
            phoneNumber?: string | null;
        } | null;
        payments?: Array<{
            id: string;
            transactionId?: string | null;
            amount: number;
            method: string;
            state: string;
            nextStates: Array<string>;
            metadata?: any | null;
            refunds: Array<{ id: string; total: number; reason?: string | null }>;
        }> | null;
        fulfillments?: Array<{
            id: string;
            state: string;
            method: string;
            trackingCode?: string | null;
            lines: Array<{ orderLineId: string; quantity: number }>;
        }> | null;
    };
};

export type AddItemToDraftOrderMutationVariables = Exact<{
    orderId: Scalars['ID'];
    input: AddItemToDraftOrderInput;
}>;

export type AddItemToDraftOrderMutation = {
    addItemToDraftOrder:
        | { errorCode: ErrorCode; message: string }
        | { errorCode: ErrorCode; message: string }
        | {
              id: string;
              createdAt: any;
              updatedAt: any;
              code: string;
              state: string;
              active: boolean;
              subTotal: number;
              subTotalWithTax: number;
              total: number;
              totalWithTax: number;
              totalQuantity: number;
              currencyCode: CurrencyCode;
              shipping: number;
              shippingWithTax: number;
              customer?: { id: string; firstName: string; lastName: string } | null;
              lines: Array<{
                  id: string;
                  unitPrice: number;
                  unitPriceWithTax: number;
                  quantity: number;
                  taxRate: number;
                  linePriceWithTax: number;
                  featuredAsset?: { preview: string } | null;
                  productVariant: { id: string; name: string; sku: string };
                  taxLines: Array<{ description: string; taxRate: number }>;
              }>;
              surcharges: Array<{
                  id: string;
                  description: string;
                  sku?: string | null;
                  price: number;
                  priceWithTax: number;
              }>;
              shippingLines: Array<{
                  priceWithTax: number;
                  shippingMethod: { id: string; code: string; name: string; description: string };
              }>;
              shippingAddress?: {
                  fullName?: string | null;
                  company?: string | null;
                  streetLine1?: string | null;
                  streetLine2?: string | null;
                  city?: string | null;
                  province?: string | null;
                  postalCode?: string | null;
                  country?: string | null;
                  phoneNumber?: string | null;
              } | null;
              payments?: Array<{
                  id: string;
                  transactionId?: string | null;
                  amount: number;
                  method: string;
                  state: string;
                  nextStates: Array<string>;
                  metadata?: any | null;
                  refunds: Array<{ id: string; total: number; reason?: string | null }>;
              }> | null;
              fulfillments?: Array<{
                  id: string;
                  state: string;
                  method: string;
                  trackingCode?: string | null;
                  lines: Array<{ orderLineId: string; quantity: number }>;
              }> | null;
          }
        | { errorCode: ErrorCode; message: string }
        | { errorCode: ErrorCode; message: string };
};

export type AdjustDraftOrderLineMutationVariables = Exact<{
    orderId: Scalars['ID'];
    input: AdjustDraftOrderLineInput;
}>;

export type AdjustDraftOrderLineMutation = {
    adjustDraftOrderLine:
        | { errorCode: ErrorCode; message: string }
        | { errorCode: ErrorCode; message: string }
        | {
              id: string;
              createdAt: any;
              updatedAt: any;
              code: string;
              state: string;
              active: boolean;
              subTotal: number;
              subTotalWithTax: number;
              total: number;
              totalWithTax: number;
              totalQuantity: number;
              currencyCode: CurrencyCode;
              shipping: number;
              shippingWithTax: number;
              customer?: { id: string; firstName: string; lastName: string } | null;
              lines: Array<{
                  id: string;
                  unitPrice: number;
                  unitPriceWithTax: number;
                  quantity: number;
                  taxRate: number;
                  linePriceWithTax: number;
                  featuredAsset?: { preview: string } | null;
                  productVariant: { id: string; name: string; sku: string };
                  taxLines: Array<{ description: string; taxRate: number }>;
              }>;
              surcharges: Array<{
                  id: string;
                  description: string;
                  sku?: string | null;
                  price: number;
                  priceWithTax: number;
              }>;
              shippingLines: Array<{
                  priceWithTax: number;
                  shippingMethod: { id: string; code: string; name: string; description: string };
              }>;
              shippingAddress?: {
                  fullName?: string | null;
                  company?: string | null;
                  streetLine1?: string | null;
                  streetLine2?: string | null;
                  city?: string | null;
                  province?: string | null;
                  postalCode?: string | null;
                  country?: string | null;
                  phoneNumber?: string | null;
              } | null;
              payments?: Array<{
                  id: string;
                  transactionId?: string | null;
                  amount: number;
                  method: string;
                  state: string;
                  nextStates: Array<string>;
                  metadata?: any | null;
                  refunds: Array<{ id: string; total: number; reason?: string | null }>;
              }> | null;
              fulfillments?: Array<{
                  id: string;
                  state: string;
                  method: string;
                  trackingCode?: string | null;
                  lines: Array<{ orderLineId: string; quantity: number }>;
              }> | null;
          }
        | { errorCode: ErrorCode; message: string }
        | { errorCode: ErrorCode; message: string };
};

export type RemoveDraftOrderLineMutationVariables = Exact<{
    orderId: Scalars['ID'];
    orderLineId: Scalars['ID'];
}>;

export type RemoveDraftOrderLineMutation = {
    removeDraftOrderLine:
        | {
              id: string;
              createdAt: any;
              updatedAt: any;
              code: string;
              state: string;
              active: boolean;
              subTotal: number;
              subTotalWithTax: number;
              total: number;
              totalWithTax: number;
              totalQuantity: number;
              currencyCode: CurrencyCode;
              shipping: number;
              shippingWithTax: number;
              customer?: { id: string; firstName: string; lastName: string } | null;
              lines: Array<{
                  id: string;
                  unitPrice: number;
                  unitPriceWithTax: number;
                  quantity: number;
                  taxRate: number;
                  linePriceWithTax: number;
                  featuredAsset?: { preview: string } | null;
                  productVariant: { id: string; name: string; sku: string };
                  taxLines: Array<{ description: string; taxRate: number }>;
              }>;
              surcharges: Array<{
                  id: string;
                  description: string;
                  sku?: string | null;
                  price: number;
                  priceWithTax: number;
              }>;
              shippingLines: Array<{
                  priceWithTax: number;
                  shippingMethod: { id: string; code: string; name: string; description: string };
              }>;
              shippingAddress?: {
                  fullName?: string | null;
                  company?: string | null;
                  streetLine1?: string | null;
                  streetLine2?: string | null;
                  city?: string | null;
                  province?: string | null;
                  postalCode?: string | null;
                  country?: string | null;
                  phoneNumber?: string | null;
              } | null;
              payments?: Array<{
                  id: string;
                  transactionId?: string | null;
                  amount: number;
                  method: string;
                  state: string;
                  nextStates: Array<string>;
                  metadata?: any | null;
                  refunds: Array<{ id: string; total: number; reason?: string | null }>;
              }> | null;
              fulfillments?: Array<{
                  id: string;
                  state: string;
                  method: string;
                  trackingCode?: string | null;
                  lines: Array<{ orderLineId: string; quantity: number }>;
              }> | null;
          }
        | { errorCode: ErrorCode; message: string };
};

export type SetCustomerForDraftOrderMutationVariables = Exact<{
    orderId: Scalars['ID'];
    customerId?: InputMaybe<Scalars['ID']>;
    input?: InputMaybe<CreateCustomerInput>;
}>;

export type SetCustomerForDraftOrderMutation = {
    setCustomerForDraftOrder:
        | { errorCode: ErrorCode; message: string }
        | {
              id: string;
              createdAt: any;
              updatedAt: any;
              code: string;
              state: string;
              active: boolean;
              subTotal: number;
              subTotalWithTax: number;
              total: number;
              totalWithTax: number;
              totalQuantity: number;
              currencyCode: CurrencyCode;
              shipping: number;
              shippingWithTax: number;
              customer?: { id: string; firstName: string; lastName: string } | null;
              lines: Array<{
                  id: string;
                  unitPrice: number;
                  unitPriceWithTax: number;
                  quantity: number;
                  taxRate: number;
                  linePriceWithTax: number;
                  featuredAsset?: { preview: string } | null;
                  productVariant: { id: string; name: string; sku: string };
                  taxLines: Array<{ description: string; taxRate: number }>;
              }>;
              surcharges: Array<{
                  id: string;
                  description: string;
                  sku?: string | null;
                  price: number;
                  priceWithTax: number;
              }>;
              shippingLines: Array<{
                  priceWithTax: number;
                  shippingMethod: { id: string; code: string; name: string; description: string };
              }>;
              shippingAddress?: {
                  fullName?: string | null;
                  company?: string | null;
                  streetLine1?: string | null;
                  streetLine2?: string | null;
                  city?: string | null;
                  province?: string | null;
                  postalCode?: string | null;
                  country?: string | null;
                  phoneNumber?: string | null;
              } | null;
              payments?: Array<{
                  id: string;
                  transactionId?: string | null;
                  amount: number;
                  method: string;
                  state: string;
                  nextStates: Array<string>;
                  metadata?: any | null;
                  refunds: Array<{ id: string; total: number; reason?: string | null }>;
              }> | null;
              fulfillments?: Array<{
                  id: string;
                  state: string;
                  method: string;
                  trackingCode?: string | null;
                  lines: Array<{ orderLineId: string; quantity: number }>;
              }> | null;
          };
};

export type SetDraftOrderShippingAddressMutationVariables = Exact<{
    orderId: Scalars['ID'];
    input: CreateAddressInput;
}>;

export type SetDraftOrderShippingAddressMutation = {
    setDraftOrderShippingAddress: {
        id: string;
        createdAt: any;
        updatedAt: any;
        code: string;
        state: string;
        active: boolean;
        subTotal: number;
        subTotalWithTax: number;
        total: number;
        totalWithTax: number;
        totalQuantity: number;
        currencyCode: CurrencyCode;
        shipping: number;
        shippingWithTax: number;
        customer?: { id: string; firstName: string; lastName: string } | null;
        lines: Array<{
            id: string;
            unitPrice: number;
            unitPriceWithTax: number;
            quantity: number;
            taxRate: number;
            linePriceWithTax: number;
            featuredAsset?: { preview: string } | null;
            productVariant: { id: string; name: string; sku: string };
            taxLines: Array<{ description: string; taxRate: number }>;
        }>;
        surcharges: Array<{
            id: string;
            description: string;
            sku?: string | null;
            price: number;
            priceWithTax: number;
        }>;
        shippingLines: Array<{
            priceWithTax: number;
            shippingMethod: { id: string; code: string; name: string; description: string };
        }>;
        shippingAddress?: {
            fullName?: string | null;
            company?: string | null;
            streetLine1?: string | null;
            streetLine2?: string | null;
            city?: string | null;
            province?: string | null;
            postalCode?: string | null;
            country?: string | null;
            phoneNumber?: string | null;
        } | null;
        payments?: Array<{
            id: string;
            transactionId?: string | null;
            amount: number;
            method: string;
            state: string;
            nextStates: Array<string>;
            metadata?: any | null;
            refunds: Array<{ id: string; total: number; reason?: string | null }>;
        }> | null;
        fulfillments?: Array<{
            id: string;
            state: string;
            method: string;
            trackingCode?: string | null;
            lines: Array<{ orderLineId: string; quantity: number }>;
        }> | null;
    };
};

export type SetDraftOrderBillingAddressMutationVariables = Exact<{
    orderId: Scalars['ID'];
    input: CreateAddressInput;
}>;

export type SetDraftOrderBillingAddressMutation = {
    setDraftOrderBillingAddress: {
        id: string;
        createdAt: any;
        updatedAt: any;
        code: string;
        state: string;
        active: boolean;
        subTotal: number;
        subTotalWithTax: number;
        total: number;
        totalWithTax: number;
        totalQuantity: number;
        currencyCode: CurrencyCode;
        shipping: number;
        shippingWithTax: number;
        billingAddress?: {
            fullName?: string | null;
            company?: string | null;
            streetLine1?: string | null;
            streetLine2?: string | null;
            city?: string | null;
            province?: string | null;
            postalCode?: string | null;
            country?: string | null;
            phoneNumber?: string | null;
        } | null;
        customer?: { id: string; firstName: string; lastName: string } | null;
        lines: Array<{
            id: string;
            unitPrice: number;
            unitPriceWithTax: number;
            quantity: number;
            taxRate: number;
            linePriceWithTax: number;
            featuredAsset?: { preview: string } | null;
            productVariant: { id: string; name: string; sku: string };
            taxLines: Array<{ description: string; taxRate: number }>;
        }>;
        surcharges: Array<{
            id: string;
            description: string;
            sku?: string | null;
            price: number;
            priceWithTax: number;
        }>;
        shippingLines: Array<{
            priceWithTax: number;
            shippingMethod: { id: string; code: string; name: string; description: string };
        }>;
        shippingAddress?: {
            fullName?: string | null;
            company?: string | null;
            streetLine1?: string | null;
            streetLine2?: string | null;
            city?: string | null;
            province?: string | null;
            postalCode?: string | null;
            country?: string | null;
            phoneNumber?: string | null;
        } | null;
        payments?: Array<{
            id: string;
            transactionId?: string | null;
            amount: number;
            method: string;
            state: string;
            nextStates: Array<string>;
            metadata?: any | null;
            refunds: Array<{ id: string; total: number; reason?: string | null }>;
        }> | null;
        fulfillments?: Array<{
            id: string;
            state: string;
            method: string;
            trackingCode?: string | null;
            lines: Array<{ orderLineId: string; quantity: number }>;
        }> | null;
    };
};

export type ApplyCouponCodeToDraftOrderMutationVariables = Exact<{
    orderId: Scalars['ID'];
    couponCode: Scalars['String'];
}>;

export type ApplyCouponCodeToDraftOrderMutation = {
    applyCouponCodeToDraftOrder:
        | { errorCode: ErrorCode; message: string }
        | { errorCode: ErrorCode; message: string }
        | { errorCode: ErrorCode; message: string }
        | {
              couponCodes: Array<string>;
              id: string;
              createdAt: any;
              updatedAt: any;
              code: string;
              state: string;
              active: boolean;
              subTotal: number;
              subTotalWithTax: number;
              total: number;
              totalWithTax: number;
              totalQuantity: number;
              currencyCode: CurrencyCode;
              shipping: number;
              shippingWithTax: number;
              customer?: { id: string; firstName: string; lastName: string } | null;
              lines: Array<{
                  id: string;
                  unitPrice: number;
                  unitPriceWithTax: number;
                  quantity: number;
                  taxRate: number;
                  linePriceWithTax: number;
                  featuredAsset?: { preview: string } | null;
                  productVariant: { id: string; name: string; sku: string };
                  taxLines: Array<{ description: string; taxRate: number }>;
              }>;
              surcharges: Array<{
                  id: string;
                  description: string;
                  sku?: string | null;
                  price: number;
                  priceWithTax: number;
              }>;
              shippingLines: Array<{
                  priceWithTax: number;
                  shippingMethod: { id: string; code: string; name: string; description: string };
              }>;
              shippingAddress?: {
                  fullName?: string | null;
                  company?: string | null;
                  streetLine1?: string | null;
                  streetLine2?: string | null;
                  city?: string | null;
                  province?: string | null;
                  postalCode?: string | null;
                  country?: string | null;
                  phoneNumber?: string | null;
              } | null;
              payments?: Array<{
                  id: string;
                  transactionId?: string | null;
                  amount: number;
                  method: string;
                  state: string;
                  nextStates: Array<string>;
                  metadata?: any | null;
                  refunds: Array<{ id: string; total: number; reason?: string | null }>;
              }> | null;
              fulfillments?: Array<{
                  id: string;
                  state: string;
                  method: string;
                  trackingCode?: string | null;
                  lines: Array<{ orderLineId: string; quantity: number }>;
              }> | null;
          };
};

export type RemoveCouponCodeFromDraftOrderMutationVariables = Exact<{
    orderId: Scalars['ID'];
    couponCode: Scalars['String'];
}>;

export type RemoveCouponCodeFromDraftOrderMutation = {
    removeCouponCodeFromDraftOrder?: {
        couponCodes: Array<string>;
        id: string;
        createdAt: any;
        updatedAt: any;
        code: string;
        state: string;
        active: boolean;
        subTotal: number;
        subTotalWithTax: number;
        total: number;
        totalWithTax: number;
        totalQuantity: number;
        currencyCode: CurrencyCode;
        shipping: number;
        shippingWithTax: number;
        customer?: { id: string; firstName: string; lastName: string } | null;
        lines: Array<{
            id: string;
            unitPrice: number;
            unitPriceWithTax: number;
            quantity: number;
            taxRate: number;
            linePriceWithTax: number;
            featuredAsset?: { preview: string } | null;
            productVariant: { id: string; name: string; sku: string };
            taxLines: Array<{ description: string; taxRate: number }>;
        }>;
        surcharges: Array<{
            id: string;
            description: string;
            sku?: string | null;
            price: number;
            priceWithTax: number;
        }>;
        shippingLines: Array<{
            priceWithTax: number;
            shippingMethod: { id: string; code: string; name: string; description: string };
        }>;
        shippingAddress?: {
            fullName?: string | null;
            company?: string | null;
            streetLine1?: string | null;
            streetLine2?: string | null;
            city?: string | null;
            province?: string | null;
            postalCode?: string | null;
            country?: string | null;
            phoneNumber?: string | null;
        } | null;
        payments?: Array<{
            id: string;
            transactionId?: string | null;
            amount: number;
            method: string;
            state: string;
            nextStates: Array<string>;
            metadata?: any | null;
            refunds: Array<{ id: string; total: number; reason?: string | null }>;
        }> | null;
        fulfillments?: Array<{
            id: string;
            state: string;
            method: string;
            trackingCode?: string | null;
            lines: Array<{ orderLineId: string; quantity: number }>;
        }> | null;
    } | null;
};
>>>>>>> 6e7e15e5

export type DraftOrderEligibleShippingMethodsQueryVariables = Exact<{
  orderId: Scalars['ID'];
}>;

<<<<<<< HEAD

export type DraftOrderEligibleShippingMethodsQuery = { eligibleShippingMethodsForDraftOrder: Array<{ id: string, name: string, code: string, description: string, price: any, priceWithTax: any, metadata?: any | null }> };

export type SetDraftOrderShippingMethodMutationVariables = Exact<{
  orderId: Scalars['ID'];
  shippingMethodId: Scalars['ID'];
}>;


export type SetDraftOrderShippingMethodMutation = { setDraftOrderShippingMethod: { errorCode: ErrorCode, message: string } | { errorCode: ErrorCode, message: string } | { id: string, createdAt: any, updatedAt: any, code: string, state: string, active: boolean, subTotal: any, subTotalWithTax: any, total: any, totalWithTax: any, totalQuantity: number, currencyCode: CurrencyCode, shipping: any, shippingWithTax: any, customer?: { id: string, firstName: string, lastName: string } | null, lines: Array<{ id: string, unitPrice: any, unitPriceWithTax: any, quantity: number, taxRate: number, linePriceWithTax: any, featuredAsset?: { preview: string } | null, productVariant: { id: string, name: string, sku: string }, taxLines: Array<{ description: string, taxRate: number }> }>, surcharges: Array<{ id: string, description: string, sku?: string | null, price: any, priceWithTax: any }>, shippingLines: Array<{ priceWithTax: any, shippingMethod: { id: string, code: string, name: string, description: string } }>, shippingAddress?: { fullName?: string | null, company?: string | null, streetLine1?: string | null, streetLine2?: string | null, city?: string | null, province?: string | null, postalCode?: string | null, country?: string | null, phoneNumber?: string | null } | null, payments?: Array<{ id: string, transactionId?: string | null, amount: any, method: string, state: string, nextStates: Array<string>, metadata?: any | null, refunds: Array<{ id: string, total: any, reason?: string | null }> }> | null, fulfillments?: Array<{ id: string, state: string, method: string, trackingCode?: string | null, lines: Array<{ orderLineId: string, quantity: number }> }> | null } | { errorCode: ErrorCode, message: string } };

export type IdTest1QueryVariables = Exact<{ [key: string]: never; }>;

=======
export type DraftOrderEligibleShippingMethodsQuery = {
    eligibleShippingMethodsForDraftOrder: Array<{
        id: string;
        name: string;
        code: string;
        description: string;
        price: number;
        priceWithTax: number;
        metadata?: any | null;
    }>;
};

export type SetDraftOrderShippingMethodMutationVariables = Exact<{
    orderId: Scalars['ID'];
    shippingMethodId: Scalars['ID'];
}>;

export type SetDraftOrderShippingMethodMutation = {
    setDraftOrderShippingMethod:
        | { errorCode: ErrorCode; message: string }
        | { errorCode: ErrorCode; message: string }
        | {
              id: string;
              createdAt: any;
              updatedAt: any;
              code: string;
              state: string;
              active: boolean;
              subTotal: number;
              subTotalWithTax: number;
              total: number;
              totalWithTax: number;
              totalQuantity: number;
              currencyCode: CurrencyCode;
              shipping: number;
              shippingWithTax: number;
              customer?: { id: string; firstName: string; lastName: string } | null;
              lines: Array<{
                  id: string;
                  unitPrice: number;
                  unitPriceWithTax: number;
                  quantity: number;
                  taxRate: number;
                  linePriceWithTax: number;
                  featuredAsset?: { preview: string } | null;
                  productVariant: { id: string; name: string; sku: string };
                  taxLines: Array<{ description: string; taxRate: number }>;
              }>;
              surcharges: Array<{
                  id: string;
                  description: string;
                  sku?: string | null;
                  price: number;
                  priceWithTax: number;
              }>;
              shippingLines: Array<{
                  priceWithTax: number;
                  shippingMethod: { id: string; code: string; name: string; description: string };
              }>;
              shippingAddress?: {
                  fullName?: string | null;
                  company?: string | null;
                  streetLine1?: string | null;
                  streetLine2?: string | null;
                  city?: string | null;
                  province?: string | null;
                  postalCode?: string | null;
                  country?: string | null;
                  phoneNumber?: string | null;
              } | null;
              payments?: Array<{
                  id: string;
                  transactionId?: string | null;
                  amount: number;
                  method: string;
                  state: string;
                  nextStates: Array<string>;
                  metadata?: any | null;
                  refunds: Array<{ id: string; total: number; reason?: string | null }>;
              }> | null;
              fulfillments?: Array<{
                  id: string;
                  state: string;
                  method: string;
                  trackingCode?: string | null;
                  lines: Array<{ orderLineId: string; quantity: number }>;
              }> | null;
          }
        | { errorCode: ErrorCode; message: string };
};

export type IdTest1QueryVariables = Exact<{ [key: string]: never }>;
>>>>>>> 6e7e15e5

export type IdTest1Query = { products: { items: Array<{ id: string }> } };

export type IdTest2QueryVariables = Exact<{ [key: string]: never; }>;


export type IdTest2Query = { products: { items: Array<{ id: string, variants: Array<{ id: string, options: Array<{ id: string, name: string }> }> }> } };

export type IdTest3QueryVariables = Exact<{ [key: string]: never; }>;


export type IdTest3Query = { product?: { id: string } | null };

export type IdTest4MutationVariables = Exact<{ [key: string]: never; }>;


export type IdTest4Mutation = { updateProduct: { id: string, featuredAsset?: { id: string } | null } };

export type IdTest5MutationVariables = Exact<{ [key: string]: never; }>;


export type IdTest5Mutation = { updateProduct: { id: string, name: string } };

export type IdTest6QueryVariables = Exact<{
  id: Scalars['ID'];
}>;


export type IdTest6Query = { product?: { id: string } | null };

export type IdTest7MutationVariables = Exact<{
  input: UpdateProductInput;
}>;


export type IdTest7Mutation = { updateProduct: { id: string, featuredAsset?: { id: string } | null } };

export type IdTest8MutationVariables = Exact<{
  input: UpdateProductInput;
}>;


export type IdTest8Mutation = { updateProduct: { id: string, name: string } };

export type IdTest9QueryVariables = Exact<{ [key: string]: never; }>;


export type IdTest9Query = { products: { items: Array<{ id: string, featuredAsset?: { id: string } | null }> } };

export type ProdFragmentFragment = { id: string, featuredAsset?: { id: string } | null };

export type IdTest10QueryVariables = Exact<{ [key: string]: never; }>;


export type IdTest10Query = { products: { items: Array<{ id: string, featuredAsset?: { id: string } | null }> } };

export type ProdFragment1Fragment = { id: string, featuredAsset?: { id: string } | null };

export type ProdFragment2Fragment = { id: string, featuredAsset?: { id: string } | null };

export type IdTest11QueryVariables = Exact<{ [key: string]: never; }>;


export type IdTest11Query = { products: { items: Array<{ id: string, featuredAsset?: { id: string } | null }> } };

export type ProdFragment1_1Fragment = { id: string, featuredAsset?: { id: string } | null };

export type ProdFragment2_1Fragment = { id: string, featuredAsset?: { id: string } | null };

export type ProdFragment3_1Fragment = { id: string, featuredAsset?: { id: string } | null };

export type GetFacetWithValuesQueryVariables = Exact<{
  id: Scalars['ID'];
}>;


export type GetFacetWithValuesQuery = { facet?: { id: string, languageCode: LanguageCode, isPrivate: boolean, code: string, name: string, translations: Array<{ id: string, languageCode: LanguageCode, name: string }>, values: Array<{ id: string, languageCode: LanguageCode, code: string, name: string, translations: Array<{ id: string, languageCode: LanguageCode, name: string }>, facet: { id: string, name: string } }> } | null };

export type DeleteFacetValuesMutationVariables = Exact<{
  ids: Array<Scalars['ID']> | Scalars['ID'];
  force?: InputMaybe<Scalars['Boolean']>;
}>;


export type DeleteFacetValuesMutation = { deleteFacetValues: Array<{ result: DeletionResult, message?: string | null }> };

export type DeleteFacetMutationVariables = Exact<{
  id: Scalars['ID'];
  force?: InputMaybe<Scalars['Boolean']>;
}>;


export type DeleteFacetMutation = { deleteFacet: { result: DeletionResult, message?: string | null } };

export type GetProductWithFacetValuesQueryVariables = Exact<{
  id: Scalars['ID'];
}>;


export type GetProductWithFacetValuesQuery = { product?: { id: string, facetValues: Array<{ id: string, name: string, code: string }>, variants: Array<{ id: string, facetValues: Array<{ id: string, name: string, code: string }> }> } | null };

export type GetProductListWithVariantsQueryVariables = Exact<{ [key: string]: never; }>;


export type GetProductListWithVariantsQuery = { products: { totalItems: number, items: Array<{ id: string, name: string, variants: Array<{ id: string, name: string }> }> } };

export type CreateFacetValuesMutationVariables = Exact<{
  input: Array<CreateFacetValueInput> | CreateFacetValueInput;
}>;


export type CreateFacetValuesMutation = { createFacetValues: Array<{ id: string, languageCode: LanguageCode, code: string, name: string, translations: Array<{ id: string, languageCode: LanguageCode, name: string }>, facet: { id: string, name: string } }> };

export type UpdateFacetValuesMutationVariables = Exact<{
  input: Array<UpdateFacetValueInput> | UpdateFacetValueInput;
}>;


export type UpdateFacetValuesMutation = { updateFacetValues: Array<{ id: string, languageCode: LanguageCode, code: string, name: string, translations: Array<{ id: string, languageCode: LanguageCode, name: string }>, facet: { id: string, name: string } }> };

export type AssignFacetsToChannelMutationVariables = Exact<{
  input: AssignFacetsToChannelInput;
}>;


export type AssignFacetsToChannelMutation = { assignFacetsToChannel: Array<{ id: string, name: string }> };

export type RemoveFacetsFromChannelMutationVariables = Exact<{
<<<<<<< HEAD
  input: RemoveFacetsFromChannelInput;
}>;


export type RemoveFacetsFromChannelMutation = { removeFacetsFromChannel: Array<{ id: string, name: string } | { errorCode: ErrorCode, message: string, productCount: number, variantCount: number }> };

export type GetGlobalSettingsQueryVariables = Exact<{ [key: string]: never; }>;


export type GetGlobalSettingsQuery = { globalSettings: { id: string, availableLanguages: Array<LanguageCode>, trackInventory: boolean, outOfStockThreshold: number, serverConfig: { permittedAssetTypes: Array<string>, orderProcess: Array<{ name: string, to: Array<string> }>, permissions: Array<{ name: string, description: string, assignable: boolean }>, customFieldConfig: { Customer: Array<{ name: string } | { name: string } | { name: string } | { name: string } | { name: string } | { name: string } | { name: string } | { name: string } | { name: string }> } } } };

export type AdministratorFragment = { id: string, firstName: string, lastName: string, emailAddress: string, user: { id: string, identifier: string, lastLogin?: any | null, roles: Array<{ id: string, code: string, description: string, permissions: Array<Permission> }> } };

export type AssetFragment = { id: string, name: string, fileSize: number, mimeType: string, type: AssetType, preview: string, source: string };

export type ProductVariantFragment = { id: string, createdAt: any, updatedAt: any, enabled: boolean, languageCode: LanguageCode, name: string, currencyCode: CurrencyCode, price: any, priceWithTax: any, stockOnHand: number, trackInventory: GlobalFlag, sku: string, taxRateApplied: { id: string, name: string, value: number }, taxCategory: { id: string, name: string }, options: Array<{ id: string, code: string, languageCode: LanguageCode, name: string }>, facetValues: Array<{ id: string, code: string, name: string, facet: { id: string, name: string } }>, featuredAsset?: { id: string, name: string, fileSize: number, mimeType: string, type: AssetType, preview: string, source: string } | null, assets: Array<{ id: string, name: string, fileSize: number, mimeType: string, type: AssetType, preview: string, source: string }>, translations: Array<{ id: string, languageCode: LanguageCode, name: string }>, channels: Array<{ id: string, code: string }> };

export type ProductWithVariantsFragment = { id: string, enabled: boolean, languageCode: LanguageCode, name: string, slug: string, description: string, featuredAsset?: { id: string, name: string, fileSize: number, mimeType: string, type: AssetType, preview: string, source: string } | null, assets: Array<{ id: string, name: string, fileSize: number, mimeType: string, type: AssetType, preview: string, source: string }>, translations: Array<{ languageCode: LanguageCode, name: string, slug: string, description: string }>, optionGroups: Array<{ id: string, languageCode: LanguageCode, code: string, name: string }>, variants: Array<{ id: string, createdAt: any, updatedAt: any, enabled: boolean, languageCode: LanguageCode, name: string, currencyCode: CurrencyCode, price: any, priceWithTax: any, stockOnHand: number, trackInventory: GlobalFlag, sku: string, taxRateApplied: { id: string, name: string, value: number }, taxCategory: { id: string, name: string }, options: Array<{ id: string, code: string, languageCode: LanguageCode, name: string }>, facetValues: Array<{ id: string, code: string, name: string, facet: { id: string, name: string } }>, featuredAsset?: { id: string, name: string, fileSize: number, mimeType: string, type: AssetType, preview: string, source: string } | null, assets: Array<{ id: string, name: string, fileSize: number, mimeType: string, type: AssetType, preview: string, source: string }>, translations: Array<{ id: string, languageCode: LanguageCode, name: string }>, channels: Array<{ id: string, code: string }> }>, facetValues: Array<{ id: string, code: string, name: string, facet: { id: string, name: string } }>, channels: Array<{ id: string, code: string }> };

export type RoleFragment = { id: string, code: string, description: string, permissions: Array<Permission>, channels: Array<{ id: string, code: string, token: string }> };

export type ConfigurableOperationFragment = { code: string, args: Array<{ name: string, value: string }> };

export type CollectionFragment = { id: string, name: string, slug: string, description: string, isPrivate: boolean, languageCode?: LanguageCode | null, featuredAsset?: { id: string, name: string, fileSize: number, mimeType: string, type: AssetType, preview: string, source: string } | null, assets: Array<{ id: string, name: string, fileSize: number, mimeType: string, type: AssetType, preview: string, source: string }>, filters: Array<{ code: string, args: Array<{ name: string, value: string }> }>, translations: Array<{ id: string, languageCode: LanguageCode, name: string, slug: string, description: string }>, parent?: { id: string, name: string } | null, children?: Array<{ id: string, name: string, position: number }> | null };

export type FacetValueFragment = { id: string, languageCode: LanguageCode, code: string, name: string, translations: Array<{ id: string, languageCode: LanguageCode, name: string }>, facet: { id: string, name: string } };

export type FacetWithValuesFragment = { id: string, languageCode: LanguageCode, isPrivate: boolean, code: string, name: string, translations: Array<{ id: string, languageCode: LanguageCode, name: string }>, values: Array<{ id: string, languageCode: LanguageCode, code: string, name: string, translations: Array<{ id: string, languageCode: LanguageCode, name: string }>, facet: { id: string, name: string } }> };

export type CountryFragment = { id: string, code: string, name: string, enabled: boolean, translations: Array<{ id: string, languageCode: LanguageCode, name: string }> };

export type AddressFragment = { id: string, fullName?: string | null, company?: string | null, streetLine1: string, streetLine2?: string | null, city?: string | null, province?: string | null, postalCode?: string | null, phoneNumber?: string | null, defaultShippingAddress?: boolean | null, defaultBillingAddress?: boolean | null, country: { id: string, code: string, name: string } };

export type CustomerFragment = { id: string, title?: string | null, firstName: string, lastName: string, phoneNumber?: string | null, emailAddress: string, user?: { id: string, identifier: string, verified: boolean, lastLogin?: any | null } | null, addresses?: Array<{ id: string, fullName?: string | null, company?: string | null, streetLine1: string, streetLine2?: string | null, city?: string | null, province?: string | null, postalCode?: string | null, phoneNumber?: string | null, defaultShippingAddress?: boolean | null, defaultBillingAddress?: boolean | null, country: { id: string, code: string, name: string } }> | null };

export type AdjustmentFragment = { adjustmentSource: string, amount: any, description: string, type: AdjustmentType };

export type ShippingAddressFragment = { fullName?: string | null, company?: string | null, streetLine1?: string | null, streetLine2?: string | null, city?: string | null, province?: string | null, postalCode?: string | null, country?: string | null, phoneNumber?: string | null };

export type OrderFragment = { id: string, createdAt: any, updatedAt: any, code: string, active: boolean, state: string, total: any, totalWithTax: any, totalQuantity: number, currencyCode: CurrencyCode, customer?: { id: string, firstName: string, lastName: string } | null };

export type PaymentFragment = { id: string, transactionId?: string | null, amount: any, method: string, state: string, nextStates: Array<string>, metadata?: any | null, refunds: Array<{ id: string, total: any, reason?: string | null }> };

export type OrderWithLinesFragment = { id: string, createdAt: any, updatedAt: any, code: string, state: string, active: boolean, subTotal: any, subTotalWithTax: any, total: any, totalWithTax: any, totalQuantity: number, currencyCode: CurrencyCode, shipping: any, shippingWithTax: any, customer?: { id: string, firstName: string, lastName: string } | null, lines: Array<{ id: string, unitPrice: any, unitPriceWithTax: any, quantity: number, taxRate: number, linePriceWithTax: any, featuredAsset?: { preview: string } | null, productVariant: { id: string, name: string, sku: string }, taxLines: Array<{ description: string, taxRate: number }> }>, surcharges: Array<{ id: string, description: string, sku?: string | null, price: any, priceWithTax: any }>, shippingLines: Array<{ priceWithTax: any, shippingMethod: { id: string, code: string, name: string, description: string } }>, shippingAddress?: { fullName?: string | null, company?: string | null, streetLine1?: string | null, streetLine2?: string | null, city?: string | null, province?: string | null, postalCode?: string | null, country?: string | null, phoneNumber?: string | null } | null, payments?: Array<{ id: string, transactionId?: string | null, amount: any, method: string, state: string, nextStates: Array<string>, metadata?: any | null, refunds: Array<{ id: string, total: any, reason?: string | null }> }> | null, fulfillments?: Array<{ id: string, state: string, method: string, trackingCode?: string | null, lines: Array<{ orderLineId: string, quantity: number }> }> | null };

export type PromotionFragment = { id: string, createdAt: any, updatedAt: any, couponCode?: string | null, startsAt?: any | null, endsAt?: any | null, name: string, enabled: boolean, conditions: Array<{ code: string, args: Array<{ name: string, value: string }> }>, actions: Array<{ code: string, args: Array<{ name: string, value: string }> }> };

export type ZoneFragment = { id: string, name: string, members: Array<{ id: string, code: string, name: string, enabled: boolean, translations: Array<{ id: string, languageCode: LanguageCode, name: string }> }> };

export type TaxRateFragment = { id: string, name: string, enabled: boolean, value: number, category: { id: string, name: string }, zone: { id: string, name: string }, customerGroup?: { id: string, name: string } | null };

export type CurrentUserFragment = { id: string, identifier: string, channels: Array<{ code: string, token: string, permissions: Array<Permission> }> };

export type VariantWithStockFragment = { id: string, stockOnHand: number, stockAllocated: number, stockMovements: { totalItems: number, items: Array<{ id: string, type: StockMovementType, quantity: number } | { id: string, type: StockMovementType, quantity: number } | { id: string, type: StockMovementType, quantity: number } | { id: string, type: StockMovementType, quantity: number } | { id: string, type: StockMovementType, quantity: number } | { id: string, type: StockMovementType, quantity: number }> } };

export type FulfillmentFragment = { id: string, state: string, nextStates: Array<string>, method: string, trackingCode?: string | null, lines: Array<{ orderLineId: string, quantity: number }> };

export type ChannelFragment = { id: string, code: string, token: string, currencyCode: CurrencyCode, defaultLanguageCode: LanguageCode, pricesIncludeTax: boolean, defaultShippingZone?: { id: string } | null, defaultTaxZone?: { id: string } | null };

export type GlobalSettingsFragment = { id: string, availableLanguages: Array<LanguageCode>, trackInventory: boolean, outOfStockThreshold: number, serverConfig: { permittedAssetTypes: Array<string>, orderProcess: Array<{ name: string, to: Array<string> }>, permissions: Array<{ name: string, description: string, assignable: boolean }>, customFieldConfig: { Customer: Array<{ name: string } | { name: string } | { name: string } | { name: string } | { name: string } | { name: string } | { name: string } | { name: string } | { name: string }> } } };

export type CustomerGroupFragment = { id: string, name: string, customers: { totalItems: number, items: Array<{ id: string }> } };

export type ProductOptionGroupFragment = { id: string, code: string, name: string, options: Array<{ id: string, code: string, name: string }>, translations: Array<{ id: string, languageCode: LanguageCode, name: string }> };

export type ProductWithOptionsFragment = { id: string, optionGroups: Array<{ id: string, code: string, options: Array<{ id: string, code: string }> }> };

export type ShippingMethodFragment = { id: string, code: string, name: string, description: string, calculator: { code: string, args: Array<{ name: string, value: string }> }, checker: { code: string, args: Array<{ name: string, value: string }> } };
=======
    input: RemoveFacetsFromChannelInput;
}>;

export type RemoveFacetsFromChannelMutation = {
    removeFacetsFromChannel: Array<
        | { id: string; name: string }
        | { errorCode: ErrorCode; message: string; productCount: number; variantCount: number }
    >;
};

export type GetGlobalSettingsQueryVariables = Exact<{ [key: string]: never }>;

export type GetGlobalSettingsQuery = {
    globalSettings: {
        id: string;
        availableLanguages: Array<LanguageCode>;
        trackInventory: boolean;
        outOfStockThreshold: number;
        serverConfig: {
            permittedAssetTypes: Array<string>;
            orderProcess: Array<{ name: string; to: Array<string> }>;
            permissions: Array<{ name: string; description: string; assignable: boolean }>;
            customFieldConfig: {
                Customer: Array<
                    | { name: string }
                    | { name: string }
                    | { name: string }
                    | { name: string }
                    | { name: string }
                    | { name: string }
                    | { name: string }
                    | { name: string }
                    | { name: string }
                >;
            };
        };
    };
};

export type AdministratorFragment = {
    id: string;
    firstName: string;
    lastName: string;
    emailAddress: string;
    user: {
        id: string;
        identifier: string;
        lastLogin?: any | null;
        roles: Array<{ id: string; code: string; description: string; permissions: Array<Permission> }>;
    };
};

export type AssetFragment = {
    id: string;
    name: string;
    fileSize: number;
    mimeType: string;
    type: AssetType;
    preview: string;
    source: string;
};

export type ProductVariantFragment = {
    id: string;
    createdAt: any;
    updatedAt: any;
    enabled: boolean;
    languageCode: LanguageCode;
    name: string;
    currencyCode: CurrencyCode;
    price: number;
    priceWithTax: number;
    stockOnHand: number;
    trackInventory: GlobalFlag;
    sku: string;
    taxRateApplied: { id: string; name: string; value: number };
    taxCategory: { id: string; name: string };
    options: Array<{ id: string; code: string; languageCode: LanguageCode; name: string }>;
    facetValues: Array<{ id: string; code: string; name: string; facet: { id: string; name: string } }>;
    featuredAsset?: {
        id: string;
        name: string;
        fileSize: number;
        mimeType: string;
        type: AssetType;
        preview: string;
        source: string;
    } | null;
    assets: Array<{
        id: string;
        name: string;
        fileSize: number;
        mimeType: string;
        type: AssetType;
        preview: string;
        source: string;
    }>;
    translations: Array<{ id: string; languageCode: LanguageCode; name: string }>;
    channels: Array<{ id: string; code: string }>;
};

export type ProductWithVariantsFragment = {
    id: string;
    enabled: boolean;
    languageCode: LanguageCode;
    name: string;
    slug: string;
    description: string;
    featuredAsset?: {
        id: string;
        name: string;
        fileSize: number;
        mimeType: string;
        type: AssetType;
        preview: string;
        source: string;
    } | null;
    assets: Array<{
        id: string;
        name: string;
        fileSize: number;
        mimeType: string;
        type: AssetType;
        preview: string;
        source: string;
    }>;
    translations: Array<{ languageCode: LanguageCode; name: string; slug: string; description: string }>;
    optionGroups: Array<{ id: string; languageCode: LanguageCode; code: string; name: string }>;
    variants: Array<{
        id: string;
        createdAt: any;
        updatedAt: any;
        enabled: boolean;
        languageCode: LanguageCode;
        name: string;
        currencyCode: CurrencyCode;
        price: number;
        priceWithTax: number;
        stockOnHand: number;
        trackInventory: GlobalFlag;
        sku: string;
        taxRateApplied: { id: string; name: string; value: number };
        taxCategory: { id: string; name: string };
        options: Array<{ id: string; code: string; languageCode: LanguageCode; name: string }>;
        facetValues: Array<{ id: string; code: string; name: string; facet: { id: string; name: string } }>;
        featuredAsset?: {
            id: string;
            name: string;
            fileSize: number;
            mimeType: string;
            type: AssetType;
            preview: string;
            source: string;
        } | null;
        assets: Array<{
            id: string;
            name: string;
            fileSize: number;
            mimeType: string;
            type: AssetType;
            preview: string;
            source: string;
        }>;
        translations: Array<{ id: string; languageCode: LanguageCode; name: string }>;
        channels: Array<{ id: string; code: string }>;
    }>;
    facetValues: Array<{ id: string; code: string; name: string; facet: { id: string; name: string } }>;
    channels: Array<{ id: string; code: string }>;
};

export type RoleFragment = {
    id: string;
    code: string;
    description: string;
    permissions: Array<Permission>;
    channels: Array<{ id: string; code: string; token: string }>;
};

export type ConfigurableOperationFragment = { code: string; args: Array<{ name: string; value: string }> };

export type CollectionFragment = {
    id: string;
    name: string;
    slug: string;
    description: string;
    isPrivate: boolean;
    languageCode?: LanguageCode | null;
    featuredAsset?: {
        id: string;
        name: string;
        fileSize: number;
        mimeType: string;
        type: AssetType;
        preview: string;
        source: string;
    } | null;
    assets: Array<{
        id: string;
        name: string;
        fileSize: number;
        mimeType: string;
        type: AssetType;
        preview: string;
        source: string;
    }>;
    filters: Array<{ code: string; args: Array<{ name: string; value: string }> }>;
    translations: Array<{
        id: string;
        languageCode: LanguageCode;
        name: string;
        slug: string;
        description: string;
    }>;
    parent?: { id: string; name: string } | null;
    children?: Array<{ id: string; name: string; position: number }> | null;
};

export type FacetValueFragment = {
    id: string;
    languageCode: LanguageCode;
    code: string;
    name: string;
    translations: Array<{ id: string; languageCode: LanguageCode; name: string }>;
    facet: { id: string; name: string };
};

export type FacetWithValuesFragment = {
    id: string;
    languageCode: LanguageCode;
    isPrivate: boolean;
    code: string;
    name: string;
    translations: Array<{ id: string; languageCode: LanguageCode; name: string }>;
    values: Array<{
        id: string;
        languageCode: LanguageCode;
        code: string;
        name: string;
        translations: Array<{ id: string; languageCode: LanguageCode; name: string }>;
        facet: { id: string; name: string };
    }>;
};

export type CountryFragment = {
    id: string;
    code: string;
    name: string;
    enabled: boolean;
    translations: Array<{ id: string; languageCode: LanguageCode; name: string }>;
};

export type AddressFragment = {
    id: string;
    fullName?: string | null;
    company?: string | null;
    streetLine1: string;
    streetLine2?: string | null;
    city?: string | null;
    province?: string | null;
    postalCode?: string | null;
    phoneNumber?: string | null;
    defaultShippingAddress?: boolean | null;
    defaultBillingAddress?: boolean | null;
    country: { id: string; code: string; name: string };
};

export type CustomerFragment = {
    id: string;
    title?: string | null;
    firstName: string;
    lastName: string;
    phoneNumber?: string | null;
    emailAddress: string;
    user?: { id: string; identifier: string; verified: boolean; lastLogin?: any | null } | null;
    addresses?: Array<{
        id: string;
        fullName?: string | null;
        company?: string | null;
        streetLine1: string;
        streetLine2?: string | null;
        city?: string | null;
        province?: string | null;
        postalCode?: string | null;
        phoneNumber?: string | null;
        defaultShippingAddress?: boolean | null;
        defaultBillingAddress?: boolean | null;
        country: { id: string; code: string; name: string };
    }> | null;
};

export type AdjustmentFragment = {
    adjustmentSource: string;
    amount: number;
    description: string;
    type: AdjustmentType;
};

export type ShippingAddressFragment = {
    fullName?: string | null;
    company?: string | null;
    streetLine1?: string | null;
    streetLine2?: string | null;
    city?: string | null;
    province?: string | null;
    postalCode?: string | null;
    country?: string | null;
    phoneNumber?: string | null;
};

export type OrderFragment = {
    id: string;
    createdAt: any;
    updatedAt: any;
    code: string;
    active: boolean;
    state: string;
    total: number;
    totalWithTax: number;
    totalQuantity: number;
    currencyCode: CurrencyCode;
    customer?: { id: string; firstName: string; lastName: string } | null;
};

export type PaymentFragment = {
    id: string;
    transactionId?: string | null;
    amount: number;
    method: string;
    state: string;
    nextStates: Array<string>;
    metadata?: any | null;
    refunds: Array<{ id: string; total: number; reason?: string | null }>;
};

export type OrderWithLinesFragment = {
    id: string;
    createdAt: any;
    updatedAt: any;
    code: string;
    state: string;
    active: boolean;
    subTotal: number;
    subTotalWithTax: number;
    total: number;
    totalWithTax: number;
    totalQuantity: number;
    currencyCode: CurrencyCode;
    shipping: number;
    shippingWithTax: number;
    customer?: { id: string; firstName: string; lastName: string } | null;
    lines: Array<{
        id: string;
        unitPrice: number;
        unitPriceWithTax: number;
        quantity: number;
        taxRate: number;
        linePriceWithTax: number;
        featuredAsset?: { preview: string } | null;
        productVariant: { id: string; name: string; sku: string };
        taxLines: Array<{ description: string; taxRate: number }>;
    }>;
    surcharges: Array<{
        id: string;
        description: string;
        sku?: string | null;
        price: number;
        priceWithTax: number;
    }>;
    shippingLines: Array<{
        priceWithTax: number;
        shippingMethod: { id: string; code: string; name: string; description: string };
    }>;
    shippingAddress?: {
        fullName?: string | null;
        company?: string | null;
        streetLine1?: string | null;
        streetLine2?: string | null;
        city?: string | null;
        province?: string | null;
        postalCode?: string | null;
        country?: string | null;
        phoneNumber?: string | null;
    } | null;
    payments?: Array<{
        id: string;
        transactionId?: string | null;
        amount: number;
        method: string;
        state: string;
        nextStates: Array<string>;
        metadata?: any | null;
        refunds: Array<{ id: string; total: number; reason?: string | null }>;
    }> | null;
    fulfillments?: Array<{
        id: string;
        state: string;
        method: string;
        trackingCode?: string | null;
        lines: Array<{ orderLineId: string; quantity: number }>;
    }> | null;
};

export type PromotionFragment = {
    id: string;
    createdAt: any;
    updatedAt: any;
    couponCode?: string | null;
    startsAt?: any | null;
    endsAt?: any | null;
    name: string;
    enabled: boolean;
    conditions: Array<{ code: string; args: Array<{ name: string; value: string }> }>;
    actions: Array<{ code: string; args: Array<{ name: string; value: string }> }>;
};

export type ZoneFragment = {
    id: string;
    name: string;
    members: Array<{
        id: string;
        code: string;
        name: string;
        enabled: boolean;
        translations: Array<{ id: string; languageCode: LanguageCode; name: string }>;
    }>;
};

export type TaxRateFragment = {
    id: string;
    name: string;
    enabled: boolean;
    value: number;
    category: { id: string; name: string };
    zone: { id: string; name: string };
    customerGroup?: { id: string; name: string } | null;
};

export type CurrentUserFragment = {
    id: string;
    identifier: string;
    channels: Array<{ code: string; token: string; permissions: Array<Permission> }>;
};

export type VariantWithStockFragment = {
    id: string;
    stockOnHand: number;
    stockAllocated: number;
    stockMovements: {
        totalItems: number;
        items: Array<
            | { id: string; type: StockMovementType; quantity: number }
            | { id: string; type: StockMovementType; quantity: number }
            | { id: string; type: StockMovementType; quantity: number }
            | { id: string; type: StockMovementType; quantity: number }
            | { id: string; type: StockMovementType; quantity: number }
            | { id: string; type: StockMovementType; quantity: number }
        >;
    };
};

export type FulfillmentFragment = {
    id: string;
    state: string;
    nextStates: Array<string>;
    method: string;
    trackingCode?: string | null;
    lines: Array<{ orderLineId: string; quantity: number }>;
};

export type ChannelFragment = {
    id: string;
    code: string;
    token: string;
    currencyCode: CurrencyCode;
    defaultLanguageCode: LanguageCode;
    pricesIncludeTax: boolean;
    defaultShippingZone?: { id: string } | null;
    defaultTaxZone?: { id: string } | null;
};

export type GlobalSettingsFragment = {
    id: string;
    availableLanguages: Array<LanguageCode>;
    trackInventory: boolean;
    outOfStockThreshold: number;
    serverConfig: {
        permittedAssetTypes: Array<string>;
        orderProcess: Array<{ name: string; to: Array<string> }>;
        permissions: Array<{ name: string; description: string; assignable: boolean }>;
        customFieldConfig: {
            Customer: Array<
                | { name: string }
                | { name: string }
                | { name: string }
                | { name: string }
                | { name: string }
                | { name: string }
                | { name: string }
                | { name: string }
                | { name: string }
            >;
        };
    };
};

export type CustomerGroupFragment = {
    id: string;
    name: string;
    customers: { totalItems: number; items: Array<{ id: string }> };
};

export type ProductOptionGroupFragment = {
    id: string;
    code: string;
    name: string;
    options: Array<{ id: string; code: string; name: string }>;
    translations: Array<{ id: string; languageCode: LanguageCode; name: string }>;
};

export type ProductWithOptionsFragment = {
    id: string;
    optionGroups: Array<{ id: string; code: string; options: Array<{ id: string; code: string }> }>;
};

export type ShippingMethodFragment = {
    id: string;
    code: string;
    name: string;
    description: string;
    calculator: { code: string; args: Array<{ name: string; value: string }> };
    checker: { code: string; args: Array<{ name: string; value: string }> };
};
>>>>>>> 6e7e15e5

export type CreateAdministratorMutationVariables = Exact<{
  input: CreateAdministratorInput;
}>;


export type CreateAdministratorMutation = { createAdministrator: { id: string, firstName: string, lastName: string, emailAddress: string, user: { id: string, identifier: string, lastLogin?: any | null, roles: Array<{ id: string, code: string, description: string, permissions: Array<Permission> }> } } };

export type UpdateProductMutationVariables = Exact<{
<<<<<<< HEAD
  input: UpdateProductInput;
}>;


export type UpdateProductMutation = { updateProduct: { id: string, enabled: boolean, languageCode: LanguageCode, name: string, slug: string, description: string, featuredAsset?: { id: string, name: string, fileSize: number, mimeType: string, type: AssetType, preview: string, source: string } | null, assets: Array<{ id: string, name: string, fileSize: number, mimeType: string, type: AssetType, preview: string, source: string }>, translations: Array<{ languageCode: LanguageCode, name: string, slug: string, description: string }>, optionGroups: Array<{ id: string, languageCode: LanguageCode, code: string, name: string }>, variants: Array<{ id: string, createdAt: any, updatedAt: any, enabled: boolean, languageCode: LanguageCode, name: string, currencyCode: CurrencyCode, price: any, priceWithTax: any, stockOnHand: number, trackInventory: GlobalFlag, sku: string, taxRateApplied: { id: string, name: string, value: number }, taxCategory: { id: string, name: string }, options: Array<{ id: string, code: string, languageCode: LanguageCode, name: string }>, facetValues: Array<{ id: string, code: string, name: string, facet: { id: string, name: string } }>, featuredAsset?: { id: string, name: string, fileSize: number, mimeType: string, type: AssetType, preview: string, source: string } | null, assets: Array<{ id: string, name: string, fileSize: number, mimeType: string, type: AssetType, preview: string, source: string }>, translations: Array<{ id: string, languageCode: LanguageCode, name: string }>, channels: Array<{ id: string, code: string }> }>, facetValues: Array<{ id: string, code: string, name: string, facet: { id: string, name: string } }>, channels: Array<{ id: string, code: string }> } };

export type CreateProductMutationVariables = Exact<{
  input: CreateProductInput;
}>;


export type CreateProductMutation = { createProduct: { id: string, enabled: boolean, languageCode: LanguageCode, name: string, slug: string, description: string, featuredAsset?: { id: string, name: string, fileSize: number, mimeType: string, type: AssetType, preview: string, source: string } | null, assets: Array<{ id: string, name: string, fileSize: number, mimeType: string, type: AssetType, preview: string, source: string }>, translations: Array<{ languageCode: LanguageCode, name: string, slug: string, description: string }>, optionGroups: Array<{ id: string, languageCode: LanguageCode, code: string, name: string }>, variants: Array<{ id: string, createdAt: any, updatedAt: any, enabled: boolean, languageCode: LanguageCode, name: string, currencyCode: CurrencyCode, price: any, priceWithTax: any, stockOnHand: number, trackInventory: GlobalFlag, sku: string, taxRateApplied: { id: string, name: string, value: number }, taxCategory: { id: string, name: string }, options: Array<{ id: string, code: string, languageCode: LanguageCode, name: string }>, facetValues: Array<{ id: string, code: string, name: string, facet: { id: string, name: string } }>, featuredAsset?: { id: string, name: string, fileSize: number, mimeType: string, type: AssetType, preview: string, source: string } | null, assets: Array<{ id: string, name: string, fileSize: number, mimeType: string, type: AssetType, preview: string, source: string }>, translations: Array<{ id: string, languageCode: LanguageCode, name: string }>, channels: Array<{ id: string, code: string }> }>, facetValues: Array<{ id: string, code: string, name: string, facet: { id: string, name: string } }>, channels: Array<{ id: string, code: string }> } };

export type GetProductWithVariantsQueryVariables = Exact<{
  id?: InputMaybe<Scalars['ID']>;
  slug?: InputMaybe<Scalars['String']>;
}>;


export type GetProductWithVariantsQuery = { product?: { id: string, enabled: boolean, languageCode: LanguageCode, name: string, slug: string, description: string, featuredAsset?: { id: string, name: string, fileSize: number, mimeType: string, type: AssetType, preview: string, source: string } | null, assets: Array<{ id: string, name: string, fileSize: number, mimeType: string, type: AssetType, preview: string, source: string }>, translations: Array<{ languageCode: LanguageCode, name: string, slug: string, description: string }>, optionGroups: Array<{ id: string, languageCode: LanguageCode, code: string, name: string }>, variants: Array<{ id: string, createdAt: any, updatedAt: any, enabled: boolean, languageCode: LanguageCode, name: string, currencyCode: CurrencyCode, price: any, priceWithTax: any, stockOnHand: number, trackInventory: GlobalFlag, sku: string, taxRateApplied: { id: string, name: string, value: number }, taxCategory: { id: string, name: string }, options: Array<{ id: string, code: string, languageCode: LanguageCode, name: string }>, facetValues: Array<{ id: string, code: string, name: string, facet: { id: string, name: string } }>, featuredAsset?: { id: string, name: string, fileSize: number, mimeType: string, type: AssetType, preview: string, source: string } | null, assets: Array<{ id: string, name: string, fileSize: number, mimeType: string, type: AssetType, preview: string, source: string }>, translations: Array<{ id: string, languageCode: LanguageCode, name: string }>, channels: Array<{ id: string, code: string }> }>, facetValues: Array<{ id: string, code: string, name: string, facet: { id: string, name: string } }>, channels: Array<{ id: string, code: string }> } | null };
=======
    input: UpdateProductInput;
}>;

export type UpdateProductMutation = {
    updateProduct: {
        id: string;
        enabled: boolean;
        languageCode: LanguageCode;
        name: string;
        slug: string;
        description: string;
        featuredAsset?: {
            id: string;
            name: string;
            fileSize: number;
            mimeType: string;
            type: AssetType;
            preview: string;
            source: string;
        } | null;
        assets: Array<{
            id: string;
            name: string;
            fileSize: number;
            mimeType: string;
            type: AssetType;
            preview: string;
            source: string;
        }>;
        translations: Array<{ languageCode: LanguageCode; name: string; slug: string; description: string }>;
        optionGroups: Array<{ id: string; languageCode: LanguageCode; code: string; name: string }>;
        variants: Array<{
            id: string;
            createdAt: any;
            updatedAt: any;
            enabled: boolean;
            languageCode: LanguageCode;
            name: string;
            currencyCode: CurrencyCode;
            price: number;
            priceWithTax: number;
            stockOnHand: number;
            trackInventory: GlobalFlag;
            sku: string;
            taxRateApplied: { id: string; name: string; value: number };
            taxCategory: { id: string; name: string };
            options: Array<{ id: string; code: string; languageCode: LanguageCode; name: string }>;
            facetValues: Array<{
                id: string;
                code: string;
                name: string;
                facet: { id: string; name: string };
            }>;
            featuredAsset?: {
                id: string;
                name: string;
                fileSize: number;
                mimeType: string;
                type: AssetType;
                preview: string;
                source: string;
            } | null;
            assets: Array<{
                id: string;
                name: string;
                fileSize: number;
                mimeType: string;
                type: AssetType;
                preview: string;
                source: string;
            }>;
            translations: Array<{ id: string; languageCode: LanguageCode; name: string }>;
            channels: Array<{ id: string; code: string }>;
        }>;
        facetValues: Array<{ id: string; code: string; name: string; facet: { id: string; name: string } }>;
        channels: Array<{ id: string; code: string }>;
    };
};

export type CreateProductMutationVariables = Exact<{
    input: CreateProductInput;
}>;

export type CreateProductMutation = {
    createProduct: {
        id: string;
        enabled: boolean;
        languageCode: LanguageCode;
        name: string;
        slug: string;
        description: string;
        featuredAsset?: {
            id: string;
            name: string;
            fileSize: number;
            mimeType: string;
            type: AssetType;
            preview: string;
            source: string;
        } | null;
        assets: Array<{
            id: string;
            name: string;
            fileSize: number;
            mimeType: string;
            type: AssetType;
            preview: string;
            source: string;
        }>;
        translations: Array<{ languageCode: LanguageCode; name: string; slug: string; description: string }>;
        optionGroups: Array<{ id: string; languageCode: LanguageCode; code: string; name: string }>;
        variants: Array<{
            id: string;
            createdAt: any;
            updatedAt: any;
            enabled: boolean;
            languageCode: LanguageCode;
            name: string;
            currencyCode: CurrencyCode;
            price: number;
            priceWithTax: number;
            stockOnHand: number;
            trackInventory: GlobalFlag;
            sku: string;
            taxRateApplied: { id: string; name: string; value: number };
            taxCategory: { id: string; name: string };
            options: Array<{ id: string; code: string; languageCode: LanguageCode; name: string }>;
            facetValues: Array<{
                id: string;
                code: string;
                name: string;
                facet: { id: string; name: string };
            }>;
            featuredAsset?: {
                id: string;
                name: string;
                fileSize: number;
                mimeType: string;
                type: AssetType;
                preview: string;
                source: string;
            } | null;
            assets: Array<{
                id: string;
                name: string;
                fileSize: number;
                mimeType: string;
                type: AssetType;
                preview: string;
                source: string;
            }>;
            translations: Array<{ id: string; languageCode: LanguageCode; name: string }>;
            channels: Array<{ id: string; code: string }>;
        }>;
        facetValues: Array<{ id: string; code: string; name: string; facet: { id: string; name: string } }>;
        channels: Array<{ id: string; code: string }>;
    };
};

export type GetProductWithVariantsQueryVariables = Exact<{
    id?: InputMaybe<Scalars['ID']>;
    slug?: InputMaybe<Scalars['String']>;
}>;

export type GetProductWithVariantsQuery = {
    product?: {
        id: string;
        enabled: boolean;
        languageCode: LanguageCode;
        name: string;
        slug: string;
        description: string;
        featuredAsset?: {
            id: string;
            name: string;
            fileSize: number;
            mimeType: string;
            type: AssetType;
            preview: string;
            source: string;
        } | null;
        assets: Array<{
            id: string;
            name: string;
            fileSize: number;
            mimeType: string;
            type: AssetType;
            preview: string;
            source: string;
        }>;
        translations: Array<{ languageCode: LanguageCode; name: string; slug: string; description: string }>;
        optionGroups: Array<{ id: string; languageCode: LanguageCode; code: string; name: string }>;
        variants: Array<{
            id: string;
            createdAt: any;
            updatedAt: any;
            enabled: boolean;
            languageCode: LanguageCode;
            name: string;
            currencyCode: CurrencyCode;
            price: number;
            priceWithTax: number;
            stockOnHand: number;
            trackInventory: GlobalFlag;
            sku: string;
            taxRateApplied: { id: string; name: string; value: number };
            taxCategory: { id: string; name: string };
            options: Array<{ id: string; code: string; languageCode: LanguageCode; name: string }>;
            facetValues: Array<{
                id: string;
                code: string;
                name: string;
                facet: { id: string; name: string };
            }>;
            featuredAsset?: {
                id: string;
                name: string;
                fileSize: number;
                mimeType: string;
                type: AssetType;
                preview: string;
                source: string;
            } | null;
            assets: Array<{
                id: string;
                name: string;
                fileSize: number;
                mimeType: string;
                type: AssetType;
                preview: string;
                source: string;
            }>;
            translations: Array<{ id: string; languageCode: LanguageCode; name: string }>;
            channels: Array<{ id: string; code: string }>;
        }>;
        facetValues: Array<{ id: string; code: string; name: string; facet: { id: string; name: string } }>;
        channels: Array<{ id: string; code: string }>;
    } | null;
};
>>>>>>> 6e7e15e5

export type GetProductListQueryVariables = Exact<{
  options?: InputMaybe<ProductListOptions>;
}>;


export type GetProductListQuery = { products: { totalItems: number, items: Array<{ id: string, languageCode: LanguageCode, name: string, slug: string, featuredAsset?: { id: string, preview: string } | null }> } };

export type CreateProductVariantsMutationVariables = Exact<{
<<<<<<< HEAD
  input: Array<CreateProductVariantInput> | CreateProductVariantInput;
}>;


export type CreateProductVariantsMutation = { createProductVariants: Array<{ id: string, createdAt: any, updatedAt: any, enabled: boolean, languageCode: LanguageCode, name: string, currencyCode: CurrencyCode, price: any, priceWithTax: any, stockOnHand: number, trackInventory: GlobalFlag, sku: string, taxRateApplied: { id: string, name: string, value: number }, taxCategory: { id: string, name: string }, options: Array<{ id: string, code: string, languageCode: LanguageCode, name: string }>, facetValues: Array<{ id: string, code: string, name: string, facet: { id: string, name: string } }>, featuredAsset?: { id: string, name: string, fileSize: number, mimeType: string, type: AssetType, preview: string, source: string } | null, assets: Array<{ id: string, name: string, fileSize: number, mimeType: string, type: AssetType, preview: string, source: string }>, translations: Array<{ id: string, languageCode: LanguageCode, name: string }>, channels: Array<{ id: string, code: string }> } | null> };

export type UpdateProductVariantsMutationVariables = Exact<{
  input: Array<UpdateProductVariantInput> | UpdateProductVariantInput;
}>;


export type UpdateProductVariantsMutation = { updateProductVariants: Array<{ id: string, createdAt: any, updatedAt: any, enabled: boolean, languageCode: LanguageCode, name: string, currencyCode: CurrencyCode, price: any, priceWithTax: any, stockOnHand: number, trackInventory: GlobalFlag, sku: string, taxRateApplied: { id: string, name: string, value: number }, taxCategory: { id: string, name: string }, options: Array<{ id: string, code: string, languageCode: LanguageCode, name: string }>, facetValues: Array<{ id: string, code: string, name: string, facet: { id: string, name: string } }>, featuredAsset?: { id: string, name: string, fileSize: number, mimeType: string, type: AssetType, preview: string, source: string } | null, assets: Array<{ id: string, name: string, fileSize: number, mimeType: string, type: AssetType, preview: string, source: string }>, translations: Array<{ id: string, languageCode: LanguageCode, name: string }>, channels: Array<{ id: string, code: string }> } | null> };
=======
    input: Array<CreateProductVariantInput> | CreateProductVariantInput;
}>;

export type CreateProductVariantsMutation = {
    createProductVariants: Array<{
        id: string;
        createdAt: any;
        updatedAt: any;
        enabled: boolean;
        languageCode: LanguageCode;
        name: string;
        currencyCode: CurrencyCode;
        price: number;
        priceWithTax: number;
        stockOnHand: number;
        trackInventory: GlobalFlag;
        sku: string;
        taxRateApplied: { id: string; name: string; value: number };
        taxCategory: { id: string; name: string };
        options: Array<{ id: string; code: string; languageCode: LanguageCode; name: string }>;
        facetValues: Array<{ id: string; code: string; name: string; facet: { id: string; name: string } }>;
        featuredAsset?: {
            id: string;
            name: string;
            fileSize: number;
            mimeType: string;
            type: AssetType;
            preview: string;
            source: string;
        } | null;
        assets: Array<{
            id: string;
            name: string;
            fileSize: number;
            mimeType: string;
            type: AssetType;
            preview: string;
            source: string;
        }>;
        translations: Array<{ id: string; languageCode: LanguageCode; name: string }>;
        channels: Array<{ id: string; code: string }>;
    } | null>;
};

export type UpdateProductVariantsMutationVariables = Exact<{
    input: Array<UpdateProductVariantInput> | UpdateProductVariantInput;
}>;

export type UpdateProductVariantsMutation = {
    updateProductVariants: Array<{
        id: string;
        createdAt: any;
        updatedAt: any;
        enabled: boolean;
        languageCode: LanguageCode;
        name: string;
        currencyCode: CurrencyCode;
        price: number;
        priceWithTax: number;
        stockOnHand: number;
        trackInventory: GlobalFlag;
        sku: string;
        taxRateApplied: { id: string; name: string; value: number };
        taxCategory: { id: string; name: string };
        options: Array<{ id: string; code: string; languageCode: LanguageCode; name: string }>;
        facetValues: Array<{ id: string; code: string; name: string; facet: { id: string; name: string } }>;
        featuredAsset?: {
            id: string;
            name: string;
            fileSize: number;
            mimeType: string;
            type: AssetType;
            preview: string;
            source: string;
        } | null;
        assets: Array<{
            id: string;
            name: string;
            fileSize: number;
            mimeType: string;
            type: AssetType;
            preview: string;
            source: string;
        }>;
        translations: Array<{ id: string; languageCode: LanguageCode; name: string }>;
        channels: Array<{ id: string; code: string }>;
    } | null>;
};
>>>>>>> 6e7e15e5

export type UpdateTaxRateMutationVariables = Exact<{
  input: UpdateTaxRateInput;
}>;


export type UpdateTaxRateMutation = { updateTaxRate: { id: string, name: string, enabled: boolean, value: number, category: { id: string, name: string }, zone: { id: string, name: string }, customerGroup?: { id: string, name: string } | null } };

export type CreateFacetMutationVariables = Exact<{
  input: CreateFacetInput;
}>;


export type CreateFacetMutation = { createFacet: { id: string, languageCode: LanguageCode, isPrivate: boolean, code: string, name: string, translations: Array<{ id: string, languageCode: LanguageCode, name: string }>, values: Array<{ id: string, languageCode: LanguageCode, code: string, name: string, translations: Array<{ id: string, languageCode: LanguageCode, name: string }>, facet: { id: string, name: string } }> } };

export type UpdateFacetMutationVariables = Exact<{
  input: UpdateFacetInput;
}>;


export type UpdateFacetMutation = { updateFacet: { id: string, languageCode: LanguageCode, isPrivate: boolean, code: string, name: string, translations: Array<{ id: string, languageCode: LanguageCode, name: string }>, values: Array<{ id: string, languageCode: LanguageCode, code: string, name: string, translations: Array<{ id: string, languageCode: LanguageCode, name: string }>, facet: { id: string, name: string } }> } };

export type GetCustomerListQueryVariables = Exact<{
  options?: InputMaybe<CustomerListOptions>;
}>;


export type GetCustomerListQuery = { customers: { totalItems: number, items: Array<{ id: string, title?: string | null, firstName: string, lastName: string, emailAddress: string, phoneNumber?: string | null, user?: { id: string, verified: boolean } | null }> } };

export type GetAssetListQueryVariables = Exact<{
  options?: InputMaybe<AssetListOptions>;
}>;


export type GetAssetListQuery = { assets: { totalItems: number, items: Array<{ id: string, name: string, fileSize: number, mimeType: string, type: AssetType, preview: string, source: string }> } };

export type CreateRoleMutationVariables = Exact<{
  input: CreateRoleInput;
}>;


export type CreateRoleMutation = { createRole: { id: string, code: string, description: string, permissions: Array<Permission>, channels: Array<{ id: string, code: string, token: string }> } };

export type CreateCollectionMutationVariables = Exact<{
  input: CreateCollectionInput;
}>;


export type CreateCollectionMutation = { createCollection: { id: string, name: string, slug: string, description: string, isPrivate: boolean, languageCode?: LanguageCode | null, featuredAsset?: { id: string, name: string, fileSize: number, mimeType: string, type: AssetType, preview: string, source: string } | null, assets: Array<{ id: string, name: string, fileSize: number, mimeType: string, type: AssetType, preview: string, source: string }>, filters: Array<{ code: string, args: Array<{ name: string, value: string }> }>, translations: Array<{ id: string, languageCode: LanguageCode, name: string, slug: string, description: string }>, parent?: { id: string, name: string } | null, children?: Array<{ id: string, name: string, position: number }> | null } };

export type UpdateCollectionMutationVariables = Exact<{
  input: UpdateCollectionInput;
}>;


export type UpdateCollectionMutation = { updateCollection: { id: string, name: string, slug: string, description: string, isPrivate: boolean, languageCode?: LanguageCode | null, featuredAsset?: { id: string, name: string, fileSize: number, mimeType: string, type: AssetType, preview: string, source: string } | null, assets: Array<{ id: string, name: string, fileSize: number, mimeType: string, type: AssetType, preview: string, source: string }>, filters: Array<{ code: string, args: Array<{ name: string, value: string }> }>, translations: Array<{ id: string, languageCode: LanguageCode, name: string, slug: string, description: string }>, parent?: { id: string, name: string } | null, children?: Array<{ id: string, name: string, position: number }> | null } };

export type GetCustomerQueryVariables = Exact<{
<<<<<<< HEAD
  id: Scalars['ID'];
  orderListOptions?: InputMaybe<OrderListOptions>;
}>;


export type GetCustomerQuery = { customer?: { id: string, title?: string | null, firstName: string, lastName: string, phoneNumber?: string | null, emailAddress: string, orders: { totalItems: number, items: Array<{ id: string, code: string, state: string, total: any, currencyCode: CurrencyCode, updatedAt: any }> }, user?: { id: string, identifier: string, verified: boolean, lastLogin?: any | null } | null, addresses?: Array<{ id: string, fullName?: string | null, company?: string | null, streetLine1: string, streetLine2?: string | null, city?: string | null, province?: string | null, postalCode?: string | null, phoneNumber?: string | null, defaultShippingAddress?: boolean | null, defaultBillingAddress?: boolean | null, country: { id: string, code: string, name: string } }> | null } | null };
=======
    id: Scalars['ID'];
    orderListOptions?: InputMaybe<OrderListOptions>;
}>;

export type GetCustomerQuery = {
    customer?: {
        id: string;
        title?: string | null;
        firstName: string;
        lastName: string;
        phoneNumber?: string | null;
        emailAddress: string;
        orders: {
            totalItems: number;
            items: Array<{
                id: string;
                code: string;
                state: string;
                total: number;
                currencyCode: CurrencyCode;
                updatedAt: any;
            }>;
        };
        user?: { id: string; identifier: string; verified: boolean; lastLogin?: any | null } | null;
        addresses?: Array<{
            id: string;
            fullName?: string | null;
            company?: string | null;
            streetLine1: string;
            streetLine2?: string | null;
            city?: string | null;
            province?: string | null;
            postalCode?: string | null;
            phoneNumber?: string | null;
            defaultShippingAddress?: boolean | null;
            defaultBillingAddress?: boolean | null;
            country: { id: string; code: string; name: string };
        }> | null;
    } | null;
};
>>>>>>> 6e7e15e5

export type AttemptLoginMutationVariables = Exact<{
  username: Scalars['String'];
  password: Scalars['String'];
  rememberMe?: InputMaybe<Scalars['Boolean']>;
}>;


export type AttemptLoginMutation = { login: { id: string, identifier: string, channels: Array<{ code: string, token: string, permissions: Array<Permission> }> } | { errorCode: ErrorCode, message: string } | { errorCode: ErrorCode, message: string } };

export type GetCountryListQueryVariables = Exact<{
  options?: InputMaybe<CountryListOptions>;
}>;


export type GetCountryListQuery = { countries: { totalItems: number, items: Array<{ id: string, code: string, name: string, enabled: boolean }> } };

export type UpdateCountryMutationVariables = Exact<{
  input: UpdateCountryInput;
}>;


export type UpdateCountryMutation = { updateCountry: { id: string, code: string, name: string, enabled: boolean, translations: Array<{ id: string, languageCode: LanguageCode, name: string }> } };

export type GetFacetListQueryVariables = Exact<{
  options?: InputMaybe<FacetListOptions>;
}>;


export type GetFacetListQuery = { facets: { totalItems: number, items: Array<{ id: string, languageCode: LanguageCode, isPrivate: boolean, code: string, name: string, translations: Array<{ id: string, languageCode: LanguageCode, name: string }>, values: Array<{ id: string, languageCode: LanguageCode, code: string, name: string, translations: Array<{ id: string, languageCode: LanguageCode, name: string }>, facet: { id: string, name: string } }> }> } };

export type GetFacetListSimpleQueryVariables = Exact<{
  options?: InputMaybe<FacetListOptions>;
}>;


export type GetFacetListSimpleQuery = { facets: { totalItems: number, items: Array<{ id: string, name: string }> } };

export type DeleteProductMutationVariables = Exact<{
  id: Scalars['ID'];
}>;


export type DeleteProductMutation = { deleteProduct: { result: DeletionResult } };

export type GetProductSimpleQueryVariables = Exact<{
  id?: InputMaybe<Scalars['ID']>;
  slug?: InputMaybe<Scalars['String']>;
}>;


export type GetProductSimpleQuery = { product?: { id: string, slug: string } | null };

export type GetStockMovementQueryVariables = Exact<{
  id: Scalars['ID'];
}>;


export type GetStockMovementQuery = { product?: { id: string, variants: Array<{ id: string, stockOnHand: number, stockAllocated: number, stockMovements: { totalItems: number, items: Array<{ id: string, type: StockMovementType, quantity: number } | { id: string, type: StockMovementType, quantity: number } | { id: string, type: StockMovementType, quantity: number } | { id: string, type: StockMovementType, quantity: number } | { id: string, type: StockMovementType, quantity: number } | { id: string, type: StockMovementType, quantity: number }> } }> } | null };

export type GetRunningJobsQueryVariables = Exact<{
  options?: InputMaybe<JobListOptions>;
}>;


export type GetRunningJobsQuery = { jobs: { totalItems: number, items: Array<{ id: string, queueName: string, state: JobState, isSettled: boolean, duration: number }> } };

export type CreatePromotionMutationVariables = Exact<{
  input: CreatePromotionInput;
}>;


export type CreatePromotionMutation = { createPromotion: { errorCode: ErrorCode, message: string } | { id: string, createdAt: any, updatedAt: any, couponCode?: string | null, startsAt?: any | null, endsAt?: any | null, name: string, enabled: boolean, conditions: Array<{ code: string, args: Array<{ name: string, value: string }> }>, actions: Array<{ code: string, args: Array<{ name: string, value: string }> }> } };

export type MeQueryVariables = Exact<{ [key: string]: never; }>;


export type MeQuery = { me?: { id: string, identifier: string, channels: Array<{ code: string, token: string, permissions: Array<Permission> }> } | null };

export type CreateChannelMutationVariables = Exact<{
  input: CreateChannelInput;
}>;


export type CreateChannelMutation = { createChannel: { id: string, code: string, token: string, currencyCode: CurrencyCode, defaultLanguageCode: LanguageCode, pricesIncludeTax: boolean, defaultShippingZone?: { id: string } | null, defaultTaxZone?: { id: string } | null } | { errorCode: ErrorCode, message: string, languageCode: string } };

export type DeleteProductVariantMutationVariables = Exact<{
  id: Scalars['ID'];
}>;


export type DeleteProductVariantMutation = { deleteProductVariant: { result: DeletionResult, message?: string | null } };

export type AssignProductsToChannelMutationVariables = Exact<{
<<<<<<< HEAD
  input: AssignProductsToChannelInput;
}>;


export type AssignProductsToChannelMutation = { assignProductsToChannel: Array<{ id: string, enabled: boolean, languageCode: LanguageCode, name: string, slug: string, description: string, featuredAsset?: { id: string, name: string, fileSize: number, mimeType: string, type: AssetType, preview: string, source: string } | null, assets: Array<{ id: string, name: string, fileSize: number, mimeType: string, type: AssetType, preview: string, source: string }>, translations: Array<{ languageCode: LanguageCode, name: string, slug: string, description: string }>, optionGroups: Array<{ id: string, languageCode: LanguageCode, code: string, name: string }>, variants: Array<{ id: string, createdAt: any, updatedAt: any, enabled: boolean, languageCode: LanguageCode, name: string, currencyCode: CurrencyCode, price: any, priceWithTax: any, stockOnHand: number, trackInventory: GlobalFlag, sku: string, taxRateApplied: { id: string, name: string, value: number }, taxCategory: { id: string, name: string }, options: Array<{ id: string, code: string, languageCode: LanguageCode, name: string }>, facetValues: Array<{ id: string, code: string, name: string, facet: { id: string, name: string } }>, featuredAsset?: { id: string, name: string, fileSize: number, mimeType: string, type: AssetType, preview: string, source: string } | null, assets: Array<{ id: string, name: string, fileSize: number, mimeType: string, type: AssetType, preview: string, source: string }>, translations: Array<{ id: string, languageCode: LanguageCode, name: string }>, channels: Array<{ id: string, code: string }> }>, facetValues: Array<{ id: string, code: string, name: string, facet: { id: string, name: string } }>, channels: Array<{ id: string, code: string }> }> };

export type RemoveProductsFromChannelMutationVariables = Exact<{
  input: RemoveProductsFromChannelInput;
}>;


export type RemoveProductsFromChannelMutation = { removeProductsFromChannel: Array<{ id: string, enabled: boolean, languageCode: LanguageCode, name: string, slug: string, description: string, featuredAsset?: { id: string, name: string, fileSize: number, mimeType: string, type: AssetType, preview: string, source: string } | null, assets: Array<{ id: string, name: string, fileSize: number, mimeType: string, type: AssetType, preview: string, source: string }>, translations: Array<{ languageCode: LanguageCode, name: string, slug: string, description: string }>, optionGroups: Array<{ id: string, languageCode: LanguageCode, code: string, name: string }>, variants: Array<{ id: string, createdAt: any, updatedAt: any, enabled: boolean, languageCode: LanguageCode, name: string, currencyCode: CurrencyCode, price: any, priceWithTax: any, stockOnHand: number, trackInventory: GlobalFlag, sku: string, taxRateApplied: { id: string, name: string, value: number }, taxCategory: { id: string, name: string }, options: Array<{ id: string, code: string, languageCode: LanguageCode, name: string }>, facetValues: Array<{ id: string, code: string, name: string, facet: { id: string, name: string } }>, featuredAsset?: { id: string, name: string, fileSize: number, mimeType: string, type: AssetType, preview: string, source: string } | null, assets: Array<{ id: string, name: string, fileSize: number, mimeType: string, type: AssetType, preview: string, source: string }>, translations: Array<{ id: string, languageCode: LanguageCode, name: string }>, channels: Array<{ id: string, code: string }> }>, facetValues: Array<{ id: string, code: string, name: string, facet: { id: string, name: string } }>, channels: Array<{ id: string, code: string }> }> };

export type AssignProductVariantsToChannelMutationVariables = Exact<{
  input: AssignProductVariantsToChannelInput;
}>;


export type AssignProductVariantsToChannelMutation = { assignProductVariantsToChannel: Array<{ id: string, createdAt: any, updatedAt: any, enabled: boolean, languageCode: LanguageCode, name: string, currencyCode: CurrencyCode, price: any, priceWithTax: any, stockOnHand: number, trackInventory: GlobalFlag, sku: string, taxRateApplied: { id: string, name: string, value: number }, taxCategory: { id: string, name: string }, options: Array<{ id: string, code: string, languageCode: LanguageCode, name: string }>, facetValues: Array<{ id: string, code: string, name: string, facet: { id: string, name: string } }>, featuredAsset?: { id: string, name: string, fileSize: number, mimeType: string, type: AssetType, preview: string, source: string } | null, assets: Array<{ id: string, name: string, fileSize: number, mimeType: string, type: AssetType, preview: string, source: string }>, translations: Array<{ id: string, languageCode: LanguageCode, name: string }>, channels: Array<{ id: string, code: string }> }> };

export type RemoveProductVariantsFromChannelMutationVariables = Exact<{
  input: RemoveProductVariantsFromChannelInput;
}>;


export type RemoveProductVariantsFromChannelMutation = { removeProductVariantsFromChannel: Array<{ id: string, createdAt: any, updatedAt: any, enabled: boolean, languageCode: LanguageCode, name: string, currencyCode: CurrencyCode, price: any, priceWithTax: any, stockOnHand: number, trackInventory: GlobalFlag, sku: string, taxRateApplied: { id: string, name: string, value: number }, taxCategory: { id: string, name: string }, options: Array<{ id: string, code: string, languageCode: LanguageCode, name: string }>, facetValues: Array<{ id: string, code: string, name: string, facet: { id: string, name: string } }>, featuredAsset?: { id: string, name: string, fileSize: number, mimeType: string, type: AssetType, preview: string, source: string } | null, assets: Array<{ id: string, name: string, fileSize: number, mimeType: string, type: AssetType, preview: string, source: string }>, translations: Array<{ id: string, languageCode: LanguageCode, name: string }>, channels: Array<{ id: string, code: string }> }> };
=======
    input: AssignProductsToChannelInput;
}>;

export type AssignProductsToChannelMutation = {
    assignProductsToChannel: Array<{
        id: string;
        enabled: boolean;
        languageCode: LanguageCode;
        name: string;
        slug: string;
        description: string;
        featuredAsset?: {
            id: string;
            name: string;
            fileSize: number;
            mimeType: string;
            type: AssetType;
            preview: string;
            source: string;
        } | null;
        assets: Array<{
            id: string;
            name: string;
            fileSize: number;
            mimeType: string;
            type: AssetType;
            preview: string;
            source: string;
        }>;
        translations: Array<{ languageCode: LanguageCode; name: string; slug: string; description: string }>;
        optionGroups: Array<{ id: string; languageCode: LanguageCode; code: string; name: string }>;
        variants: Array<{
            id: string;
            createdAt: any;
            updatedAt: any;
            enabled: boolean;
            languageCode: LanguageCode;
            name: string;
            currencyCode: CurrencyCode;
            price: number;
            priceWithTax: number;
            stockOnHand: number;
            trackInventory: GlobalFlag;
            sku: string;
            taxRateApplied: { id: string; name: string; value: number };
            taxCategory: { id: string; name: string };
            options: Array<{ id: string; code: string; languageCode: LanguageCode; name: string }>;
            facetValues: Array<{
                id: string;
                code: string;
                name: string;
                facet: { id: string; name: string };
            }>;
            featuredAsset?: {
                id: string;
                name: string;
                fileSize: number;
                mimeType: string;
                type: AssetType;
                preview: string;
                source: string;
            } | null;
            assets: Array<{
                id: string;
                name: string;
                fileSize: number;
                mimeType: string;
                type: AssetType;
                preview: string;
                source: string;
            }>;
            translations: Array<{ id: string; languageCode: LanguageCode; name: string }>;
            channels: Array<{ id: string; code: string }>;
        }>;
        facetValues: Array<{ id: string; code: string; name: string; facet: { id: string; name: string } }>;
        channels: Array<{ id: string; code: string }>;
    }>;
};

export type RemoveProductsFromChannelMutationVariables = Exact<{
    input: RemoveProductsFromChannelInput;
}>;

export type RemoveProductsFromChannelMutation = {
    removeProductsFromChannel: Array<{
        id: string;
        enabled: boolean;
        languageCode: LanguageCode;
        name: string;
        slug: string;
        description: string;
        featuredAsset?: {
            id: string;
            name: string;
            fileSize: number;
            mimeType: string;
            type: AssetType;
            preview: string;
            source: string;
        } | null;
        assets: Array<{
            id: string;
            name: string;
            fileSize: number;
            mimeType: string;
            type: AssetType;
            preview: string;
            source: string;
        }>;
        translations: Array<{ languageCode: LanguageCode; name: string; slug: string; description: string }>;
        optionGroups: Array<{ id: string; languageCode: LanguageCode; code: string; name: string }>;
        variants: Array<{
            id: string;
            createdAt: any;
            updatedAt: any;
            enabled: boolean;
            languageCode: LanguageCode;
            name: string;
            currencyCode: CurrencyCode;
            price: number;
            priceWithTax: number;
            stockOnHand: number;
            trackInventory: GlobalFlag;
            sku: string;
            taxRateApplied: { id: string; name: string; value: number };
            taxCategory: { id: string; name: string };
            options: Array<{ id: string; code: string; languageCode: LanguageCode; name: string }>;
            facetValues: Array<{
                id: string;
                code: string;
                name: string;
                facet: { id: string; name: string };
            }>;
            featuredAsset?: {
                id: string;
                name: string;
                fileSize: number;
                mimeType: string;
                type: AssetType;
                preview: string;
                source: string;
            } | null;
            assets: Array<{
                id: string;
                name: string;
                fileSize: number;
                mimeType: string;
                type: AssetType;
                preview: string;
                source: string;
            }>;
            translations: Array<{ id: string; languageCode: LanguageCode; name: string }>;
            channels: Array<{ id: string; code: string }>;
        }>;
        facetValues: Array<{ id: string; code: string; name: string; facet: { id: string; name: string } }>;
        channels: Array<{ id: string; code: string }>;
    }>;
};

export type AssignProductVariantsToChannelMutationVariables = Exact<{
    input: AssignProductVariantsToChannelInput;
}>;

export type AssignProductVariantsToChannelMutation = {
    assignProductVariantsToChannel: Array<{
        id: string;
        createdAt: any;
        updatedAt: any;
        enabled: boolean;
        languageCode: LanguageCode;
        name: string;
        currencyCode: CurrencyCode;
        price: number;
        priceWithTax: number;
        stockOnHand: number;
        trackInventory: GlobalFlag;
        sku: string;
        taxRateApplied: { id: string; name: string; value: number };
        taxCategory: { id: string; name: string };
        options: Array<{ id: string; code: string; languageCode: LanguageCode; name: string }>;
        facetValues: Array<{ id: string; code: string; name: string; facet: { id: string; name: string } }>;
        featuredAsset?: {
            id: string;
            name: string;
            fileSize: number;
            mimeType: string;
            type: AssetType;
            preview: string;
            source: string;
        } | null;
        assets: Array<{
            id: string;
            name: string;
            fileSize: number;
            mimeType: string;
            type: AssetType;
            preview: string;
            source: string;
        }>;
        translations: Array<{ id: string; languageCode: LanguageCode; name: string }>;
        channels: Array<{ id: string; code: string }>;
    }>;
};

export type RemoveProductVariantsFromChannelMutationVariables = Exact<{
    input: RemoveProductVariantsFromChannelInput;
}>;

export type RemoveProductVariantsFromChannelMutation = {
    removeProductVariantsFromChannel: Array<{
        id: string;
        createdAt: any;
        updatedAt: any;
        enabled: boolean;
        languageCode: LanguageCode;
        name: string;
        currencyCode: CurrencyCode;
        price: number;
        priceWithTax: number;
        stockOnHand: number;
        trackInventory: GlobalFlag;
        sku: string;
        taxRateApplied: { id: string; name: string; value: number };
        taxCategory: { id: string; name: string };
        options: Array<{ id: string; code: string; languageCode: LanguageCode; name: string }>;
        facetValues: Array<{ id: string; code: string; name: string; facet: { id: string; name: string } }>;
        featuredAsset?: {
            id: string;
            name: string;
            fileSize: number;
            mimeType: string;
            type: AssetType;
            preview: string;
            source: string;
        } | null;
        assets: Array<{
            id: string;
            name: string;
            fileSize: number;
            mimeType: string;
            type: AssetType;
            preview: string;
            source: string;
        }>;
        translations: Array<{ id: string; languageCode: LanguageCode; name: string }>;
        channels: Array<{ id: string; code: string }>;
    }>;
};
>>>>>>> 6e7e15e5

export type UpdateAssetMutationVariables = Exact<{
  input: UpdateAssetInput;
}>;


export type UpdateAssetMutation = { updateAsset: { id: string, name: string, fileSize: number, mimeType: string, type: AssetType, preview: string, source: string, tags: Array<{ id: string, value: string }>, focalPoint?: { x: number, y: number } | null } };

export type DeleteAssetMutationVariables = Exact<{
  input: DeleteAssetInput;
}>;


export type DeleteAssetMutation = { deleteAsset: { result: DeletionResult, message?: string | null } };

export type UpdateChannelMutationVariables = Exact<{
  input: UpdateChannelInput;
}>;


export type UpdateChannelMutation = { updateChannel: { id: string, code: string, token: string, currencyCode: CurrencyCode, defaultLanguageCode: LanguageCode, pricesIncludeTax: boolean, defaultShippingZone?: { id: string } | null, defaultTaxZone?: { id: string } | null } | { errorCode: ErrorCode, message: string, languageCode: string } };

export type GetCustomerHistoryQueryVariables = Exact<{
  id: Scalars['ID'];
  options?: InputMaybe<HistoryEntryListOptions>;
}>;


export type GetCustomerHistoryQuery = { customer?: { id: string, history: { totalItems: number, items: Array<{ id: string, type: HistoryEntryType, data: any, administrator?: { id: string } | null }> } } | null };

export type GetOrderQueryVariables = Exact<{
<<<<<<< HEAD
  id: Scalars['ID'];
}>;


export type GetOrderQuery = { order?: { id: string, createdAt: any, updatedAt: any, code: string, state: string, active: boolean, subTotal: any, subTotalWithTax: any, total: any, totalWithTax: any, totalQuantity: number, currencyCode: CurrencyCode, shipping: any, shippingWithTax: any, customer?: { id: string, firstName: string, lastName: string } | null, lines: Array<{ id: string, unitPrice: any, unitPriceWithTax: any, quantity: number, taxRate: number, linePriceWithTax: any, featuredAsset?: { preview: string } | null, productVariant: { id: string, name: string, sku: string }, taxLines: Array<{ description: string, taxRate: number }> }>, surcharges: Array<{ id: string, description: string, sku?: string | null, price: any, priceWithTax: any }>, shippingLines: Array<{ priceWithTax: any, shippingMethod: { id: string, code: string, name: string, description: string } }>, shippingAddress?: { fullName?: string | null, company?: string | null, streetLine1?: string | null, streetLine2?: string | null, city?: string | null, province?: string | null, postalCode?: string | null, country?: string | null, phoneNumber?: string | null } | null, payments?: Array<{ id: string, transactionId?: string | null, amount: any, method: string, state: string, nextStates: Array<string>, metadata?: any | null, refunds: Array<{ id: string, total: any, reason?: string | null }> }> | null, fulfillments?: Array<{ id: string, state: string, method: string, trackingCode?: string | null, lines: Array<{ orderLineId: string, quantity: number }> }> | null } | null };
=======
    id: Scalars['ID'];
}>;

export type GetOrderQuery = {
    order?: {
        id: string;
        createdAt: any;
        updatedAt: any;
        code: string;
        state: string;
        active: boolean;
        subTotal: number;
        subTotalWithTax: number;
        total: number;
        totalWithTax: number;
        totalQuantity: number;
        currencyCode: CurrencyCode;
        shipping: number;
        shippingWithTax: number;
        customer?: { id: string; firstName: string; lastName: string } | null;
        lines: Array<{
            id: string;
            unitPrice: number;
            unitPriceWithTax: number;
            quantity: number;
            taxRate: number;
            linePriceWithTax: number;
            featuredAsset?: { preview: string } | null;
            productVariant: { id: string; name: string; sku: string };
            taxLines: Array<{ description: string; taxRate: number }>;
        }>;
        surcharges: Array<{
            id: string;
            description: string;
            sku?: string | null;
            price: number;
            priceWithTax: number;
        }>;
        shippingLines: Array<{
            priceWithTax: number;
            shippingMethod: { id: string; code: string; name: string; description: string };
        }>;
        shippingAddress?: {
            fullName?: string | null;
            company?: string | null;
            streetLine1?: string | null;
            streetLine2?: string | null;
            city?: string | null;
            province?: string | null;
            postalCode?: string | null;
            country?: string | null;
            phoneNumber?: string | null;
        } | null;
        payments?: Array<{
            id: string;
            transactionId?: string | null;
            amount: number;
            method: string;
            state: string;
            nextStates: Array<string>;
            metadata?: any | null;
            refunds: Array<{ id: string; total: number; reason?: string | null }>;
        }> | null;
        fulfillments?: Array<{
            id: string;
            state: string;
            method: string;
            trackingCode?: string | null;
            lines: Array<{ orderLineId: string; quantity: number }>;
        }> | null;
    } | null;
};
>>>>>>> 6e7e15e5

export type CreateCustomerGroupMutationVariables = Exact<{
  input: CreateCustomerGroupInput;
}>;


export type CreateCustomerGroupMutation = { createCustomerGroup: { id: string, name: string, customers: { totalItems: number, items: Array<{ id: string }> } } };

export type RemoveCustomersFromGroupMutationVariables = Exact<{
  groupId: Scalars['ID'];
  customerIds: Array<Scalars['ID']> | Scalars['ID'];
}>;


export type RemoveCustomersFromGroupMutation = { removeCustomersFromGroup: { id: string, name: string, customers: { totalItems: number, items: Array<{ id: string }> } } };

export type CreateFulfillmentMutationVariables = Exact<{
  input: FulfillOrderInput;
}>;


export type CreateFulfillmentMutation = { addFulfillmentToOrder: { errorCode: ErrorCode, message: string, fulfillmentHandlerError: string } | { errorCode: ErrorCode, message: string } | { id: string, state: string, nextStates: Array<string>, method: string, trackingCode?: string | null, lines: Array<{ orderLineId: string, quantity: number }> } | { errorCode: ErrorCode, message: string } | { errorCode: ErrorCode, message: string } | { errorCode: ErrorCode, message: string } | { errorCode: ErrorCode, message: string } };

export type TransitFulfillmentMutationVariables = Exact<{
  id: Scalars['ID'];
  state: Scalars['String'];
}>;


export type TransitFulfillmentMutation = { transitionFulfillmentToState: { id: string, state: string, nextStates: Array<string>, method: string, trackingCode?: string | null, lines: Array<{ orderLineId: string, quantity: number }> } | { errorCode: ErrorCode, message: string, transitionError: string, fromState: string, toState: string } };

export type GetOrderFulfillmentsQueryVariables = Exact<{
  id: Scalars['ID'];
}>;


export type GetOrderFulfillmentsQuery = { order?: { id: string, state: string, fulfillments?: Array<{ id: string, state: string, nextStates: Array<string>, method: string, summary: Array<{ quantity: number, orderLine: { id: string } }> }> | null } | null };

export type GetOrderListQueryVariables = Exact<{
<<<<<<< HEAD
  options?: InputMaybe<OrderListOptions>;
}>;


export type GetOrderListQuery = { orders: { totalItems: number, items: Array<{ id: string, createdAt: any, updatedAt: any, code: string, active: boolean, state: string, total: any, totalWithTax: any, totalQuantity: number, currencyCode: CurrencyCode, customer?: { id: string, firstName: string, lastName: string } | null }> } };
=======
    options?: InputMaybe<OrderListOptions>;
}>;

export type GetOrderListQuery = {
    orders: {
        totalItems: number;
        items: Array<{
            id: string;
            createdAt: any;
            updatedAt: any;
            code: string;
            active: boolean;
            state: string;
            total: number;
            totalWithTax: number;
            totalQuantity: number;
            currencyCode: CurrencyCode;
            customer?: { id: string; firstName: string; lastName: string } | null;
        }>;
    };
};
>>>>>>> 6e7e15e5

export type CreateAddressMutationVariables = Exact<{
  id: Scalars['ID'];
  input: CreateAddressInput;
}>;


export type CreateAddressMutation = { createCustomerAddress: { id: string, fullName?: string | null, company?: string | null, streetLine1: string, streetLine2?: string | null, city?: string | null, province?: string | null, postalCode?: string | null, phoneNumber?: string | null, defaultShippingAddress?: boolean | null, defaultBillingAddress?: boolean | null, country: { code: string, name: string } } };

export type UpdateAddressMutationVariables = Exact<{
  input: UpdateAddressInput;
}>;


export type UpdateAddressMutation = { updateCustomerAddress: { id: string, defaultShippingAddress?: boolean | null, defaultBillingAddress?: boolean | null, country: { code: string, name: string } } };

export type CreateCustomerMutationVariables = Exact<{
  input: CreateCustomerInput;
  password?: InputMaybe<Scalars['String']>;
}>;


export type CreateCustomerMutation = { createCustomer: { id: string, title?: string | null, firstName: string, lastName: string, phoneNumber?: string | null, emailAddress: string, user?: { id: string, identifier: string, verified: boolean, lastLogin?: any | null } | null, addresses?: Array<{ id: string, fullName?: string | null, company?: string | null, streetLine1: string, streetLine2?: string | null, city?: string | null, province?: string | null, postalCode?: string | null, phoneNumber?: string | null, defaultShippingAddress?: boolean | null, defaultBillingAddress?: boolean | null, country: { id: string, code: string, name: string } }> | null } | { errorCode: ErrorCode, message: string } };

export type UpdateCustomerMutationVariables = Exact<{
  input: UpdateCustomerInput;
}>;


export type UpdateCustomerMutation = { updateCustomer: { id: string, title?: string | null, firstName: string, lastName: string, phoneNumber?: string | null, emailAddress: string, user?: { id: string, identifier: string, verified: boolean, lastLogin?: any | null } | null, addresses?: Array<{ id: string, fullName?: string | null, company?: string | null, streetLine1: string, streetLine2?: string | null, city?: string | null, province?: string | null, postalCode?: string | null, phoneNumber?: string | null, defaultShippingAddress?: boolean | null, defaultBillingAddress?: boolean | null, country: { id: string, code: string, name: string } }> | null } | { errorCode: ErrorCode, message: string } };

export type DeleteCustomerMutationVariables = Exact<{
  id: Scalars['ID'];
}>;


export type DeleteCustomerMutation = { deleteCustomer: { result: DeletionResult } };

export type UpdateCustomerNoteMutationVariables = Exact<{
  input: UpdateCustomerNoteInput;
}>;


export type UpdateCustomerNoteMutation = { updateCustomerNote: { id: string, data: any, isPublic: boolean } };

export type DeleteCustomerNoteMutationVariables = Exact<{
  id: Scalars['ID'];
}>;


export type DeleteCustomerNoteMutation = { deleteCustomerNote: { result: DeletionResult, message?: string | null } };

export type UpdateCustomerGroupMutationVariables = Exact<{
  input: UpdateCustomerGroupInput;
}>;


export type UpdateCustomerGroupMutation = { updateCustomerGroup: { id: string, name: string, customers: { totalItems: number, items: Array<{ id: string }> } } };

export type DeleteCustomerGroupMutationVariables = Exact<{
  id: Scalars['ID'];
}>;


export type DeleteCustomerGroupMutation = { deleteCustomerGroup: { result: DeletionResult, message?: string | null } };

export type GetCustomerGroupsQueryVariables = Exact<{
  options?: InputMaybe<CustomerGroupListOptions>;
}>;


export type GetCustomerGroupsQuery = { customerGroups: { totalItems: number, items: Array<{ id: string, name: string }> } };

export type GetCustomerGroupQueryVariables = Exact<{
  id: Scalars['ID'];
  options?: InputMaybe<CustomerListOptions>;
}>;


export type GetCustomerGroupQuery = { customerGroup?: { id: string, name: string, customers: { totalItems: number, items: Array<{ id: string }> } } | null };

export type AddCustomersToGroupMutationVariables = Exact<{
  groupId: Scalars['ID'];
  customerIds: Array<Scalars['ID']> | Scalars['ID'];
}>;


export type AddCustomersToGroupMutation = { addCustomersToGroup: { id: string, name: string, customers: { totalItems: number, items: Array<{ id: string }> } } };

export type GetCustomerWithGroupsQueryVariables = Exact<{
  id: Scalars['ID'];
}>;


export type GetCustomerWithGroupsQuery = { customer?: { id: string, groups: Array<{ id: string, name: string }> } | null };

export type AdminTransitionMutationVariables = Exact<{
<<<<<<< HEAD
  id: Scalars['ID'];
  state: Scalars['String'];
}>;


export type AdminTransitionMutation = { transitionOrderToState?: { id: string, createdAt: any, updatedAt: any, code: string, active: boolean, state: string, total: any, totalWithTax: any, totalQuantity: number, currencyCode: CurrencyCode, customer?: { id: string, firstName: string, lastName: string } | null } | { errorCode: ErrorCode, message: string, transitionError: string, fromState: string, toState: string } | null };
=======
    id: Scalars['ID'];
    state: Scalars['String'];
}>;

export type AdminTransitionMutation = {
    transitionOrderToState?:
        | {
              id: string;
              createdAt: any;
              updatedAt: any;
              code: string;
              active: boolean;
              state: string;
              total: number;
              totalWithTax: number;
              totalQuantity: number;
              currencyCode: CurrencyCode;
              customer?: { id: string; firstName: string; lastName: string } | null;
          }
        | {
              errorCode: ErrorCode;
              message: string;
              transitionError: string;
              fromState: string;
              toState: string;
          }
        | null;
};
>>>>>>> 6e7e15e5

export type CancelOrderMutationVariables = Exact<{
  input: CancelOrderInput;
}>;


export type CancelOrderMutation = { cancelOrder: { errorCode: ErrorCode, message: string } | { errorCode: ErrorCode, message: string } | { errorCode: ErrorCode, message: string } | { id: string, state: string, lines: Array<{ id: string, quantity: number }> } | { errorCode: ErrorCode, message: string } | { errorCode: ErrorCode, message: string } };

export type CanceledOrderFragment = { id: string, state: string, lines: Array<{ id: string, quantity: number }> };

export type UpdateGlobalSettingsMutationVariables = Exact<{
  input: UpdateGlobalSettingsInput;
}>;


export type UpdateGlobalSettingsMutation = { updateGlobalSettings: { errorCode: ErrorCode, message: string } | { id: string, availableLanguages: Array<LanguageCode>, trackInventory: boolean, outOfStockThreshold: number, serverConfig: { permittedAssetTypes: Array<string>, orderProcess: Array<{ name: string, to: Array<string> }>, permissions: Array<{ name: string, description: string, assignable: boolean }>, customFieldConfig: { Customer: Array<{ name: string } | { name: string } | { name: string } | { name: string } | { name: string } | { name: string } | { name: string } | { name: string } | { name: string }> } } } };

export type UpdateRoleMutationVariables = Exact<{
  input: UpdateRoleInput;
}>;


export type UpdateRoleMutation = { updateRole: { id: string, code: string, description: string, permissions: Array<Permission>, channels: Array<{ id: string, code: string, token: string }> } };

<<<<<<< HEAD
export type GetProductsWithVariantPricesQueryVariables = Exact<{ [key: string]: never; }>;


export type GetProductsWithVariantPricesQuery = { products: { items: Array<{ id: string, slug: string, variants: Array<{ id: string, price: any, priceWithTax: any, sku: string, facetValues: Array<{ id: string, code: string }> }> }> } };
=======
export type GetProductsWithVariantPricesQuery = {
    products: {
        items: Array<{
            id: string;
            slug: string;
            variants: Array<{
                id: string;
                price: number;
                priceWithTax: number;
                sku: string;
                facetValues: Array<{ id: string; code: string }>;
            }>;
        }>;
    };
};
>>>>>>> 6e7e15e5

export type CreateProductOptionGroupMutationVariables = Exact<{
  input: CreateProductOptionGroupInput;
}>;


export type CreateProductOptionGroupMutation = { createProductOptionGroup: { id: string, code: string, name: string, options: Array<{ id: string, code: string, name: string }>, translations: Array<{ id: string, languageCode: LanguageCode, name: string }> } };

export type AddOptionGroupToProductMutationVariables = Exact<{
  productId: Scalars['ID'];
  optionGroupId: Scalars['ID'];
}>;


export type AddOptionGroupToProductMutation = { addOptionGroupToProduct: { id: string, optionGroups: Array<{ id: string, code: string, options: Array<{ id: string, code: string }> }> } };

export type CreateShippingMethodMutationVariables = Exact<{
  input: CreateShippingMethodInput;
}>;


export type CreateShippingMethodMutation = { createShippingMethod: { id: string, code: string, name: string, description: string, calculator: { code: string, args: Array<{ name: string, value: string }> }, checker: { code: string, args: Array<{ name: string, value: string }> } } };

export type SettlePaymentMutationVariables = Exact<{
<<<<<<< HEAD
  id: Scalars['ID'];
}>;


export type SettlePaymentMutation = { settlePayment: { errorCode: ErrorCode, message: string } | { id: string, transactionId?: string | null, amount: any, method: string, state: string, nextStates: Array<string>, metadata?: any | null, refunds: Array<{ id: string, total: any, reason?: string | null }> } | { errorCode: ErrorCode, message: string } | { errorCode: ErrorCode, message: string, paymentErrorMessage: string } };
=======
    id: Scalars['ID'];
}>;

export type SettlePaymentMutation = {
    settlePayment:
        | { errorCode: ErrorCode; message: string }
        | {
              id: string;
              transactionId?: string | null;
              amount: number;
              method: string;
              state: string;
              nextStates: Array<string>;
              metadata?: any | null;
              refunds: Array<{ id: string; total: number; reason?: string | null }>;
          }
        | { errorCode: ErrorCode; message: string }
        | { errorCode: ErrorCode; message: string; paymentErrorMessage: string };
};
>>>>>>> 6e7e15e5

export type GetOrderHistoryQueryVariables = Exact<{
  id: Scalars['ID'];
  options?: InputMaybe<HistoryEntryListOptions>;
}>;


export type GetOrderHistoryQuery = { order?: { id: string, history: { totalItems: number, items: Array<{ id: string, type: HistoryEntryType, data: any, administrator?: { id: string } | null }> } } | null };

export type UpdateShippingMethodMutationVariables = Exact<{
  input: UpdateShippingMethodInput;
}>;


export type UpdateShippingMethodMutation = { updateShippingMethod: { id: string, code: string, name: string, description: string, calculator: { code: string, args: Array<{ name: string, value: string }> }, checker: { code: string, args: Array<{ name: string, value: string }> } } };

export type GetAssetQueryVariables = Exact<{
  id: Scalars['ID'];
}>;


export type GetAssetQuery = { asset?: { width: number, height: number, id: string, name: string, fileSize: number, mimeType: string, type: AssetType, preview: string, source: string } | null };

export type AssetFragFirstFragment = { id: string, preview: string };

export type GetAssetFragmentFirstQueryVariables = Exact<{
  id: Scalars['ID'];
}>;


export type GetAssetFragmentFirstQuery = { asset?: { id: string, preview: string } | null };

export type AssetWithTagsAndFocalPointFragment = { id: string, name: string, fileSize: number, mimeType: string, type: AssetType, preview: string, source: string, focalPoint?: { x: number, y: number } | null, tags: Array<{ id: string, value: string }> };

export type CreateAssetsMutationVariables = Exact<{
  input: Array<CreateAssetInput> | CreateAssetInput;
}>;


export type CreateAssetsMutation = { createAssets: Array<{ id: string, name: string, fileSize: number, mimeType: string, type: AssetType, preview: string, source: string, focalPoint?: { x: number, y: number } | null, tags: Array<{ id: string, value: string }> } | { message: string, fileName: string, mimeType: string }> };

export type DeleteShippingMethodMutationVariables = Exact<{
  id: Scalars['ID'];
}>;


export type DeleteShippingMethodMutation = { deleteShippingMethod: { result: DeletionResult, message?: string | null } };

export type AssignPromotionToChannelMutationVariables = Exact<{
  input: AssignPromotionsToChannelInput;
}>;


export type AssignPromotionToChannelMutation = { assignPromotionsToChannel: Array<{ id: string, name: string }> };

export type RemovePromotionFromChannelMutationVariables = Exact<{
  input: RemovePromotionsFromChannelInput;
}>;


export type RemovePromotionFromChannelMutation = { removePromotionsFromChannel: Array<{ id: string, name: string }> };

export type GetTaxRatesQueryVariables = Exact<{
  options?: InputMaybe<TaxRateListOptions>;
}>;


export type GetTaxRatesQuery = { taxRates: { totalItems: number, items: Array<{ id: string, name: string, enabled: boolean, value: number, category: { id: string, name: string }, zone: { id: string, name: string }, customerGroup?: { id: string, name: string } | null }> } };

export type GetShippingMethodListQueryVariables = Exact<{ [key: string]: never; }>;


export type GetShippingMethodListQuery = { shippingMethods: { totalItems: number, items: Array<{ id: string, code: string, name: string, description: string, calculator: { code: string, args: Array<{ name: string, value: string }> }, checker: { code: string, args: Array<{ name: string, value: string }> } }> } };

export type GetCollectionsQueryVariables = Exact<{ [key: string]: never; }>;


export type GetCollectionsQuery = { collections: { items: Array<{ id: string, name: string, position: number, parent?: { id: string, name: string } | null }> } };

export type TransitionPaymentToStateMutationVariables = Exact<{
  id: Scalars['ID'];
  state: Scalars['String'];
}>;

<<<<<<< HEAD

export type TransitionPaymentToStateMutation = { transitionPaymentToState: { id: string, transactionId?: string | null, amount: any, method: string, state: string, nextStates: Array<string>, metadata?: any | null, refunds: Array<{ id: string, total: any, reason?: string | null }> } | { errorCode: ErrorCode, message: string, transitionError: string } };
=======
export type TransitionPaymentToStateMutation = {
    transitionPaymentToState:
        | {
              id: string;
              transactionId?: string | null;
              amount: number;
              method: string;
              state: string;
              nextStates: Array<string>;
              metadata?: any | null;
              refunds: Array<{ id: string; total: number; reason?: string | null }>;
          }
        | { errorCode: ErrorCode; message: string; transitionError: string };
};
>>>>>>> 6e7e15e5

export type GetProductVariantListQueryVariables = Exact<{
  options?: InputMaybe<ProductVariantListOptions>;
  productId?: InputMaybe<Scalars['ID']>;
}>;

<<<<<<< HEAD

export type GetProductVariantListQuery = { productVariants: { totalItems: number, items: Array<{ id: string, name: string, sku: string, price: any, priceWithTax: any }> } };
=======
export type GetProductVariantListQuery = {
    productVariants: {
        totalItems: number;
        items: Array<{ id: string; name: string; sku: string; price: number; priceWithTax: number }>;
    };
};
>>>>>>> 6e7e15e5

export type DeletePromotionMutationVariables = Exact<{
  id: Scalars['ID'];
}>;


export type DeletePromotionMutation = { deletePromotion: { result: DeletionResult } };

export type GetChannelsQueryVariables = Exact<{ [key: string]: never; }>;


export type GetChannelsQuery = { channels: Array<{ id: string, code: string, token: string }> };

export type UpdateAdministratorMutationVariables = Exact<{
  input: UpdateAdministratorInput;
}>;


export type UpdateAdministratorMutation = { updateAdministrator: { id: string, firstName: string, lastName: string, emailAddress: string, user: { id: string, identifier: string, lastLogin?: any | null, roles: Array<{ id: string, code: string, description: string, permissions: Array<Permission> }> } } };

export type CancelJobMutationVariables = Exact<{
  id: Scalars['ID'];
}>;


export type CancelJobMutation = { cancelJob: { id: string, state: JobState, isSettled: boolean, settledAt?: any | null } };

export type UpdateOptionGroupMutationVariables = Exact<{
  input: UpdateProductOptionGroupInput;
}>;


export type UpdateOptionGroupMutation = { updateProductOptionGroup: { id: string } };

<<<<<<< HEAD
export type GetFulfillmentHandlersQueryVariables = Exact<{ [key: string]: never; }>;


export type GetFulfillmentHandlersQuery = { fulfillmentHandlers: Array<{ code: string, description: string, args: Array<{ name: string, type: string, description?: string | null, label?: string | null, ui?: any | null }> }> };

export type OrderWithModificationsFragment = { id: string, state: string, subTotal: any, subTotalWithTax: any, shipping: any, shippingWithTax: any, total: any, totalWithTax: any, lines: Array<{ id: string, quantity: number, orderPlacedQuantity: number, linePrice: any, linePriceWithTax: any, unitPriceWithTax: any, discountedLinePriceWithTax: any, proratedLinePriceWithTax: any, proratedUnitPriceWithTax: any, discounts: Array<{ description: string, amountWithTax: any }>, productVariant: { id: string, name: string } }>, surcharges: Array<{ id: string, description: string, sku?: string | null, price: any, priceWithTax: any, taxRate: number }>, payments?: Array<{ id: string, transactionId?: string | null, state: string, amount: any, method: string, metadata?: any | null, refunds: Array<{ id: string, state: string, total: any, paymentId: string }> }> | null, modifications: Array<{ id: string, note: string, priceChange: any, isSettled: boolean, lines: Array<{ orderLineId: string, quantity: number }>, surcharges?: Array<{ id: string }> | null, payment?: { id: string, state: string, amount: any, method: string } | null, refund?: { id: string, state: string, total: any, paymentId: string } | null }>, promotions: Array<{ id: string, name: string, couponCode?: string | null }>, discounts: Array<{ description: string, adjustmentSource: string, amount: any, amountWithTax: any }>, shippingAddress?: { streetLine1?: string | null, city?: string | null, postalCode?: string | null, province?: string | null, countryCode?: string | null, country?: string | null } | null, billingAddress?: { streetLine1?: string | null, city?: string | null, postalCode?: string | null, province?: string | null, countryCode?: string | null, country?: string | null } | null };

export type GetOrderWithModificationsQueryVariables = Exact<{
  id: Scalars['ID'];
}>;


export type GetOrderWithModificationsQuery = { order?: { id: string, state: string, subTotal: any, subTotalWithTax: any, shipping: any, shippingWithTax: any, total: any, totalWithTax: any, lines: Array<{ id: string, quantity: number, orderPlacedQuantity: number, linePrice: any, linePriceWithTax: any, unitPriceWithTax: any, discountedLinePriceWithTax: any, proratedLinePriceWithTax: any, proratedUnitPriceWithTax: any, discounts: Array<{ description: string, amountWithTax: any }>, productVariant: { id: string, name: string } }>, surcharges: Array<{ id: string, description: string, sku?: string | null, price: any, priceWithTax: any, taxRate: number }>, payments?: Array<{ id: string, transactionId?: string | null, state: string, amount: any, method: string, metadata?: any | null, refunds: Array<{ id: string, state: string, total: any, paymentId: string }> }> | null, modifications: Array<{ id: string, note: string, priceChange: any, isSettled: boolean, lines: Array<{ orderLineId: string, quantity: number }>, surcharges?: Array<{ id: string }> | null, payment?: { id: string, state: string, amount: any, method: string } | null, refund?: { id: string, state: string, total: any, paymentId: string } | null }>, promotions: Array<{ id: string, name: string, couponCode?: string | null }>, discounts: Array<{ description: string, adjustmentSource: string, amount: any, amountWithTax: any }>, shippingAddress?: { streetLine1?: string | null, city?: string | null, postalCode?: string | null, province?: string | null, countryCode?: string | null, country?: string | null } | null, billingAddress?: { streetLine1?: string | null, city?: string | null, postalCode?: string | null, province?: string | null, countryCode?: string | null, country?: string | null } | null } | null };

export type ModifyOrderMutationVariables = Exact<{
  input: ModifyOrderInput;
}>;


export type ModifyOrderMutation = { modifyOrder: { errorCode: ErrorCode, message: string } | { errorCode: ErrorCode, message: string } | { errorCode: ErrorCode, message: string } | { errorCode: ErrorCode, message: string } | { errorCode: ErrorCode, message: string } | { errorCode: ErrorCode, message: string } | { id: string, state: string, subTotal: any, subTotalWithTax: any, shipping: any, shippingWithTax: any, total: any, totalWithTax: any, lines: Array<{ id: string, quantity: number, orderPlacedQuantity: number, linePrice: any, linePriceWithTax: any, unitPriceWithTax: any, discountedLinePriceWithTax: any, proratedLinePriceWithTax: any, proratedUnitPriceWithTax: any, discounts: Array<{ description: string, amountWithTax: any }>, productVariant: { id: string, name: string } }>, surcharges: Array<{ id: string, description: string, sku?: string | null, price: any, priceWithTax: any, taxRate: number }>, payments?: Array<{ id: string, transactionId?: string | null, state: string, amount: any, method: string, metadata?: any | null, refunds: Array<{ id: string, state: string, total: any, paymentId: string }> }> | null, modifications: Array<{ id: string, note: string, priceChange: any, isSettled: boolean, lines: Array<{ orderLineId: string, quantity: number }>, surcharges?: Array<{ id: string }> | null, payment?: { id: string, state: string, amount: any, method: string } | null, refund?: { id: string, state: string, total: any, paymentId: string } | null }>, promotions: Array<{ id: string, name: string, couponCode?: string | null }>, discounts: Array<{ description: string, adjustmentSource: string, amount: any, amountWithTax: any }>, shippingAddress?: { streetLine1?: string | null, city?: string | null, postalCode?: string | null, province?: string | null, countryCode?: string | null, country?: string | null } | null, billingAddress?: { streetLine1?: string | null, city?: string | null, postalCode?: string | null, province?: string | null, countryCode?: string | null, country?: string | null } | null } | { errorCode: ErrorCode, message: string } | { errorCode: ErrorCode, message: string } | { errorCode: ErrorCode, message: string } | { errorCode: ErrorCode, message: string } };

export type AddManualPaymentMutationVariables = Exact<{
  input: ManualPaymentInput;
}>;


export type AddManualPaymentMutation = { addManualPaymentToOrder: { errorCode: ErrorCode, message: string } | { id: string, state: string, subTotal: any, subTotalWithTax: any, shipping: any, shippingWithTax: any, total: any, totalWithTax: any, lines: Array<{ id: string, quantity: number, orderPlacedQuantity: number, linePrice: any, linePriceWithTax: any, unitPriceWithTax: any, discountedLinePriceWithTax: any, proratedLinePriceWithTax: any, proratedUnitPriceWithTax: any, discounts: Array<{ description: string, amountWithTax: any }>, productVariant: { id: string, name: string } }>, surcharges: Array<{ id: string, description: string, sku?: string | null, price: any, priceWithTax: any, taxRate: number }>, payments?: Array<{ id: string, transactionId?: string | null, state: string, amount: any, method: string, metadata?: any | null, refunds: Array<{ id: string, state: string, total: any, paymentId: string }> }> | null, modifications: Array<{ id: string, note: string, priceChange: any, isSettled: boolean, lines: Array<{ orderLineId: string, quantity: number }>, surcharges?: Array<{ id: string }> | null, payment?: { id: string, state: string, amount: any, method: string } | null, refund?: { id: string, state: string, total: any, paymentId: string } | null }>, promotions: Array<{ id: string, name: string, couponCode?: string | null }>, discounts: Array<{ description: string, adjustmentSource: string, amount: any, amountWithTax: any }>, shippingAddress?: { streetLine1?: string | null, city?: string | null, postalCode?: string | null, province?: string | null, countryCode?: string | null, country?: string | null } | null, billingAddress?: { streetLine1?: string | null, city?: string | null, postalCode?: string | null, province?: string | null, countryCode?: string | null, country?: string | null } | null } };

export type DeletePromotionAdHoc1MutationVariables = Exact<{ [key: string]: never; }>;

=======
export type GetFulfillmentHandlersQueryVariables = Exact<{ [key: string]: never }>;

export type GetFulfillmentHandlersQuery = {
    fulfillmentHandlers: Array<{
        code: string;
        description: string;
        args: Array<{
            name: string;
            type: string;
            description?: string | null;
            label?: string | null;
            ui?: any | null;
        }>;
    }>;
};

export type OrderWithModificationsFragment = {
    id: string;
    state: string;
    subTotal: number;
    subTotalWithTax: number;
    shipping: number;
    shippingWithTax: number;
    total: number;
    totalWithTax: number;
    lines: Array<{
        id: string;
        quantity: number;
        orderPlacedQuantity: number;
        linePrice: number;
        linePriceWithTax: number;
        unitPriceWithTax: number;
        discountedLinePriceWithTax: number;
        proratedLinePriceWithTax: number;
        proratedUnitPriceWithTax: number;
        discounts: Array<{ description: string; amountWithTax: number }>;
        productVariant: { id: string; name: string };
    }>;
    surcharges: Array<{
        id: string;
        description: string;
        sku?: string | null;
        price: number;
        priceWithTax: number;
        taxRate: number;
    }>;
    payments?: Array<{
        id: string;
        transactionId?: string | null;
        state: string;
        amount: number;
        method: string;
        metadata?: any | null;
        refunds: Array<{ id: string; state: string; total: number; paymentId: string }>;
    }> | null;
    modifications: Array<{
        id: string;
        note: string;
        priceChange: number;
        isSettled: boolean;
        lines: Array<{ orderLineId: string; quantity: number }>;
        surcharges?: Array<{ id: string }> | null;
        payment?: { id: string; state: string; amount: number; method: string } | null;
        refund?: { id: string; state: string; total: number; paymentId: string } | null;
    }>;
    promotions: Array<{ id: string; name: string; couponCode?: string | null }>;
    discounts: Array<{
        description: string;
        adjustmentSource: string;
        amount: number;
        amountWithTax: number;
    }>;
    shippingAddress?: {
        streetLine1?: string | null;
        city?: string | null;
        postalCode?: string | null;
        province?: string | null;
        countryCode?: string | null;
        country?: string | null;
    } | null;
    billingAddress?: {
        streetLine1?: string | null;
        city?: string | null;
        postalCode?: string | null;
        province?: string | null;
        countryCode?: string | null;
        country?: string | null;
    } | null;
};

export type GetOrderWithModificationsQueryVariables = Exact<{
    id: Scalars['ID'];
}>;

export type GetOrderWithModificationsQuery = {
    order?: {
        id: string;
        state: string;
        subTotal: number;
        subTotalWithTax: number;
        shipping: number;
        shippingWithTax: number;
        total: number;
        totalWithTax: number;
        lines: Array<{
            id: string;
            quantity: number;
            orderPlacedQuantity: number;
            linePrice: number;
            linePriceWithTax: number;
            unitPriceWithTax: number;
            discountedLinePriceWithTax: number;
            proratedLinePriceWithTax: number;
            proratedUnitPriceWithTax: number;
            discounts: Array<{ description: string; amountWithTax: number }>;
            productVariant: { id: string; name: string };
        }>;
        surcharges: Array<{
            id: string;
            description: string;
            sku?: string | null;
            price: number;
            priceWithTax: number;
            taxRate: number;
        }>;
        payments?: Array<{
            id: string;
            transactionId?: string | null;
            state: string;
            amount: number;
            method: string;
            metadata?: any | null;
            refunds: Array<{ id: string; state: string; total: number; paymentId: string }>;
        }> | null;
        modifications: Array<{
            id: string;
            note: string;
            priceChange: number;
            isSettled: boolean;
            lines: Array<{ orderLineId: string; quantity: number }>;
            surcharges?: Array<{ id: string }> | null;
            payment?: { id: string; state: string; amount: number; method: string } | null;
            refund?: { id: string; state: string; total: number; paymentId: string } | null;
        }>;
        promotions: Array<{ id: string; name: string; couponCode?: string | null }>;
        discounts: Array<{
            description: string;
            adjustmentSource: string;
            amount: number;
            amountWithTax: number;
        }>;
        shippingAddress?: {
            streetLine1?: string | null;
            city?: string | null;
            postalCode?: string | null;
            province?: string | null;
            countryCode?: string | null;
            country?: string | null;
        } | null;
        billingAddress?: {
            streetLine1?: string | null;
            city?: string | null;
            postalCode?: string | null;
            province?: string | null;
            countryCode?: string | null;
            country?: string | null;
        } | null;
    } | null;
};

export type ModifyOrderMutationVariables = Exact<{
    input: ModifyOrderInput;
}>;

export type ModifyOrderMutation = {
    modifyOrder:
        | { errorCode: ErrorCode; message: string }
        | { errorCode: ErrorCode; message: string }
        | { errorCode: ErrorCode; message: string }
        | { errorCode: ErrorCode; message: string }
        | { errorCode: ErrorCode; message: string }
        | { errorCode: ErrorCode; message: string }
        | {
              id: string;
              state: string;
              subTotal: number;
              subTotalWithTax: number;
              shipping: number;
              shippingWithTax: number;
              total: number;
              totalWithTax: number;
              lines: Array<{
                  id: string;
                  quantity: number;
                  orderPlacedQuantity: number;
                  linePrice: number;
                  linePriceWithTax: number;
                  unitPriceWithTax: number;
                  discountedLinePriceWithTax: number;
                  proratedLinePriceWithTax: number;
                  proratedUnitPriceWithTax: number;
                  discounts: Array<{ description: string; amountWithTax: number }>;
                  productVariant: { id: string; name: string };
              }>;
              surcharges: Array<{
                  id: string;
                  description: string;
                  sku?: string | null;
                  price: number;
                  priceWithTax: number;
                  taxRate: number;
              }>;
              payments?: Array<{
                  id: string;
                  transactionId?: string | null;
                  state: string;
                  amount: number;
                  method: string;
                  metadata?: any | null;
                  refunds: Array<{ id: string; state: string; total: number; paymentId: string }>;
              }> | null;
              modifications: Array<{
                  id: string;
                  note: string;
                  priceChange: number;
                  isSettled: boolean;
                  lines: Array<{ orderLineId: string; quantity: number }>;
                  surcharges?: Array<{ id: string }> | null;
                  payment?: { id: string; state: string; amount: number; method: string } | null;
                  refund?: { id: string; state: string; total: number; paymentId: string } | null;
              }>;
              promotions: Array<{ id: string; name: string; couponCode?: string | null }>;
              discounts: Array<{
                  description: string;
                  adjustmentSource: string;
                  amount: number;
                  amountWithTax: number;
              }>;
              shippingAddress?: {
                  streetLine1?: string | null;
                  city?: string | null;
                  postalCode?: string | null;
                  province?: string | null;
                  countryCode?: string | null;
                  country?: string | null;
              } | null;
              billingAddress?: {
                  streetLine1?: string | null;
                  city?: string | null;
                  postalCode?: string | null;
                  province?: string | null;
                  countryCode?: string | null;
                  country?: string | null;
              } | null;
          }
        | { errorCode: ErrorCode; message: string }
        | { errorCode: ErrorCode; message: string }
        | { errorCode: ErrorCode; message: string }
        | { errorCode: ErrorCode; message: string };
};

export type AddManualPaymentMutationVariables = Exact<{
    input: ManualPaymentInput;
}>;

export type AddManualPaymentMutation = {
    addManualPaymentToOrder:
        | { errorCode: ErrorCode; message: string }
        | {
              id: string;
              state: string;
              subTotal: number;
              subTotalWithTax: number;
              shipping: number;
              shippingWithTax: number;
              total: number;
              totalWithTax: number;
              lines: Array<{
                  id: string;
                  quantity: number;
                  orderPlacedQuantity: number;
                  linePrice: number;
                  linePriceWithTax: number;
                  unitPriceWithTax: number;
                  discountedLinePriceWithTax: number;
                  proratedLinePriceWithTax: number;
                  proratedUnitPriceWithTax: number;
                  discounts: Array<{ description: string; amountWithTax: number }>;
                  productVariant: { id: string; name: string };
              }>;
              surcharges: Array<{
                  id: string;
                  description: string;
                  sku?: string | null;
                  price: number;
                  priceWithTax: number;
                  taxRate: number;
              }>;
              payments?: Array<{
                  id: string;
                  transactionId?: string | null;
                  state: string;
                  amount: number;
                  method: string;
                  metadata?: any | null;
                  refunds: Array<{ id: string; state: string; total: number; paymentId: string }>;
              }> | null;
              modifications: Array<{
                  id: string;
                  note: string;
                  priceChange: number;
                  isSettled: boolean;
                  lines: Array<{ orderLineId: string; quantity: number }>;
                  surcharges?: Array<{ id: string }> | null;
                  payment?: { id: string; state: string; amount: number; method: string } | null;
                  refund?: { id: string; state: string; total: number; paymentId: string } | null;
              }>;
              promotions: Array<{ id: string; name: string; couponCode?: string | null }>;
              discounts: Array<{
                  description: string;
                  adjustmentSource: string;
                  amount: number;
                  amountWithTax: number;
              }>;
              shippingAddress?: {
                  streetLine1?: string | null;
                  city?: string | null;
                  postalCode?: string | null;
                  province?: string | null;
                  countryCode?: string | null;
                  country?: string | null;
              } | null;
              billingAddress?: {
                  streetLine1?: string | null;
                  city?: string | null;
                  postalCode?: string | null;
                  province?: string | null;
                  countryCode?: string | null;
                  country?: string | null;
              } | null;
          };
};

export type DeletePromotionAdHoc1MutationVariables = Exact<{ [key: string]: never }>;
>>>>>>> 6e7e15e5

export type DeletePromotionAdHoc1Mutation = { deletePromotion: { result: DeletionResult } };

export type GetTaxRateListQueryVariables = Exact<{
  options?: InputMaybe<TaxRateListOptions>;
}>;


export type GetTaxRateListQuery = { taxRates: { totalItems: number, items: Array<{ id: string, name: string, enabled: boolean, value: number, category: { id: string, name: string }, zone: { id: string, name: string } }> } };

export type GetOrderWithLineCalculatedPropsQueryVariables = Exact<{
  id: Scalars['ID'];
}>;

<<<<<<< HEAD
=======
export type GetOrderWithLineCalculatedPropsQuery = {
    order?: { id: string; lines: Array<{ id: string; linePriceWithTax: number; quantity: number }> } | null;
};
>>>>>>> 6e7e15e5

export type GetOrderWithLineCalculatedPropsQuery = { order?: { id: string, lines: Array<{ id: string, linePriceWithTax: any, quantity: number }> } | null };

export type GetOrderListFulfillmentsQueryVariables = Exact<{ [key: string]: never; }>;


export type GetOrderListFulfillmentsQuery = { orders: { items: Array<{ id: string, state: string, fulfillments?: Array<{ id: string, state: string, nextStates: Array<string>, method: string }> | null }> } };

export type GetOrderFulfillmentItemsQueryVariables = Exact<{
<<<<<<< HEAD
  id: Scalars['ID'];
}>;


export type GetOrderFulfillmentItemsQuery = { order?: { id: string, state: string, fulfillments?: Array<{ id: string, state: string, nextStates: Array<string>, method: string, trackingCode?: string | null, lines: Array<{ orderLineId: string, quantity: number }> }> | null } | null };

export type RefundFragment = { id: string, state: string, items: any, transactionId?: string | null, shipping: any, total: any, metadata?: any | null };

export type RefundOrderMutationVariables = Exact<{
  input: RefundOrderInput;
}>;


export type RefundOrderMutation = { refundOrder: { errorCode: ErrorCode, message: string } | { errorCode: ErrorCode, message: string } | { errorCode: ErrorCode, message: string } | { errorCode: ErrorCode, message: string } | { errorCode: ErrorCode, message: string } | { errorCode: ErrorCode, message: string } | { id: string, state: string, items: any, transactionId?: string | null, shipping: any, total: any, metadata?: any | null } | { errorCode: ErrorCode, message: string } | { errorCode: ErrorCode, message: string } };
=======
    id: Scalars['ID'];
}>;

export type GetOrderFulfillmentItemsQuery = {
    order?: {
        id: string;
        state: string;
        fulfillments?: Array<{
            id: string;
            state: string;
            nextStates: Array<string>;
            method: string;
            trackingCode?: string | null;
            lines: Array<{ orderLineId: string; quantity: number }>;
        }> | null;
    } | null;
};

export type RefundFragment = {
    id: string;
    state: string;
    items: number;
    transactionId?: string | null;
    shipping: number;
    total: number;
    metadata?: any | null;
};

export type RefundOrderMutationVariables = Exact<{
    input: RefundOrderInput;
}>;

export type RefundOrderMutation = {
    refundOrder:
        | { errorCode: ErrorCode; message: string }
        | { errorCode: ErrorCode; message: string }
        | { errorCode: ErrorCode; message: string }
        | { errorCode: ErrorCode; message: string }
        | { errorCode: ErrorCode; message: string }
        | { errorCode: ErrorCode; message: string }
        | {
              id: string;
              state: string;
              items: number;
              transactionId?: string | null;
              shipping: number;
              total: number;
              metadata?: any | null;
          }
        | { errorCode: ErrorCode; message: string }
        | { errorCode: ErrorCode; message: string };
};
>>>>>>> 6e7e15e5

export type SettleRefundMutationVariables = Exact<{
  input: SettleRefundInput;
}>;

<<<<<<< HEAD

export type SettleRefundMutation = { settleRefund: { id: string, state: string, items: any, transactionId?: string | null, shipping: any, total: any, metadata?: any | null } | { errorCode: ErrorCode, message: string } };
=======
export type SettleRefundMutation = {
    settleRefund:
        | {
              id: string;
              state: string;
              items: number;
              transactionId?: string | null;
              shipping: number;
              total: number;
              metadata?: any | null;
          }
        | { errorCode: ErrorCode; message: string };
};
>>>>>>> 6e7e15e5

export type AddNoteToOrderMutationVariables = Exact<{
  input: AddNoteToOrderInput;
}>;


export type AddNoteToOrderMutation = { addNoteToOrder: { id: string } };

export type UpdateOrderNoteMutationVariables = Exact<{
  input: UpdateOrderNoteInput;
}>;


export type UpdateOrderNoteMutation = { updateOrderNote: { id: string, data: any, isPublic: boolean } };

export type DeleteOrderNoteMutationVariables = Exact<{
  id: Scalars['ID'];
}>;


export type DeleteOrderNoteMutation = { deleteOrderNote: { result: DeletionResult, message?: string | null } };

export type GetOrderWithPaymentsQueryVariables = Exact<{
  id: Scalars['ID'];
}>;

<<<<<<< HEAD

export type GetOrderWithPaymentsQuery = { order?: { id: string, payments?: Array<{ id: string, errorMessage?: string | null, metadata?: any | null, refunds: Array<{ id: string, total: any }> }> | null } | null };
=======
export type GetOrderWithPaymentsQuery = {
    order?: {
        id: string;
        payments?: Array<{
            id: string;
            errorMessage?: string | null;
            metadata?: any | null;
            refunds: Array<{ id: string; total: number }>;
        }> | null;
    } | null;
};
>>>>>>> 6e7e15e5

export type GetOrderLineFulfillmentsQueryVariables = Exact<{
  id: Scalars['ID'];
}>;


export type GetOrderLineFulfillmentsQuery = { order?: { id: string, lines: Array<{ id: string, fulfillmentLines?: Array<{ orderLineId: string, quantity: number, fulfillment: { id: string, state: string } }> | null }> } | null };

export type GetOrderListWithQtyQueryVariables = Exact<{
  options?: InputMaybe<OrderListOptions>;
}>;


export type GetOrderListWithQtyQuery = { orders: { items: Array<{ id: string, code: string, totalQuantity: number, lines: Array<{ id: string, quantity: number }> }> } };

export type CancelPaymentMutationVariables = Exact<{
<<<<<<< HEAD
  paymentId: Scalars['ID'];
}>;


export type CancelPaymentMutation = { cancelPayment: { errorCode: ErrorCode, message: string, paymentErrorMessage: string } | { id: string, transactionId?: string | null, amount: any, method: string, state: string, nextStates: Array<string>, metadata?: any | null, refunds: Array<{ id: string, total: any, reason?: string | null }> } | { errorCode: ErrorCode, message: string, transitionError: string } };

export type PaymentMethodFragment = { id: string, code: string, name: string, description: string, enabled: boolean, checker?: { code: string, args: Array<{ name: string, value: string }> } | null, handler: { code: string, args: Array<{ name: string, value: string }> } };
=======
    paymentId: Scalars['ID'];
}>;

export type CancelPaymentMutation = {
    cancelPayment:
        | { errorCode: ErrorCode; message: string; paymentErrorMessage: string }
        | {
              id: string;
              transactionId?: string | null;
              amount: number;
              method: string;
              state: string;
              nextStates: Array<string>;
              metadata?: any | null;
              refunds: Array<{ id: string; total: number; reason?: string | null }>;
          }
        | { errorCode: ErrorCode; message: string; transitionError: string };
};

export type PaymentMethodFragment = {
    id: string;
    code: string;
    name: string;
    description: string;
    enabled: boolean;
    checker?: { code: string; args: Array<{ name: string; value: string }> } | null;
    handler: { code: string; args: Array<{ name: string; value: string }> };
};
>>>>>>> 6e7e15e5

export type CreatePaymentMethodMutationVariables = Exact<{
  input: CreatePaymentMethodInput;
}>;


export type CreatePaymentMethodMutation = { createPaymentMethod: { id: string, code: string, name: string, description: string, enabled: boolean, checker?: { code: string, args: Array<{ name: string, value: string }> } | null, handler: { code: string, args: Array<{ name: string, value: string }> } } };

export type UpdatePaymentMethodMutationVariables = Exact<{
  input: UpdatePaymentMethodInput;
}>;


export type UpdatePaymentMethodMutation = { updatePaymentMethod: { id: string, code: string, name: string, description: string, enabled: boolean, checker?: { code: string, args: Array<{ name: string, value: string }> } | null, handler: { code: string, args: Array<{ name: string, value: string }> } } };

export type GetPaymentMethodHandlersQueryVariables = Exact<{ [key: string]: never; }>;


export type GetPaymentMethodHandlersQuery = { paymentMethodHandlers: Array<{ code: string, args: Array<{ name: string, type: string }> }> };

export type GetPaymentMethodCheckersQueryVariables = Exact<{ [key: string]: never; }>;


export type GetPaymentMethodCheckersQuery = { paymentMethodEligibilityCheckers: Array<{ code: string, args: Array<{ name: string, type: string }> }> };

export type GetPaymentMethodQueryVariables = Exact<{
  id: Scalars['ID'];
}>;


export type GetPaymentMethodQuery = { paymentMethod?: { id: string, code: string, name: string, description: string, enabled: boolean, checker?: { code: string, args: Array<{ name: string, value: string }> } | null, handler: { code: string, args: Array<{ name: string, value: string }> } } | null };

export type GetPaymentMethodListQueryVariables = Exact<{
  options?: InputMaybe<PaymentMethodListOptions>;
}>;


export type GetPaymentMethodListQuery = { paymentMethods: { totalItems: number, items: Array<{ id: string, code: string, name: string, description: string, enabled: boolean, checker?: { code: string, args: Array<{ name: string, value: string }> } | null, handler: { code: string, args: Array<{ name: string, value: string }> } }> } };

export type DeletePaymentMethodMutationVariables = Exact<{
  id: Scalars['ID'];
  force?: InputMaybe<Scalars['Boolean']>;
}>;


export type DeletePaymentMethodMutation = { deletePaymentMethod: { message?: string | null, result: DeletionResult } };

export type AddManualPayment2MutationVariables = Exact<{
<<<<<<< HEAD
  input: ManualPaymentInput;
}>;


export type AddManualPayment2Mutation = { addManualPaymentToOrder: { errorCode: ErrorCode, message: string } | { id: string, createdAt: any, updatedAt: any, code: string, state: string, active: boolean, subTotal: any, subTotalWithTax: any, total: any, totalWithTax: any, totalQuantity: number, currencyCode: CurrencyCode, shipping: any, shippingWithTax: any, customer?: { id: string, firstName: string, lastName: string } | null, lines: Array<{ id: string, unitPrice: any, unitPriceWithTax: any, quantity: number, taxRate: number, linePriceWithTax: any, featuredAsset?: { preview: string } | null, productVariant: { id: string, name: string, sku: string }, taxLines: Array<{ description: string, taxRate: number }> }>, surcharges: Array<{ id: string, description: string, sku?: string | null, price: any, priceWithTax: any }>, shippingLines: Array<{ priceWithTax: any, shippingMethod: { id: string, code: string, name: string, description: string } }>, shippingAddress?: { fullName?: string | null, company?: string | null, streetLine1?: string | null, streetLine2?: string | null, city?: string | null, province?: string | null, postalCode?: string | null, country?: string | null, phoneNumber?: string | null } | null, payments?: Array<{ id: string, transactionId?: string | null, amount: any, method: string, state: string, nextStates: Array<string>, metadata?: any | null, refunds: Array<{ id: string, total: any, reason?: string | null }> }> | null, fulfillments?: Array<{ id: string, state: string, method: string, trackingCode?: string | null, lines: Array<{ orderLineId: string, quantity: number }> }> | null } };
=======
    input: ManualPaymentInput;
}>;

export type AddManualPayment2Mutation = {
    addManualPaymentToOrder:
        | { errorCode: ErrorCode; message: string }
        | {
              id: string;
              createdAt: any;
              updatedAt: any;
              code: string;
              state: string;
              active: boolean;
              subTotal: number;
              subTotalWithTax: number;
              total: number;
              totalWithTax: number;
              totalQuantity: number;
              currencyCode: CurrencyCode;
              shipping: number;
              shippingWithTax: number;
              customer?: { id: string; firstName: string; lastName: string } | null;
              lines: Array<{
                  id: string;
                  unitPrice: number;
                  unitPriceWithTax: number;
                  quantity: number;
                  taxRate: number;
                  linePriceWithTax: number;
                  featuredAsset?: { preview: string } | null;
                  productVariant: { id: string; name: string; sku: string };
                  taxLines: Array<{ description: string; taxRate: number }>;
              }>;
              surcharges: Array<{
                  id: string;
                  description: string;
                  sku?: string | null;
                  price: number;
                  priceWithTax: number;
              }>;
              shippingLines: Array<{
                  priceWithTax: number;
                  shippingMethod: { id: string; code: string; name: string; description: string };
              }>;
              shippingAddress?: {
                  fullName?: string | null;
                  company?: string | null;
                  streetLine1?: string | null;
                  streetLine2?: string | null;
                  city?: string | null;
                  province?: string | null;
                  postalCode?: string | null;
                  country?: string | null;
                  phoneNumber?: string | null;
              } | null;
              payments?: Array<{
                  id: string;
                  transactionId?: string | null;
                  amount: number;
                  method: string;
                  state: string;
                  nextStates: Array<string>;
                  metadata?: any | null;
                  refunds: Array<{ id: string; total: number; reason?: string | null }>;
              }> | null;
              fulfillments?: Array<{
                  id: string;
                  state: string;
                  method: string;
                  trackingCode?: string | null;
                  lines: Array<{ orderLineId: string; quantity: number }>;
              }> | null;
          };
};
>>>>>>> 6e7e15e5

export type GetProductOptionGroupQueryVariables = Exact<{
  id: Scalars['ID'];
}>;


export type GetProductOptionGroupQuery = { productOptionGroup?: { id: string, code: string, name: string, options: Array<{ id: string, code: string, name: string }> } | null };

export type UpdateProductOptionGroupMutationVariables = Exact<{
  input: UpdateProductOptionGroupInput;
}>;


export type UpdateProductOptionGroupMutation = { updateProductOptionGroup: { id: string, code: string, name: string, options: Array<{ id: string, code: string, name: string }>, translations: Array<{ id: string, languageCode: LanguageCode, name: string }> } };

export type CreateProductOptionMutationVariables = Exact<{
  input: CreateProductOptionInput;
}>;


export type CreateProductOptionMutation = { createProductOption: { id: string, code: string, name: string, groupId: string, translations: Array<{ id: string, languageCode: LanguageCode, name: string }> } };

export type UpdateProductOptionMutationVariables = Exact<{
  input: UpdateProductOptionInput;
}>;


export type UpdateProductOptionMutation = { updateProductOption: { id: string, code: string, name: string, groupId: string } };

export type DeleteProductOptionMutationVariables = Exact<{
  id: Scalars['ID'];
}>;


export type DeleteProductOptionMutation = { deleteProductOption: { result: DeletionResult, message?: string | null } };

export type RemoveOptionGroupFromProductMutationVariables = Exact<{
  productId: Scalars['ID'];
  optionGroupId: Scalars['ID'];
}>;


export type RemoveOptionGroupFromProductMutation = { removeOptionGroupFromProduct: { id: string, optionGroups: Array<{ id: string, code: string, options: Array<{ id: string, code: string }> }> } | { errorCode: ErrorCode, message: string, optionGroupCode: string, productVariantCount: number } };

export type GetOptionGroupQueryVariables = Exact<{
  id: Scalars['ID'];
}>;


export type GetOptionGroupQuery = { productOptionGroup?: { id: string, code: string, options: Array<{ id: string, code: string }> } | null };

export type GetProductVariantQueryVariables = Exact<{
  id: Scalars['ID'];
}>;


export type GetProductVariantQuery = { productVariant?: { id: string, name: string } | null };

export type GetProductWithVariantListQueryVariables = Exact<{
<<<<<<< HEAD
  id?: InputMaybe<Scalars['ID']>;
  variantListOptions?: InputMaybe<ProductVariantListOptions>;
}>;


export type GetProductWithVariantListQuery = { product?: { id: string, variantList: { totalItems: number, items: Array<{ id: string, createdAt: any, updatedAt: any, enabled: boolean, languageCode: LanguageCode, name: string, currencyCode: CurrencyCode, price: any, priceWithTax: any, stockOnHand: number, trackInventory: GlobalFlag, sku: string, taxRateApplied: { id: string, name: string, value: number }, taxCategory: { id: string, name: string }, options: Array<{ id: string, code: string, languageCode: LanguageCode, name: string }>, facetValues: Array<{ id: string, code: string, name: string, facet: { id: string, name: string } }>, featuredAsset?: { id: string, name: string, fileSize: number, mimeType: string, type: AssetType, preview: string, source: string } | null, assets: Array<{ id: string, name: string, fileSize: number, mimeType: string, type: AssetType, preview: string, source: string }>, translations: Array<{ id: string, languageCode: LanguageCode, name: string }>, channels: Array<{ id: string, code: string }> }> } } | null };
=======
    id?: InputMaybe<Scalars['ID']>;
    variantListOptions?: InputMaybe<ProductVariantListOptions>;
}>;

export type GetProductWithVariantListQuery = {
    product?: {
        id: string;
        variantList: {
            totalItems: number;
            items: Array<{
                id: string;
                createdAt: any;
                updatedAt: any;
                enabled: boolean;
                languageCode: LanguageCode;
                name: string;
                currencyCode: CurrencyCode;
                price: number;
                priceWithTax: number;
                stockOnHand: number;
                trackInventory: GlobalFlag;
                sku: string;
                taxRateApplied: { id: string; name: string; value: number };
                taxCategory: { id: string; name: string };
                options: Array<{ id: string; code: string; languageCode: LanguageCode; name: string }>;
                facetValues: Array<{
                    id: string;
                    code: string;
                    name: string;
                    facet: { id: string; name: string };
                }>;
                featuredAsset?: {
                    id: string;
                    name: string;
                    fileSize: number;
                    mimeType: string;
                    type: AssetType;
                    preview: string;
                    source: string;
                } | null;
                assets: Array<{
                    id: string;
                    name: string;
                    fileSize: number;
                    mimeType: string;
                    type: AssetType;
                    preview: string;
                    source: string;
                }>;
                translations: Array<{ id: string; languageCode: LanguageCode; name: string }>;
                channels: Array<{ id: string; code: string }>;
            }>;
        };
    } | null;
};
>>>>>>> 6e7e15e5

export type GetPromotionListQueryVariables = Exact<{
  options?: InputMaybe<PromotionListOptions>;
}>;


export type GetPromotionListQuery = { promotions: { totalItems: number, items: Array<{ id: string, createdAt: any, updatedAt: any, couponCode?: string | null, startsAt?: any | null, endsAt?: any | null, name: string, enabled: boolean, conditions: Array<{ code: string, args: Array<{ name: string, value: string }> }>, actions: Array<{ code: string, args: Array<{ name: string, value: string }> }> }> } };

export type GetPromotionQueryVariables = Exact<{
  id: Scalars['ID'];
}>;


export type GetPromotionQuery = { promotion?: { id: string, createdAt: any, updatedAt: any, couponCode?: string | null, startsAt?: any | null, endsAt?: any | null, name: string, enabled: boolean, conditions: Array<{ code: string, args: Array<{ name: string, value: string }> }>, actions: Array<{ code: string, args: Array<{ name: string, value: string }> }> } | null };

export type UpdatePromotionMutationVariables = Exact<{
  input: UpdatePromotionInput;
}>;


export type UpdatePromotionMutation = { updatePromotion: { errorCode: ErrorCode, message: string } | { id: string, createdAt: any, updatedAt: any, couponCode?: string | null, startsAt?: any | null, endsAt?: any | null, name: string, enabled: boolean, conditions: Array<{ code: string, args: Array<{ name: string, value: string }> }>, actions: Array<{ code: string, args: Array<{ name: string, value: string }> }> } };

export type ConfigurableOperationDefFragment = { code: string, description: string, args: Array<{ name: string, type: string, ui?: any | null }> };

export type GetAdjustmentOperationsQueryVariables = Exact<{ [key: string]: never; }>;


export type GetAdjustmentOperationsQuery = { promotionActions: Array<{ code: string, description: string, args: Array<{ name: string, type: string, ui?: any | null }> }>, promotionConditions: Array<{ code: string, description: string, args: Array<{ name: string, type: string, ui?: any | null }> }> };

export type GetRolesQueryVariables = Exact<{
  options?: InputMaybe<RoleListOptions>;
}>;


export type GetRolesQuery = { roles: { totalItems: number, items: Array<{ id: string, code: string, description: string, permissions: Array<Permission>, channels: Array<{ id: string, code: string, token: string }> }> } };

export type GetRoleQueryVariables = Exact<{
  id: Scalars['ID'];
}>;


export type GetRoleQuery = { role?: { id: string, code: string, description: string, permissions: Array<Permission>, channels: Array<{ id: string, code: string, token: string }> } | null };

export type DeleteRoleMutationVariables = Exact<{
  id: Scalars['ID'];
}>;


export type DeleteRoleMutation = { deleteRole: { result: DeletionResult, message?: string | null } };

export type LogoutMutationVariables = Exact<{ [key: string]: never; }>;


export type LogoutMutation = { logout: { success: boolean } };

export type GetShippingMethodQueryVariables = Exact<{
  id: Scalars['ID'];
}>;


export type GetShippingMethodQuery = { shippingMethod?: { id: string, code: string, name: string, description: string, calculator: { code: string, args: Array<{ name: string, value: string }> }, checker: { code: string, args: Array<{ name: string, value: string }> } } | null };

export type GetEligibilityCheckersQueryVariables = Exact<{ [key: string]: never; }>;


export type GetEligibilityCheckersQuery = { shippingEligibilityCheckers: Array<{ code: string, description: string, args: Array<{ name: string, type: string, description?: string | null, label?: string | null, ui?: any | null }> }> };

export type GetCalculatorsQueryVariables = Exact<{ [key: string]: never; }>;


export type GetCalculatorsQuery = { shippingCalculators: Array<{ code: string, description: string, args: Array<{ name: string, type: string, description?: string | null, label?: string | null, ui?: any | null }> }> };

export type TestShippingMethodQueryVariables = Exact<{
  input: TestShippingMethodInput;
}>;

<<<<<<< HEAD

export type TestShippingMethodQuery = { testShippingMethod: { eligible: boolean, quote?: { price: any, priceWithTax: any, metadata?: any | null } | null } };
=======
export type TestShippingMethodQuery = {
    testShippingMethod: {
        eligible: boolean;
        quote?: { price: number; priceWithTax: number; metadata?: any | null } | null;
    };
};
>>>>>>> 6e7e15e5

export type TestEligibleMethodsQueryVariables = Exact<{
  input: TestEligibleShippingMethodsInput;
}>;

<<<<<<< HEAD
=======
export type TestEligibleMethodsQuery = {
    testEligibleShippingMethods: Array<{
        id: string;
        name: string;
        description: string;
        price: number;
        priceWithTax: number;
        metadata?: any | null;
    }>;
};
>>>>>>> 6e7e15e5

export type TestEligibleMethodsQuery = { testEligibleShippingMethods: Array<{ id: string, name: string, description: string, price: any, priceWithTax: any, metadata?: any | null }> };

export type GetMeQueryVariables = Exact<{ [key: string]: never; }>;


export type GetMeQuery = { me?: { identifier: string } | null };

export type GetProductsTake3QueryVariables = Exact<{ [key: string]: never; }>;


export type GetProductsTake3Query = { products: { items: Array<{ id: string }> } };

export type GetProduct1QueryVariables = Exact<{ [key: string]: never; }>;


export type GetProduct1Query = { product?: { id: string } | null };

export type GetProduct2VariantsQueryVariables = Exact<{ [key: string]: never; }>;


export type GetProduct2VariantsQuery = { product?: { id: string, variants: Array<{ id: string, name: string }> } | null };

export type GetProductCollectionQueryVariables = Exact<{ [key: string]: never; }>;


export type GetProductCollectionQuery = { product?: { collections: Array<{ id: string, name: string }> } | null };

export type GetCollectionShopQueryVariables = Exact<{
  id?: InputMaybe<Scalars['ID']>;
  slug?: InputMaybe<Scalars['String']>;
}>;


export type GetCollectionShopQuery = { collection?: { id: string, name: string, slug: string, description: string, parent?: { id: string, name: string } | null, children?: Array<{ id: string, name: string }> | null } | null };

export type DisableProductMutationVariables = Exact<{
  id: Scalars['ID'];
}>;


export type DisableProductMutation = { updateProduct: { id: string } };

export type GetCollectionVariantsQueryVariables = Exact<{
  id?: InputMaybe<Scalars['ID']>;
  slug?: InputMaybe<Scalars['String']>;
}>;


export type GetCollectionVariantsQuery = { collection?: { id: string, productVariants: { items: Array<{ id: string, name: string }> } } | null };

export type GetCollectionListQueryVariables = Exact<{ [key: string]: never; }>;


export type GetCollectionListQuery = { collections: { items: Array<{ id: string, name: string }> } };

export type GetProductFacetValuesQueryVariables = Exact<{
  id: Scalars['ID'];
}>;


export type GetProductFacetValuesQuery = { product?: { id: string, name: string, facetValues: Array<{ name: string }> } | null };

export type GetVariantFacetValuesQueryVariables = Exact<{
  id: Scalars['ID'];
}>;


export type GetVariantFacetValuesQuery = { product?: { id: string, name: string, variants: Array<{ id: string, facetValues: Array<{ name: string }> }> } | null };

export type GetCustomerIdsQueryVariables = Exact<{ [key: string]: never; }>;


export type GetCustomerIdsQuery = { customers: { items: Array<{ id: string }> } };

export type StockLocationFragment = { id: string, name: string, description: string };

export type GetStockLocationQueryVariables = Exact<{
  id: Scalars['ID'];
}>;


export type GetStockLocationQuery = { stockLocation?: { id: string, name: string, description: string } | null };

export type GetStockLocationsQueryVariables = Exact<{
  options?: InputMaybe<StockLocationListOptions>;
}>;


export type GetStockLocationsQuery = { stockLocations: { totalItems: number, items: Array<{ id: string, name: string, description: string }> } };

export type CreateStockLocationMutationVariables = Exact<{
  input: CreateStockLocationInput;
}>;


export type CreateStockLocationMutation = { createStockLocation: { id: string, name: string, description: string } };

export type UpdateStockLocationMutationVariables = Exact<{
  input: UpdateStockLocationInput;
}>;


export type UpdateStockLocationMutation = { updateStockLocation: { id: string, name: string, description: string } };

export type GetVariantStockLevelsQueryVariables = Exact<{
  options?: InputMaybe<ProductVariantListOptions>;
}>;


export type GetVariantStockLevelsQuery = { productVariants: { items: Array<{ id: string, name: string, stockOnHand: number, stockAllocated: number, stockLevels: Array<{ stockLocationId: string, stockOnHand: number, stockAllocated: number }> }> } };

export type UpdateStockMutationVariables = Exact<{
  input: Array<UpdateProductVariantInput> | UpdateProductVariantInput;
}>;


export type UpdateStockMutation = { updateProductVariants: Array<{ id: string, stockOnHand: number, stockAllocated: number, stockMovements: { totalItems: number, items: Array<{ id: string, type: StockMovementType, quantity: number } | { id: string, type: StockMovementType, quantity: number } | { id: string, type: StockMovementType, quantity: number } | { id: string, type: StockMovementType, quantity: number } | { id: string, type: StockMovementType, quantity: number } | { id: string, type: StockMovementType, quantity: number }> } } | null> };

export type TransitionFulfillmentToStateMutationVariables = Exact<{
  id: Scalars['ID'];
  state: Scalars['String'];
}>;


export type TransitionFulfillmentToStateMutation = { transitionFulfillmentToState: { id: string, state: string, nextStates: Array<string>, createdAt: any } | { errorCode: ErrorCode, message: string, transitionError: string } };

export type UpdateOrderCustomFieldsMutationVariables = Exact<{
  input: UpdateOrderInput;
}>;


export type UpdateOrderCustomFieldsMutation = { setOrderCustomFields?: { id: string } | null };

export type GetTagListQueryVariables = Exact<{
  options?: InputMaybe<TagListOptions>;
}>;


export type GetTagListQuery = { tags: { totalItems: number, items: Array<{ id: string, value: string }> } };

export type GetTagQueryVariables = Exact<{
  id: Scalars['ID'];
}>;


export type GetTagQuery = { tag: { id: string, value: string } };

export type CreateTagMutationVariables = Exact<{
  input: CreateTagInput;
}>;


export type CreateTagMutation = { createTag: { id: string, value: string } };

export type UpdateTagMutationVariables = Exact<{
  input: UpdateTagInput;
}>;


export type UpdateTagMutation = { updateTag: { id: string, value: string } };

export type DeleteTagMutationVariables = Exact<{
  id: Scalars['ID'];
}>;


export type DeleteTagMutation = { deleteTag: { message?: string | null, result: DeletionResult } };

export type GetTaxCategoryListQueryVariables = Exact<{ [key: string]: never; }>;


export type GetTaxCategoryListQuery = { taxCategories: Array<{ id: string, name: string, isDefault: boolean }> };

export type GetTaxCategoryQueryVariables = Exact<{
  id: Scalars['ID'];
}>;


export type GetTaxCategoryQuery = { taxCategory?: { id: string, name: string, isDefault: boolean } | null };

export type CreateTaxCategoryMutationVariables = Exact<{
  input: CreateTaxCategoryInput;
}>;


export type CreateTaxCategoryMutation = { createTaxCategory: { id: string, name: string, isDefault: boolean } };

export type UpdateTaxCategoryMutationVariables = Exact<{
  input: UpdateTaxCategoryInput;
}>;


export type UpdateTaxCategoryMutation = { updateTaxCategory: { id: string, name: string, isDefault: boolean } };

export type DeleteTaxCategoryMutationVariables = Exact<{
  id: Scalars['ID'];
}>;


export type DeleteTaxCategoryMutation = { deleteTaxCategory: { result: DeletionResult, message?: string | null } };

export type GetTaxRateQueryVariables = Exact<{
  id: Scalars['ID'];
}>;


export type GetTaxRateQuery = { taxRate?: { id: string, name: string, enabled: boolean, value: number, category: { id: string, name: string }, zone: { id: string, name: string }, customerGroup?: { id: string, name: string } | null } | null };

export type CreateTaxRateMutationVariables = Exact<{
  input: CreateTaxRateInput;
}>;


export type CreateTaxRateMutation = { createTaxRate: { id: string, name: string, enabled: boolean, value: number, category: { id: string, name: string }, zone: { id: string, name: string }, customerGroup?: { id: string, name: string } | null } };

export type DeleteTaxRateMutationVariables = Exact<{
  id: Scalars['ID'];
}>;


export type DeleteTaxRateMutation = { deleteTaxRate: { result: DeletionResult, message?: string | null } };

export type DeleteZoneMutationVariables = Exact<{
  id: Scalars['ID'];
}>;


export type DeleteZoneMutation = { deleteZone: { result: DeletionResult, message?: string | null } };

export type GetZonesQueryVariables = Exact<{ [key: string]: never; }>;


export type GetZonesQuery = { zones: Array<{ id: string, name: string }> };

export type GetZoneQueryVariables = Exact<{
  id: Scalars['ID'];
}>;


export type GetZoneQuery = { zone?: { id: string, name: string, members: Array<{ id: string, code: string, name: string, enabled: boolean, translations: Array<{ id: string, languageCode: LanguageCode, name: string }> }> } | null };

export type GetActiveChannelWithZoneMembersQueryVariables = Exact<{ [key: string]: never; }>;


export type GetActiveChannelWithZoneMembersQuery = { activeChannel: { id: string, defaultShippingZone?: { id: string, members: Array<{ name: string }> } | null } };

export type CreateZoneMutationVariables = Exact<{
  input: CreateZoneInput;
}>;


export type CreateZoneMutation = { createZone: { id: string, name: string, members: Array<{ id: string, code: string, name: string, enabled: boolean, translations: Array<{ id: string, languageCode: LanguageCode, name: string }> }> } };

export type UpdateZoneMutationVariables = Exact<{
  input: UpdateZoneInput;
}>;


export type UpdateZoneMutation = { updateZone: { id: string, name: string, members: Array<{ id: string, code: string, name: string, enabled: boolean, translations: Array<{ id: string, languageCode: LanguageCode, name: string }> }> } };

export type AddMembersToZoneMutationVariables = Exact<{
  zoneId: Scalars['ID'];
  memberIds: Array<Scalars['ID']> | Scalars['ID'];
}>;


export type AddMembersToZoneMutation = { addMembersToZone: { id: string, name: string, members: Array<{ id: string, code: string, name: string, enabled: boolean, translations: Array<{ id: string, languageCode: LanguageCode, name: string }> }> } };

export type RemoveMembersFromZoneMutationVariables = Exact<{
  zoneId: Scalars['ID'];
  memberIds: Array<Scalars['ID']> | Scalars['ID'];
}>;


export type RemoveMembersFromZoneMutation = { removeMembersFromZone: { id: string, name: string, members: Array<{ id: string, code: string, name: string, enabled: boolean, translations: Array<{ id: string, languageCode: LanguageCode, name: string }> }> } };<|MERGE_RESOLUTION|>--- conflicted
+++ resolved
@@ -6,44 +6,18 @@
 export type MakeMaybe<T, K extends keyof T> = Omit<T, K> & { [SubKey in K]: Maybe<T[SubKey]> };
 /** All built-in and custom scalars, mapped to their actual values */
 export type Scalars = {
-<<<<<<< HEAD
   ID: string;
   String: string;
   Boolean: boolean;
   Int: number;
   Float: number;
-  /** A date-time string at UTC, such as 2007-12-03T10:15:30Z, compliant with the `date-time` format outlined in section 5.6 of the RFC 3339 profile of the ISO 8601 standard for representation of dates and times using the Gregorian calendar. */
   DateTime: any;
-  /** The `JSON` scalar type represents JSON values as specified by [ECMA-404](http://www.ecma-international.org/publications/files/ECMA-ST/ECMA-404.pdf). */
   JSON: any;
-  /** The `Money` scalar type represents monetary values and supports signed double-precision fractional values as specified by [IEEE 754](https://en.wikipedia.org/wiki/IEEE_floating_point). */
-  Money: any;
-  /** The `Upload` scalar type represents a file upload. */
+  Money: number;
   Upload: any;
 };
 
 export type AddFulfillmentToOrderResult = CreateFulfillmentError | EmptyOrderLineSelectionError | Fulfillment | FulfillmentStateTransitionError | InsufficientStockOnHandError | InvalidFulfillmentHandlerError | ItemsAlreadyFulfilledError;
-=======
-    ID: string;
-    String: string;
-    Boolean: boolean;
-    Int: number;
-    Float: number;
-    DateTime: any;
-    JSON: any;
-    Money: number;
-    Upload: any;
-};
-
-export type AddFulfillmentToOrderResult =
-    | CreateFulfillmentError
-    | EmptyOrderLineSelectionError
-    | Fulfillment
-    | FulfillmentStateTransitionError
-    | InsufficientStockOnHandError
-    | InvalidFulfillmentHandlerError
-    | ItemsAlreadyFulfilledError;
->>>>>>> 6e7e15e5
 
 export type AddItemInput = {
   productVariantId: Scalars['ID'];
@@ -5872,55 +5846,7 @@
 
 export type GetCollectionsWithAssetsQuery = { collections: { items: Array<{ assets: Array<{ name: string }> }> } };
 
-<<<<<<< HEAD
 export type GetProductsWithVariantIdsQueryVariables = Exact<{ [key: string]: never; }>;
-=======
-export type GetCollectionQueryVariables = Exact<{
-    id?: InputMaybe<Scalars['ID']>;
-    slug?: InputMaybe<Scalars['String']>;
-    variantListOptions?: InputMaybe<ProductVariantListOptions>;
-}>;
-
-export type GetCollectionQuery = {
-    collection?: {
-        id: string;
-        name: string;
-        slug: string;
-        description: string;
-        isPrivate: boolean;
-        languageCode?: LanguageCode | null;
-        productVariants: { items: Array<{ id: string; name: string; price: number }> };
-        featuredAsset?: {
-            id: string;
-            name: string;
-            fileSize: number;
-            mimeType: string;
-            type: AssetType;
-            preview: string;
-            source: string;
-        } | null;
-        assets: Array<{
-            id: string;
-            name: string;
-            fileSize: number;
-            mimeType: string;
-            type: AssetType;
-            preview: string;
-            source: string;
-        }>;
-        filters: Array<{ code: string; args: Array<{ name: string; value: string }> }>;
-        translations: Array<{
-            id: string;
-            languageCode: LanguageCode;
-            name: string;
-            slug: string;
-            description: string;
-        }>;
-        parent?: { id: string; name: string } | null;
-        children?: Array<{ id: string; name: string; position: number }> | null;
-    } | null;
-};
->>>>>>> 6e7e15e5
 
 
 export type GetProductsWithVariantIdsQuery = { products: { items: Array<{ id: string, name: string, variants: Array<{ id: string, name: string }> }> } };
@@ -5932,7 +5858,7 @@
 }>;
 
 
-export type GetCollectionQuery = { collection?: { id: string, name: string, slug: string, description: string, isPrivate: boolean, languageCode?: LanguageCode | null, productVariants: { items: Array<{ id: string, name: string, price: any }> }, featuredAsset?: { id: string, name: string, fileSize: number, mimeType: string, type: AssetType, preview: string, source: string } | null, assets: Array<{ id: string, name: string, fileSize: number, mimeType: string, type: AssetType, preview: string, source: string }>, filters: Array<{ code: string, args: Array<{ name: string, value: string }> }>, translations: Array<{ id: string, languageCode: LanguageCode, name: string, slug: string, description: string }>, parent?: { id: string, name: string } | null, children?: Array<{ id: string, name: string, position: number }> | null } | null };
+export type GetCollectionQuery = { collection?: { id: string, name: string, slug: string, description: string, isPrivate: boolean, languageCode?: LanguageCode | null, productVariants: { items: Array<{ id: string, name: string, price: number }> }, featuredAsset?: { id: string, name: string, fileSize: number, mimeType: string, type: AssetType, preview: string, source: string } | null, assets: Array<{ id: string, name: string, fileSize: number, mimeType: string, type: AssetType, preview: string, source: string }>, filters: Array<{ code: string, args: Array<{ name: string, value: string }> }>, translations: Array<{ id: string, languageCode: LanguageCode, name: string, slug: string, description: string }>, parent?: { id: string, name: string } | null, children?: Array<{ id: string, name: string, position: number }> | null } | null };
 
 export type GetCollectionListAdminQueryVariables = Exact<{
   options?: InputMaybe<CollectionListOptions>;
@@ -6124,17 +6050,16 @@
 export type SearchGetAssetsQuery = { search: { totalItems: number, items: Array<{ productId: string, productName: string, productVariantName: string, productAsset?: { id: string, preview: string, focalPoint?: { x: number, y: number } | null } | null, productVariantAsset?: { id: string, preview: string, focalPoint?: { x: number, y: number } | null } | null }> } };
 
 export type SearchGetPricesQueryVariables = Exact<{
-<<<<<<< HEAD
   input: SearchInput;
 }>;
 
 
-export type SearchGetPricesQuery = { search: { items: Array<{ price: { min: any, max: any } | { value: any }, priceWithTax: { min: any, max: any } | { value: any } }> } };
+export type SearchGetPricesQuery = { search: { items: Array<{ price: { min: number, max: number } | { value: number }, priceWithTax: { min: number, max: number } | { value: number } }> } };
 
 export type CreateDraftOrderMutationVariables = Exact<{ [key: string]: never; }>;
 
 
-export type CreateDraftOrderMutation = { createDraftOrder: { id: string, createdAt: any, updatedAt: any, code: string, state: string, active: boolean, subTotal: any, subTotalWithTax: any, total: any, totalWithTax: any, totalQuantity: number, currencyCode: CurrencyCode, shipping: any, shippingWithTax: any, customer?: { id: string, firstName: string, lastName: string } | null, lines: Array<{ id: string, unitPrice: any, unitPriceWithTax: any, quantity: number, taxRate: number, linePriceWithTax: any, featuredAsset?: { preview: string } | null, productVariant: { id: string, name: string, sku: string }, taxLines: Array<{ description: string, taxRate: number }> }>, surcharges: Array<{ id: string, description: string, sku?: string | null, price: any, priceWithTax: any }>, shippingLines: Array<{ priceWithTax: any, shippingMethod: { id: string, code: string, name: string, description: string } }>, shippingAddress?: { fullName?: string | null, company?: string | null, streetLine1?: string | null, streetLine2?: string | null, city?: string | null, province?: string | null, postalCode?: string | null, country?: string | null, phoneNumber?: string | null } | null, payments?: Array<{ id: string, transactionId?: string | null, amount: any, method: string, state: string, nextStates: Array<string>, metadata?: any | null, refunds: Array<{ id: string, total: any, reason?: string | null }> }> | null, fulfillments?: Array<{ id: string, state: string, method: string, trackingCode?: string | null, lines: Array<{ orderLineId: string, quantity: number }> }> | null } };
+export type CreateDraftOrderMutation = { createDraftOrder: { id: string, createdAt: any, updatedAt: any, code: string, state: string, active: boolean, subTotal: number, subTotalWithTax: number, total: number, totalWithTax: number, totalQuantity: number, currencyCode: CurrencyCode, shipping: number, shippingWithTax: number, customer?: { id: string, firstName: string, lastName: string } | null, lines: Array<{ id: string, unitPrice: number, unitPriceWithTax: number, quantity: number, taxRate: number, linePriceWithTax: number, featuredAsset?: { preview: string } | null, productVariant: { id: string, name: string, sku: string }, taxLines: Array<{ description: string, taxRate: number }> }>, surcharges: Array<{ id: string, description: string, sku?: string | null, price: number, priceWithTax: number }>, shippingLines: Array<{ priceWithTax: number, shippingMethod: { id: string, code: string, name: string, description: string } }>, shippingAddress?: { fullName?: string | null, company?: string | null, streetLine1?: string | null, streetLine2?: string | null, city?: string | null, province?: string | null, postalCode?: string | null, country?: string | null, phoneNumber?: string | null } | null, payments?: Array<{ id: string, transactionId?: string | null, amount: number, method: string, state: string, nextStates: Array<string>, metadata?: any | null, refunds: Array<{ id: string, total: number, reason?: string | null }> }> | null, fulfillments?: Array<{ id: string, state: string, method: string, trackingCode?: string | null, lines: Array<{ orderLineId: string, quantity: number }> }> | null } };
 
 export type AddItemToDraftOrderMutationVariables = Exact<{
   orderId: Scalars['ID'];
@@ -6142,7 +6067,7 @@
 }>;
 
 
-export type AddItemToDraftOrderMutation = { addItemToDraftOrder: { errorCode: ErrorCode, message: string } | { errorCode: ErrorCode, message: string } | { id: string, createdAt: any, updatedAt: any, code: string, state: string, active: boolean, subTotal: any, subTotalWithTax: any, total: any, totalWithTax: any, totalQuantity: number, currencyCode: CurrencyCode, shipping: any, shippingWithTax: any, customer?: { id: string, firstName: string, lastName: string } | null, lines: Array<{ id: string, unitPrice: any, unitPriceWithTax: any, quantity: number, taxRate: number, linePriceWithTax: any, featuredAsset?: { preview: string } | null, productVariant: { id: string, name: string, sku: string }, taxLines: Array<{ description: string, taxRate: number }> }>, surcharges: Array<{ id: string, description: string, sku?: string | null, price: any, priceWithTax: any }>, shippingLines: Array<{ priceWithTax: any, shippingMethod: { id: string, code: string, name: string, description: string } }>, shippingAddress?: { fullName?: string | null, company?: string | null, streetLine1?: string | null, streetLine2?: string | null, city?: string | null, province?: string | null, postalCode?: string | null, country?: string | null, phoneNumber?: string | null } | null, payments?: Array<{ id: string, transactionId?: string | null, amount: any, method: string, state: string, nextStates: Array<string>, metadata?: any | null, refunds: Array<{ id: string, total: any, reason?: string | null }> }> | null, fulfillments?: Array<{ id: string, state: string, method: string, trackingCode?: string | null, lines: Array<{ orderLineId: string, quantity: number }> }> | null } | { errorCode: ErrorCode, message: string } | { errorCode: ErrorCode, message: string } };
+export type AddItemToDraftOrderMutation = { addItemToDraftOrder: { errorCode: ErrorCode, message: string } | { errorCode: ErrorCode, message: string } | { id: string, createdAt: any, updatedAt: any, code: string, state: string, active: boolean, subTotal: number, subTotalWithTax: number, total: number, totalWithTax: number, totalQuantity: number, currencyCode: CurrencyCode, shipping: number, shippingWithTax: number, customer?: { id: string, firstName: string, lastName: string } | null, lines: Array<{ id: string, unitPrice: number, unitPriceWithTax: number, quantity: number, taxRate: number, linePriceWithTax: number, featuredAsset?: { preview: string } | null, productVariant: { id: string, name: string, sku: string }, taxLines: Array<{ description: string, taxRate: number }> }>, surcharges: Array<{ id: string, description: string, sku?: string | null, price: number, priceWithTax: number }>, shippingLines: Array<{ priceWithTax: number, shippingMethod: { id: string, code: string, name: string, description: string } }>, shippingAddress?: { fullName?: string | null, company?: string | null, streetLine1?: string | null, streetLine2?: string | null, city?: string | null, province?: string | null, postalCode?: string | null, country?: string | null, phoneNumber?: string | null } | null, payments?: Array<{ id: string, transactionId?: string | null, amount: number, method: string, state: string, nextStates: Array<string>, metadata?: any | null, refunds: Array<{ id: string, total: number, reason?: string | null }> }> | null, fulfillments?: Array<{ id: string, state: string, method: string, trackingCode?: string | null, lines: Array<{ orderLineId: string, quantity: number }> }> | null } | { errorCode: ErrorCode, message: string } | { errorCode: ErrorCode, message: string } };
 
 export type AdjustDraftOrderLineMutationVariables = Exact<{
   orderId: Scalars['ID'];
@@ -6150,7 +6075,7 @@
 }>;
 
 
-export type AdjustDraftOrderLineMutation = { adjustDraftOrderLine: { errorCode: ErrorCode, message: string } | { errorCode: ErrorCode, message: string } | { id: string, createdAt: any, updatedAt: any, code: string, state: string, active: boolean, subTotal: any, subTotalWithTax: any, total: any, totalWithTax: any, totalQuantity: number, currencyCode: CurrencyCode, shipping: any, shippingWithTax: any, customer?: { id: string, firstName: string, lastName: string } | null, lines: Array<{ id: string, unitPrice: any, unitPriceWithTax: any, quantity: number, taxRate: number, linePriceWithTax: any, featuredAsset?: { preview: string } | null, productVariant: { id: string, name: string, sku: string }, taxLines: Array<{ description: string, taxRate: number }> }>, surcharges: Array<{ id: string, description: string, sku?: string | null, price: any, priceWithTax: any }>, shippingLines: Array<{ priceWithTax: any, shippingMethod: { id: string, code: string, name: string, description: string } }>, shippingAddress?: { fullName?: string | null, company?: string | null, streetLine1?: string | null, streetLine2?: string | null, city?: string | null, province?: string | null, postalCode?: string | null, country?: string | null, phoneNumber?: string | null } | null, payments?: Array<{ id: string, transactionId?: string | null, amount: any, method: string, state: string, nextStates: Array<string>, metadata?: any | null, refunds: Array<{ id: string, total: any, reason?: string | null }> }> | null, fulfillments?: Array<{ id: string, state: string, method: string, trackingCode?: string | null, lines: Array<{ orderLineId: string, quantity: number }> }> | null } | { errorCode: ErrorCode, message: string } | { errorCode: ErrorCode, message: string } };
+export type AdjustDraftOrderLineMutation = { adjustDraftOrderLine: { errorCode: ErrorCode, message: string } | { errorCode: ErrorCode, message: string } | { id: string, createdAt: any, updatedAt: any, code: string, state: string, active: boolean, subTotal: number, subTotalWithTax: number, total: number, totalWithTax: number, totalQuantity: number, currencyCode: CurrencyCode, shipping: number, shippingWithTax: number, customer?: { id: string, firstName: string, lastName: string } | null, lines: Array<{ id: string, unitPrice: number, unitPriceWithTax: number, quantity: number, taxRate: number, linePriceWithTax: number, featuredAsset?: { preview: string } | null, productVariant: { id: string, name: string, sku: string }, taxLines: Array<{ description: string, taxRate: number }> }>, surcharges: Array<{ id: string, description: string, sku?: string | null, price: number, priceWithTax: number }>, shippingLines: Array<{ priceWithTax: number, shippingMethod: { id: string, code: string, name: string, description: string } }>, shippingAddress?: { fullName?: string | null, company?: string | null, streetLine1?: string | null, streetLine2?: string | null, city?: string | null, province?: string | null, postalCode?: string | null, country?: string | null, phoneNumber?: string | null } | null, payments?: Array<{ id: string, transactionId?: string | null, amount: number, method: string, state: string, nextStates: Array<string>, metadata?: any | null, refunds: Array<{ id: string, total: number, reason?: string | null }> }> | null, fulfillments?: Array<{ id: string, state: string, method: string, trackingCode?: string | null, lines: Array<{ orderLineId: string, quantity: number }> }> | null } | { errorCode: ErrorCode, message: string } | { errorCode: ErrorCode, message: string } };
 
 export type RemoveDraftOrderLineMutationVariables = Exact<{
   orderId: Scalars['ID'];
@@ -6158,7 +6083,7 @@
 }>;
 
 
-export type RemoveDraftOrderLineMutation = { removeDraftOrderLine: { id: string, createdAt: any, updatedAt: any, code: string, state: string, active: boolean, subTotal: any, subTotalWithTax: any, total: any, totalWithTax: any, totalQuantity: number, currencyCode: CurrencyCode, shipping: any, shippingWithTax: any, customer?: { id: string, firstName: string, lastName: string } | null, lines: Array<{ id: string, unitPrice: any, unitPriceWithTax: any, quantity: number, taxRate: number, linePriceWithTax: any, featuredAsset?: { preview: string } | null, productVariant: { id: string, name: string, sku: string }, taxLines: Array<{ description: string, taxRate: number }> }>, surcharges: Array<{ id: string, description: string, sku?: string | null, price: any, priceWithTax: any }>, shippingLines: Array<{ priceWithTax: any, shippingMethod: { id: string, code: string, name: string, description: string } }>, shippingAddress?: { fullName?: string | null, company?: string | null, streetLine1?: string | null, streetLine2?: string | null, city?: string | null, province?: string | null, postalCode?: string | null, country?: string | null, phoneNumber?: string | null } | null, payments?: Array<{ id: string, transactionId?: string | null, amount: any, method: string, state: string, nextStates: Array<string>, metadata?: any | null, refunds: Array<{ id: string, total: any, reason?: string | null }> }> | null, fulfillments?: Array<{ id: string, state: string, method: string, trackingCode?: string | null, lines: Array<{ orderLineId: string, quantity: number }> }> | null } | { errorCode: ErrorCode, message: string } };
+export type RemoveDraftOrderLineMutation = { removeDraftOrderLine: { id: string, createdAt: any, updatedAt: any, code: string, state: string, active: boolean, subTotal: number, subTotalWithTax: number, total: number, totalWithTax: number, totalQuantity: number, currencyCode: CurrencyCode, shipping: number, shippingWithTax: number, customer?: { id: string, firstName: string, lastName: string } | null, lines: Array<{ id: string, unitPrice: number, unitPriceWithTax: number, quantity: number, taxRate: number, linePriceWithTax: number, featuredAsset?: { preview: string } | null, productVariant: { id: string, name: string, sku: string }, taxLines: Array<{ description: string, taxRate: number }> }>, surcharges: Array<{ id: string, description: string, sku?: string | null, price: number, priceWithTax: number }>, shippingLines: Array<{ priceWithTax: number, shippingMethod: { id: string, code: string, name: string, description: string } }>, shippingAddress?: { fullName?: string | null, company?: string | null, streetLine1?: string | null, streetLine2?: string | null, city?: string | null, province?: string | null, postalCode?: string | null, country?: string | null, phoneNumber?: string | null } | null, payments?: Array<{ id: string, transactionId?: string | null, amount: number, method: string, state: string, nextStates: Array<string>, metadata?: any | null, refunds: Array<{ id: string, total: number, reason?: string | null }> }> | null, fulfillments?: Array<{ id: string, state: string, method: string, trackingCode?: string | null, lines: Array<{ orderLineId: string, quantity: number }> }> | null } | { errorCode: ErrorCode, message: string } };
 
 export type SetCustomerForDraftOrderMutationVariables = Exact<{
   orderId: Scalars['ID'];
@@ -6167,7 +6092,7 @@
 }>;
 
 
-export type SetCustomerForDraftOrderMutation = { setCustomerForDraftOrder: { errorCode: ErrorCode, message: string } | { id: string, createdAt: any, updatedAt: any, code: string, state: string, active: boolean, subTotal: any, subTotalWithTax: any, total: any, totalWithTax: any, totalQuantity: number, currencyCode: CurrencyCode, shipping: any, shippingWithTax: any, customer?: { id: string, firstName: string, lastName: string } | null, lines: Array<{ id: string, unitPrice: any, unitPriceWithTax: any, quantity: number, taxRate: number, linePriceWithTax: any, featuredAsset?: { preview: string } | null, productVariant: { id: string, name: string, sku: string }, taxLines: Array<{ description: string, taxRate: number }> }>, surcharges: Array<{ id: string, description: string, sku?: string | null, price: any, priceWithTax: any }>, shippingLines: Array<{ priceWithTax: any, shippingMethod: { id: string, code: string, name: string, description: string } }>, shippingAddress?: { fullName?: string | null, company?: string | null, streetLine1?: string | null, streetLine2?: string | null, city?: string | null, province?: string | null, postalCode?: string | null, country?: string | null, phoneNumber?: string | null } | null, payments?: Array<{ id: string, transactionId?: string | null, amount: any, method: string, state: string, nextStates: Array<string>, metadata?: any | null, refunds: Array<{ id: string, total: any, reason?: string | null }> }> | null, fulfillments?: Array<{ id: string, state: string, method: string, trackingCode?: string | null, lines: Array<{ orderLineId: string, quantity: number }> }> | null } };
+export type SetCustomerForDraftOrderMutation = { setCustomerForDraftOrder: { errorCode: ErrorCode, message: string } | { id: string, createdAt: any, updatedAt: any, code: string, state: string, active: boolean, subTotal: number, subTotalWithTax: number, total: number, totalWithTax: number, totalQuantity: number, currencyCode: CurrencyCode, shipping: number, shippingWithTax: number, customer?: { id: string, firstName: string, lastName: string } | null, lines: Array<{ id: string, unitPrice: number, unitPriceWithTax: number, quantity: number, taxRate: number, linePriceWithTax: number, featuredAsset?: { preview: string } | null, productVariant: { id: string, name: string, sku: string }, taxLines: Array<{ description: string, taxRate: number }> }>, surcharges: Array<{ id: string, description: string, sku?: string | null, price: number, priceWithTax: number }>, shippingLines: Array<{ priceWithTax: number, shippingMethod: { id: string, code: string, name: string, description: string } }>, shippingAddress?: { fullName?: string | null, company?: string | null, streetLine1?: string | null, streetLine2?: string | null, city?: string | null, province?: string | null, postalCode?: string | null, country?: string | null, phoneNumber?: string | null } | null, payments?: Array<{ id: string, transactionId?: string | null, amount: number, method: string, state: string, nextStates: Array<string>, metadata?: any | null, refunds: Array<{ id: string, total: number, reason?: string | null }> }> | null, fulfillments?: Array<{ id: string, state: string, method: string, trackingCode?: string | null, lines: Array<{ orderLineId: string, quantity: number }> }> | null } };
 
 export type SetDraftOrderShippingAddressMutationVariables = Exact<{
   orderId: Scalars['ID'];
@@ -6175,7 +6100,7 @@
 }>;
 
 
-export type SetDraftOrderShippingAddressMutation = { setDraftOrderShippingAddress: { id: string, createdAt: any, updatedAt: any, code: string, state: string, active: boolean, subTotal: any, subTotalWithTax: any, total: any, totalWithTax: any, totalQuantity: number, currencyCode: CurrencyCode, shipping: any, shippingWithTax: any, customer?: { id: string, firstName: string, lastName: string } | null, lines: Array<{ id: string, unitPrice: any, unitPriceWithTax: any, quantity: number, taxRate: number, linePriceWithTax: any, featuredAsset?: { preview: string } | null, productVariant: { id: string, name: string, sku: string }, taxLines: Array<{ description: string, taxRate: number }> }>, surcharges: Array<{ id: string, description: string, sku?: string | null, price: any, priceWithTax: any }>, shippingLines: Array<{ priceWithTax: any, shippingMethod: { id: string, code: string, name: string, description: string } }>, shippingAddress?: { fullName?: string | null, company?: string | null, streetLine1?: string | null, streetLine2?: string | null, city?: string | null, province?: string | null, postalCode?: string | null, country?: string | null, phoneNumber?: string | null } | null, payments?: Array<{ id: string, transactionId?: string | null, amount: any, method: string, state: string, nextStates: Array<string>, metadata?: any | null, refunds: Array<{ id: string, total: any, reason?: string | null }> }> | null, fulfillments?: Array<{ id: string, state: string, method: string, trackingCode?: string | null, lines: Array<{ orderLineId: string, quantity: number }> }> | null } };
+export type SetDraftOrderShippingAddressMutation = { setDraftOrderShippingAddress: { id: string, createdAt: any, updatedAt: any, code: string, state: string, active: boolean, subTotal: number, subTotalWithTax: number, total: number, totalWithTax: number, totalQuantity: number, currencyCode: CurrencyCode, shipping: number, shippingWithTax: number, customer?: { id: string, firstName: string, lastName: string } | null, lines: Array<{ id: string, unitPrice: number, unitPriceWithTax: number, quantity: number, taxRate: number, linePriceWithTax: number, featuredAsset?: { preview: string } | null, productVariant: { id: string, name: string, sku: string }, taxLines: Array<{ description: string, taxRate: number }> }>, surcharges: Array<{ id: string, description: string, sku?: string | null, price: number, priceWithTax: number }>, shippingLines: Array<{ priceWithTax: number, shippingMethod: { id: string, code: string, name: string, description: string } }>, shippingAddress?: { fullName?: string | null, company?: string | null, streetLine1?: string | null, streetLine2?: string | null, city?: string | null, province?: string | null, postalCode?: string | null, country?: string | null, phoneNumber?: string | null } | null, payments?: Array<{ id: string, transactionId?: string | null, amount: number, method: string, state: string, nextStates: Array<string>, metadata?: any | null, refunds: Array<{ id: string, total: number, reason?: string | null }> }> | null, fulfillments?: Array<{ id: string, state: string, method: string, trackingCode?: string | null, lines: Array<{ orderLineId: string, quantity: number }> }> | null } };
 
 export type SetDraftOrderBillingAddressMutationVariables = Exact<{
   orderId: Scalars['ID'];
@@ -6183,7 +6108,7 @@
 }>;
 
 
-export type SetDraftOrderBillingAddressMutation = { setDraftOrderBillingAddress: { id: string, createdAt: any, updatedAt: any, code: string, state: string, active: boolean, subTotal: any, subTotalWithTax: any, total: any, totalWithTax: any, totalQuantity: number, currencyCode: CurrencyCode, shipping: any, shippingWithTax: any, billingAddress?: { fullName?: string | null, company?: string | null, streetLine1?: string | null, streetLine2?: string | null, city?: string | null, province?: string | null, postalCode?: string | null, country?: string | null, phoneNumber?: string | null } | null, customer?: { id: string, firstName: string, lastName: string } | null, lines: Array<{ id: string, unitPrice: any, unitPriceWithTax: any, quantity: number, taxRate: number, linePriceWithTax: any, featuredAsset?: { preview: string } | null, productVariant: { id: string, name: string, sku: string }, taxLines: Array<{ description: string, taxRate: number }> }>, surcharges: Array<{ id: string, description: string, sku?: string | null, price: any, priceWithTax: any }>, shippingLines: Array<{ priceWithTax: any, shippingMethod: { id: string, code: string, name: string, description: string } }>, shippingAddress?: { fullName?: string | null, company?: string | null, streetLine1?: string | null, streetLine2?: string | null, city?: string | null, province?: string | null, postalCode?: string | null, country?: string | null, phoneNumber?: string | null } | null, payments?: Array<{ id: string, transactionId?: string | null, amount: any, method: string, state: string, nextStates: Array<string>, metadata?: any | null, refunds: Array<{ id: string, total: any, reason?: string | null }> }> | null, fulfillments?: Array<{ id: string, state: string, method: string, trackingCode?: string | null, lines: Array<{ orderLineId: string, quantity: number }> }> | null } };
+export type SetDraftOrderBillingAddressMutation = { setDraftOrderBillingAddress: { id: string, createdAt: any, updatedAt: any, code: string, state: string, active: boolean, subTotal: number, subTotalWithTax: number, total: number, totalWithTax: number, totalQuantity: number, currencyCode: CurrencyCode, shipping: number, shippingWithTax: number, billingAddress?: { fullName?: string | null, company?: string | null, streetLine1?: string | null, streetLine2?: string | null, city?: string | null, province?: string | null, postalCode?: string | null, country?: string | null, phoneNumber?: string | null } | null, customer?: { id: string, firstName: string, lastName: string } | null, lines: Array<{ id: string, unitPrice: number, unitPriceWithTax: number, quantity: number, taxRate: number, linePriceWithTax: number, featuredAsset?: { preview: string } | null, productVariant: { id: string, name: string, sku: string }, taxLines: Array<{ description: string, taxRate: number }> }>, surcharges: Array<{ id: string, description: string, sku?: string | null, price: number, priceWithTax: number }>, shippingLines: Array<{ priceWithTax: number, shippingMethod: { id: string, code: string, name: string, description: string } }>, shippingAddress?: { fullName?: string | null, company?: string | null, streetLine1?: string | null, streetLine2?: string | null, city?: string | null, province?: string | null, postalCode?: string | null, country?: string | null, phoneNumber?: string | null } | null, payments?: Array<{ id: string, transactionId?: string | null, amount: number, method: string, state: string, nextStates: Array<string>, metadata?: any | null, refunds: Array<{ id: string, total: number, reason?: string | null }> }> | null, fulfillments?: Array<{ id: string, state: string, method: string, trackingCode?: string | null, lines: Array<{ orderLineId: string, quantity: number }> }> | null } };
 
 export type ApplyCouponCodeToDraftOrderMutationVariables = Exact<{
   orderId: Scalars['ID'];
@@ -6191,7 +6116,7 @@
 }>;
 
 
-export type ApplyCouponCodeToDraftOrderMutation = { applyCouponCodeToDraftOrder: { errorCode: ErrorCode, message: string } | { errorCode: ErrorCode, message: string } | { errorCode: ErrorCode, message: string } | { couponCodes: Array<string>, id: string, createdAt: any, updatedAt: any, code: string, state: string, active: boolean, subTotal: any, subTotalWithTax: any, total: any, totalWithTax: any, totalQuantity: number, currencyCode: CurrencyCode, shipping: any, shippingWithTax: any, customer?: { id: string, firstName: string, lastName: string } | null, lines: Array<{ id: string, unitPrice: any, unitPriceWithTax: any, quantity: number, taxRate: number, linePriceWithTax: any, featuredAsset?: { preview: string } | null, productVariant: { id: string, name: string, sku: string }, taxLines: Array<{ description: string, taxRate: number }> }>, surcharges: Array<{ id: string, description: string, sku?: string | null, price: any, priceWithTax: any }>, shippingLines: Array<{ priceWithTax: any, shippingMethod: { id: string, code: string, name: string, description: string } }>, shippingAddress?: { fullName?: string | null, company?: string | null, streetLine1?: string | null, streetLine2?: string | null, city?: string | null, province?: string | null, postalCode?: string | null, country?: string | null, phoneNumber?: string | null } | null, payments?: Array<{ id: string, transactionId?: string | null, amount: any, method: string, state: string, nextStates: Array<string>, metadata?: any | null, refunds: Array<{ id: string, total: any, reason?: string | null }> }> | null, fulfillments?: Array<{ id: string, state: string, method: string, trackingCode?: string | null, lines: Array<{ orderLineId: string, quantity: number }> }> | null } };
+export type ApplyCouponCodeToDraftOrderMutation = { applyCouponCodeToDraftOrder: { errorCode: ErrorCode, message: string } | { errorCode: ErrorCode, message: string } | { errorCode: ErrorCode, message: string } | { couponCodes: Array<string>, id: string, createdAt: any, updatedAt: any, code: string, state: string, active: boolean, subTotal: number, subTotalWithTax: number, total: number, totalWithTax: number, totalQuantity: number, currencyCode: CurrencyCode, shipping: number, shippingWithTax: number, customer?: { id: string, firstName: string, lastName: string } | null, lines: Array<{ id: string, unitPrice: number, unitPriceWithTax: number, quantity: number, taxRate: number, linePriceWithTax: number, featuredAsset?: { preview: string } | null, productVariant: { id: string, name: string, sku: string }, taxLines: Array<{ description: string, taxRate: number }> }>, surcharges: Array<{ id: string, description: string, sku?: string | null, price: number, priceWithTax: number }>, shippingLines: Array<{ priceWithTax: number, shippingMethod: { id: string, code: string, name: string, description: string } }>, shippingAddress?: { fullName?: string | null, company?: string | null, streetLine1?: string | null, streetLine2?: string | null, city?: string | null, province?: string | null, postalCode?: string | null, country?: string | null, phoneNumber?: string | null } | null, payments?: Array<{ id: string, transactionId?: string | null, amount: number, method: string, state: string, nextStates: Array<string>, metadata?: any | null, refunds: Array<{ id: string, total: number, reason?: string | null }> }> | null, fulfillments?: Array<{ id: string, state: string, method: string, trackingCode?: string | null, lines: Array<{ orderLineId: string, quantity: number }> }> | null } };
 
 export type RemoveCouponCodeFromDraftOrderMutationVariables = Exact<{
   orderId: Scalars['ID'];
@@ -6199,732 +6124,14 @@
 }>;
 
 
-export type RemoveCouponCodeFromDraftOrderMutation = { removeCouponCodeFromDraftOrder?: { couponCodes: Array<string>, id: string, createdAt: any, updatedAt: any, code: string, state: string, active: boolean, subTotal: any, subTotalWithTax: any, total: any, totalWithTax: any, totalQuantity: number, currencyCode: CurrencyCode, shipping: any, shippingWithTax: any, customer?: { id: string, firstName: string, lastName: string } | null, lines: Array<{ id: string, unitPrice: any, unitPriceWithTax: any, quantity: number, taxRate: number, linePriceWithTax: any, featuredAsset?: { preview: string } | null, productVariant: { id: string, name: string, sku: string }, taxLines: Array<{ description: string, taxRate: number }> }>, surcharges: Array<{ id: string, description: string, sku?: string | null, price: any, priceWithTax: any }>, shippingLines: Array<{ priceWithTax: any, shippingMethod: { id: string, code: string, name: string, description: string } }>, shippingAddress?: { fullName?: string | null, company?: string | null, streetLine1?: string | null, streetLine2?: string | null, city?: string | null, province?: string | null, postalCode?: string | null, country?: string | null, phoneNumber?: string | null } | null, payments?: Array<{ id: string, transactionId?: string | null, amount: any, method: string, state: string, nextStates: Array<string>, metadata?: any | null, refunds: Array<{ id: string, total: any, reason?: string | null }> }> | null, fulfillments?: Array<{ id: string, state: string, method: string, trackingCode?: string | null, lines: Array<{ orderLineId: string, quantity: number }> }> | null } | null };
-=======
-    input: SearchInput;
-}>;
-
-export type SearchGetPricesQuery = {
-    search: {
-        items: Array<{
-            price: { min: number; max: number } | { value: number };
-            priceWithTax: { min: number; max: number } | { value: number };
-        }>;
-    };
-};
-
-export type CreateDraftOrderMutationVariables = Exact<{ [key: string]: never }>;
-
-export type CreateDraftOrderMutation = {
-    createDraftOrder: {
-        id: string;
-        createdAt: any;
-        updatedAt: any;
-        code: string;
-        state: string;
-        active: boolean;
-        subTotal: number;
-        subTotalWithTax: number;
-        total: number;
-        totalWithTax: number;
-        totalQuantity: number;
-        currencyCode: CurrencyCode;
-        shipping: number;
-        shippingWithTax: number;
-        customer?: { id: string; firstName: string; lastName: string } | null;
-        lines: Array<{
-            id: string;
-            unitPrice: number;
-            unitPriceWithTax: number;
-            quantity: number;
-            taxRate: number;
-            linePriceWithTax: number;
-            featuredAsset?: { preview: string } | null;
-            productVariant: { id: string; name: string; sku: string };
-            taxLines: Array<{ description: string; taxRate: number }>;
-        }>;
-        surcharges: Array<{
-            id: string;
-            description: string;
-            sku?: string | null;
-            price: number;
-            priceWithTax: number;
-        }>;
-        shippingLines: Array<{
-            priceWithTax: number;
-            shippingMethod: { id: string; code: string; name: string; description: string };
-        }>;
-        shippingAddress?: {
-            fullName?: string | null;
-            company?: string | null;
-            streetLine1?: string | null;
-            streetLine2?: string | null;
-            city?: string | null;
-            province?: string | null;
-            postalCode?: string | null;
-            country?: string | null;
-            phoneNumber?: string | null;
-        } | null;
-        payments?: Array<{
-            id: string;
-            transactionId?: string | null;
-            amount: number;
-            method: string;
-            state: string;
-            nextStates: Array<string>;
-            metadata?: any | null;
-            refunds: Array<{ id: string; total: number; reason?: string | null }>;
-        }> | null;
-        fulfillments?: Array<{
-            id: string;
-            state: string;
-            method: string;
-            trackingCode?: string | null;
-            lines: Array<{ orderLineId: string; quantity: number }>;
-        }> | null;
-    };
-};
-
-export type AddItemToDraftOrderMutationVariables = Exact<{
-    orderId: Scalars['ID'];
-    input: AddItemToDraftOrderInput;
-}>;
-
-export type AddItemToDraftOrderMutation = {
-    addItemToDraftOrder:
-        | { errorCode: ErrorCode; message: string }
-        | { errorCode: ErrorCode; message: string }
-        | {
-              id: string;
-              createdAt: any;
-              updatedAt: any;
-              code: string;
-              state: string;
-              active: boolean;
-              subTotal: number;
-              subTotalWithTax: number;
-              total: number;
-              totalWithTax: number;
-              totalQuantity: number;
-              currencyCode: CurrencyCode;
-              shipping: number;
-              shippingWithTax: number;
-              customer?: { id: string; firstName: string; lastName: string } | null;
-              lines: Array<{
-                  id: string;
-                  unitPrice: number;
-                  unitPriceWithTax: number;
-                  quantity: number;
-                  taxRate: number;
-                  linePriceWithTax: number;
-                  featuredAsset?: { preview: string } | null;
-                  productVariant: { id: string; name: string; sku: string };
-                  taxLines: Array<{ description: string; taxRate: number }>;
-              }>;
-              surcharges: Array<{
-                  id: string;
-                  description: string;
-                  sku?: string | null;
-                  price: number;
-                  priceWithTax: number;
-              }>;
-              shippingLines: Array<{
-                  priceWithTax: number;
-                  shippingMethod: { id: string; code: string; name: string; description: string };
-              }>;
-              shippingAddress?: {
-                  fullName?: string | null;
-                  company?: string | null;
-                  streetLine1?: string | null;
-                  streetLine2?: string | null;
-                  city?: string | null;
-                  province?: string | null;
-                  postalCode?: string | null;
-                  country?: string | null;
-                  phoneNumber?: string | null;
-              } | null;
-              payments?: Array<{
-                  id: string;
-                  transactionId?: string | null;
-                  amount: number;
-                  method: string;
-                  state: string;
-                  nextStates: Array<string>;
-                  metadata?: any | null;
-                  refunds: Array<{ id: string; total: number; reason?: string | null }>;
-              }> | null;
-              fulfillments?: Array<{
-                  id: string;
-                  state: string;
-                  method: string;
-                  trackingCode?: string | null;
-                  lines: Array<{ orderLineId: string; quantity: number }>;
-              }> | null;
-          }
-        | { errorCode: ErrorCode; message: string }
-        | { errorCode: ErrorCode; message: string };
-};
-
-export type AdjustDraftOrderLineMutationVariables = Exact<{
-    orderId: Scalars['ID'];
-    input: AdjustDraftOrderLineInput;
-}>;
-
-export type AdjustDraftOrderLineMutation = {
-    adjustDraftOrderLine:
-        | { errorCode: ErrorCode; message: string }
-        | { errorCode: ErrorCode; message: string }
-        | {
-              id: string;
-              createdAt: any;
-              updatedAt: any;
-              code: string;
-              state: string;
-              active: boolean;
-              subTotal: number;
-              subTotalWithTax: number;
-              total: number;
-              totalWithTax: number;
-              totalQuantity: number;
-              currencyCode: CurrencyCode;
-              shipping: number;
-              shippingWithTax: number;
-              customer?: { id: string; firstName: string; lastName: string } | null;
-              lines: Array<{
-                  id: string;
-                  unitPrice: number;
-                  unitPriceWithTax: number;
-                  quantity: number;
-                  taxRate: number;
-                  linePriceWithTax: number;
-                  featuredAsset?: { preview: string } | null;
-                  productVariant: { id: string; name: string; sku: string };
-                  taxLines: Array<{ description: string; taxRate: number }>;
-              }>;
-              surcharges: Array<{
-                  id: string;
-                  description: string;
-                  sku?: string | null;
-                  price: number;
-                  priceWithTax: number;
-              }>;
-              shippingLines: Array<{
-                  priceWithTax: number;
-                  shippingMethod: { id: string; code: string; name: string; description: string };
-              }>;
-              shippingAddress?: {
-                  fullName?: string | null;
-                  company?: string | null;
-                  streetLine1?: string | null;
-                  streetLine2?: string | null;
-                  city?: string | null;
-                  province?: string | null;
-                  postalCode?: string | null;
-                  country?: string | null;
-                  phoneNumber?: string | null;
-              } | null;
-              payments?: Array<{
-                  id: string;
-                  transactionId?: string | null;
-                  amount: number;
-                  method: string;
-                  state: string;
-                  nextStates: Array<string>;
-                  metadata?: any | null;
-                  refunds: Array<{ id: string; total: number; reason?: string | null }>;
-              }> | null;
-              fulfillments?: Array<{
-                  id: string;
-                  state: string;
-                  method: string;
-                  trackingCode?: string | null;
-                  lines: Array<{ orderLineId: string; quantity: number }>;
-              }> | null;
-          }
-        | { errorCode: ErrorCode; message: string }
-        | { errorCode: ErrorCode; message: string };
-};
-
-export type RemoveDraftOrderLineMutationVariables = Exact<{
-    orderId: Scalars['ID'];
-    orderLineId: Scalars['ID'];
-}>;
-
-export type RemoveDraftOrderLineMutation = {
-    removeDraftOrderLine:
-        | {
-              id: string;
-              createdAt: any;
-              updatedAt: any;
-              code: string;
-              state: string;
-              active: boolean;
-              subTotal: number;
-              subTotalWithTax: number;
-              total: number;
-              totalWithTax: number;
-              totalQuantity: number;
-              currencyCode: CurrencyCode;
-              shipping: number;
-              shippingWithTax: number;
-              customer?: { id: string; firstName: string; lastName: string } | null;
-              lines: Array<{
-                  id: string;
-                  unitPrice: number;
-                  unitPriceWithTax: number;
-                  quantity: number;
-                  taxRate: number;
-                  linePriceWithTax: number;
-                  featuredAsset?: { preview: string } | null;
-                  productVariant: { id: string; name: string; sku: string };
-                  taxLines: Array<{ description: string; taxRate: number }>;
-              }>;
-              surcharges: Array<{
-                  id: string;
-                  description: string;
-                  sku?: string | null;
-                  price: number;
-                  priceWithTax: number;
-              }>;
-              shippingLines: Array<{
-                  priceWithTax: number;
-                  shippingMethod: { id: string; code: string; name: string; description: string };
-              }>;
-              shippingAddress?: {
-                  fullName?: string | null;
-                  company?: string | null;
-                  streetLine1?: string | null;
-                  streetLine2?: string | null;
-                  city?: string | null;
-                  province?: string | null;
-                  postalCode?: string | null;
-                  country?: string | null;
-                  phoneNumber?: string | null;
-              } | null;
-              payments?: Array<{
-                  id: string;
-                  transactionId?: string | null;
-                  amount: number;
-                  method: string;
-                  state: string;
-                  nextStates: Array<string>;
-                  metadata?: any | null;
-                  refunds: Array<{ id: string; total: number; reason?: string | null }>;
-              }> | null;
-              fulfillments?: Array<{
-                  id: string;
-                  state: string;
-                  method: string;
-                  trackingCode?: string | null;
-                  lines: Array<{ orderLineId: string; quantity: number }>;
-              }> | null;
-          }
-        | { errorCode: ErrorCode; message: string };
-};
-
-export type SetCustomerForDraftOrderMutationVariables = Exact<{
-    orderId: Scalars['ID'];
-    customerId?: InputMaybe<Scalars['ID']>;
-    input?: InputMaybe<CreateCustomerInput>;
-}>;
-
-export type SetCustomerForDraftOrderMutation = {
-    setCustomerForDraftOrder:
-        | { errorCode: ErrorCode; message: string }
-        | {
-              id: string;
-              createdAt: any;
-              updatedAt: any;
-              code: string;
-              state: string;
-              active: boolean;
-              subTotal: number;
-              subTotalWithTax: number;
-              total: number;
-              totalWithTax: number;
-              totalQuantity: number;
-              currencyCode: CurrencyCode;
-              shipping: number;
-              shippingWithTax: number;
-              customer?: { id: string; firstName: string; lastName: string } | null;
-              lines: Array<{
-                  id: string;
-                  unitPrice: number;
-                  unitPriceWithTax: number;
-                  quantity: number;
-                  taxRate: number;
-                  linePriceWithTax: number;
-                  featuredAsset?: { preview: string } | null;
-                  productVariant: { id: string; name: string; sku: string };
-                  taxLines: Array<{ description: string; taxRate: number }>;
-              }>;
-              surcharges: Array<{
-                  id: string;
-                  description: string;
-                  sku?: string | null;
-                  price: number;
-                  priceWithTax: number;
-              }>;
-              shippingLines: Array<{
-                  priceWithTax: number;
-                  shippingMethod: { id: string; code: string; name: string; description: string };
-              }>;
-              shippingAddress?: {
-                  fullName?: string | null;
-                  company?: string | null;
-                  streetLine1?: string | null;
-                  streetLine2?: string | null;
-                  city?: string | null;
-                  province?: string | null;
-                  postalCode?: string | null;
-                  country?: string | null;
-                  phoneNumber?: string | null;
-              } | null;
-              payments?: Array<{
-                  id: string;
-                  transactionId?: string | null;
-                  amount: number;
-                  method: string;
-                  state: string;
-                  nextStates: Array<string>;
-                  metadata?: any | null;
-                  refunds: Array<{ id: string; total: number; reason?: string | null }>;
-              }> | null;
-              fulfillments?: Array<{
-                  id: string;
-                  state: string;
-                  method: string;
-                  trackingCode?: string | null;
-                  lines: Array<{ orderLineId: string; quantity: number }>;
-              }> | null;
-          };
-};
-
-export type SetDraftOrderShippingAddressMutationVariables = Exact<{
-    orderId: Scalars['ID'];
-    input: CreateAddressInput;
-}>;
-
-export type SetDraftOrderShippingAddressMutation = {
-    setDraftOrderShippingAddress: {
-        id: string;
-        createdAt: any;
-        updatedAt: any;
-        code: string;
-        state: string;
-        active: boolean;
-        subTotal: number;
-        subTotalWithTax: number;
-        total: number;
-        totalWithTax: number;
-        totalQuantity: number;
-        currencyCode: CurrencyCode;
-        shipping: number;
-        shippingWithTax: number;
-        customer?: { id: string; firstName: string; lastName: string } | null;
-        lines: Array<{
-            id: string;
-            unitPrice: number;
-            unitPriceWithTax: number;
-            quantity: number;
-            taxRate: number;
-            linePriceWithTax: number;
-            featuredAsset?: { preview: string } | null;
-            productVariant: { id: string; name: string; sku: string };
-            taxLines: Array<{ description: string; taxRate: number }>;
-        }>;
-        surcharges: Array<{
-            id: string;
-            description: string;
-            sku?: string | null;
-            price: number;
-            priceWithTax: number;
-        }>;
-        shippingLines: Array<{
-            priceWithTax: number;
-            shippingMethod: { id: string; code: string; name: string; description: string };
-        }>;
-        shippingAddress?: {
-            fullName?: string | null;
-            company?: string | null;
-            streetLine1?: string | null;
-            streetLine2?: string | null;
-            city?: string | null;
-            province?: string | null;
-            postalCode?: string | null;
-            country?: string | null;
-            phoneNumber?: string | null;
-        } | null;
-        payments?: Array<{
-            id: string;
-            transactionId?: string | null;
-            amount: number;
-            method: string;
-            state: string;
-            nextStates: Array<string>;
-            metadata?: any | null;
-            refunds: Array<{ id: string; total: number; reason?: string | null }>;
-        }> | null;
-        fulfillments?: Array<{
-            id: string;
-            state: string;
-            method: string;
-            trackingCode?: string | null;
-            lines: Array<{ orderLineId: string; quantity: number }>;
-        }> | null;
-    };
-};
-
-export type SetDraftOrderBillingAddressMutationVariables = Exact<{
-    orderId: Scalars['ID'];
-    input: CreateAddressInput;
-}>;
-
-export type SetDraftOrderBillingAddressMutation = {
-    setDraftOrderBillingAddress: {
-        id: string;
-        createdAt: any;
-        updatedAt: any;
-        code: string;
-        state: string;
-        active: boolean;
-        subTotal: number;
-        subTotalWithTax: number;
-        total: number;
-        totalWithTax: number;
-        totalQuantity: number;
-        currencyCode: CurrencyCode;
-        shipping: number;
-        shippingWithTax: number;
-        billingAddress?: {
-            fullName?: string | null;
-            company?: string | null;
-            streetLine1?: string | null;
-            streetLine2?: string | null;
-            city?: string | null;
-            province?: string | null;
-            postalCode?: string | null;
-            country?: string | null;
-            phoneNumber?: string | null;
-        } | null;
-        customer?: { id: string; firstName: string; lastName: string } | null;
-        lines: Array<{
-            id: string;
-            unitPrice: number;
-            unitPriceWithTax: number;
-            quantity: number;
-            taxRate: number;
-            linePriceWithTax: number;
-            featuredAsset?: { preview: string } | null;
-            productVariant: { id: string; name: string; sku: string };
-            taxLines: Array<{ description: string; taxRate: number }>;
-        }>;
-        surcharges: Array<{
-            id: string;
-            description: string;
-            sku?: string | null;
-            price: number;
-            priceWithTax: number;
-        }>;
-        shippingLines: Array<{
-            priceWithTax: number;
-            shippingMethod: { id: string; code: string; name: string; description: string };
-        }>;
-        shippingAddress?: {
-            fullName?: string | null;
-            company?: string | null;
-            streetLine1?: string | null;
-            streetLine2?: string | null;
-            city?: string | null;
-            province?: string | null;
-            postalCode?: string | null;
-            country?: string | null;
-            phoneNumber?: string | null;
-        } | null;
-        payments?: Array<{
-            id: string;
-            transactionId?: string | null;
-            amount: number;
-            method: string;
-            state: string;
-            nextStates: Array<string>;
-            metadata?: any | null;
-            refunds: Array<{ id: string; total: number; reason?: string | null }>;
-        }> | null;
-        fulfillments?: Array<{
-            id: string;
-            state: string;
-            method: string;
-            trackingCode?: string | null;
-            lines: Array<{ orderLineId: string; quantity: number }>;
-        }> | null;
-    };
-};
-
-export type ApplyCouponCodeToDraftOrderMutationVariables = Exact<{
-    orderId: Scalars['ID'];
-    couponCode: Scalars['String'];
-}>;
-
-export type ApplyCouponCodeToDraftOrderMutation = {
-    applyCouponCodeToDraftOrder:
-        | { errorCode: ErrorCode; message: string }
-        | { errorCode: ErrorCode; message: string }
-        | { errorCode: ErrorCode; message: string }
-        | {
-              couponCodes: Array<string>;
-              id: string;
-              createdAt: any;
-              updatedAt: any;
-              code: string;
-              state: string;
-              active: boolean;
-              subTotal: number;
-              subTotalWithTax: number;
-              total: number;
-              totalWithTax: number;
-              totalQuantity: number;
-              currencyCode: CurrencyCode;
-              shipping: number;
-              shippingWithTax: number;
-              customer?: { id: string; firstName: string; lastName: string } | null;
-              lines: Array<{
-                  id: string;
-                  unitPrice: number;
-                  unitPriceWithTax: number;
-                  quantity: number;
-                  taxRate: number;
-                  linePriceWithTax: number;
-                  featuredAsset?: { preview: string } | null;
-                  productVariant: { id: string; name: string; sku: string };
-                  taxLines: Array<{ description: string; taxRate: number }>;
-              }>;
-              surcharges: Array<{
-                  id: string;
-                  description: string;
-                  sku?: string | null;
-                  price: number;
-                  priceWithTax: number;
-              }>;
-              shippingLines: Array<{
-                  priceWithTax: number;
-                  shippingMethod: { id: string; code: string; name: string; description: string };
-              }>;
-              shippingAddress?: {
-                  fullName?: string | null;
-                  company?: string | null;
-                  streetLine1?: string | null;
-                  streetLine2?: string | null;
-                  city?: string | null;
-                  province?: string | null;
-                  postalCode?: string | null;
-                  country?: string | null;
-                  phoneNumber?: string | null;
-              } | null;
-              payments?: Array<{
-                  id: string;
-                  transactionId?: string | null;
-                  amount: number;
-                  method: string;
-                  state: string;
-                  nextStates: Array<string>;
-                  metadata?: any | null;
-                  refunds: Array<{ id: string; total: number; reason?: string | null }>;
-              }> | null;
-              fulfillments?: Array<{
-                  id: string;
-                  state: string;
-                  method: string;
-                  trackingCode?: string | null;
-                  lines: Array<{ orderLineId: string; quantity: number }>;
-              }> | null;
-          };
-};
-
-export type RemoveCouponCodeFromDraftOrderMutationVariables = Exact<{
-    orderId: Scalars['ID'];
-    couponCode: Scalars['String'];
-}>;
-
-export type RemoveCouponCodeFromDraftOrderMutation = {
-    removeCouponCodeFromDraftOrder?: {
-        couponCodes: Array<string>;
-        id: string;
-        createdAt: any;
-        updatedAt: any;
-        code: string;
-        state: string;
-        active: boolean;
-        subTotal: number;
-        subTotalWithTax: number;
-        total: number;
-        totalWithTax: number;
-        totalQuantity: number;
-        currencyCode: CurrencyCode;
-        shipping: number;
-        shippingWithTax: number;
-        customer?: { id: string; firstName: string; lastName: string } | null;
-        lines: Array<{
-            id: string;
-            unitPrice: number;
-            unitPriceWithTax: number;
-            quantity: number;
-            taxRate: number;
-            linePriceWithTax: number;
-            featuredAsset?: { preview: string } | null;
-            productVariant: { id: string; name: string; sku: string };
-            taxLines: Array<{ description: string; taxRate: number }>;
-        }>;
-        surcharges: Array<{
-            id: string;
-            description: string;
-            sku?: string | null;
-            price: number;
-            priceWithTax: number;
-        }>;
-        shippingLines: Array<{
-            priceWithTax: number;
-            shippingMethod: { id: string; code: string; name: string; description: string };
-        }>;
-        shippingAddress?: {
-            fullName?: string | null;
-            company?: string | null;
-            streetLine1?: string | null;
-            streetLine2?: string | null;
-            city?: string | null;
-            province?: string | null;
-            postalCode?: string | null;
-            country?: string | null;
-            phoneNumber?: string | null;
-        } | null;
-        payments?: Array<{
-            id: string;
-            transactionId?: string | null;
-            amount: number;
-            method: string;
-            state: string;
-            nextStates: Array<string>;
-            metadata?: any | null;
-            refunds: Array<{ id: string; total: number; reason?: string | null }>;
-        }> | null;
-        fulfillments?: Array<{
-            id: string;
-            state: string;
-            method: string;
-            trackingCode?: string | null;
-            lines: Array<{ orderLineId: string; quantity: number }>;
-        }> | null;
-    } | null;
-};
->>>>>>> 6e7e15e5
+export type RemoveCouponCodeFromDraftOrderMutation = { removeCouponCodeFromDraftOrder?: { couponCodes: Array<string>, id: string, createdAt: any, updatedAt: any, code: string, state: string, active: boolean, subTotal: number, subTotalWithTax: number, total: number, totalWithTax: number, totalQuantity: number, currencyCode: CurrencyCode, shipping: number, shippingWithTax: number, customer?: { id: string, firstName: string, lastName: string } | null, lines: Array<{ id: string, unitPrice: number, unitPriceWithTax: number, quantity: number, taxRate: number, linePriceWithTax: number, featuredAsset?: { preview: string } | null, productVariant: { id: string, name: string, sku: string }, taxLines: Array<{ description: string, taxRate: number }> }>, surcharges: Array<{ id: string, description: string, sku?: string | null, price: number, priceWithTax: number }>, shippingLines: Array<{ priceWithTax: number, shippingMethod: { id: string, code: string, name: string, description: string } }>, shippingAddress?: { fullName?: string | null, company?: string | null, streetLine1?: string | null, streetLine2?: string | null, city?: string | null, province?: string | null, postalCode?: string | null, country?: string | null, phoneNumber?: string | null } | null, payments?: Array<{ id: string, transactionId?: string | null, amount: number, method: string, state: string, nextStates: Array<string>, metadata?: any | null, refunds: Array<{ id: string, total: number, reason?: string | null }> }> | null, fulfillments?: Array<{ id: string, state: string, method: string, trackingCode?: string | null, lines: Array<{ orderLineId: string, quantity: number }> }> | null } | null };
 
 export type DraftOrderEligibleShippingMethodsQueryVariables = Exact<{
   orderId: Scalars['ID'];
 }>;
 
-<<<<<<< HEAD
-
-export type DraftOrderEligibleShippingMethodsQuery = { eligibleShippingMethodsForDraftOrder: Array<{ id: string, name: string, code: string, description: string, price: any, priceWithTax: any, metadata?: any | null }> };
+
+export type DraftOrderEligibleShippingMethodsQuery = { eligibleShippingMethodsForDraftOrder: Array<{ id: string, name: string, code: string, description: string, price: number, priceWithTax: number, metadata?: any | null }> };
 
 export type SetDraftOrderShippingMethodMutationVariables = Exact<{
   orderId: Scalars['ID'];
@@ -6932,104 +6139,10 @@
 }>;
 
 
-export type SetDraftOrderShippingMethodMutation = { setDraftOrderShippingMethod: { errorCode: ErrorCode, message: string } | { errorCode: ErrorCode, message: string } | { id: string, createdAt: any, updatedAt: any, code: string, state: string, active: boolean, subTotal: any, subTotalWithTax: any, total: any, totalWithTax: any, totalQuantity: number, currencyCode: CurrencyCode, shipping: any, shippingWithTax: any, customer?: { id: string, firstName: string, lastName: string } | null, lines: Array<{ id: string, unitPrice: any, unitPriceWithTax: any, quantity: number, taxRate: number, linePriceWithTax: any, featuredAsset?: { preview: string } | null, productVariant: { id: string, name: string, sku: string }, taxLines: Array<{ description: string, taxRate: number }> }>, surcharges: Array<{ id: string, description: string, sku?: string | null, price: any, priceWithTax: any }>, shippingLines: Array<{ priceWithTax: any, shippingMethod: { id: string, code: string, name: string, description: string } }>, shippingAddress?: { fullName?: string | null, company?: string | null, streetLine1?: string | null, streetLine2?: string | null, city?: string | null, province?: string | null, postalCode?: string | null, country?: string | null, phoneNumber?: string | null } | null, payments?: Array<{ id: string, transactionId?: string | null, amount: any, method: string, state: string, nextStates: Array<string>, metadata?: any | null, refunds: Array<{ id: string, total: any, reason?: string | null }> }> | null, fulfillments?: Array<{ id: string, state: string, method: string, trackingCode?: string | null, lines: Array<{ orderLineId: string, quantity: number }> }> | null } | { errorCode: ErrorCode, message: string } };
+export type SetDraftOrderShippingMethodMutation = { setDraftOrderShippingMethod: { errorCode: ErrorCode, message: string } | { errorCode: ErrorCode, message: string } | { id: string, createdAt: any, updatedAt: any, code: string, state: string, active: boolean, subTotal: number, subTotalWithTax: number, total: number, totalWithTax: number, totalQuantity: number, currencyCode: CurrencyCode, shipping: number, shippingWithTax: number, customer?: { id: string, firstName: string, lastName: string } | null, lines: Array<{ id: string, unitPrice: number, unitPriceWithTax: number, quantity: number, taxRate: number, linePriceWithTax: number, featuredAsset?: { preview: string } | null, productVariant: { id: string, name: string, sku: string }, taxLines: Array<{ description: string, taxRate: number }> }>, surcharges: Array<{ id: string, description: string, sku?: string | null, price: number, priceWithTax: number }>, shippingLines: Array<{ priceWithTax: number, shippingMethod: { id: string, code: string, name: string, description: string } }>, shippingAddress?: { fullName?: string | null, company?: string | null, streetLine1?: string | null, streetLine2?: string | null, city?: string | null, province?: string | null, postalCode?: string | null, country?: string | null, phoneNumber?: string | null } | null, payments?: Array<{ id: string, transactionId?: string | null, amount: number, method: string, state: string, nextStates: Array<string>, metadata?: any | null, refunds: Array<{ id: string, total: number, reason?: string | null }> }> | null, fulfillments?: Array<{ id: string, state: string, method: string, trackingCode?: string | null, lines: Array<{ orderLineId: string, quantity: number }> }> | null } | { errorCode: ErrorCode, message: string } };
 
 export type IdTest1QueryVariables = Exact<{ [key: string]: never; }>;
 
-=======
-export type DraftOrderEligibleShippingMethodsQuery = {
-    eligibleShippingMethodsForDraftOrder: Array<{
-        id: string;
-        name: string;
-        code: string;
-        description: string;
-        price: number;
-        priceWithTax: number;
-        metadata?: any | null;
-    }>;
-};
-
-export type SetDraftOrderShippingMethodMutationVariables = Exact<{
-    orderId: Scalars['ID'];
-    shippingMethodId: Scalars['ID'];
-}>;
-
-export type SetDraftOrderShippingMethodMutation = {
-    setDraftOrderShippingMethod:
-        | { errorCode: ErrorCode; message: string }
-        | { errorCode: ErrorCode; message: string }
-        | {
-              id: string;
-              createdAt: any;
-              updatedAt: any;
-              code: string;
-              state: string;
-              active: boolean;
-              subTotal: number;
-              subTotalWithTax: number;
-              total: number;
-              totalWithTax: number;
-              totalQuantity: number;
-              currencyCode: CurrencyCode;
-              shipping: number;
-              shippingWithTax: number;
-              customer?: { id: string; firstName: string; lastName: string } | null;
-              lines: Array<{
-                  id: string;
-                  unitPrice: number;
-                  unitPriceWithTax: number;
-                  quantity: number;
-                  taxRate: number;
-                  linePriceWithTax: number;
-                  featuredAsset?: { preview: string } | null;
-                  productVariant: { id: string; name: string; sku: string };
-                  taxLines: Array<{ description: string; taxRate: number }>;
-              }>;
-              surcharges: Array<{
-                  id: string;
-                  description: string;
-                  sku?: string | null;
-                  price: number;
-                  priceWithTax: number;
-              }>;
-              shippingLines: Array<{
-                  priceWithTax: number;
-                  shippingMethod: { id: string; code: string; name: string; description: string };
-              }>;
-              shippingAddress?: {
-                  fullName?: string | null;
-                  company?: string | null;
-                  streetLine1?: string | null;
-                  streetLine2?: string | null;
-                  city?: string | null;
-                  province?: string | null;
-                  postalCode?: string | null;
-                  country?: string | null;
-                  phoneNumber?: string | null;
-              } | null;
-              payments?: Array<{
-                  id: string;
-                  transactionId?: string | null;
-                  amount: number;
-                  method: string;
-                  state: string;
-                  nextStates: Array<string>;
-                  metadata?: any | null;
-                  refunds: Array<{ id: string; total: number; reason?: string | null }>;
-              }> | null;
-              fulfillments?: Array<{
-                  id: string;
-                  state: string;
-                  method: string;
-                  trackingCode?: string | null;
-                  lines: Array<{ orderLineId: string; quantity: number }>;
-              }> | null;
-          }
-        | { errorCode: ErrorCode; message: string };
-};
-
-export type IdTest1QueryVariables = Exact<{ [key: string]: never }>;
->>>>>>> 6e7e15e5
 
 export type IdTest1Query = { products: { items: Array<{ id: string }> } };
 
@@ -7158,7 +6271,6 @@
 export type AssignFacetsToChannelMutation = { assignFacetsToChannel: Array<{ id: string, name: string }> };
 
 export type RemoveFacetsFromChannelMutationVariables = Exact<{
-<<<<<<< HEAD
   input: RemoveFacetsFromChannelInput;
 }>;
 
@@ -7174,9 +6286,9 @@
 
 export type AssetFragment = { id: string, name: string, fileSize: number, mimeType: string, type: AssetType, preview: string, source: string };
 
-export type ProductVariantFragment = { id: string, createdAt: any, updatedAt: any, enabled: boolean, languageCode: LanguageCode, name: string, currencyCode: CurrencyCode, price: any, priceWithTax: any, stockOnHand: number, trackInventory: GlobalFlag, sku: string, taxRateApplied: { id: string, name: string, value: number }, taxCategory: { id: string, name: string }, options: Array<{ id: string, code: string, languageCode: LanguageCode, name: string }>, facetValues: Array<{ id: string, code: string, name: string, facet: { id: string, name: string } }>, featuredAsset?: { id: string, name: string, fileSize: number, mimeType: string, type: AssetType, preview: string, source: string } | null, assets: Array<{ id: string, name: string, fileSize: number, mimeType: string, type: AssetType, preview: string, source: string }>, translations: Array<{ id: string, languageCode: LanguageCode, name: string }>, channels: Array<{ id: string, code: string }> };
-
-export type ProductWithVariantsFragment = { id: string, enabled: boolean, languageCode: LanguageCode, name: string, slug: string, description: string, featuredAsset?: { id: string, name: string, fileSize: number, mimeType: string, type: AssetType, preview: string, source: string } | null, assets: Array<{ id: string, name: string, fileSize: number, mimeType: string, type: AssetType, preview: string, source: string }>, translations: Array<{ languageCode: LanguageCode, name: string, slug: string, description: string }>, optionGroups: Array<{ id: string, languageCode: LanguageCode, code: string, name: string }>, variants: Array<{ id: string, createdAt: any, updatedAt: any, enabled: boolean, languageCode: LanguageCode, name: string, currencyCode: CurrencyCode, price: any, priceWithTax: any, stockOnHand: number, trackInventory: GlobalFlag, sku: string, taxRateApplied: { id: string, name: string, value: number }, taxCategory: { id: string, name: string }, options: Array<{ id: string, code: string, languageCode: LanguageCode, name: string }>, facetValues: Array<{ id: string, code: string, name: string, facet: { id: string, name: string } }>, featuredAsset?: { id: string, name: string, fileSize: number, mimeType: string, type: AssetType, preview: string, source: string } | null, assets: Array<{ id: string, name: string, fileSize: number, mimeType: string, type: AssetType, preview: string, source: string }>, translations: Array<{ id: string, languageCode: LanguageCode, name: string }>, channels: Array<{ id: string, code: string }> }>, facetValues: Array<{ id: string, code: string, name: string, facet: { id: string, name: string } }>, channels: Array<{ id: string, code: string }> };
+export type ProductVariantFragment = { id: string, createdAt: any, updatedAt: any, enabled: boolean, languageCode: LanguageCode, name: string, currencyCode: CurrencyCode, price: number, priceWithTax: number, stockOnHand: number, trackInventory: GlobalFlag, sku: string, taxRateApplied: { id: string, name: string, value: number }, taxCategory: { id: string, name: string }, options: Array<{ id: string, code: string, languageCode: LanguageCode, name: string }>, facetValues: Array<{ id: string, code: string, name: string, facet: { id: string, name: string } }>, featuredAsset?: { id: string, name: string, fileSize: number, mimeType: string, type: AssetType, preview: string, source: string } | null, assets: Array<{ id: string, name: string, fileSize: number, mimeType: string, type: AssetType, preview: string, source: string }>, translations: Array<{ id: string, languageCode: LanguageCode, name: string }>, channels: Array<{ id: string, code: string }> };
+
+export type ProductWithVariantsFragment = { id: string, enabled: boolean, languageCode: LanguageCode, name: string, slug: string, description: string, featuredAsset?: { id: string, name: string, fileSize: number, mimeType: string, type: AssetType, preview: string, source: string } | null, assets: Array<{ id: string, name: string, fileSize: number, mimeType: string, type: AssetType, preview: string, source: string }>, translations: Array<{ languageCode: LanguageCode, name: string, slug: string, description: string }>, optionGroups: Array<{ id: string, languageCode: LanguageCode, code: string, name: string }>, variants: Array<{ id: string, createdAt: any, updatedAt: any, enabled: boolean, languageCode: LanguageCode, name: string, currencyCode: CurrencyCode, price: number, priceWithTax: number, stockOnHand: number, trackInventory: GlobalFlag, sku: string, taxRateApplied: { id: string, name: string, value: number }, taxCategory: { id: string, name: string }, options: Array<{ id: string, code: string, languageCode: LanguageCode, name: string }>, facetValues: Array<{ id: string, code: string, name: string, facet: { id: string, name: string } }>, featuredAsset?: { id: string, name: string, fileSize: number, mimeType: string, type: AssetType, preview: string, source: string } | null, assets: Array<{ id: string, name: string, fileSize: number, mimeType: string, type: AssetType, preview: string, source: string }>, translations: Array<{ id: string, languageCode: LanguageCode, name: string }>, channels: Array<{ id: string, code: string }> }>, facetValues: Array<{ id: string, code: string, name: string, facet: { id: string, name: string } }>, channels: Array<{ id: string, code: string }> };
 
 export type RoleFragment = { id: string, code: string, description: string, permissions: Array<Permission>, channels: Array<{ id: string, code: string, token: string }> };
 
@@ -7194,15 +6306,15 @@
 
 export type CustomerFragment = { id: string, title?: string | null, firstName: string, lastName: string, phoneNumber?: string | null, emailAddress: string, user?: { id: string, identifier: string, verified: boolean, lastLogin?: any | null } | null, addresses?: Array<{ id: string, fullName?: string | null, company?: string | null, streetLine1: string, streetLine2?: string | null, city?: string | null, province?: string | null, postalCode?: string | null, phoneNumber?: string | null, defaultShippingAddress?: boolean | null, defaultBillingAddress?: boolean | null, country: { id: string, code: string, name: string } }> | null };
 
-export type AdjustmentFragment = { adjustmentSource: string, amount: any, description: string, type: AdjustmentType };
+export type AdjustmentFragment = { adjustmentSource: string, amount: number, description: string, type: AdjustmentType };
 
 export type ShippingAddressFragment = { fullName?: string | null, company?: string | null, streetLine1?: string | null, streetLine2?: string | null, city?: string | null, province?: string | null, postalCode?: string | null, country?: string | null, phoneNumber?: string | null };
 
-export type OrderFragment = { id: string, createdAt: any, updatedAt: any, code: string, active: boolean, state: string, total: any, totalWithTax: any, totalQuantity: number, currencyCode: CurrencyCode, customer?: { id: string, firstName: string, lastName: string } | null };
-
-export type PaymentFragment = { id: string, transactionId?: string | null, amount: any, method: string, state: string, nextStates: Array<string>, metadata?: any | null, refunds: Array<{ id: string, total: any, reason?: string | null }> };
-
-export type OrderWithLinesFragment = { id: string, createdAt: any, updatedAt: any, code: string, state: string, active: boolean, subTotal: any, subTotalWithTax: any, total: any, totalWithTax: any, totalQuantity: number, currencyCode: CurrencyCode, shipping: any, shippingWithTax: any, customer?: { id: string, firstName: string, lastName: string } | null, lines: Array<{ id: string, unitPrice: any, unitPriceWithTax: any, quantity: number, taxRate: number, linePriceWithTax: any, featuredAsset?: { preview: string } | null, productVariant: { id: string, name: string, sku: string }, taxLines: Array<{ description: string, taxRate: number }> }>, surcharges: Array<{ id: string, description: string, sku?: string | null, price: any, priceWithTax: any }>, shippingLines: Array<{ priceWithTax: any, shippingMethod: { id: string, code: string, name: string, description: string } }>, shippingAddress?: { fullName?: string | null, company?: string | null, streetLine1?: string | null, streetLine2?: string | null, city?: string | null, province?: string | null, postalCode?: string | null, country?: string | null, phoneNumber?: string | null } | null, payments?: Array<{ id: string, transactionId?: string | null, amount: any, method: string, state: string, nextStates: Array<string>, metadata?: any | null, refunds: Array<{ id: string, total: any, reason?: string | null }> }> | null, fulfillments?: Array<{ id: string, state: string, method: string, trackingCode?: string | null, lines: Array<{ orderLineId: string, quantity: number }> }> | null };
+export type OrderFragment = { id: string, createdAt: any, updatedAt: any, code: string, active: boolean, state: string, total: number, totalWithTax: number, totalQuantity: number, currencyCode: CurrencyCode, customer?: { id: string, firstName: string, lastName: string } | null };
+
+export type PaymentFragment = { id: string, transactionId?: string | null, amount: number, method: string, state: string, nextStates: Array<string>, metadata?: any | null, refunds: Array<{ id: string, total: number, reason?: string | null }> };
+
+export type OrderWithLinesFragment = { id: string, createdAt: any, updatedAt: any, code: string, state: string, active: boolean, subTotal: number, subTotalWithTax: number, total: number, totalWithTax: number, totalQuantity: number, currencyCode: CurrencyCode, shipping: number, shippingWithTax: number, customer?: { id: string, firstName: string, lastName: string } | null, lines: Array<{ id: string, unitPrice: number, unitPriceWithTax: number, quantity: number, taxRate: number, linePriceWithTax: number, featuredAsset?: { preview: string } | null, productVariant: { id: string, name: string, sku: string }, taxLines: Array<{ description: string, taxRate: number }> }>, surcharges: Array<{ id: string, description: string, sku?: string | null, price: number, priceWithTax: number }>, shippingLines: Array<{ priceWithTax: number, shippingMethod: { id: string, code: string, name: string, description: string } }>, shippingAddress?: { fullName?: string | null, company?: string | null, streetLine1?: string | null, streetLine2?: string | null, city?: string | null, province?: string | null, postalCode?: string | null, country?: string | null, phoneNumber?: string | null } | null, payments?: Array<{ id: string, transactionId?: string | null, amount: number, method: string, state: string, nextStates: Array<string>, metadata?: any | null, refunds: Array<{ id: string, total: number, reason?: string | null }> }> | null, fulfillments?: Array<{ id: string, state: string, method: string, trackingCode?: string | null, lines: Array<{ orderLineId: string, quantity: number }> }> | null };
 
 export type PromotionFragment = { id: string, createdAt: any, updatedAt: any, couponCode?: string | null, startsAt?: any | null, endsAt?: any | null, name: string, enabled: boolean, conditions: Array<{ code: string, args: Array<{ name: string, value: string }> }>, actions: Array<{ code: string, args: Array<{ name: string, value: string }> }> };
 
@@ -7227,540 +6339,6 @@
 export type ProductWithOptionsFragment = { id: string, optionGroups: Array<{ id: string, code: string, options: Array<{ id: string, code: string }> }> };
 
 export type ShippingMethodFragment = { id: string, code: string, name: string, description: string, calculator: { code: string, args: Array<{ name: string, value: string }> }, checker: { code: string, args: Array<{ name: string, value: string }> } };
-=======
-    input: RemoveFacetsFromChannelInput;
-}>;
-
-export type RemoveFacetsFromChannelMutation = {
-    removeFacetsFromChannel: Array<
-        | { id: string; name: string }
-        | { errorCode: ErrorCode; message: string; productCount: number; variantCount: number }
-    >;
-};
-
-export type GetGlobalSettingsQueryVariables = Exact<{ [key: string]: never }>;
-
-export type GetGlobalSettingsQuery = {
-    globalSettings: {
-        id: string;
-        availableLanguages: Array<LanguageCode>;
-        trackInventory: boolean;
-        outOfStockThreshold: number;
-        serverConfig: {
-            permittedAssetTypes: Array<string>;
-            orderProcess: Array<{ name: string; to: Array<string> }>;
-            permissions: Array<{ name: string; description: string; assignable: boolean }>;
-            customFieldConfig: {
-                Customer: Array<
-                    | { name: string }
-                    | { name: string }
-                    | { name: string }
-                    | { name: string }
-                    | { name: string }
-                    | { name: string }
-                    | { name: string }
-                    | { name: string }
-                    | { name: string }
-                >;
-            };
-        };
-    };
-};
-
-export type AdministratorFragment = {
-    id: string;
-    firstName: string;
-    lastName: string;
-    emailAddress: string;
-    user: {
-        id: string;
-        identifier: string;
-        lastLogin?: any | null;
-        roles: Array<{ id: string; code: string; description: string; permissions: Array<Permission> }>;
-    };
-};
-
-export type AssetFragment = {
-    id: string;
-    name: string;
-    fileSize: number;
-    mimeType: string;
-    type: AssetType;
-    preview: string;
-    source: string;
-};
-
-export type ProductVariantFragment = {
-    id: string;
-    createdAt: any;
-    updatedAt: any;
-    enabled: boolean;
-    languageCode: LanguageCode;
-    name: string;
-    currencyCode: CurrencyCode;
-    price: number;
-    priceWithTax: number;
-    stockOnHand: number;
-    trackInventory: GlobalFlag;
-    sku: string;
-    taxRateApplied: { id: string; name: string; value: number };
-    taxCategory: { id: string; name: string };
-    options: Array<{ id: string; code: string; languageCode: LanguageCode; name: string }>;
-    facetValues: Array<{ id: string; code: string; name: string; facet: { id: string; name: string } }>;
-    featuredAsset?: {
-        id: string;
-        name: string;
-        fileSize: number;
-        mimeType: string;
-        type: AssetType;
-        preview: string;
-        source: string;
-    } | null;
-    assets: Array<{
-        id: string;
-        name: string;
-        fileSize: number;
-        mimeType: string;
-        type: AssetType;
-        preview: string;
-        source: string;
-    }>;
-    translations: Array<{ id: string; languageCode: LanguageCode; name: string }>;
-    channels: Array<{ id: string; code: string }>;
-};
-
-export type ProductWithVariantsFragment = {
-    id: string;
-    enabled: boolean;
-    languageCode: LanguageCode;
-    name: string;
-    slug: string;
-    description: string;
-    featuredAsset?: {
-        id: string;
-        name: string;
-        fileSize: number;
-        mimeType: string;
-        type: AssetType;
-        preview: string;
-        source: string;
-    } | null;
-    assets: Array<{
-        id: string;
-        name: string;
-        fileSize: number;
-        mimeType: string;
-        type: AssetType;
-        preview: string;
-        source: string;
-    }>;
-    translations: Array<{ languageCode: LanguageCode; name: string; slug: string; description: string }>;
-    optionGroups: Array<{ id: string; languageCode: LanguageCode; code: string; name: string }>;
-    variants: Array<{
-        id: string;
-        createdAt: any;
-        updatedAt: any;
-        enabled: boolean;
-        languageCode: LanguageCode;
-        name: string;
-        currencyCode: CurrencyCode;
-        price: number;
-        priceWithTax: number;
-        stockOnHand: number;
-        trackInventory: GlobalFlag;
-        sku: string;
-        taxRateApplied: { id: string; name: string; value: number };
-        taxCategory: { id: string; name: string };
-        options: Array<{ id: string; code: string; languageCode: LanguageCode; name: string }>;
-        facetValues: Array<{ id: string; code: string; name: string; facet: { id: string; name: string } }>;
-        featuredAsset?: {
-            id: string;
-            name: string;
-            fileSize: number;
-            mimeType: string;
-            type: AssetType;
-            preview: string;
-            source: string;
-        } | null;
-        assets: Array<{
-            id: string;
-            name: string;
-            fileSize: number;
-            mimeType: string;
-            type: AssetType;
-            preview: string;
-            source: string;
-        }>;
-        translations: Array<{ id: string; languageCode: LanguageCode; name: string }>;
-        channels: Array<{ id: string; code: string }>;
-    }>;
-    facetValues: Array<{ id: string; code: string; name: string; facet: { id: string; name: string } }>;
-    channels: Array<{ id: string; code: string }>;
-};
-
-export type RoleFragment = {
-    id: string;
-    code: string;
-    description: string;
-    permissions: Array<Permission>;
-    channels: Array<{ id: string; code: string; token: string }>;
-};
-
-export type ConfigurableOperationFragment = { code: string; args: Array<{ name: string; value: string }> };
-
-export type CollectionFragment = {
-    id: string;
-    name: string;
-    slug: string;
-    description: string;
-    isPrivate: boolean;
-    languageCode?: LanguageCode | null;
-    featuredAsset?: {
-        id: string;
-        name: string;
-        fileSize: number;
-        mimeType: string;
-        type: AssetType;
-        preview: string;
-        source: string;
-    } | null;
-    assets: Array<{
-        id: string;
-        name: string;
-        fileSize: number;
-        mimeType: string;
-        type: AssetType;
-        preview: string;
-        source: string;
-    }>;
-    filters: Array<{ code: string; args: Array<{ name: string; value: string }> }>;
-    translations: Array<{
-        id: string;
-        languageCode: LanguageCode;
-        name: string;
-        slug: string;
-        description: string;
-    }>;
-    parent?: { id: string; name: string } | null;
-    children?: Array<{ id: string; name: string; position: number }> | null;
-};
-
-export type FacetValueFragment = {
-    id: string;
-    languageCode: LanguageCode;
-    code: string;
-    name: string;
-    translations: Array<{ id: string; languageCode: LanguageCode; name: string }>;
-    facet: { id: string; name: string };
-};
-
-export type FacetWithValuesFragment = {
-    id: string;
-    languageCode: LanguageCode;
-    isPrivate: boolean;
-    code: string;
-    name: string;
-    translations: Array<{ id: string; languageCode: LanguageCode; name: string }>;
-    values: Array<{
-        id: string;
-        languageCode: LanguageCode;
-        code: string;
-        name: string;
-        translations: Array<{ id: string; languageCode: LanguageCode; name: string }>;
-        facet: { id: string; name: string };
-    }>;
-};
-
-export type CountryFragment = {
-    id: string;
-    code: string;
-    name: string;
-    enabled: boolean;
-    translations: Array<{ id: string; languageCode: LanguageCode; name: string }>;
-};
-
-export type AddressFragment = {
-    id: string;
-    fullName?: string | null;
-    company?: string | null;
-    streetLine1: string;
-    streetLine2?: string | null;
-    city?: string | null;
-    province?: string | null;
-    postalCode?: string | null;
-    phoneNumber?: string | null;
-    defaultShippingAddress?: boolean | null;
-    defaultBillingAddress?: boolean | null;
-    country: { id: string; code: string; name: string };
-};
-
-export type CustomerFragment = {
-    id: string;
-    title?: string | null;
-    firstName: string;
-    lastName: string;
-    phoneNumber?: string | null;
-    emailAddress: string;
-    user?: { id: string; identifier: string; verified: boolean; lastLogin?: any | null } | null;
-    addresses?: Array<{
-        id: string;
-        fullName?: string | null;
-        company?: string | null;
-        streetLine1: string;
-        streetLine2?: string | null;
-        city?: string | null;
-        province?: string | null;
-        postalCode?: string | null;
-        phoneNumber?: string | null;
-        defaultShippingAddress?: boolean | null;
-        defaultBillingAddress?: boolean | null;
-        country: { id: string; code: string; name: string };
-    }> | null;
-};
-
-export type AdjustmentFragment = {
-    adjustmentSource: string;
-    amount: number;
-    description: string;
-    type: AdjustmentType;
-};
-
-export type ShippingAddressFragment = {
-    fullName?: string | null;
-    company?: string | null;
-    streetLine1?: string | null;
-    streetLine2?: string | null;
-    city?: string | null;
-    province?: string | null;
-    postalCode?: string | null;
-    country?: string | null;
-    phoneNumber?: string | null;
-};
-
-export type OrderFragment = {
-    id: string;
-    createdAt: any;
-    updatedAt: any;
-    code: string;
-    active: boolean;
-    state: string;
-    total: number;
-    totalWithTax: number;
-    totalQuantity: number;
-    currencyCode: CurrencyCode;
-    customer?: { id: string; firstName: string; lastName: string } | null;
-};
-
-export type PaymentFragment = {
-    id: string;
-    transactionId?: string | null;
-    amount: number;
-    method: string;
-    state: string;
-    nextStates: Array<string>;
-    metadata?: any | null;
-    refunds: Array<{ id: string; total: number; reason?: string | null }>;
-};
-
-export type OrderWithLinesFragment = {
-    id: string;
-    createdAt: any;
-    updatedAt: any;
-    code: string;
-    state: string;
-    active: boolean;
-    subTotal: number;
-    subTotalWithTax: number;
-    total: number;
-    totalWithTax: number;
-    totalQuantity: number;
-    currencyCode: CurrencyCode;
-    shipping: number;
-    shippingWithTax: number;
-    customer?: { id: string; firstName: string; lastName: string } | null;
-    lines: Array<{
-        id: string;
-        unitPrice: number;
-        unitPriceWithTax: number;
-        quantity: number;
-        taxRate: number;
-        linePriceWithTax: number;
-        featuredAsset?: { preview: string } | null;
-        productVariant: { id: string; name: string; sku: string };
-        taxLines: Array<{ description: string; taxRate: number }>;
-    }>;
-    surcharges: Array<{
-        id: string;
-        description: string;
-        sku?: string | null;
-        price: number;
-        priceWithTax: number;
-    }>;
-    shippingLines: Array<{
-        priceWithTax: number;
-        shippingMethod: { id: string; code: string; name: string; description: string };
-    }>;
-    shippingAddress?: {
-        fullName?: string | null;
-        company?: string | null;
-        streetLine1?: string | null;
-        streetLine2?: string | null;
-        city?: string | null;
-        province?: string | null;
-        postalCode?: string | null;
-        country?: string | null;
-        phoneNumber?: string | null;
-    } | null;
-    payments?: Array<{
-        id: string;
-        transactionId?: string | null;
-        amount: number;
-        method: string;
-        state: string;
-        nextStates: Array<string>;
-        metadata?: any | null;
-        refunds: Array<{ id: string; total: number; reason?: string | null }>;
-    }> | null;
-    fulfillments?: Array<{
-        id: string;
-        state: string;
-        method: string;
-        trackingCode?: string | null;
-        lines: Array<{ orderLineId: string; quantity: number }>;
-    }> | null;
-};
-
-export type PromotionFragment = {
-    id: string;
-    createdAt: any;
-    updatedAt: any;
-    couponCode?: string | null;
-    startsAt?: any | null;
-    endsAt?: any | null;
-    name: string;
-    enabled: boolean;
-    conditions: Array<{ code: string; args: Array<{ name: string; value: string }> }>;
-    actions: Array<{ code: string; args: Array<{ name: string; value: string }> }>;
-};
-
-export type ZoneFragment = {
-    id: string;
-    name: string;
-    members: Array<{
-        id: string;
-        code: string;
-        name: string;
-        enabled: boolean;
-        translations: Array<{ id: string; languageCode: LanguageCode; name: string }>;
-    }>;
-};
-
-export type TaxRateFragment = {
-    id: string;
-    name: string;
-    enabled: boolean;
-    value: number;
-    category: { id: string; name: string };
-    zone: { id: string; name: string };
-    customerGroup?: { id: string; name: string } | null;
-};
-
-export type CurrentUserFragment = {
-    id: string;
-    identifier: string;
-    channels: Array<{ code: string; token: string; permissions: Array<Permission> }>;
-};
-
-export type VariantWithStockFragment = {
-    id: string;
-    stockOnHand: number;
-    stockAllocated: number;
-    stockMovements: {
-        totalItems: number;
-        items: Array<
-            | { id: string; type: StockMovementType; quantity: number }
-            | { id: string; type: StockMovementType; quantity: number }
-            | { id: string; type: StockMovementType; quantity: number }
-            | { id: string; type: StockMovementType; quantity: number }
-            | { id: string; type: StockMovementType; quantity: number }
-            | { id: string; type: StockMovementType; quantity: number }
-        >;
-    };
-};
-
-export type FulfillmentFragment = {
-    id: string;
-    state: string;
-    nextStates: Array<string>;
-    method: string;
-    trackingCode?: string | null;
-    lines: Array<{ orderLineId: string; quantity: number }>;
-};
-
-export type ChannelFragment = {
-    id: string;
-    code: string;
-    token: string;
-    currencyCode: CurrencyCode;
-    defaultLanguageCode: LanguageCode;
-    pricesIncludeTax: boolean;
-    defaultShippingZone?: { id: string } | null;
-    defaultTaxZone?: { id: string } | null;
-};
-
-export type GlobalSettingsFragment = {
-    id: string;
-    availableLanguages: Array<LanguageCode>;
-    trackInventory: boolean;
-    outOfStockThreshold: number;
-    serverConfig: {
-        permittedAssetTypes: Array<string>;
-        orderProcess: Array<{ name: string; to: Array<string> }>;
-        permissions: Array<{ name: string; description: string; assignable: boolean }>;
-        customFieldConfig: {
-            Customer: Array<
-                | { name: string }
-                | { name: string }
-                | { name: string }
-                | { name: string }
-                | { name: string }
-                | { name: string }
-                | { name: string }
-                | { name: string }
-                | { name: string }
-            >;
-        };
-    };
-};
-
-export type CustomerGroupFragment = {
-    id: string;
-    name: string;
-    customers: { totalItems: number; items: Array<{ id: string }> };
-};
-
-export type ProductOptionGroupFragment = {
-    id: string;
-    code: string;
-    name: string;
-    options: Array<{ id: string; code: string; name: string }>;
-    translations: Array<{ id: string; languageCode: LanguageCode; name: string }>;
-};
-
-export type ProductWithOptionsFragment = {
-    id: string;
-    optionGroups: Array<{ id: string; code: string; options: Array<{ id: string; code: string }> }>;
-};
-
-export type ShippingMethodFragment = {
-    id: string;
-    code: string;
-    name: string;
-    description: string;
-    calculator: { code: string; args: Array<{ name: string; value: string }> };
-    checker: { code: string; args: Array<{ name: string; value: string }> };
-};
->>>>>>> 6e7e15e5
 
 export type CreateAdministratorMutationVariables = Exact<{
   input: CreateAdministratorInput;
@@ -7770,19 +6348,18 @@
 export type CreateAdministratorMutation = { createAdministrator: { id: string, firstName: string, lastName: string, emailAddress: string, user: { id: string, identifier: string, lastLogin?: any | null, roles: Array<{ id: string, code: string, description: string, permissions: Array<Permission> }> } } };
 
 export type UpdateProductMutationVariables = Exact<{
-<<<<<<< HEAD
   input: UpdateProductInput;
 }>;
 
 
-export type UpdateProductMutation = { updateProduct: { id: string, enabled: boolean, languageCode: LanguageCode, name: string, slug: string, description: string, featuredAsset?: { id: string, name: string, fileSize: number, mimeType: string, type: AssetType, preview: string, source: string } | null, assets: Array<{ id: string, name: string, fileSize: number, mimeType: string, type: AssetType, preview: string, source: string }>, translations: Array<{ languageCode: LanguageCode, name: string, slug: string, description: string }>, optionGroups: Array<{ id: string, languageCode: LanguageCode, code: string, name: string }>, variants: Array<{ id: string, createdAt: any, updatedAt: any, enabled: boolean, languageCode: LanguageCode, name: string, currencyCode: CurrencyCode, price: any, priceWithTax: any, stockOnHand: number, trackInventory: GlobalFlag, sku: string, taxRateApplied: { id: string, name: string, value: number }, taxCategory: { id: string, name: string }, options: Array<{ id: string, code: string, languageCode: LanguageCode, name: string }>, facetValues: Array<{ id: string, code: string, name: string, facet: { id: string, name: string } }>, featuredAsset?: { id: string, name: string, fileSize: number, mimeType: string, type: AssetType, preview: string, source: string } | null, assets: Array<{ id: string, name: string, fileSize: number, mimeType: string, type: AssetType, preview: string, source: string }>, translations: Array<{ id: string, languageCode: LanguageCode, name: string }>, channels: Array<{ id: string, code: string }> }>, facetValues: Array<{ id: string, code: string, name: string, facet: { id: string, name: string } }>, channels: Array<{ id: string, code: string }> } };
+export type UpdateProductMutation = { updateProduct: { id: string, enabled: boolean, languageCode: LanguageCode, name: string, slug: string, description: string, featuredAsset?: { id: string, name: string, fileSize: number, mimeType: string, type: AssetType, preview: string, source: string } | null, assets: Array<{ id: string, name: string, fileSize: number, mimeType: string, type: AssetType, preview: string, source: string }>, translations: Array<{ languageCode: LanguageCode, name: string, slug: string, description: string }>, optionGroups: Array<{ id: string, languageCode: LanguageCode, code: string, name: string }>, variants: Array<{ id: string, createdAt: any, updatedAt: any, enabled: boolean, languageCode: LanguageCode, name: string, currencyCode: CurrencyCode, price: number, priceWithTax: number, stockOnHand: number, trackInventory: GlobalFlag, sku: string, taxRateApplied: { id: string, name: string, value: number }, taxCategory: { id: string, name: string }, options: Array<{ id: string, code: string, languageCode: LanguageCode, name: string }>, facetValues: Array<{ id: string, code: string, name: string, facet: { id: string, name: string } }>, featuredAsset?: { id: string, name: string, fileSize: number, mimeType: string, type: AssetType, preview: string, source: string } | null, assets: Array<{ id: string, name: string, fileSize: number, mimeType: string, type: AssetType, preview: string, source: string }>, translations: Array<{ id: string, languageCode: LanguageCode, name: string }>, channels: Array<{ id: string, code: string }> }>, facetValues: Array<{ id: string, code: string, name: string, facet: { id: string, name: string } }>, channels: Array<{ id: string, code: string }> } };
 
 export type CreateProductMutationVariables = Exact<{
   input: CreateProductInput;
 }>;
 
 
-export type CreateProductMutation = { createProduct: { id: string, enabled: boolean, languageCode: LanguageCode, name: string, slug: string, description: string, featuredAsset?: { id: string, name: string, fileSize: number, mimeType: string, type: AssetType, preview: string, source: string } | null, assets: Array<{ id: string, name: string, fileSize: number, mimeType: string, type: AssetType, preview: string, source: string }>, translations: Array<{ languageCode: LanguageCode, name: string, slug: string, description: string }>, optionGroups: Array<{ id: string, languageCode: LanguageCode, code: string, name: string }>, variants: Array<{ id: string, createdAt: any, updatedAt: any, enabled: boolean, languageCode: LanguageCode, name: string, currencyCode: CurrencyCode, price: any, priceWithTax: any, stockOnHand: number, trackInventory: GlobalFlag, sku: string, taxRateApplied: { id: string, name: string, value: number }, taxCategory: { id: string, name: string }, options: Array<{ id: string, code: string, languageCode: LanguageCode, name: string }>, facetValues: Array<{ id: string, code: string, name: string, facet: { id: string, name: string } }>, featuredAsset?: { id: string, name: string, fileSize: number, mimeType: string, type: AssetType, preview: string, source: string } | null, assets: Array<{ id: string, name: string, fileSize: number, mimeType: string, type: AssetType, preview: string, source: string }>, translations: Array<{ id: string, languageCode: LanguageCode, name: string }>, channels: Array<{ id: string, code: string }> }>, facetValues: Array<{ id: string, code: string, name: string, facet: { id: string, name: string } }>, channels: Array<{ id: string, code: string }> } };
+export type CreateProductMutation = { createProduct: { id: string, enabled: boolean, languageCode: LanguageCode, name: string, slug: string, description: string, featuredAsset?: { id: string, name: string, fileSize: number, mimeType: string, type: AssetType, preview: string, source: string } | null, assets: Array<{ id: string, name: string, fileSize: number, mimeType: string, type: AssetType, preview: string, source: string }>, translations: Array<{ languageCode: LanguageCode, name: string, slug: string, description: string }>, optionGroups: Array<{ id: string, languageCode: LanguageCode, code: string, name: string }>, variants: Array<{ id: string, createdAt: any, updatedAt: any, enabled: boolean, languageCode: LanguageCode, name: string, currencyCode: CurrencyCode, price: number, priceWithTax: number, stockOnHand: number, trackInventory: GlobalFlag, sku: string, taxRateApplied: { id: string, name: string, value: number }, taxCategory: { id: string, name: string }, options: Array<{ id: string, code: string, languageCode: LanguageCode, name: string }>, facetValues: Array<{ id: string, code: string, name: string, facet: { id: string, name: string } }>, featuredAsset?: { id: string, name: string, fileSize: number, mimeType: string, type: AssetType, preview: string, source: string } | null, assets: Array<{ id: string, name: string, fileSize: number, mimeType: string, type: AssetType, preview: string, source: string }>, translations: Array<{ id: string, languageCode: LanguageCode, name: string }>, channels: Array<{ id: string, code: string }> }>, facetValues: Array<{ id: string, code: string, name: string, facet: { id: string, name: string } }>, channels: Array<{ id: string, code: string }> } };
 
 export type GetProductWithVariantsQueryVariables = Exact<{
   id?: InputMaybe<Scalars['ID']>;
@@ -7790,248 +6367,7 @@
 }>;
 
 
-export type GetProductWithVariantsQuery = { product?: { id: string, enabled: boolean, languageCode: LanguageCode, name: string, slug: string, description: string, featuredAsset?: { id: string, name: string, fileSize: number, mimeType: string, type: AssetType, preview: string, source: string } | null, assets: Array<{ id: string, name: string, fileSize: number, mimeType: string, type: AssetType, preview: string, source: string }>, translations: Array<{ languageCode: LanguageCode, name: string, slug: string, description: string }>, optionGroups: Array<{ id: string, languageCode: LanguageCode, code: string, name: string }>, variants: Array<{ id: string, createdAt: any, updatedAt: any, enabled: boolean, languageCode: LanguageCode, name: string, currencyCode: CurrencyCode, price: any, priceWithTax: any, stockOnHand: number, trackInventory: GlobalFlag, sku: string, taxRateApplied: { id: string, name: string, value: number }, taxCategory: { id: string, name: string }, options: Array<{ id: string, code: string, languageCode: LanguageCode, name: string }>, facetValues: Array<{ id: string, code: string, name: string, facet: { id: string, name: string } }>, featuredAsset?: { id: string, name: string, fileSize: number, mimeType: string, type: AssetType, preview: string, source: string } | null, assets: Array<{ id: string, name: string, fileSize: number, mimeType: string, type: AssetType, preview: string, source: string }>, translations: Array<{ id: string, languageCode: LanguageCode, name: string }>, channels: Array<{ id: string, code: string }> }>, facetValues: Array<{ id: string, code: string, name: string, facet: { id: string, name: string } }>, channels: Array<{ id: string, code: string }> } | null };
-=======
-    input: UpdateProductInput;
-}>;
-
-export type UpdateProductMutation = {
-    updateProduct: {
-        id: string;
-        enabled: boolean;
-        languageCode: LanguageCode;
-        name: string;
-        slug: string;
-        description: string;
-        featuredAsset?: {
-            id: string;
-            name: string;
-            fileSize: number;
-            mimeType: string;
-            type: AssetType;
-            preview: string;
-            source: string;
-        } | null;
-        assets: Array<{
-            id: string;
-            name: string;
-            fileSize: number;
-            mimeType: string;
-            type: AssetType;
-            preview: string;
-            source: string;
-        }>;
-        translations: Array<{ languageCode: LanguageCode; name: string; slug: string; description: string }>;
-        optionGroups: Array<{ id: string; languageCode: LanguageCode; code: string; name: string }>;
-        variants: Array<{
-            id: string;
-            createdAt: any;
-            updatedAt: any;
-            enabled: boolean;
-            languageCode: LanguageCode;
-            name: string;
-            currencyCode: CurrencyCode;
-            price: number;
-            priceWithTax: number;
-            stockOnHand: number;
-            trackInventory: GlobalFlag;
-            sku: string;
-            taxRateApplied: { id: string; name: string; value: number };
-            taxCategory: { id: string; name: string };
-            options: Array<{ id: string; code: string; languageCode: LanguageCode; name: string }>;
-            facetValues: Array<{
-                id: string;
-                code: string;
-                name: string;
-                facet: { id: string; name: string };
-            }>;
-            featuredAsset?: {
-                id: string;
-                name: string;
-                fileSize: number;
-                mimeType: string;
-                type: AssetType;
-                preview: string;
-                source: string;
-            } | null;
-            assets: Array<{
-                id: string;
-                name: string;
-                fileSize: number;
-                mimeType: string;
-                type: AssetType;
-                preview: string;
-                source: string;
-            }>;
-            translations: Array<{ id: string; languageCode: LanguageCode; name: string }>;
-            channels: Array<{ id: string; code: string }>;
-        }>;
-        facetValues: Array<{ id: string; code: string; name: string; facet: { id: string; name: string } }>;
-        channels: Array<{ id: string; code: string }>;
-    };
-};
-
-export type CreateProductMutationVariables = Exact<{
-    input: CreateProductInput;
-}>;
-
-export type CreateProductMutation = {
-    createProduct: {
-        id: string;
-        enabled: boolean;
-        languageCode: LanguageCode;
-        name: string;
-        slug: string;
-        description: string;
-        featuredAsset?: {
-            id: string;
-            name: string;
-            fileSize: number;
-            mimeType: string;
-            type: AssetType;
-            preview: string;
-            source: string;
-        } | null;
-        assets: Array<{
-            id: string;
-            name: string;
-            fileSize: number;
-            mimeType: string;
-            type: AssetType;
-            preview: string;
-            source: string;
-        }>;
-        translations: Array<{ languageCode: LanguageCode; name: string; slug: string; description: string }>;
-        optionGroups: Array<{ id: string; languageCode: LanguageCode; code: string; name: string }>;
-        variants: Array<{
-            id: string;
-            createdAt: any;
-            updatedAt: any;
-            enabled: boolean;
-            languageCode: LanguageCode;
-            name: string;
-            currencyCode: CurrencyCode;
-            price: number;
-            priceWithTax: number;
-            stockOnHand: number;
-            trackInventory: GlobalFlag;
-            sku: string;
-            taxRateApplied: { id: string; name: string; value: number };
-            taxCategory: { id: string; name: string };
-            options: Array<{ id: string; code: string; languageCode: LanguageCode; name: string }>;
-            facetValues: Array<{
-                id: string;
-                code: string;
-                name: string;
-                facet: { id: string; name: string };
-            }>;
-            featuredAsset?: {
-                id: string;
-                name: string;
-                fileSize: number;
-                mimeType: string;
-                type: AssetType;
-                preview: string;
-                source: string;
-            } | null;
-            assets: Array<{
-                id: string;
-                name: string;
-                fileSize: number;
-                mimeType: string;
-                type: AssetType;
-                preview: string;
-                source: string;
-            }>;
-            translations: Array<{ id: string; languageCode: LanguageCode; name: string }>;
-            channels: Array<{ id: string; code: string }>;
-        }>;
-        facetValues: Array<{ id: string; code: string; name: string; facet: { id: string; name: string } }>;
-        channels: Array<{ id: string; code: string }>;
-    };
-};
-
-export type GetProductWithVariantsQueryVariables = Exact<{
-    id?: InputMaybe<Scalars['ID']>;
-    slug?: InputMaybe<Scalars['String']>;
-}>;
-
-export type GetProductWithVariantsQuery = {
-    product?: {
-        id: string;
-        enabled: boolean;
-        languageCode: LanguageCode;
-        name: string;
-        slug: string;
-        description: string;
-        featuredAsset?: {
-            id: string;
-            name: string;
-            fileSize: number;
-            mimeType: string;
-            type: AssetType;
-            preview: string;
-            source: string;
-        } | null;
-        assets: Array<{
-            id: string;
-            name: string;
-            fileSize: number;
-            mimeType: string;
-            type: AssetType;
-            preview: string;
-            source: string;
-        }>;
-        translations: Array<{ languageCode: LanguageCode; name: string; slug: string; description: string }>;
-        optionGroups: Array<{ id: string; languageCode: LanguageCode; code: string; name: string }>;
-        variants: Array<{
-            id: string;
-            createdAt: any;
-            updatedAt: any;
-            enabled: boolean;
-            languageCode: LanguageCode;
-            name: string;
-            currencyCode: CurrencyCode;
-            price: number;
-            priceWithTax: number;
-            stockOnHand: number;
-            trackInventory: GlobalFlag;
-            sku: string;
-            taxRateApplied: { id: string; name: string; value: number };
-            taxCategory: { id: string; name: string };
-            options: Array<{ id: string; code: string; languageCode: LanguageCode; name: string }>;
-            facetValues: Array<{
-                id: string;
-                code: string;
-                name: string;
-                facet: { id: string; name: string };
-            }>;
-            featuredAsset?: {
-                id: string;
-                name: string;
-                fileSize: number;
-                mimeType: string;
-                type: AssetType;
-                preview: string;
-                source: string;
-            } | null;
-            assets: Array<{
-                id: string;
-                name: string;
-                fileSize: number;
-                mimeType: string;
-                type: AssetType;
-                preview: string;
-                source: string;
-            }>;
-            translations: Array<{ id: string; languageCode: LanguageCode; name: string }>;
-            channels: Array<{ id: string; code: string }>;
-        }>;
-        facetValues: Array<{ id: string; code: string; name: string; facet: { id: string; name: string } }>;
-        channels: Array<{ id: string; code: string }>;
-    } | null;
-};
->>>>>>> 6e7e15e5
+export type GetProductWithVariantsQuery = { product?: { id: string, enabled: boolean, languageCode: LanguageCode, name: string, slug: string, description: string, featuredAsset?: { id: string, name: string, fileSize: number, mimeType: string, type: AssetType, preview: string, source: string } | null, assets: Array<{ id: string, name: string, fileSize: number, mimeType: string, type: AssetType, preview: string, source: string }>, translations: Array<{ languageCode: LanguageCode, name: string, slug: string, description: string }>, optionGroups: Array<{ id: string, languageCode: LanguageCode, code: string, name: string }>, variants: Array<{ id: string, createdAt: any, updatedAt: any, enabled: boolean, languageCode: LanguageCode, name: string, currencyCode: CurrencyCode, price: number, priceWithTax: number, stockOnHand: number, trackInventory: GlobalFlag, sku: string, taxRateApplied: { id: string, name: string, value: number }, taxCategory: { id: string, name: string }, options: Array<{ id: string, code: string, languageCode: LanguageCode, name: string }>, facetValues: Array<{ id: string, code: string, name: string, facet: { id: string, name: string } }>, featuredAsset?: { id: string, name: string, fileSize: number, mimeType: string, type: AssetType, preview: string, source: string } | null, assets: Array<{ id: string, name: string, fileSize: number, mimeType: string, type: AssetType, preview: string, source: string }>, translations: Array<{ id: string, languageCode: LanguageCode, name: string }>, channels: Array<{ id: string, code: string }> }>, facetValues: Array<{ id: string, code: string, name: string, facet: { id: string, name: string } }>, channels: Array<{ id: string, code: string }> } | null };
 
 export type GetProductListQueryVariables = Exact<{
   options?: InputMaybe<ProductListOptions>;
@@ -8041,109 +6377,18 @@
 export type GetProductListQuery = { products: { totalItems: number, items: Array<{ id: string, languageCode: LanguageCode, name: string, slug: string, featuredAsset?: { id: string, preview: string } | null }> } };
 
 export type CreateProductVariantsMutationVariables = Exact<{
-<<<<<<< HEAD
   input: Array<CreateProductVariantInput> | CreateProductVariantInput;
 }>;
 
 
-export type CreateProductVariantsMutation = { createProductVariants: Array<{ id: string, createdAt: any, updatedAt: any, enabled: boolean, languageCode: LanguageCode, name: string, currencyCode: CurrencyCode, price: any, priceWithTax: any, stockOnHand: number, trackInventory: GlobalFlag, sku: string, taxRateApplied: { id: string, name: string, value: number }, taxCategory: { id: string, name: string }, options: Array<{ id: string, code: string, languageCode: LanguageCode, name: string }>, facetValues: Array<{ id: string, code: string, name: string, facet: { id: string, name: string } }>, featuredAsset?: { id: string, name: string, fileSize: number, mimeType: string, type: AssetType, preview: string, source: string } | null, assets: Array<{ id: string, name: string, fileSize: number, mimeType: string, type: AssetType, preview: string, source: string }>, translations: Array<{ id: string, languageCode: LanguageCode, name: string }>, channels: Array<{ id: string, code: string }> } | null> };
+export type CreateProductVariantsMutation = { createProductVariants: Array<{ id: string, createdAt: any, updatedAt: any, enabled: boolean, languageCode: LanguageCode, name: string, currencyCode: CurrencyCode, price: number, priceWithTax: number, stockOnHand: number, trackInventory: GlobalFlag, sku: string, taxRateApplied: { id: string, name: string, value: number }, taxCategory: { id: string, name: string }, options: Array<{ id: string, code: string, languageCode: LanguageCode, name: string }>, facetValues: Array<{ id: string, code: string, name: string, facet: { id: string, name: string } }>, featuredAsset?: { id: string, name: string, fileSize: number, mimeType: string, type: AssetType, preview: string, source: string } | null, assets: Array<{ id: string, name: string, fileSize: number, mimeType: string, type: AssetType, preview: string, source: string }>, translations: Array<{ id: string, languageCode: LanguageCode, name: string }>, channels: Array<{ id: string, code: string }> } | null> };
 
 export type UpdateProductVariantsMutationVariables = Exact<{
   input: Array<UpdateProductVariantInput> | UpdateProductVariantInput;
 }>;
 
 
-export type UpdateProductVariantsMutation = { updateProductVariants: Array<{ id: string, createdAt: any, updatedAt: any, enabled: boolean, languageCode: LanguageCode, name: string, currencyCode: CurrencyCode, price: any, priceWithTax: any, stockOnHand: number, trackInventory: GlobalFlag, sku: string, taxRateApplied: { id: string, name: string, value: number }, taxCategory: { id: string, name: string }, options: Array<{ id: string, code: string, languageCode: LanguageCode, name: string }>, facetValues: Array<{ id: string, code: string, name: string, facet: { id: string, name: string } }>, featuredAsset?: { id: string, name: string, fileSize: number, mimeType: string, type: AssetType, preview: string, source: string } | null, assets: Array<{ id: string, name: string, fileSize: number, mimeType: string, type: AssetType, preview: string, source: string }>, translations: Array<{ id: string, languageCode: LanguageCode, name: string }>, channels: Array<{ id: string, code: string }> } | null> };
-=======
-    input: Array<CreateProductVariantInput> | CreateProductVariantInput;
-}>;
-
-export type CreateProductVariantsMutation = {
-    createProductVariants: Array<{
-        id: string;
-        createdAt: any;
-        updatedAt: any;
-        enabled: boolean;
-        languageCode: LanguageCode;
-        name: string;
-        currencyCode: CurrencyCode;
-        price: number;
-        priceWithTax: number;
-        stockOnHand: number;
-        trackInventory: GlobalFlag;
-        sku: string;
-        taxRateApplied: { id: string; name: string; value: number };
-        taxCategory: { id: string; name: string };
-        options: Array<{ id: string; code: string; languageCode: LanguageCode; name: string }>;
-        facetValues: Array<{ id: string; code: string; name: string; facet: { id: string; name: string } }>;
-        featuredAsset?: {
-            id: string;
-            name: string;
-            fileSize: number;
-            mimeType: string;
-            type: AssetType;
-            preview: string;
-            source: string;
-        } | null;
-        assets: Array<{
-            id: string;
-            name: string;
-            fileSize: number;
-            mimeType: string;
-            type: AssetType;
-            preview: string;
-            source: string;
-        }>;
-        translations: Array<{ id: string; languageCode: LanguageCode; name: string }>;
-        channels: Array<{ id: string; code: string }>;
-    } | null>;
-};
-
-export type UpdateProductVariantsMutationVariables = Exact<{
-    input: Array<UpdateProductVariantInput> | UpdateProductVariantInput;
-}>;
-
-export type UpdateProductVariantsMutation = {
-    updateProductVariants: Array<{
-        id: string;
-        createdAt: any;
-        updatedAt: any;
-        enabled: boolean;
-        languageCode: LanguageCode;
-        name: string;
-        currencyCode: CurrencyCode;
-        price: number;
-        priceWithTax: number;
-        stockOnHand: number;
-        trackInventory: GlobalFlag;
-        sku: string;
-        taxRateApplied: { id: string; name: string; value: number };
-        taxCategory: { id: string; name: string };
-        options: Array<{ id: string; code: string; languageCode: LanguageCode; name: string }>;
-        facetValues: Array<{ id: string; code: string; name: string; facet: { id: string; name: string } }>;
-        featuredAsset?: {
-            id: string;
-            name: string;
-            fileSize: number;
-            mimeType: string;
-            type: AssetType;
-            preview: string;
-            source: string;
-        } | null;
-        assets: Array<{
-            id: string;
-            name: string;
-            fileSize: number;
-            mimeType: string;
-            type: AssetType;
-            preview: string;
-            source: string;
-        }>;
-        translations: Array<{ id: string; languageCode: LanguageCode; name: string }>;
-        channels: Array<{ id: string; code: string }>;
-    } | null>;
-};
->>>>>>> 6e7e15e5
+export type UpdateProductVariantsMutation = { updateProductVariants: Array<{ id: string, createdAt: any, updatedAt: any, enabled: boolean, languageCode: LanguageCode, name: string, currencyCode: CurrencyCode, price: number, priceWithTax: number, stockOnHand: number, trackInventory: GlobalFlag, sku: string, taxRateApplied: { id: string, name: string, value: number }, taxCategory: { id: string, name: string }, options: Array<{ id: string, code: string, languageCode: LanguageCode, name: string }>, facetValues: Array<{ id: string, code: string, name: string, facet: { id: string, name: string } }>, featuredAsset?: { id: string, name: string, fileSize: number, mimeType: string, type: AssetType, preview: string, source: string } | null, assets: Array<{ id: string, name: string, fileSize: number, mimeType: string, type: AssetType, preview: string, source: string }>, translations: Array<{ id: string, languageCode: LanguageCode, name: string }>, channels: Array<{ id: string, code: string }> } | null> };
 
 export type UpdateTaxRateMutationVariables = Exact<{
   input: UpdateTaxRateInput;
@@ -8202,55 +6447,12 @@
 export type UpdateCollectionMutation = { updateCollection: { id: string, name: string, slug: string, description: string, isPrivate: boolean, languageCode?: LanguageCode | null, featuredAsset?: { id: string, name: string, fileSize: number, mimeType: string, type: AssetType, preview: string, source: string } | null, assets: Array<{ id: string, name: string, fileSize: number, mimeType: string, type: AssetType, preview: string, source: string }>, filters: Array<{ code: string, args: Array<{ name: string, value: string }> }>, translations: Array<{ id: string, languageCode: LanguageCode, name: string, slug: string, description: string }>, parent?: { id: string, name: string } | null, children?: Array<{ id: string, name: string, position: number }> | null } };
 
 export type GetCustomerQueryVariables = Exact<{
-<<<<<<< HEAD
   id: Scalars['ID'];
   orderListOptions?: InputMaybe<OrderListOptions>;
 }>;
 
 
-export type GetCustomerQuery = { customer?: { id: string, title?: string | null, firstName: string, lastName: string, phoneNumber?: string | null, emailAddress: string, orders: { totalItems: number, items: Array<{ id: string, code: string, state: string, total: any, currencyCode: CurrencyCode, updatedAt: any }> }, user?: { id: string, identifier: string, verified: boolean, lastLogin?: any | null } | null, addresses?: Array<{ id: string, fullName?: string | null, company?: string | null, streetLine1: string, streetLine2?: string | null, city?: string | null, province?: string | null, postalCode?: string | null, phoneNumber?: string | null, defaultShippingAddress?: boolean | null, defaultBillingAddress?: boolean | null, country: { id: string, code: string, name: string } }> | null } | null };
-=======
-    id: Scalars['ID'];
-    orderListOptions?: InputMaybe<OrderListOptions>;
-}>;
-
-export type GetCustomerQuery = {
-    customer?: {
-        id: string;
-        title?: string | null;
-        firstName: string;
-        lastName: string;
-        phoneNumber?: string | null;
-        emailAddress: string;
-        orders: {
-            totalItems: number;
-            items: Array<{
-                id: string;
-                code: string;
-                state: string;
-                total: number;
-                currencyCode: CurrencyCode;
-                updatedAt: any;
-            }>;
-        };
-        user?: { id: string; identifier: string; verified: boolean; lastLogin?: any | null } | null;
-        addresses?: Array<{
-            id: string;
-            fullName?: string | null;
-            company?: string | null;
-            streetLine1: string;
-            streetLine2?: string | null;
-            city?: string | null;
-            province?: string | null;
-            postalCode?: string | null;
-            phoneNumber?: string | null;
-            defaultShippingAddress?: boolean | null;
-            defaultBillingAddress?: boolean | null;
-            country: { id: string; code: string; name: string };
-        }> | null;
-    } | null;
-};
->>>>>>> 6e7e15e5
+export type GetCustomerQuery = { customer?: { id: string, title?: string | null, firstName: string, lastName: string, phoneNumber?: string | null, emailAddress: string, orders: { totalItems: number, items: Array<{ id: string, code: string, state: string, total: number, currencyCode: CurrencyCode, updatedAt: any }> }, user?: { id: string, identifier: string, verified: boolean, lastLogin?: any | null } | null, addresses?: Array<{ id: string, fullName?: string | null, company?: string | null, streetLine1: string, streetLine2?: string | null, city?: string | null, province?: string | null, postalCode?: string | null, phoneNumber?: string | null, defaultShippingAddress?: boolean | null, defaultBillingAddress?: boolean | null, country: { id: string, code: string, name: string } }> | null } | null };
 
 export type AttemptLoginMutationVariables = Exact<{
   username: Scalars['String'];
@@ -8345,283 +6547,32 @@
 export type DeleteProductVariantMutation = { deleteProductVariant: { result: DeletionResult, message?: string | null } };
 
 export type AssignProductsToChannelMutationVariables = Exact<{
-<<<<<<< HEAD
   input: AssignProductsToChannelInput;
 }>;
 
 
-export type AssignProductsToChannelMutation = { assignProductsToChannel: Array<{ id: string, enabled: boolean, languageCode: LanguageCode, name: string, slug: string, description: string, featuredAsset?: { id: string, name: string, fileSize: number, mimeType: string, type: AssetType, preview: string, source: string } | null, assets: Array<{ id: string, name: string, fileSize: number, mimeType: string, type: AssetType, preview: string, source: string }>, translations: Array<{ languageCode: LanguageCode, name: string, slug: string, description: string }>, optionGroups: Array<{ id: string, languageCode: LanguageCode, code: string, name: string }>, variants: Array<{ id: string, createdAt: any, updatedAt: any, enabled: boolean, languageCode: LanguageCode, name: string, currencyCode: CurrencyCode, price: any, priceWithTax: any, stockOnHand: number, trackInventory: GlobalFlag, sku: string, taxRateApplied: { id: string, name: string, value: number }, taxCategory: { id: string, name: string }, options: Array<{ id: string, code: string, languageCode: LanguageCode, name: string }>, facetValues: Array<{ id: string, code: string, name: string, facet: { id: string, name: string } }>, featuredAsset?: { id: string, name: string, fileSize: number, mimeType: string, type: AssetType, preview: string, source: string } | null, assets: Array<{ id: string, name: string, fileSize: number, mimeType: string, type: AssetType, preview: string, source: string }>, translations: Array<{ id: string, languageCode: LanguageCode, name: string }>, channels: Array<{ id: string, code: string }> }>, facetValues: Array<{ id: string, code: string, name: string, facet: { id: string, name: string } }>, channels: Array<{ id: string, code: string }> }> };
+export type AssignProductsToChannelMutation = { assignProductsToChannel: Array<{ id: string, enabled: boolean, languageCode: LanguageCode, name: string, slug: string, description: string, featuredAsset?: { id: string, name: string, fileSize: number, mimeType: string, type: AssetType, preview: string, source: string } | null, assets: Array<{ id: string, name: string, fileSize: number, mimeType: string, type: AssetType, preview: string, source: string }>, translations: Array<{ languageCode: LanguageCode, name: string, slug: string, description: string }>, optionGroups: Array<{ id: string, languageCode: LanguageCode, code: string, name: string }>, variants: Array<{ id: string, createdAt: any, updatedAt: any, enabled: boolean, languageCode: LanguageCode, name: string, currencyCode: CurrencyCode, price: number, priceWithTax: number, stockOnHand: number, trackInventory: GlobalFlag, sku: string, taxRateApplied: { id: string, name: string, value: number }, taxCategory: { id: string, name: string }, options: Array<{ id: string, code: string, languageCode: LanguageCode, name: string }>, facetValues: Array<{ id: string, code: string, name: string, facet: { id: string, name: string } }>, featuredAsset?: { id: string, name: string, fileSize: number, mimeType: string, type: AssetType, preview: string, source: string } | null, assets: Array<{ id: string, name: string, fileSize: number, mimeType: string, type: AssetType, preview: string, source: string }>, translations: Array<{ id: string, languageCode: LanguageCode, name: string }>, channels: Array<{ id: string, code: string }> }>, facetValues: Array<{ id: string, code: string, name: string, facet: { id: string, name: string } }>, channels: Array<{ id: string, code: string }> }> };
 
 export type RemoveProductsFromChannelMutationVariables = Exact<{
   input: RemoveProductsFromChannelInput;
 }>;
 
 
-export type RemoveProductsFromChannelMutation = { removeProductsFromChannel: Array<{ id: string, enabled: boolean, languageCode: LanguageCode, name: string, slug: string, description: string, featuredAsset?: { id: string, name: string, fileSize: number, mimeType: string, type: AssetType, preview: string, source: string } | null, assets: Array<{ id: string, name: string, fileSize: number, mimeType: string, type: AssetType, preview: string, source: string }>, translations: Array<{ languageCode: LanguageCode, name: string, slug: string, description: string }>, optionGroups: Array<{ id: string, languageCode: LanguageCode, code: string, name: string }>, variants: Array<{ id: string, createdAt: any, updatedAt: any, enabled: boolean, languageCode: LanguageCode, name: string, currencyCode: CurrencyCode, price: any, priceWithTax: any, stockOnHand: number, trackInventory: GlobalFlag, sku: string, taxRateApplied: { id: string, name: string, value: number }, taxCategory: { id: string, name: string }, options: Array<{ id: string, code: string, languageCode: LanguageCode, name: string }>, facetValues: Array<{ id: string, code: string, name: string, facet: { id: string, name: string } }>, featuredAsset?: { id: string, name: string, fileSize: number, mimeType: string, type: AssetType, preview: string, source: string } | null, assets: Array<{ id: string, name: string, fileSize: number, mimeType: string, type: AssetType, preview: string, source: string }>, translations: Array<{ id: string, languageCode: LanguageCode, name: string }>, channels: Array<{ id: string, code: string }> }>, facetValues: Array<{ id: string, code: string, name: string, facet: { id: string, name: string } }>, channels: Array<{ id: string, code: string }> }> };
+export type RemoveProductsFromChannelMutation = { removeProductsFromChannel: Array<{ id: string, enabled: boolean, languageCode: LanguageCode, name: string, slug: string, description: string, featuredAsset?: { id: string, name: string, fileSize: number, mimeType: string, type: AssetType, preview: string, source: string } | null, assets: Array<{ id: string, name: string, fileSize: number, mimeType: string, type: AssetType, preview: string, source: string }>, translations: Array<{ languageCode: LanguageCode, name: string, slug: string, description: string }>, optionGroups: Array<{ id: string, languageCode: LanguageCode, code: string, name: string }>, variants: Array<{ id: string, createdAt: any, updatedAt: any, enabled: boolean, languageCode: LanguageCode, name: string, currencyCode: CurrencyCode, price: number, priceWithTax: number, stockOnHand: number, trackInventory: GlobalFlag, sku: string, taxRateApplied: { id: string, name: string, value: number }, taxCategory: { id: string, name: string }, options: Array<{ id: string, code: string, languageCode: LanguageCode, name: string }>, facetValues: Array<{ id: string, code: string, name: string, facet: { id: string, name: string } }>, featuredAsset?: { id: string, name: string, fileSize: number, mimeType: string, type: AssetType, preview: string, source: string } | null, assets: Array<{ id: string, name: string, fileSize: number, mimeType: string, type: AssetType, preview: string, source: string }>, translations: Array<{ id: string, languageCode: LanguageCode, name: string }>, channels: Array<{ id: string, code: string }> }>, facetValues: Array<{ id: string, code: string, name: string, facet: { id: string, name: string } }>, channels: Array<{ id: string, code: string }> }> };
 
 export type AssignProductVariantsToChannelMutationVariables = Exact<{
   input: AssignProductVariantsToChannelInput;
 }>;
 
 
-export type AssignProductVariantsToChannelMutation = { assignProductVariantsToChannel: Array<{ id: string, createdAt: any, updatedAt: any, enabled: boolean, languageCode: LanguageCode, name: string, currencyCode: CurrencyCode, price: any, priceWithTax: any, stockOnHand: number, trackInventory: GlobalFlag, sku: string, taxRateApplied: { id: string, name: string, value: number }, taxCategory: { id: string, name: string }, options: Array<{ id: string, code: string, languageCode: LanguageCode, name: string }>, facetValues: Array<{ id: string, code: string, name: string, facet: { id: string, name: string } }>, featuredAsset?: { id: string, name: string, fileSize: number, mimeType: string, type: AssetType, preview: string, source: string } | null, assets: Array<{ id: string, name: string, fileSize: number, mimeType: string, type: AssetType, preview: string, source: string }>, translations: Array<{ id: string, languageCode: LanguageCode, name: string }>, channels: Array<{ id: string, code: string }> }> };
+export type AssignProductVariantsToChannelMutation = { assignProductVariantsToChannel: Array<{ id: string, createdAt: any, updatedAt: any, enabled: boolean, languageCode: LanguageCode, name: string, currencyCode: CurrencyCode, price: number, priceWithTax: number, stockOnHand: number, trackInventory: GlobalFlag, sku: string, taxRateApplied: { id: string, name: string, value: number }, taxCategory: { id: string, name: string }, options: Array<{ id: string, code: string, languageCode: LanguageCode, name: string }>, facetValues: Array<{ id: string, code: string, name: string, facet: { id: string, name: string } }>, featuredAsset?: { id: string, name: string, fileSize: number, mimeType: string, type: AssetType, preview: string, source: string } | null, assets: Array<{ id: string, name: string, fileSize: number, mimeType: string, type: AssetType, preview: string, source: string }>, translations: Array<{ id: string, languageCode: LanguageCode, name: string }>, channels: Array<{ id: string, code: string }> }> };
 
 export type RemoveProductVariantsFromChannelMutationVariables = Exact<{
   input: RemoveProductVariantsFromChannelInput;
 }>;
 
 
-export type RemoveProductVariantsFromChannelMutation = { removeProductVariantsFromChannel: Array<{ id: string, createdAt: any, updatedAt: any, enabled: boolean, languageCode: LanguageCode, name: string, currencyCode: CurrencyCode, price: any, priceWithTax: any, stockOnHand: number, trackInventory: GlobalFlag, sku: string, taxRateApplied: { id: string, name: string, value: number }, taxCategory: { id: string, name: string }, options: Array<{ id: string, code: string, languageCode: LanguageCode, name: string }>, facetValues: Array<{ id: string, code: string, name: string, facet: { id: string, name: string } }>, featuredAsset?: { id: string, name: string, fileSize: number, mimeType: string, type: AssetType, preview: string, source: string } | null, assets: Array<{ id: string, name: string, fileSize: number, mimeType: string, type: AssetType, preview: string, source: string }>, translations: Array<{ id: string, languageCode: LanguageCode, name: string }>, channels: Array<{ id: string, code: string }> }> };
-=======
-    input: AssignProductsToChannelInput;
-}>;
-
-export type AssignProductsToChannelMutation = {
-    assignProductsToChannel: Array<{
-        id: string;
-        enabled: boolean;
-        languageCode: LanguageCode;
-        name: string;
-        slug: string;
-        description: string;
-        featuredAsset?: {
-            id: string;
-            name: string;
-            fileSize: number;
-            mimeType: string;
-            type: AssetType;
-            preview: string;
-            source: string;
-        } | null;
-        assets: Array<{
-            id: string;
-            name: string;
-            fileSize: number;
-            mimeType: string;
-            type: AssetType;
-            preview: string;
-            source: string;
-        }>;
-        translations: Array<{ languageCode: LanguageCode; name: string; slug: string; description: string }>;
-        optionGroups: Array<{ id: string; languageCode: LanguageCode; code: string; name: string }>;
-        variants: Array<{
-            id: string;
-            createdAt: any;
-            updatedAt: any;
-            enabled: boolean;
-            languageCode: LanguageCode;
-            name: string;
-            currencyCode: CurrencyCode;
-            price: number;
-            priceWithTax: number;
-            stockOnHand: number;
-            trackInventory: GlobalFlag;
-            sku: string;
-            taxRateApplied: { id: string; name: string; value: number };
-            taxCategory: { id: string; name: string };
-            options: Array<{ id: string; code: string; languageCode: LanguageCode; name: string }>;
-            facetValues: Array<{
-                id: string;
-                code: string;
-                name: string;
-                facet: { id: string; name: string };
-            }>;
-            featuredAsset?: {
-                id: string;
-                name: string;
-                fileSize: number;
-                mimeType: string;
-                type: AssetType;
-                preview: string;
-                source: string;
-            } | null;
-            assets: Array<{
-                id: string;
-                name: string;
-                fileSize: number;
-                mimeType: string;
-                type: AssetType;
-                preview: string;
-                source: string;
-            }>;
-            translations: Array<{ id: string; languageCode: LanguageCode; name: string }>;
-            channels: Array<{ id: string; code: string }>;
-        }>;
-        facetValues: Array<{ id: string; code: string; name: string; facet: { id: string; name: string } }>;
-        channels: Array<{ id: string; code: string }>;
-    }>;
-};
-
-export type RemoveProductsFromChannelMutationVariables = Exact<{
-    input: RemoveProductsFromChannelInput;
-}>;
-
-export type RemoveProductsFromChannelMutation = {
-    removeProductsFromChannel: Array<{
-        id: string;
-        enabled: boolean;
-        languageCode: LanguageCode;
-        name: string;
-        slug: string;
-        description: string;
-        featuredAsset?: {
-            id: string;
-            name: string;
-            fileSize: number;
-            mimeType: string;
-            type: AssetType;
-            preview: string;
-            source: string;
-        } | null;
-        assets: Array<{
-            id: string;
-            name: string;
-            fileSize: number;
-            mimeType: string;
-            type: AssetType;
-            preview: string;
-            source: string;
-        }>;
-        translations: Array<{ languageCode: LanguageCode; name: string; slug: string; description: string }>;
-        optionGroups: Array<{ id: string; languageCode: LanguageCode; code: string; name: string }>;
-        variants: Array<{
-            id: string;
-            createdAt: any;
-            updatedAt: any;
-            enabled: boolean;
-            languageCode: LanguageCode;
-            name: string;
-            currencyCode: CurrencyCode;
-            price: number;
-            priceWithTax: number;
-            stockOnHand: number;
-            trackInventory: GlobalFlag;
-            sku: string;
-            taxRateApplied: { id: string; name: string; value: number };
-            taxCategory: { id: string; name: string };
-            options: Array<{ id: string; code: string; languageCode: LanguageCode; name: string }>;
-            facetValues: Array<{
-                id: string;
-                code: string;
-                name: string;
-                facet: { id: string; name: string };
-            }>;
-            featuredAsset?: {
-                id: string;
-                name: string;
-                fileSize: number;
-                mimeType: string;
-                type: AssetType;
-                preview: string;
-                source: string;
-            } | null;
-            assets: Array<{
-                id: string;
-                name: string;
-                fileSize: number;
-                mimeType: string;
-                type: AssetType;
-                preview: string;
-                source: string;
-            }>;
-            translations: Array<{ id: string; languageCode: LanguageCode; name: string }>;
-            channels: Array<{ id: string; code: string }>;
-        }>;
-        facetValues: Array<{ id: string; code: string; name: string; facet: { id: string; name: string } }>;
-        channels: Array<{ id: string; code: string }>;
-    }>;
-};
-
-export type AssignProductVariantsToChannelMutationVariables = Exact<{
-    input: AssignProductVariantsToChannelInput;
-}>;
-
-export type AssignProductVariantsToChannelMutation = {
-    assignProductVariantsToChannel: Array<{
-        id: string;
-        createdAt: any;
-        updatedAt: any;
-        enabled: boolean;
-        languageCode: LanguageCode;
-        name: string;
-        currencyCode: CurrencyCode;
-        price: number;
-        priceWithTax: number;
-        stockOnHand: number;
-        trackInventory: GlobalFlag;
-        sku: string;
-        taxRateApplied: { id: string; name: string; value: number };
-        taxCategory: { id: string; name: string };
-        options: Array<{ id: string; code: string; languageCode: LanguageCode; name: string }>;
-        facetValues: Array<{ id: string; code: string; name: string; facet: { id: string; name: string } }>;
-        featuredAsset?: {
-            id: string;
-            name: string;
-            fileSize: number;
-            mimeType: string;
-            type: AssetType;
-            preview: string;
-            source: string;
-        } | null;
-        assets: Array<{
-            id: string;
-            name: string;
-            fileSize: number;
-            mimeType: string;
-            type: AssetType;
-            preview: string;
-            source: string;
-        }>;
-        translations: Array<{ id: string; languageCode: LanguageCode; name: string }>;
-        channels: Array<{ id: string; code: string }>;
-    }>;
-};
-
-export type RemoveProductVariantsFromChannelMutationVariables = Exact<{
-    input: RemoveProductVariantsFromChannelInput;
-}>;
-
-export type RemoveProductVariantsFromChannelMutation = {
-    removeProductVariantsFromChannel: Array<{
-        id: string;
-        createdAt: any;
-        updatedAt: any;
-        enabled: boolean;
-        languageCode: LanguageCode;
-        name: string;
-        currencyCode: CurrencyCode;
-        price: number;
-        priceWithTax: number;
-        stockOnHand: number;
-        trackInventory: GlobalFlag;
-        sku: string;
-        taxRateApplied: { id: string; name: string; value: number };
-        taxCategory: { id: string; name: string };
-        options: Array<{ id: string; code: string; languageCode: LanguageCode; name: string }>;
-        facetValues: Array<{ id: string; code: string; name: string; facet: { id: string; name: string } }>;
-        featuredAsset?: {
-            id: string;
-            name: string;
-            fileSize: number;
-            mimeType: string;
-            type: AssetType;
-            preview: string;
-            source: string;
-        } | null;
-        assets: Array<{
-            id: string;
-            name: string;
-            fileSize: number;
-            mimeType: string;
-            type: AssetType;
-            preview: string;
-            source: string;
-        }>;
-        translations: Array<{ id: string; languageCode: LanguageCode; name: string }>;
-        channels: Array<{ id: string; code: string }>;
-    }>;
-};
->>>>>>> 6e7e15e5
+export type RemoveProductVariantsFromChannelMutation = { removeProductVariantsFromChannel: Array<{ id: string, createdAt: any, updatedAt: any, enabled: boolean, languageCode: LanguageCode, name: string, currencyCode: CurrencyCode, price: number, priceWithTax: number, stockOnHand: number, trackInventory: GlobalFlag, sku: string, taxRateApplied: { id: string, name: string, value: number }, taxCategory: { id: string, name: string }, options: Array<{ id: string, code: string, languageCode: LanguageCode, name: string }>, facetValues: Array<{ id: string, code: string, name: string, facet: { id: string, name: string } }>, featuredAsset?: { id: string, name: string, fileSize: number, mimeType: string, type: AssetType, preview: string, source: string } | null, assets: Array<{ id: string, name: string, fileSize: number, mimeType: string, type: AssetType, preview: string, source: string }>, translations: Array<{ id: string, languageCode: LanguageCode, name: string }>, channels: Array<{ id: string, code: string }> }> };
 
 export type UpdateAssetMutationVariables = Exact<{
   input: UpdateAssetInput;
@@ -8653,86 +6604,11 @@
 export type GetCustomerHistoryQuery = { customer?: { id: string, history: { totalItems: number, items: Array<{ id: string, type: HistoryEntryType, data: any, administrator?: { id: string } | null }> } } | null };
 
 export type GetOrderQueryVariables = Exact<{
-<<<<<<< HEAD
-  id: Scalars['ID'];
-}>;
-
-
-export type GetOrderQuery = { order?: { id: string, createdAt: any, updatedAt: any, code: string, state: string, active: boolean, subTotal: any, subTotalWithTax: any, total: any, totalWithTax: any, totalQuantity: number, currencyCode: CurrencyCode, shipping: any, shippingWithTax: any, customer?: { id: string, firstName: string, lastName: string } | null, lines: Array<{ id: string, unitPrice: any, unitPriceWithTax: any, quantity: number, taxRate: number, linePriceWithTax: any, featuredAsset?: { preview: string } | null, productVariant: { id: string, name: string, sku: string }, taxLines: Array<{ description: string, taxRate: number }> }>, surcharges: Array<{ id: string, description: string, sku?: string | null, price: any, priceWithTax: any }>, shippingLines: Array<{ priceWithTax: any, shippingMethod: { id: string, code: string, name: string, description: string } }>, shippingAddress?: { fullName?: string | null, company?: string | null, streetLine1?: string | null, streetLine2?: string | null, city?: string | null, province?: string | null, postalCode?: string | null, country?: string | null, phoneNumber?: string | null } | null, payments?: Array<{ id: string, transactionId?: string | null, amount: any, method: string, state: string, nextStates: Array<string>, metadata?: any | null, refunds: Array<{ id: string, total: any, reason?: string | null }> }> | null, fulfillments?: Array<{ id: string, state: string, method: string, trackingCode?: string | null, lines: Array<{ orderLineId: string, quantity: number }> }> | null } | null };
-=======
-    id: Scalars['ID'];
-}>;
-
-export type GetOrderQuery = {
-    order?: {
-        id: string;
-        createdAt: any;
-        updatedAt: any;
-        code: string;
-        state: string;
-        active: boolean;
-        subTotal: number;
-        subTotalWithTax: number;
-        total: number;
-        totalWithTax: number;
-        totalQuantity: number;
-        currencyCode: CurrencyCode;
-        shipping: number;
-        shippingWithTax: number;
-        customer?: { id: string; firstName: string; lastName: string } | null;
-        lines: Array<{
-            id: string;
-            unitPrice: number;
-            unitPriceWithTax: number;
-            quantity: number;
-            taxRate: number;
-            linePriceWithTax: number;
-            featuredAsset?: { preview: string } | null;
-            productVariant: { id: string; name: string; sku: string };
-            taxLines: Array<{ description: string; taxRate: number }>;
-        }>;
-        surcharges: Array<{
-            id: string;
-            description: string;
-            sku?: string | null;
-            price: number;
-            priceWithTax: number;
-        }>;
-        shippingLines: Array<{
-            priceWithTax: number;
-            shippingMethod: { id: string; code: string; name: string; description: string };
-        }>;
-        shippingAddress?: {
-            fullName?: string | null;
-            company?: string | null;
-            streetLine1?: string | null;
-            streetLine2?: string | null;
-            city?: string | null;
-            province?: string | null;
-            postalCode?: string | null;
-            country?: string | null;
-            phoneNumber?: string | null;
-        } | null;
-        payments?: Array<{
-            id: string;
-            transactionId?: string | null;
-            amount: number;
-            method: string;
-            state: string;
-            nextStates: Array<string>;
-            metadata?: any | null;
-            refunds: Array<{ id: string; total: number; reason?: string | null }>;
-        }> | null;
-        fulfillments?: Array<{
-            id: string;
-            state: string;
-            method: string;
-            trackingCode?: string | null;
-            lines: Array<{ orderLineId: string; quantity: number }>;
-        }> | null;
-    } | null;
-};
->>>>>>> 6e7e15e5
+  id: Scalars['ID'];
+}>;
+
+
+export type GetOrderQuery = { order?: { id: string, createdAt: any, updatedAt: any, code: string, state: string, active: boolean, subTotal: number, subTotalWithTax: number, total: number, totalWithTax: number, totalQuantity: number, currencyCode: CurrencyCode, shipping: number, shippingWithTax: number, customer?: { id: string, firstName: string, lastName: string } | null, lines: Array<{ id: string, unitPrice: number, unitPriceWithTax: number, quantity: number, taxRate: number, linePriceWithTax: number, featuredAsset?: { preview: string } | null, productVariant: { id: string, name: string, sku: string }, taxLines: Array<{ description: string, taxRate: number }> }>, surcharges: Array<{ id: string, description: string, sku?: string | null, price: number, priceWithTax: number }>, shippingLines: Array<{ priceWithTax: number, shippingMethod: { id: string, code: string, name: string, description: string } }>, shippingAddress?: { fullName?: string | null, company?: string | null, streetLine1?: string | null, streetLine2?: string | null, city?: string | null, province?: string | null, postalCode?: string | null, country?: string | null, phoneNumber?: string | null } | null, payments?: Array<{ id: string, transactionId?: string | null, amount: number, method: string, state: string, nextStates: Array<string>, metadata?: any | null, refunds: Array<{ id: string, total: number, reason?: string | null }> }> | null, fulfillments?: Array<{ id: string, state: string, method: string, trackingCode?: string | null, lines: Array<{ orderLineId: string, quantity: number }> }> | null } | null };
 
 export type CreateCustomerGroupMutationVariables = Exact<{
   input: CreateCustomerGroupInput;
@@ -8772,35 +6648,11 @@
 export type GetOrderFulfillmentsQuery = { order?: { id: string, state: string, fulfillments?: Array<{ id: string, state: string, nextStates: Array<string>, method: string, summary: Array<{ quantity: number, orderLine: { id: string } }> }> | null } | null };
 
 export type GetOrderListQueryVariables = Exact<{
-<<<<<<< HEAD
   options?: InputMaybe<OrderListOptions>;
 }>;
 
 
-export type GetOrderListQuery = { orders: { totalItems: number, items: Array<{ id: string, createdAt: any, updatedAt: any, code: string, active: boolean, state: string, total: any, totalWithTax: any, totalQuantity: number, currencyCode: CurrencyCode, customer?: { id: string, firstName: string, lastName: string } | null }> } };
-=======
-    options?: InputMaybe<OrderListOptions>;
-}>;
-
-export type GetOrderListQuery = {
-    orders: {
-        totalItems: number;
-        items: Array<{
-            id: string;
-            createdAt: any;
-            updatedAt: any;
-            code: string;
-            active: boolean;
-            state: string;
-            total: number;
-            totalWithTax: number;
-            totalQuantity: number;
-            currencyCode: CurrencyCode;
-            customer?: { id: string; firstName: string; lastName: string } | null;
-        }>;
-    };
-};
->>>>>>> 6e7e15e5
+export type GetOrderListQuery = { orders: { totalItems: number, items: Array<{ id: string, createdAt: any, updatedAt: any, code: string, active: boolean, state: string, total: number, totalWithTax: number, totalQuantity: number, currencyCode: CurrencyCode, customer?: { id: string, firstName: string, lastName: string } | null }> } };
 
 export type CreateAddressMutationVariables = Exact<{
   id: Scalars['ID'];
@@ -8898,43 +6750,12 @@
 export type GetCustomerWithGroupsQuery = { customer?: { id: string, groups: Array<{ id: string, name: string }> } | null };
 
 export type AdminTransitionMutationVariables = Exact<{
-<<<<<<< HEAD
   id: Scalars['ID'];
   state: Scalars['String'];
 }>;
 
 
-export type AdminTransitionMutation = { transitionOrderToState?: { id: string, createdAt: any, updatedAt: any, code: string, active: boolean, state: string, total: any, totalWithTax: any, totalQuantity: number, currencyCode: CurrencyCode, customer?: { id: string, firstName: string, lastName: string } | null } | { errorCode: ErrorCode, message: string, transitionError: string, fromState: string, toState: string } | null };
-=======
-    id: Scalars['ID'];
-    state: Scalars['String'];
-}>;
-
-export type AdminTransitionMutation = {
-    transitionOrderToState?:
-        | {
-              id: string;
-              createdAt: any;
-              updatedAt: any;
-              code: string;
-              active: boolean;
-              state: string;
-              total: number;
-              totalWithTax: number;
-              totalQuantity: number;
-              currencyCode: CurrencyCode;
-              customer?: { id: string; firstName: string; lastName: string } | null;
-          }
-        | {
-              errorCode: ErrorCode;
-              message: string;
-              transitionError: string;
-              fromState: string;
-              toState: string;
-          }
-        | null;
-};
->>>>>>> 6e7e15e5
+export type AdminTransitionMutation = { transitionOrderToState?: { id: string, createdAt: any, updatedAt: any, code: string, active: boolean, state: string, total: number, totalWithTax: number, totalQuantity: number, currencyCode: CurrencyCode, customer?: { id: string, firstName: string, lastName: string } | null } | { errorCode: ErrorCode, message: string, transitionError: string, fromState: string, toState: string } | null };
 
 export type CancelOrderMutationVariables = Exact<{
   input: CancelOrderInput;
@@ -8959,28 +6780,10 @@
 
 export type UpdateRoleMutation = { updateRole: { id: string, code: string, description: string, permissions: Array<Permission>, channels: Array<{ id: string, code: string, token: string }> } };
 
-<<<<<<< HEAD
 export type GetProductsWithVariantPricesQueryVariables = Exact<{ [key: string]: never; }>;
 
 
-export type GetProductsWithVariantPricesQuery = { products: { items: Array<{ id: string, slug: string, variants: Array<{ id: string, price: any, priceWithTax: any, sku: string, facetValues: Array<{ id: string, code: string }> }> }> } };
-=======
-export type GetProductsWithVariantPricesQuery = {
-    products: {
-        items: Array<{
-            id: string;
-            slug: string;
-            variants: Array<{
-                id: string;
-                price: number;
-                priceWithTax: number;
-                sku: string;
-                facetValues: Array<{ id: string; code: string }>;
-            }>;
-        }>;
-    };
-};
->>>>>>> 6e7e15e5
+export type GetProductsWithVariantPricesQuery = { products: { items: Array<{ id: string, slug: string, variants: Array<{ id: string, price: number, priceWithTax: number, sku: string, facetValues: Array<{ id: string, code: string }> }> }> } };
 
 export type CreateProductOptionGroupMutationVariables = Exact<{
   input: CreateProductOptionGroupInput;
@@ -9005,33 +6808,11 @@
 export type CreateShippingMethodMutation = { createShippingMethod: { id: string, code: string, name: string, description: string, calculator: { code: string, args: Array<{ name: string, value: string }> }, checker: { code: string, args: Array<{ name: string, value: string }> } } };
 
 export type SettlePaymentMutationVariables = Exact<{
-<<<<<<< HEAD
-  id: Scalars['ID'];
-}>;
-
-
-export type SettlePaymentMutation = { settlePayment: { errorCode: ErrorCode, message: string } | { id: string, transactionId?: string | null, amount: any, method: string, state: string, nextStates: Array<string>, metadata?: any | null, refunds: Array<{ id: string, total: any, reason?: string | null }> } | { errorCode: ErrorCode, message: string } | { errorCode: ErrorCode, message: string, paymentErrorMessage: string } };
-=======
-    id: Scalars['ID'];
-}>;
-
-export type SettlePaymentMutation = {
-    settlePayment:
-        | { errorCode: ErrorCode; message: string }
-        | {
-              id: string;
-              transactionId?: string | null;
-              amount: number;
-              method: string;
-              state: string;
-              nextStates: Array<string>;
-              metadata?: any | null;
-              refunds: Array<{ id: string; total: number; reason?: string | null }>;
-          }
-        | { errorCode: ErrorCode; message: string }
-        | { errorCode: ErrorCode; message: string; paymentErrorMessage: string };
-};
->>>>>>> 6e7e15e5
+  id: Scalars['ID'];
+}>;
+
+
+export type SettlePaymentMutation = { settlePayment: { errorCode: ErrorCode, message: string } | { id: string, transactionId?: string | null, amount: number, method: string, state: string, nextStates: Array<string>, metadata?: any | null, refunds: Array<{ id: string, total: number, reason?: string | null }> } | { errorCode: ErrorCode, message: string } | { errorCode: ErrorCode, message: string, paymentErrorMessage: string } };
 
 export type GetOrderHistoryQueryVariables = Exact<{
   id: Scalars['ID'];
@@ -9116,42 +6897,16 @@
   state: Scalars['String'];
 }>;
 
-<<<<<<< HEAD
-
-export type TransitionPaymentToStateMutation = { transitionPaymentToState: { id: string, transactionId?: string | null, amount: any, method: string, state: string, nextStates: Array<string>, metadata?: any | null, refunds: Array<{ id: string, total: any, reason?: string | null }> } | { errorCode: ErrorCode, message: string, transitionError: string } };
-=======
-export type TransitionPaymentToStateMutation = {
-    transitionPaymentToState:
-        | {
-              id: string;
-              transactionId?: string | null;
-              amount: number;
-              method: string;
-              state: string;
-              nextStates: Array<string>;
-              metadata?: any | null;
-              refunds: Array<{ id: string; total: number; reason?: string | null }>;
-          }
-        | { errorCode: ErrorCode; message: string; transitionError: string };
-};
->>>>>>> 6e7e15e5
+
+export type TransitionPaymentToStateMutation = { transitionPaymentToState: { id: string, transactionId?: string | null, amount: number, method: string, state: string, nextStates: Array<string>, metadata?: any | null, refunds: Array<{ id: string, total: number, reason?: string | null }> } | { errorCode: ErrorCode, message: string, transitionError: string } };
 
 export type GetProductVariantListQueryVariables = Exact<{
   options?: InputMaybe<ProductVariantListOptions>;
   productId?: InputMaybe<Scalars['ID']>;
 }>;
 
-<<<<<<< HEAD
-
-export type GetProductVariantListQuery = { productVariants: { totalItems: number, items: Array<{ id: string, name: string, sku: string, price: any, priceWithTax: any }> } };
-=======
-export type GetProductVariantListQuery = {
-    productVariants: {
-        totalItems: number;
-        items: Array<{ id: string; name: string; sku: string; price: number; priceWithTax: number }>;
-    };
-};
->>>>>>> 6e7e15e5
+
+export type GetProductVariantListQuery = { productVariants: { totalItems: number, items: Array<{ id: string, name: string, sku: string, price: number, priceWithTax: number }> } };
 
 export type DeletePromotionMutationVariables = Exact<{
   id: Scalars['ID'];
@@ -9186,383 +6941,36 @@
 
 export type UpdateOptionGroupMutation = { updateProductOptionGroup: { id: string } };
 
-<<<<<<< HEAD
 export type GetFulfillmentHandlersQueryVariables = Exact<{ [key: string]: never; }>;
 
 
 export type GetFulfillmentHandlersQuery = { fulfillmentHandlers: Array<{ code: string, description: string, args: Array<{ name: string, type: string, description?: string | null, label?: string | null, ui?: any | null }> }> };
 
-export type OrderWithModificationsFragment = { id: string, state: string, subTotal: any, subTotalWithTax: any, shipping: any, shippingWithTax: any, total: any, totalWithTax: any, lines: Array<{ id: string, quantity: number, orderPlacedQuantity: number, linePrice: any, linePriceWithTax: any, unitPriceWithTax: any, discountedLinePriceWithTax: any, proratedLinePriceWithTax: any, proratedUnitPriceWithTax: any, discounts: Array<{ description: string, amountWithTax: any }>, productVariant: { id: string, name: string } }>, surcharges: Array<{ id: string, description: string, sku?: string | null, price: any, priceWithTax: any, taxRate: number }>, payments?: Array<{ id: string, transactionId?: string | null, state: string, amount: any, method: string, metadata?: any | null, refunds: Array<{ id: string, state: string, total: any, paymentId: string }> }> | null, modifications: Array<{ id: string, note: string, priceChange: any, isSettled: boolean, lines: Array<{ orderLineId: string, quantity: number }>, surcharges?: Array<{ id: string }> | null, payment?: { id: string, state: string, amount: any, method: string } | null, refund?: { id: string, state: string, total: any, paymentId: string } | null }>, promotions: Array<{ id: string, name: string, couponCode?: string | null }>, discounts: Array<{ description: string, adjustmentSource: string, amount: any, amountWithTax: any }>, shippingAddress?: { streetLine1?: string | null, city?: string | null, postalCode?: string | null, province?: string | null, countryCode?: string | null, country?: string | null } | null, billingAddress?: { streetLine1?: string | null, city?: string | null, postalCode?: string | null, province?: string | null, countryCode?: string | null, country?: string | null } | null };
+export type OrderWithModificationsFragment = { id: string, state: string, subTotal: number, subTotalWithTax: number, shipping: number, shippingWithTax: number, total: number, totalWithTax: number, lines: Array<{ id: string, quantity: number, orderPlacedQuantity: number, linePrice: number, linePriceWithTax: number, unitPriceWithTax: number, discountedLinePriceWithTax: number, proratedLinePriceWithTax: number, proratedUnitPriceWithTax: number, discounts: Array<{ description: string, amountWithTax: number }>, productVariant: { id: string, name: string } }>, surcharges: Array<{ id: string, description: string, sku?: string | null, price: number, priceWithTax: number, taxRate: number }>, payments?: Array<{ id: string, transactionId?: string | null, state: string, amount: number, method: string, metadata?: any | null, refunds: Array<{ id: string, state: string, total: number, paymentId: string }> }> | null, modifications: Array<{ id: string, note: string, priceChange: number, isSettled: boolean, lines: Array<{ orderLineId: string, quantity: number }>, surcharges?: Array<{ id: string }> | null, payment?: { id: string, state: string, amount: number, method: string } | null, refund?: { id: string, state: string, total: number, paymentId: string } | null }>, promotions: Array<{ id: string, name: string, couponCode?: string | null }>, discounts: Array<{ description: string, adjustmentSource: string, amount: number, amountWithTax: number }>, shippingAddress?: { streetLine1?: string | null, city?: string | null, postalCode?: string | null, province?: string | null, countryCode?: string | null, country?: string | null } | null, billingAddress?: { streetLine1?: string | null, city?: string | null, postalCode?: string | null, province?: string | null, countryCode?: string | null, country?: string | null } | null };
 
 export type GetOrderWithModificationsQueryVariables = Exact<{
   id: Scalars['ID'];
 }>;
 
 
-export type GetOrderWithModificationsQuery = { order?: { id: string, state: string, subTotal: any, subTotalWithTax: any, shipping: any, shippingWithTax: any, total: any, totalWithTax: any, lines: Array<{ id: string, quantity: number, orderPlacedQuantity: number, linePrice: any, linePriceWithTax: any, unitPriceWithTax: any, discountedLinePriceWithTax: any, proratedLinePriceWithTax: any, proratedUnitPriceWithTax: any, discounts: Array<{ description: string, amountWithTax: any }>, productVariant: { id: string, name: string } }>, surcharges: Array<{ id: string, description: string, sku?: string | null, price: any, priceWithTax: any, taxRate: number }>, payments?: Array<{ id: string, transactionId?: string | null, state: string, amount: any, method: string, metadata?: any | null, refunds: Array<{ id: string, state: string, total: any, paymentId: string }> }> | null, modifications: Array<{ id: string, note: string, priceChange: any, isSettled: boolean, lines: Array<{ orderLineId: string, quantity: number }>, surcharges?: Array<{ id: string }> | null, payment?: { id: string, state: string, amount: any, method: string } | null, refund?: { id: string, state: string, total: any, paymentId: string } | null }>, promotions: Array<{ id: string, name: string, couponCode?: string | null }>, discounts: Array<{ description: string, adjustmentSource: string, amount: any, amountWithTax: any }>, shippingAddress?: { streetLine1?: string | null, city?: string | null, postalCode?: string | null, province?: string | null, countryCode?: string | null, country?: string | null } | null, billingAddress?: { streetLine1?: string | null, city?: string | null, postalCode?: string | null, province?: string | null, countryCode?: string | null, country?: string | null } | null } | null };
+export type GetOrderWithModificationsQuery = { order?: { id: string, state: string, subTotal: number, subTotalWithTax: number, shipping: number, shippingWithTax: number, total: number, totalWithTax: number, lines: Array<{ id: string, quantity: number, orderPlacedQuantity: number, linePrice: number, linePriceWithTax: number, unitPriceWithTax: number, discountedLinePriceWithTax: number, proratedLinePriceWithTax: number, proratedUnitPriceWithTax: number, discounts: Array<{ description: string, amountWithTax: number }>, productVariant: { id: string, name: string } }>, surcharges: Array<{ id: string, description: string, sku?: string | null, price: number, priceWithTax: number, taxRate: number }>, payments?: Array<{ id: string, transactionId?: string | null, state: string, amount: number, method: string, metadata?: any | null, refunds: Array<{ id: string, state: string, total: number, paymentId: string }> }> | null, modifications: Array<{ id: string, note: string, priceChange: number, isSettled: boolean, lines: Array<{ orderLineId: string, quantity: number }>, surcharges?: Array<{ id: string }> | null, payment?: { id: string, state: string, amount: number, method: string } | null, refund?: { id: string, state: string, total: number, paymentId: string } | null }>, promotions: Array<{ id: string, name: string, couponCode?: string | null }>, discounts: Array<{ description: string, adjustmentSource: string, amount: number, amountWithTax: number }>, shippingAddress?: { streetLine1?: string | null, city?: string | null, postalCode?: string | null, province?: string | null, countryCode?: string | null, country?: string | null } | null, billingAddress?: { streetLine1?: string | null, city?: string | null, postalCode?: string | null, province?: string | null, countryCode?: string | null, country?: string | null } | null } | null };
 
 export type ModifyOrderMutationVariables = Exact<{
   input: ModifyOrderInput;
 }>;
 
 
-export type ModifyOrderMutation = { modifyOrder: { errorCode: ErrorCode, message: string } | { errorCode: ErrorCode, message: string } | { errorCode: ErrorCode, message: string } | { errorCode: ErrorCode, message: string } | { errorCode: ErrorCode, message: string } | { errorCode: ErrorCode, message: string } | { id: string, state: string, subTotal: any, subTotalWithTax: any, shipping: any, shippingWithTax: any, total: any, totalWithTax: any, lines: Array<{ id: string, quantity: number, orderPlacedQuantity: number, linePrice: any, linePriceWithTax: any, unitPriceWithTax: any, discountedLinePriceWithTax: any, proratedLinePriceWithTax: any, proratedUnitPriceWithTax: any, discounts: Array<{ description: string, amountWithTax: any }>, productVariant: { id: string, name: string } }>, surcharges: Array<{ id: string, description: string, sku?: string | null, price: any, priceWithTax: any, taxRate: number }>, payments?: Array<{ id: string, transactionId?: string | null, state: string, amount: any, method: string, metadata?: any | null, refunds: Array<{ id: string, state: string, total: any, paymentId: string }> }> | null, modifications: Array<{ id: string, note: string, priceChange: any, isSettled: boolean, lines: Array<{ orderLineId: string, quantity: number }>, surcharges?: Array<{ id: string }> | null, payment?: { id: string, state: string, amount: any, method: string } | null, refund?: { id: string, state: string, total: any, paymentId: string } | null }>, promotions: Array<{ id: string, name: string, couponCode?: string | null }>, discounts: Array<{ description: string, adjustmentSource: string, amount: any, amountWithTax: any }>, shippingAddress?: { streetLine1?: string | null, city?: string | null, postalCode?: string | null, province?: string | null, countryCode?: string | null, country?: string | null } | null, billingAddress?: { streetLine1?: string | null, city?: string | null, postalCode?: string | null, province?: string | null, countryCode?: string | null, country?: string | null } | null } | { errorCode: ErrorCode, message: string } | { errorCode: ErrorCode, message: string } | { errorCode: ErrorCode, message: string } | { errorCode: ErrorCode, message: string } };
+export type ModifyOrderMutation = { modifyOrder: { errorCode: ErrorCode, message: string } | { errorCode: ErrorCode, message: string } | { errorCode: ErrorCode, message: string } | { errorCode: ErrorCode, message: string } | { errorCode: ErrorCode, message: string } | { errorCode: ErrorCode, message: string } | { id: string, state: string, subTotal: number, subTotalWithTax: number, shipping: number, shippingWithTax: number, total: number, totalWithTax: number, lines: Array<{ id: string, quantity: number, orderPlacedQuantity: number, linePrice: number, linePriceWithTax: number, unitPriceWithTax: number, discountedLinePriceWithTax: number, proratedLinePriceWithTax: number, proratedUnitPriceWithTax: number, discounts: Array<{ description: string, amountWithTax: number }>, productVariant: { id: string, name: string } }>, surcharges: Array<{ id: string, description: string, sku?: string | null, price: number, priceWithTax: number, taxRate: number }>, payments?: Array<{ id: string, transactionId?: string | null, state: string, amount: number, method: string, metadata?: any | null, refunds: Array<{ id: string, state: string, total: number, paymentId: string }> }> | null, modifications: Array<{ id: string, note: string, priceChange: number, isSettled: boolean, lines: Array<{ orderLineId: string, quantity: number }>, surcharges?: Array<{ id: string }> | null, payment?: { id: string, state: string, amount: number, method: string } | null, refund?: { id: string, state: string, total: number, paymentId: string } | null }>, promotions: Array<{ id: string, name: string, couponCode?: string | null }>, discounts: Array<{ description: string, adjustmentSource: string, amount: number, amountWithTax: number }>, shippingAddress?: { streetLine1?: string | null, city?: string | null, postalCode?: string | null, province?: string | null, countryCode?: string | null, country?: string | null } | null, billingAddress?: { streetLine1?: string | null, city?: string | null, postalCode?: string | null, province?: string | null, countryCode?: string | null, country?: string | null } | null } | { errorCode: ErrorCode, message: string } | { errorCode: ErrorCode, message: string } | { errorCode: ErrorCode, message: string } | { errorCode: ErrorCode, message: string } };
 
 export type AddManualPaymentMutationVariables = Exact<{
   input: ManualPaymentInput;
 }>;
 
 
-export type AddManualPaymentMutation = { addManualPaymentToOrder: { errorCode: ErrorCode, message: string } | { id: string, state: string, subTotal: any, subTotalWithTax: any, shipping: any, shippingWithTax: any, total: any, totalWithTax: any, lines: Array<{ id: string, quantity: number, orderPlacedQuantity: number, linePrice: any, linePriceWithTax: any, unitPriceWithTax: any, discountedLinePriceWithTax: any, proratedLinePriceWithTax: any, proratedUnitPriceWithTax: any, discounts: Array<{ description: string, amountWithTax: any }>, productVariant: { id: string, name: string } }>, surcharges: Array<{ id: string, description: string, sku?: string | null, price: any, priceWithTax: any, taxRate: number }>, payments?: Array<{ id: string, transactionId?: string | null, state: string, amount: any, method: string, metadata?: any | null, refunds: Array<{ id: string, state: string, total: any, paymentId: string }> }> | null, modifications: Array<{ id: string, note: string, priceChange: any, isSettled: boolean, lines: Array<{ orderLineId: string, quantity: number }>, surcharges?: Array<{ id: string }> | null, payment?: { id: string, state: string, amount: any, method: string } | null, refund?: { id: string, state: string, total: any, paymentId: string } | null }>, promotions: Array<{ id: string, name: string, couponCode?: string | null }>, discounts: Array<{ description: string, adjustmentSource: string, amount: any, amountWithTax: any }>, shippingAddress?: { streetLine1?: string | null, city?: string | null, postalCode?: string | null, province?: string | null, countryCode?: string | null, country?: string | null } | null, billingAddress?: { streetLine1?: string | null, city?: string | null, postalCode?: string | null, province?: string | null, countryCode?: string | null, country?: string | null } | null } };
+export type AddManualPaymentMutation = { addManualPaymentToOrder: { errorCode: ErrorCode, message: string } | { id: string, state: string, subTotal: number, subTotalWithTax: number, shipping: number, shippingWithTax: number, total: number, totalWithTax: number, lines: Array<{ id: string, quantity: number, orderPlacedQuantity: number, linePrice: number, linePriceWithTax: number, unitPriceWithTax: number, discountedLinePriceWithTax: number, proratedLinePriceWithTax: number, proratedUnitPriceWithTax: number, discounts: Array<{ description: string, amountWithTax: number }>, productVariant: { id: string, name: string } }>, surcharges: Array<{ id: string, description: string, sku?: string | null, price: number, priceWithTax: number, taxRate: number }>, payments?: Array<{ id: string, transactionId?: string | null, state: string, amount: number, method: string, metadata?: any | null, refunds: Array<{ id: string, state: string, total: number, paymentId: string }> }> | null, modifications: Array<{ id: string, note: string, priceChange: number, isSettled: boolean, lines: Array<{ orderLineId: string, quantity: number }>, surcharges?: Array<{ id: string }> | null, payment?: { id: string, state: string, amount: number, method: string } | null, refund?: { id: string, state: string, total: number, paymentId: string } | null }>, promotions: Array<{ id: string, name: string, couponCode?: string | null }>, discounts: Array<{ description: string, adjustmentSource: string, amount: number, amountWithTax: number }>, shippingAddress?: { streetLine1?: string | null, city?: string | null, postalCode?: string | null, province?: string | null, countryCode?: string | null, country?: string | null } | null, billingAddress?: { streetLine1?: string | null, city?: string | null, postalCode?: string | null, province?: string | null, countryCode?: string | null, country?: string | null } | null } };
 
 export type DeletePromotionAdHoc1MutationVariables = Exact<{ [key: string]: never; }>;
 
-=======
-export type GetFulfillmentHandlersQueryVariables = Exact<{ [key: string]: never }>;
-
-export type GetFulfillmentHandlersQuery = {
-    fulfillmentHandlers: Array<{
-        code: string;
-        description: string;
-        args: Array<{
-            name: string;
-            type: string;
-            description?: string | null;
-            label?: string | null;
-            ui?: any | null;
-        }>;
-    }>;
-};
-
-export type OrderWithModificationsFragment = {
-    id: string;
-    state: string;
-    subTotal: number;
-    subTotalWithTax: number;
-    shipping: number;
-    shippingWithTax: number;
-    total: number;
-    totalWithTax: number;
-    lines: Array<{
-        id: string;
-        quantity: number;
-        orderPlacedQuantity: number;
-        linePrice: number;
-        linePriceWithTax: number;
-        unitPriceWithTax: number;
-        discountedLinePriceWithTax: number;
-        proratedLinePriceWithTax: number;
-        proratedUnitPriceWithTax: number;
-        discounts: Array<{ description: string; amountWithTax: number }>;
-        productVariant: { id: string; name: string };
-    }>;
-    surcharges: Array<{
-        id: string;
-        description: string;
-        sku?: string | null;
-        price: number;
-        priceWithTax: number;
-        taxRate: number;
-    }>;
-    payments?: Array<{
-        id: string;
-        transactionId?: string | null;
-        state: string;
-        amount: number;
-        method: string;
-        metadata?: any | null;
-        refunds: Array<{ id: string; state: string; total: number; paymentId: string }>;
-    }> | null;
-    modifications: Array<{
-        id: string;
-        note: string;
-        priceChange: number;
-        isSettled: boolean;
-        lines: Array<{ orderLineId: string; quantity: number }>;
-        surcharges?: Array<{ id: string }> | null;
-        payment?: { id: string; state: string; amount: number; method: string } | null;
-        refund?: { id: string; state: string; total: number; paymentId: string } | null;
-    }>;
-    promotions: Array<{ id: string; name: string; couponCode?: string | null }>;
-    discounts: Array<{
-        description: string;
-        adjustmentSource: string;
-        amount: number;
-        amountWithTax: number;
-    }>;
-    shippingAddress?: {
-        streetLine1?: string | null;
-        city?: string | null;
-        postalCode?: string | null;
-        province?: string | null;
-        countryCode?: string | null;
-        country?: string | null;
-    } | null;
-    billingAddress?: {
-        streetLine1?: string | null;
-        city?: string | null;
-        postalCode?: string | null;
-        province?: string | null;
-        countryCode?: string | null;
-        country?: string | null;
-    } | null;
-};
-
-export type GetOrderWithModificationsQueryVariables = Exact<{
-    id: Scalars['ID'];
-}>;
-
-export type GetOrderWithModificationsQuery = {
-    order?: {
-        id: string;
-        state: string;
-        subTotal: number;
-        subTotalWithTax: number;
-        shipping: number;
-        shippingWithTax: number;
-        total: number;
-        totalWithTax: number;
-        lines: Array<{
-            id: string;
-            quantity: number;
-            orderPlacedQuantity: number;
-            linePrice: number;
-            linePriceWithTax: number;
-            unitPriceWithTax: number;
-            discountedLinePriceWithTax: number;
-            proratedLinePriceWithTax: number;
-            proratedUnitPriceWithTax: number;
-            discounts: Array<{ description: string; amountWithTax: number }>;
-            productVariant: { id: string; name: string };
-        }>;
-        surcharges: Array<{
-            id: string;
-            description: string;
-            sku?: string | null;
-            price: number;
-            priceWithTax: number;
-            taxRate: number;
-        }>;
-        payments?: Array<{
-            id: string;
-            transactionId?: string | null;
-            state: string;
-            amount: number;
-            method: string;
-            metadata?: any | null;
-            refunds: Array<{ id: string; state: string; total: number; paymentId: string }>;
-        }> | null;
-        modifications: Array<{
-            id: string;
-            note: string;
-            priceChange: number;
-            isSettled: boolean;
-            lines: Array<{ orderLineId: string; quantity: number }>;
-            surcharges?: Array<{ id: string }> | null;
-            payment?: { id: string; state: string; amount: number; method: string } | null;
-            refund?: { id: string; state: string; total: number; paymentId: string } | null;
-        }>;
-        promotions: Array<{ id: string; name: string; couponCode?: string | null }>;
-        discounts: Array<{
-            description: string;
-            adjustmentSource: string;
-            amount: number;
-            amountWithTax: number;
-        }>;
-        shippingAddress?: {
-            streetLine1?: string | null;
-            city?: string | null;
-            postalCode?: string | null;
-            province?: string | null;
-            countryCode?: string | null;
-            country?: string | null;
-        } | null;
-        billingAddress?: {
-            streetLine1?: string | null;
-            city?: string | null;
-            postalCode?: string | null;
-            province?: string | null;
-            countryCode?: string | null;
-            country?: string | null;
-        } | null;
-    } | null;
-};
-
-export type ModifyOrderMutationVariables = Exact<{
-    input: ModifyOrderInput;
-}>;
-
-export type ModifyOrderMutation = {
-    modifyOrder:
-        | { errorCode: ErrorCode; message: string }
-        | { errorCode: ErrorCode; message: string }
-        | { errorCode: ErrorCode; message: string }
-        | { errorCode: ErrorCode; message: string }
-        | { errorCode: ErrorCode; message: string }
-        | { errorCode: ErrorCode; message: string }
-        | {
-              id: string;
-              state: string;
-              subTotal: number;
-              subTotalWithTax: number;
-              shipping: number;
-              shippingWithTax: number;
-              total: number;
-              totalWithTax: number;
-              lines: Array<{
-                  id: string;
-                  quantity: number;
-                  orderPlacedQuantity: number;
-                  linePrice: number;
-                  linePriceWithTax: number;
-                  unitPriceWithTax: number;
-                  discountedLinePriceWithTax: number;
-                  proratedLinePriceWithTax: number;
-                  proratedUnitPriceWithTax: number;
-                  discounts: Array<{ description: string; amountWithTax: number }>;
-                  productVariant: { id: string; name: string };
-              }>;
-              surcharges: Array<{
-                  id: string;
-                  description: string;
-                  sku?: string | null;
-                  price: number;
-                  priceWithTax: number;
-                  taxRate: number;
-              }>;
-              payments?: Array<{
-                  id: string;
-                  transactionId?: string | null;
-                  state: string;
-                  amount: number;
-                  method: string;
-                  metadata?: any | null;
-                  refunds: Array<{ id: string; state: string; total: number; paymentId: string }>;
-              }> | null;
-              modifications: Array<{
-                  id: string;
-                  note: string;
-                  priceChange: number;
-                  isSettled: boolean;
-                  lines: Array<{ orderLineId: string; quantity: number }>;
-                  surcharges?: Array<{ id: string }> | null;
-                  payment?: { id: string; state: string; amount: number; method: string } | null;
-                  refund?: { id: string; state: string; total: number; paymentId: string } | null;
-              }>;
-              promotions: Array<{ id: string; name: string; couponCode?: string | null }>;
-              discounts: Array<{
-                  description: string;
-                  adjustmentSource: string;
-                  amount: number;
-                  amountWithTax: number;
-              }>;
-              shippingAddress?: {
-                  streetLine1?: string | null;
-                  city?: string | null;
-                  postalCode?: string | null;
-                  province?: string | null;
-                  countryCode?: string | null;
-                  country?: string | null;
-              } | null;
-              billingAddress?: {
-                  streetLine1?: string | null;
-                  city?: string | null;
-                  postalCode?: string | null;
-                  province?: string | null;
-                  countryCode?: string | null;
-                  country?: string | null;
-              } | null;
-          }
-        | { errorCode: ErrorCode; message: string }
-        | { errorCode: ErrorCode; message: string }
-        | { errorCode: ErrorCode; message: string }
-        | { errorCode: ErrorCode; message: string };
-};
-
-export type AddManualPaymentMutationVariables = Exact<{
-    input: ManualPaymentInput;
-}>;
-
-export type AddManualPaymentMutation = {
-    addManualPaymentToOrder:
-        | { errorCode: ErrorCode; message: string }
-        | {
-              id: string;
-              state: string;
-              subTotal: number;
-              subTotalWithTax: number;
-              shipping: number;
-              shippingWithTax: number;
-              total: number;
-              totalWithTax: number;
-              lines: Array<{
-                  id: string;
-                  quantity: number;
-                  orderPlacedQuantity: number;
-                  linePrice: number;
-                  linePriceWithTax: number;
-                  unitPriceWithTax: number;
-                  discountedLinePriceWithTax: number;
-                  proratedLinePriceWithTax: number;
-                  proratedUnitPriceWithTax: number;
-                  discounts: Array<{ description: string; amountWithTax: number }>;
-                  productVariant: { id: string; name: string };
-              }>;
-              surcharges: Array<{
-                  id: string;
-                  description: string;
-                  sku?: string | null;
-                  price: number;
-                  priceWithTax: number;
-                  taxRate: number;
-              }>;
-              payments?: Array<{
-                  id: string;
-                  transactionId?: string | null;
-                  state: string;
-                  amount: number;
-                  method: string;
-                  metadata?: any | null;
-                  refunds: Array<{ id: string; state: string; total: number; paymentId: string }>;
-              }> | null;
-              modifications: Array<{
-                  id: string;
-                  note: string;
-                  priceChange: number;
-                  isSettled: boolean;
-                  lines: Array<{ orderLineId: string; quantity: number }>;
-                  surcharges?: Array<{ id: string }> | null;
-                  payment?: { id: string; state: string; amount: number; method: string } | null;
-                  refund?: { id: string; state: string; total: number; paymentId: string } | null;
-              }>;
-              promotions: Array<{ id: string; name: string; couponCode?: string | null }>;
-              discounts: Array<{
-                  description: string;
-                  adjustmentSource: string;
-                  amount: number;
-                  amountWithTax: number;
-              }>;
-              shippingAddress?: {
-                  streetLine1?: string | null;
-                  city?: string | null;
-                  postalCode?: string | null;
-                  province?: string | null;
-                  countryCode?: string | null;
-                  country?: string | null;
-              } | null;
-              billingAddress?: {
-                  streetLine1?: string | null;
-                  city?: string | null;
-                  postalCode?: string | null;
-                  province?: string | null;
-                  countryCode?: string | null;
-                  country?: string | null;
-              } | null;
-          };
-};
-
-export type DeletePromotionAdHoc1MutationVariables = Exact<{ [key: string]: never }>;
->>>>>>> 6e7e15e5
 
 export type DeletePromotionAdHoc1Mutation = { deletePromotion: { result: DeletionResult } };
 
@@ -9577,14 +6985,8 @@
   id: Scalars['ID'];
 }>;
 
-<<<<<<< HEAD
-=======
-export type GetOrderWithLineCalculatedPropsQuery = {
-    order?: { id: string; lines: Array<{ id: string; linePriceWithTax: number; quantity: number }> } | null;
-};
->>>>>>> 6e7e15e5
-
-export type GetOrderWithLineCalculatedPropsQuery = { order?: { id: string, lines: Array<{ id: string, linePriceWithTax: any, quantity: number }> } | null };
+
+export type GetOrderWithLineCalculatedPropsQuery = { order?: { id: string, lines: Array<{ id: string, linePriceWithTax: number, quantity: number }> } | null };
 
 export type GetOrderListFulfillmentsQueryVariables = Exact<{ [key: string]: never; }>;
 
@@ -9592,98 +6994,27 @@
 export type GetOrderListFulfillmentsQuery = { orders: { items: Array<{ id: string, state: string, fulfillments?: Array<{ id: string, state: string, nextStates: Array<string>, method: string }> | null }> } };
 
 export type GetOrderFulfillmentItemsQueryVariables = Exact<{
-<<<<<<< HEAD
   id: Scalars['ID'];
 }>;
 
 
 export type GetOrderFulfillmentItemsQuery = { order?: { id: string, state: string, fulfillments?: Array<{ id: string, state: string, nextStates: Array<string>, method: string, trackingCode?: string | null, lines: Array<{ orderLineId: string, quantity: number }> }> | null } | null };
 
-export type RefundFragment = { id: string, state: string, items: any, transactionId?: string | null, shipping: any, total: any, metadata?: any | null };
+export type RefundFragment = { id: string, state: string, items: number, transactionId?: string | null, shipping: number, total: number, metadata?: any | null };
 
 export type RefundOrderMutationVariables = Exact<{
   input: RefundOrderInput;
 }>;
 
 
-export type RefundOrderMutation = { refundOrder: { errorCode: ErrorCode, message: string } | { errorCode: ErrorCode, message: string } | { errorCode: ErrorCode, message: string } | { errorCode: ErrorCode, message: string } | { errorCode: ErrorCode, message: string } | { errorCode: ErrorCode, message: string } | { id: string, state: string, items: any, transactionId?: string | null, shipping: any, total: any, metadata?: any | null } | { errorCode: ErrorCode, message: string } | { errorCode: ErrorCode, message: string } };
-=======
-    id: Scalars['ID'];
-}>;
-
-export type GetOrderFulfillmentItemsQuery = {
-    order?: {
-        id: string;
-        state: string;
-        fulfillments?: Array<{
-            id: string;
-            state: string;
-            nextStates: Array<string>;
-            method: string;
-            trackingCode?: string | null;
-            lines: Array<{ orderLineId: string; quantity: number }>;
-        }> | null;
-    } | null;
-};
-
-export type RefundFragment = {
-    id: string;
-    state: string;
-    items: number;
-    transactionId?: string | null;
-    shipping: number;
-    total: number;
-    metadata?: any | null;
-};
-
-export type RefundOrderMutationVariables = Exact<{
-    input: RefundOrderInput;
-}>;
-
-export type RefundOrderMutation = {
-    refundOrder:
-        | { errorCode: ErrorCode; message: string }
-        | { errorCode: ErrorCode; message: string }
-        | { errorCode: ErrorCode; message: string }
-        | { errorCode: ErrorCode; message: string }
-        | { errorCode: ErrorCode; message: string }
-        | { errorCode: ErrorCode; message: string }
-        | {
-              id: string;
-              state: string;
-              items: number;
-              transactionId?: string | null;
-              shipping: number;
-              total: number;
-              metadata?: any | null;
-          }
-        | { errorCode: ErrorCode; message: string }
-        | { errorCode: ErrorCode; message: string };
-};
->>>>>>> 6e7e15e5
+export type RefundOrderMutation = { refundOrder: { errorCode: ErrorCode, message: string } | { errorCode: ErrorCode, message: string } | { errorCode: ErrorCode, message: string } | { errorCode: ErrorCode, message: string } | { errorCode: ErrorCode, message: string } | { errorCode: ErrorCode, message: string } | { id: string, state: string, items: number, transactionId?: string | null, shipping: number, total: number, metadata?: any | null } | { errorCode: ErrorCode, message: string } | { errorCode: ErrorCode, message: string } };
 
 export type SettleRefundMutationVariables = Exact<{
   input: SettleRefundInput;
 }>;
 
-<<<<<<< HEAD
-
-export type SettleRefundMutation = { settleRefund: { id: string, state: string, items: any, transactionId?: string | null, shipping: any, total: any, metadata?: any | null } | { errorCode: ErrorCode, message: string } };
-=======
-export type SettleRefundMutation = {
-    settleRefund:
-        | {
-              id: string;
-              state: string;
-              items: number;
-              transactionId?: string | null;
-              shipping: number;
-              total: number;
-              metadata?: any | null;
-          }
-        | { errorCode: ErrorCode; message: string };
-};
->>>>>>> 6e7e15e5
+
+export type SettleRefundMutation = { settleRefund: { id: string, state: string, items: number, transactionId?: string | null, shipping: number, total: number, metadata?: any | null } | { errorCode: ErrorCode, message: string } };
 
 export type AddNoteToOrderMutationVariables = Exact<{
   input: AddNoteToOrderInput;
@@ -9710,22 +7041,8 @@
   id: Scalars['ID'];
 }>;
 
-<<<<<<< HEAD
-
-export type GetOrderWithPaymentsQuery = { order?: { id: string, payments?: Array<{ id: string, errorMessage?: string | null, metadata?: any | null, refunds: Array<{ id: string, total: any }> }> | null } | null };
-=======
-export type GetOrderWithPaymentsQuery = {
-    order?: {
-        id: string;
-        payments?: Array<{
-            id: string;
-            errorMessage?: string | null;
-            metadata?: any | null;
-            refunds: Array<{ id: string; total: number }>;
-        }> | null;
-    } | null;
-};
->>>>>>> 6e7e15e5
+
+export type GetOrderWithPaymentsQuery = { order?: { id: string, payments?: Array<{ id: string, errorMessage?: string | null, metadata?: any | null, refunds: Array<{ id: string, total: number }> }> | null } | null };
 
 export type GetOrderLineFulfillmentsQueryVariables = Exact<{
   id: Scalars['ID'];
@@ -9742,44 +7059,13 @@
 export type GetOrderListWithQtyQuery = { orders: { items: Array<{ id: string, code: string, totalQuantity: number, lines: Array<{ id: string, quantity: number }> }> } };
 
 export type CancelPaymentMutationVariables = Exact<{
-<<<<<<< HEAD
   paymentId: Scalars['ID'];
 }>;
 
 
-export type CancelPaymentMutation = { cancelPayment: { errorCode: ErrorCode, message: string, paymentErrorMessage: string } | { id: string, transactionId?: string | null, amount: any, method: string, state: string, nextStates: Array<string>, metadata?: any | null, refunds: Array<{ id: string, total: any, reason?: string | null }> } | { errorCode: ErrorCode, message: string, transitionError: string } };
+export type CancelPaymentMutation = { cancelPayment: { errorCode: ErrorCode, message: string, paymentErrorMessage: string } | { id: string, transactionId?: string | null, amount: number, method: string, state: string, nextStates: Array<string>, metadata?: any | null, refunds: Array<{ id: string, total: number, reason?: string | null }> } | { errorCode: ErrorCode, message: string, transitionError: string } };
 
 export type PaymentMethodFragment = { id: string, code: string, name: string, description: string, enabled: boolean, checker?: { code: string, args: Array<{ name: string, value: string }> } | null, handler: { code: string, args: Array<{ name: string, value: string }> } };
-=======
-    paymentId: Scalars['ID'];
-}>;
-
-export type CancelPaymentMutation = {
-    cancelPayment:
-        | { errorCode: ErrorCode; message: string; paymentErrorMessage: string }
-        | {
-              id: string;
-              transactionId?: string | null;
-              amount: number;
-              method: string;
-              state: string;
-              nextStates: Array<string>;
-              metadata?: any | null;
-              refunds: Array<{ id: string; total: number; reason?: string | null }>;
-          }
-        | { errorCode: ErrorCode; message: string; transitionError: string };
-};
-
-export type PaymentMethodFragment = {
-    id: string;
-    code: string;
-    name: string;
-    description: string;
-    enabled: boolean;
-    checker?: { code: string; args: Array<{ name: string; value: string }> } | null;
-    handler: { code: string; args: Array<{ name: string; value: string }> };
-};
->>>>>>> 6e7e15e5
 
 export type CreatePaymentMethodMutationVariables = Exact<{
   input: CreatePaymentMethodInput;
@@ -9828,88 +7114,11 @@
 export type DeletePaymentMethodMutation = { deletePaymentMethod: { message?: string | null, result: DeletionResult } };
 
 export type AddManualPayment2MutationVariables = Exact<{
-<<<<<<< HEAD
   input: ManualPaymentInput;
 }>;
 
 
-export type AddManualPayment2Mutation = { addManualPaymentToOrder: { errorCode: ErrorCode, message: string } | { id: string, createdAt: any, updatedAt: any, code: string, state: string, active: boolean, subTotal: any, subTotalWithTax: any, total: any, totalWithTax: any, totalQuantity: number, currencyCode: CurrencyCode, shipping: any, shippingWithTax: any, customer?: { id: string, firstName: string, lastName: string } | null, lines: Array<{ id: string, unitPrice: any, unitPriceWithTax: any, quantity: number, taxRate: number, linePriceWithTax: any, featuredAsset?: { preview: string } | null, productVariant: { id: string, name: string, sku: string }, taxLines: Array<{ description: string, taxRate: number }> }>, surcharges: Array<{ id: string, description: string, sku?: string | null, price: any, priceWithTax: any }>, shippingLines: Array<{ priceWithTax: any, shippingMethod: { id: string, code: string, name: string, description: string } }>, shippingAddress?: { fullName?: string | null, company?: string | null, streetLine1?: string | null, streetLine2?: string | null, city?: string | null, province?: string | null, postalCode?: string | null, country?: string | null, phoneNumber?: string | null } | null, payments?: Array<{ id: string, transactionId?: string | null, amount: any, method: string, state: string, nextStates: Array<string>, metadata?: any | null, refunds: Array<{ id: string, total: any, reason?: string | null }> }> | null, fulfillments?: Array<{ id: string, state: string, method: string, trackingCode?: string | null, lines: Array<{ orderLineId: string, quantity: number }> }> | null } };
-=======
-    input: ManualPaymentInput;
-}>;
-
-export type AddManualPayment2Mutation = {
-    addManualPaymentToOrder:
-        | { errorCode: ErrorCode; message: string }
-        | {
-              id: string;
-              createdAt: any;
-              updatedAt: any;
-              code: string;
-              state: string;
-              active: boolean;
-              subTotal: number;
-              subTotalWithTax: number;
-              total: number;
-              totalWithTax: number;
-              totalQuantity: number;
-              currencyCode: CurrencyCode;
-              shipping: number;
-              shippingWithTax: number;
-              customer?: { id: string; firstName: string; lastName: string } | null;
-              lines: Array<{
-                  id: string;
-                  unitPrice: number;
-                  unitPriceWithTax: number;
-                  quantity: number;
-                  taxRate: number;
-                  linePriceWithTax: number;
-                  featuredAsset?: { preview: string } | null;
-                  productVariant: { id: string; name: string; sku: string };
-                  taxLines: Array<{ description: string; taxRate: number }>;
-              }>;
-              surcharges: Array<{
-                  id: string;
-                  description: string;
-                  sku?: string | null;
-                  price: number;
-                  priceWithTax: number;
-              }>;
-              shippingLines: Array<{
-                  priceWithTax: number;
-                  shippingMethod: { id: string; code: string; name: string; description: string };
-              }>;
-              shippingAddress?: {
-                  fullName?: string | null;
-                  company?: string | null;
-                  streetLine1?: string | null;
-                  streetLine2?: string | null;
-                  city?: string | null;
-                  province?: string | null;
-                  postalCode?: string | null;
-                  country?: string | null;
-                  phoneNumber?: string | null;
-              } | null;
-              payments?: Array<{
-                  id: string;
-                  transactionId?: string | null;
-                  amount: number;
-                  method: string;
-                  state: string;
-                  nextStates: Array<string>;
-                  metadata?: any | null;
-                  refunds: Array<{ id: string; total: number; reason?: string | null }>;
-              }> | null;
-              fulfillments?: Array<{
-                  id: string;
-                  state: string;
-                  method: string;
-                  trackingCode?: string | null;
-                  lines: Array<{ orderLineId: string; quantity: number }>;
-              }> | null;
-          };
-};
->>>>>>> 6e7e15e5
+export type AddManualPayment2Mutation = { addManualPaymentToOrder: { errorCode: ErrorCode, message: string } | { id: string, createdAt: any, updatedAt: any, code: string, state: string, active: boolean, subTotal: number, subTotalWithTax: number, total: number, totalWithTax: number, totalQuantity: number, currencyCode: CurrencyCode, shipping: number, shippingWithTax: number, customer?: { id: string, firstName: string, lastName: string } | null, lines: Array<{ id: string, unitPrice: number, unitPriceWithTax: number, quantity: number, taxRate: number, linePriceWithTax: number, featuredAsset?: { preview: string } | null, productVariant: { id: string, name: string, sku: string }, taxLines: Array<{ description: string, taxRate: number }> }>, surcharges: Array<{ id: string, description: string, sku?: string | null, price: number, priceWithTax: number }>, shippingLines: Array<{ priceWithTax: number, shippingMethod: { id: string, code: string, name: string, description: string } }>, shippingAddress?: { fullName?: string | null, company?: string | null, streetLine1?: string | null, streetLine2?: string | null, city?: string | null, province?: string | null, postalCode?: string | null, country?: string | null, phoneNumber?: string | null } | null, payments?: Array<{ id: string, transactionId?: string | null, amount: number, method: string, state: string, nextStates: Array<string>, metadata?: any | null, refunds: Array<{ id: string, total: number, reason?: string | null }> }> | null, fulfillments?: Array<{ id: string, state: string, method: string, trackingCode?: string | null, lines: Array<{ orderLineId: string, quantity: number }> }> | null } };
 
 export type GetProductOptionGroupQueryVariables = Exact<{
   id: Scalars['ID'];
@@ -9969,70 +7178,12 @@
 export type GetProductVariantQuery = { productVariant?: { id: string, name: string } | null };
 
 export type GetProductWithVariantListQueryVariables = Exact<{
-<<<<<<< HEAD
   id?: InputMaybe<Scalars['ID']>;
   variantListOptions?: InputMaybe<ProductVariantListOptions>;
 }>;
 
 
-export type GetProductWithVariantListQuery = { product?: { id: string, variantList: { totalItems: number, items: Array<{ id: string, createdAt: any, updatedAt: any, enabled: boolean, languageCode: LanguageCode, name: string, currencyCode: CurrencyCode, price: any, priceWithTax: any, stockOnHand: number, trackInventory: GlobalFlag, sku: string, taxRateApplied: { id: string, name: string, value: number }, taxCategory: { id: string, name: string }, options: Array<{ id: string, code: string, languageCode: LanguageCode, name: string }>, facetValues: Array<{ id: string, code: string, name: string, facet: { id: string, name: string } }>, featuredAsset?: { id: string, name: string, fileSize: number, mimeType: string, type: AssetType, preview: string, source: string } | null, assets: Array<{ id: string, name: string, fileSize: number, mimeType: string, type: AssetType, preview: string, source: string }>, translations: Array<{ id: string, languageCode: LanguageCode, name: string }>, channels: Array<{ id: string, code: string }> }> } } | null };
-=======
-    id?: InputMaybe<Scalars['ID']>;
-    variantListOptions?: InputMaybe<ProductVariantListOptions>;
-}>;
-
-export type GetProductWithVariantListQuery = {
-    product?: {
-        id: string;
-        variantList: {
-            totalItems: number;
-            items: Array<{
-                id: string;
-                createdAt: any;
-                updatedAt: any;
-                enabled: boolean;
-                languageCode: LanguageCode;
-                name: string;
-                currencyCode: CurrencyCode;
-                price: number;
-                priceWithTax: number;
-                stockOnHand: number;
-                trackInventory: GlobalFlag;
-                sku: string;
-                taxRateApplied: { id: string; name: string; value: number };
-                taxCategory: { id: string; name: string };
-                options: Array<{ id: string; code: string; languageCode: LanguageCode; name: string }>;
-                facetValues: Array<{
-                    id: string;
-                    code: string;
-                    name: string;
-                    facet: { id: string; name: string };
-                }>;
-                featuredAsset?: {
-                    id: string;
-                    name: string;
-                    fileSize: number;
-                    mimeType: string;
-                    type: AssetType;
-                    preview: string;
-                    source: string;
-                } | null;
-                assets: Array<{
-                    id: string;
-                    name: string;
-                    fileSize: number;
-                    mimeType: string;
-                    type: AssetType;
-                    preview: string;
-                    source: string;
-                }>;
-                translations: Array<{ id: string; languageCode: LanguageCode; name: string }>;
-                channels: Array<{ id: string; code: string }>;
-            }>;
-        };
-    } | null;
-};
->>>>>>> 6e7e15e5
+export type GetProductWithVariantListQuery = { product?: { id: string, variantList: { totalItems: number, items: Array<{ id: string, createdAt: any, updatedAt: any, enabled: boolean, languageCode: LanguageCode, name: string, currencyCode: CurrencyCode, price: number, priceWithTax: number, stockOnHand: number, trackInventory: GlobalFlag, sku: string, taxRateApplied: { id: string, name: string, value: number }, taxCategory: { id: string, name: string }, options: Array<{ id: string, code: string, languageCode: LanguageCode, name: string }>, facetValues: Array<{ id: string, code: string, name: string, facet: { id: string, name: string } }>, featuredAsset?: { id: string, name: string, fileSize: number, mimeType: string, type: AssetType, preview: string, source: string } | null, assets: Array<{ id: string, name: string, fileSize: number, mimeType: string, type: AssetType, preview: string, source: string }>, translations: Array<{ id: string, languageCode: LanguageCode, name: string }>, channels: Array<{ id: string, code: string }> }> } } | null };
 
 export type GetPromotionListQueryVariables = Exact<{
   options?: InputMaybe<PromotionListOptions>;
@@ -10109,37 +7260,15 @@
   input: TestShippingMethodInput;
 }>;
 
-<<<<<<< HEAD
-
-export type TestShippingMethodQuery = { testShippingMethod: { eligible: boolean, quote?: { price: any, priceWithTax: any, metadata?: any | null } | null } };
-=======
-export type TestShippingMethodQuery = {
-    testShippingMethod: {
-        eligible: boolean;
-        quote?: { price: number; priceWithTax: number; metadata?: any | null } | null;
-    };
-};
->>>>>>> 6e7e15e5
+
+export type TestShippingMethodQuery = { testShippingMethod: { eligible: boolean, quote?: { price: number, priceWithTax: number, metadata?: any | null } | null } };
 
 export type TestEligibleMethodsQueryVariables = Exact<{
   input: TestEligibleShippingMethodsInput;
 }>;
 
-<<<<<<< HEAD
-=======
-export type TestEligibleMethodsQuery = {
-    testEligibleShippingMethods: Array<{
-        id: string;
-        name: string;
-        description: string;
-        price: number;
-        priceWithTax: number;
-        metadata?: any | null;
-    }>;
-};
->>>>>>> 6e7e15e5
-
-export type TestEligibleMethodsQuery = { testEligibleShippingMethods: Array<{ id: string, name: string, description: string, price: any, priceWithTax: any, metadata?: any | null }> };
+
+export type TestEligibleMethodsQuery = { testEligibleShippingMethods: Array<{ id: string, name: string, description: string, price: number, priceWithTax: number, metadata?: any | null }> };
 
 export type GetMeQueryVariables = Exact<{ [key: string]: never; }>;
 
