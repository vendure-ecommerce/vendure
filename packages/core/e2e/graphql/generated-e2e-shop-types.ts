/* eslint-disable */
export type Maybe<T> = T | null;
export type InputMaybe<T> = Maybe<T>;
export type Exact<T extends { [key: string]: unknown }> = { [K in keyof T]: T[K] };
export type MakeOptional<T, K extends keyof T> = Omit<T, K> & { [SubKey in K]?: Maybe<T[SubKey]> };
export type MakeMaybe<T, K extends keyof T> = Omit<T, K> & { [SubKey in K]: Maybe<T[SubKey]> };
/** All built-in and custom scalars, mapped to their actual values */
export type Scalars = {
  ID: string;
  String: string;
  Boolean: boolean;
  Int: number;
  Float: number;
  DateTime: any;
  JSON: any;
  Money: number;
  Upload: any;
};

export type ActiveOrderResult = NoActiveOrderError | Order;

export type AddPaymentToOrderResult = IneligiblePaymentMethodError | NoActiveOrderError | Order | OrderPaymentStateError | OrderStateTransitionError | PaymentDeclinedError | PaymentFailedError;

export type Address = Node & {
  city?: Maybe<Scalars['String']>;
  company?: Maybe<Scalars['String']>;
  country: Country;
  createdAt: Scalars['DateTime'];
  customFields?: Maybe<Scalars['JSON']>;
  defaultBillingAddress?: Maybe<Scalars['Boolean']>;
  defaultShippingAddress?: Maybe<Scalars['Boolean']>;
  fullName?: Maybe<Scalars['String']>;
  id: Scalars['ID'];
  phoneNumber?: Maybe<Scalars['String']>;
  postalCode?: Maybe<Scalars['String']>;
  province?: Maybe<Scalars['String']>;
  streetLine1: Scalars['String'];
  streetLine2?: Maybe<Scalars['String']>;
  updatedAt: Scalars['DateTime'];
};

export type Adjustment = {
  adjustmentSource: Scalars['String'];
  amount: Scalars['Money'];
  data?: Maybe<Scalars['JSON']>;
  description: Scalars['String'];
  type: AdjustmentType;
};

export enum AdjustmentType {
  DISTRIBUTED_ORDER_PROMOTION = 'DISTRIBUTED_ORDER_PROMOTION',
  OTHER = 'OTHER',
  PROMOTION = 'PROMOTION'
}

/** Returned when attempting to set the Customer for an Order when already logged in. */
export type AlreadyLoggedInError = ErrorResult & {
  errorCode: ErrorCode;
  message: Scalars['String'];
};

export type ApplyCouponCodeResult = CouponCodeExpiredError | CouponCodeInvalidError | CouponCodeLimitError | Order;

export type Asset = Node & {
  createdAt: Scalars['DateTime'];
  customFields?: Maybe<Scalars['JSON']>;
  fileSize: Scalars['Int'];
  focalPoint?: Maybe<Coordinate>;
  height: Scalars['Int'];
  id: Scalars['ID'];
  mimeType: Scalars['String'];
  name: Scalars['String'];
  preview: Scalars['String'];
  source: Scalars['String'];
  tags: Array<Tag>;
  type: AssetType;
  updatedAt: Scalars['DateTime'];
  width: Scalars['Int'];
};

export type AssetList = PaginatedList & {
  items: Array<Asset>;
  totalItems: Scalars['Int'];
};

export enum AssetType {
  BINARY = 'BINARY',
  IMAGE = 'IMAGE',
  VIDEO = 'VIDEO'
}

export type AuthenticationInput = {
  native?: InputMaybe<NativeAuthInput>;
};

export type AuthenticationMethod = Node & {
  createdAt: Scalars['DateTime'];
  id: Scalars['ID'];
  strategy: Scalars['String'];
  updatedAt: Scalars['DateTime'];
};

export type AuthenticationResult = CurrentUser | InvalidCredentialsError | NotVerifiedError;

export type BooleanCustomFieldConfig = CustomField & {
  description?: Maybe<Array<LocalizedString>>;
  internal?: Maybe<Scalars['Boolean']>;
  label?: Maybe<Array<LocalizedString>>;
  list: Scalars['Boolean'];
  name: Scalars['String'];
  nullable?: Maybe<Scalars['Boolean']>;
  readonly?: Maybe<Scalars['Boolean']>;
  type: Scalars['String'];
  ui?: Maybe<Scalars['JSON']>;
};

/** Operators for filtering on a list of Boolean fields */
export type BooleanListOperators = {
  inList: Scalars['Boolean'];
};

/** Operators for filtering on a Boolean field */
export type BooleanOperators = {
  eq?: InputMaybe<Scalars['Boolean']>;
  isNull?: InputMaybe<Scalars['Boolean']>;
};

export type Channel = Node & {
  code: Scalars['String'];
  createdAt: Scalars['DateTime'];
  currencyCode: CurrencyCode;
  customFields?: Maybe<Scalars['JSON']>;
  defaultLanguageCode: LanguageCode;
  defaultShippingZone?: Maybe<Zone>;
  defaultTaxZone?: Maybe<Zone>;
  id: Scalars['ID'];
  pricesIncludeTax: Scalars['Boolean'];
  seller?: Maybe<Seller>;
  token: Scalars['String'];
  updatedAt: Scalars['DateTime'];
};

export type Collection = Node & {
  assets: Array<Asset>;
  breadcrumbs: Array<CollectionBreadcrumb>;
  children?: Maybe<Array<Collection>>;
  createdAt: Scalars['DateTime'];
  customFields?: Maybe<Scalars['JSON']>;
  description: Scalars['String'];
  featuredAsset?: Maybe<Asset>;
  filters: Array<ConfigurableOperation>;
  id: Scalars['ID'];
  languageCode?: Maybe<LanguageCode>;
  name: Scalars['String'];
  parent?: Maybe<Collection>;
  position: Scalars['Int'];
  productVariants: ProductVariantList;
  slug: Scalars['String'];
  translations: Array<CollectionTranslation>;
  updatedAt: Scalars['DateTime'];
};


export type CollectionProductVariantsArgs = {
  options?: InputMaybe<ProductVariantListOptions>;
};

export type CollectionBreadcrumb = {
  id: Scalars['ID'];
  name: Scalars['String'];
  slug: Scalars['String'];
};

export type CollectionFilterParameter = {
  createdAt?: InputMaybe<DateOperators>;
  description?: InputMaybe<StringOperators>;
  id?: InputMaybe<IdOperators>;
  languageCode?: InputMaybe<StringOperators>;
  name?: InputMaybe<StringOperators>;
  position?: InputMaybe<NumberOperators>;
  slug?: InputMaybe<StringOperators>;
  updatedAt?: InputMaybe<DateOperators>;
};

export type CollectionList = PaginatedList & {
  items: Array<Collection>;
  totalItems: Scalars['Int'];
};

export type CollectionListOptions = {
  /** Allows the results to be filtered */
  filter?: InputMaybe<CollectionFilterParameter>;
  /** Specifies whether multiple "filter" arguments should be combines with a logical AND or OR operation. Defaults to AND. */
  filterOperator?: InputMaybe<LogicalOperator>;
  /** Skips the first n results, for use in pagination */
  skip?: InputMaybe<Scalars['Int']>;
  /** Specifies which properties to sort the results by */
  sort?: InputMaybe<CollectionSortParameter>;
  /** Takes n results, for use in pagination */
  take?: InputMaybe<Scalars['Int']>;
};

/**
 * Which Collections are present in the products returned
 * by the search, and in what quantity.
 */
export type CollectionResult = {
  collection: Collection;
  count: Scalars['Int'];
};

export type CollectionSortParameter = {
  createdAt?: InputMaybe<SortOrder>;
  description?: InputMaybe<SortOrder>;
  id?: InputMaybe<SortOrder>;
  name?: InputMaybe<SortOrder>;
  position?: InputMaybe<SortOrder>;
  slug?: InputMaybe<SortOrder>;
  updatedAt?: InputMaybe<SortOrder>;
};

export type CollectionTranslation = {
  createdAt: Scalars['DateTime'];
  description: Scalars['String'];
  id: Scalars['ID'];
  languageCode: LanguageCode;
  name: Scalars['String'];
  slug: Scalars['String'];
  updatedAt: Scalars['DateTime'];
};

export type ConfigArg = {
  name: Scalars['String'];
  value: Scalars['String'];
};

export type ConfigArgDefinition = {
  defaultValue?: Maybe<Scalars['JSON']>;
  description?: Maybe<Scalars['String']>;
  label?: Maybe<Scalars['String']>;
  list: Scalars['Boolean'];
  name: Scalars['String'];
  required: Scalars['Boolean'];
  type: Scalars['String'];
  ui?: Maybe<Scalars['JSON']>;
};

export type ConfigArgInput = {
  name: Scalars['String'];
  /** A JSON stringified representation of the actual value */
  value: Scalars['String'];
};

export type ConfigurableOperation = {
  args: Array<ConfigArg>;
  code: Scalars['String'];
};

export type ConfigurableOperationDefinition = {
  args: Array<ConfigArgDefinition>;
  code: Scalars['String'];
  description: Scalars['String'];
};

export type ConfigurableOperationInput = {
  arguments: Array<ConfigArgInput>;
  code: Scalars['String'];
};

export type Coordinate = {
  x: Scalars['Float'];
  y: Scalars['Float'];
};

export type Country = Node & {
  code: Scalars['String'];
  createdAt: Scalars['DateTime'];
  customFields?: Maybe<Scalars['JSON']>;
  enabled: Scalars['Boolean'];
  id: Scalars['ID'];
  languageCode: LanguageCode;
  name: Scalars['String'];
  translations: Array<CountryTranslation>;
  updatedAt: Scalars['DateTime'];
};

export type CountryList = PaginatedList & {
  items: Array<Country>;
  totalItems: Scalars['Int'];
};

export type CountryTranslation = {
  createdAt: Scalars['DateTime'];
  id: Scalars['ID'];
  languageCode: LanguageCode;
  name: Scalars['String'];
  updatedAt: Scalars['DateTime'];
};

/** Returned if the provided coupon code is invalid */
export type CouponCodeExpiredError = ErrorResult & {
  couponCode: Scalars['String'];
  errorCode: ErrorCode;
  message: Scalars['String'];
};

/** Returned if the provided coupon code is invalid */
export type CouponCodeInvalidError = ErrorResult & {
  couponCode: Scalars['String'];
  errorCode: ErrorCode;
  message: Scalars['String'];
};

/** Returned if the provided coupon code is invalid */
export type CouponCodeLimitError = ErrorResult & {
  couponCode: Scalars['String'];
  errorCode: ErrorCode;
  limit: Scalars['Int'];
  message: Scalars['String'];
};

export type CreateAddressInput = {
  city?: InputMaybe<Scalars['String']>;
  company?: InputMaybe<Scalars['String']>;
  countryCode: Scalars['String'];
  customFields?: InputMaybe<Scalars['JSON']>;
  defaultBillingAddress?: InputMaybe<Scalars['Boolean']>;
  defaultShippingAddress?: InputMaybe<Scalars['Boolean']>;
  fullName?: InputMaybe<Scalars['String']>;
  phoneNumber?: InputMaybe<Scalars['String']>;
  postalCode?: InputMaybe<Scalars['String']>;
  province?: InputMaybe<Scalars['String']>;
  streetLine1: Scalars['String'];
  streetLine2?: InputMaybe<Scalars['String']>;
};

export type CreateCustomerInput = {
  customFields?: InputMaybe<Scalars['JSON']>;
  emailAddress: Scalars['String'];
  firstName: Scalars['String'];
  lastName: Scalars['String'];
  phoneNumber?: InputMaybe<Scalars['String']>;
  title?: InputMaybe<Scalars['String']>;
};

/**
 * @description
 * ISO 4217 currency code
 *
 * @docsCategory common
 */
export enum CurrencyCode {
  /** United Arab Emirates dirham */
  AED = 'AED',
  /** Afghan afghani */
  AFN = 'AFN',
  /** Albanian lek */
  ALL = 'ALL',
  /** Armenian dram */
  AMD = 'AMD',
  /** Netherlands Antillean guilder */
  ANG = 'ANG',
  /** Angolan kwanza */
  AOA = 'AOA',
  /** Argentine peso */
  ARS = 'ARS',
  /** Australian dollar */
  AUD = 'AUD',
  /** Aruban florin */
  AWG = 'AWG',
  /** Azerbaijani manat */
  AZN = 'AZN',
  /** Bosnia and Herzegovina convertible mark */
  BAM = 'BAM',
  /** Barbados dollar */
  BBD = 'BBD',
  /** Bangladeshi taka */
  BDT = 'BDT',
  /** Bulgarian lev */
  BGN = 'BGN',
  /** Bahraini dinar */
  BHD = 'BHD',
  /** Burundian franc */
  BIF = 'BIF',
  /** Bermudian dollar */
  BMD = 'BMD',
  /** Brunei dollar */
  BND = 'BND',
  /** Boliviano */
  BOB = 'BOB',
  /** Brazilian real */
  BRL = 'BRL',
  /** Bahamian dollar */
  BSD = 'BSD',
  /** Bhutanese ngultrum */
  BTN = 'BTN',
  /** Botswana pula */
  BWP = 'BWP',
  /** Belarusian ruble */
  BYN = 'BYN',
  /** Belize dollar */
  BZD = 'BZD',
  /** Canadian dollar */
  CAD = 'CAD',
  /** Congolese franc */
  CDF = 'CDF',
  /** Swiss franc */
  CHF = 'CHF',
  /** Chilean peso */
  CLP = 'CLP',
  /** Renminbi (Chinese) yuan */
  CNY = 'CNY',
  /** Colombian peso */
  COP = 'COP',
  /** Costa Rican colon */
  CRC = 'CRC',
  /** Cuban convertible peso */
  CUC = 'CUC',
  /** Cuban peso */
  CUP = 'CUP',
  /** Cape Verde escudo */
  CVE = 'CVE',
  /** Czech koruna */
  CZK = 'CZK',
  /** Djiboutian franc */
  DJF = 'DJF',
  /** Danish krone */
  DKK = 'DKK',
  /** Dominican peso */
  DOP = 'DOP',
  /** Algerian dinar */
  DZD = 'DZD',
  /** Egyptian pound */
  EGP = 'EGP',
  /** Eritrean nakfa */
  ERN = 'ERN',
  /** Ethiopian birr */
  ETB = 'ETB',
  /** Euro */
  EUR = 'EUR',
  /** Fiji dollar */
  FJD = 'FJD',
  /** Falkland Islands pound */
  FKP = 'FKP',
  /** Pound sterling */
  GBP = 'GBP',
  /** Georgian lari */
  GEL = 'GEL',
  /** Ghanaian cedi */
  GHS = 'GHS',
  /** Gibraltar pound */
  GIP = 'GIP',
  /** Gambian dalasi */
  GMD = 'GMD',
  /** Guinean franc */
  GNF = 'GNF',
  /** Guatemalan quetzal */
  GTQ = 'GTQ',
  /** Guyanese dollar */
  GYD = 'GYD',
  /** Hong Kong dollar */
  HKD = 'HKD',
  /** Honduran lempira */
  HNL = 'HNL',
  /** Croatian kuna */
  HRK = 'HRK',
  /** Haitian gourde */
  HTG = 'HTG',
  /** Hungarian forint */
  HUF = 'HUF',
  /** Indonesian rupiah */
  IDR = 'IDR',
  /** Israeli new shekel */
  ILS = 'ILS',
  /** Indian rupee */
  INR = 'INR',
  /** Iraqi dinar */
  IQD = 'IQD',
  /** Iranian rial */
  IRR = 'IRR',
  /** Icelandic króna */
  ISK = 'ISK',
  /** Jamaican dollar */
  JMD = 'JMD',
  /** Jordanian dinar */
  JOD = 'JOD',
  /** Japanese yen */
  JPY = 'JPY',
  /** Kenyan shilling */
  KES = 'KES',
  /** Kyrgyzstani som */
  KGS = 'KGS',
  /** Cambodian riel */
  KHR = 'KHR',
  /** Comoro franc */
  KMF = 'KMF',
  /** North Korean won */
  KPW = 'KPW',
  /** South Korean won */
  KRW = 'KRW',
  /** Kuwaiti dinar */
  KWD = 'KWD',
  /** Cayman Islands dollar */
  KYD = 'KYD',
  /** Kazakhstani tenge */
  KZT = 'KZT',
  /** Lao kip */
  LAK = 'LAK',
  /** Lebanese pound */
  LBP = 'LBP',
  /** Sri Lankan rupee */
  LKR = 'LKR',
  /** Liberian dollar */
  LRD = 'LRD',
  /** Lesotho loti */
  LSL = 'LSL',
  /** Libyan dinar */
  LYD = 'LYD',
  /** Moroccan dirham */
  MAD = 'MAD',
  /** Moldovan leu */
  MDL = 'MDL',
  /** Malagasy ariary */
  MGA = 'MGA',
  /** Macedonian denar */
  MKD = 'MKD',
  /** Myanmar kyat */
  MMK = 'MMK',
  /** Mongolian tögrög */
  MNT = 'MNT',
  /** Macanese pataca */
  MOP = 'MOP',
  /** Mauritanian ouguiya */
  MRU = 'MRU',
  /** Mauritian rupee */
  MUR = 'MUR',
  /** Maldivian rufiyaa */
  MVR = 'MVR',
  /** Malawian kwacha */
  MWK = 'MWK',
  /** Mexican peso */
  MXN = 'MXN',
  /** Malaysian ringgit */
  MYR = 'MYR',
  /** Mozambican metical */
  MZN = 'MZN',
  /** Namibian dollar */
  NAD = 'NAD',
  /** Nigerian naira */
  NGN = 'NGN',
  /** Nicaraguan córdoba */
  NIO = 'NIO',
  /** Norwegian krone */
  NOK = 'NOK',
  /** Nepalese rupee */
  NPR = 'NPR',
  /** New Zealand dollar */
  NZD = 'NZD',
  /** Omani rial */
  OMR = 'OMR',
  /** Panamanian balboa */
  PAB = 'PAB',
  /** Peruvian sol */
  PEN = 'PEN',
  /** Papua New Guinean kina */
  PGK = 'PGK',
  /** Philippine peso */
  PHP = 'PHP',
  /** Pakistani rupee */
  PKR = 'PKR',
  /** Polish złoty */
  PLN = 'PLN',
  /** Paraguayan guaraní */
  PYG = 'PYG',
  /** Qatari riyal */
  QAR = 'QAR',
  /** Romanian leu */
  RON = 'RON',
  /** Serbian dinar */
  RSD = 'RSD',
  /** Russian ruble */
  RUB = 'RUB',
  /** Rwandan franc */
  RWF = 'RWF',
  /** Saudi riyal */
  SAR = 'SAR',
  /** Solomon Islands dollar */
  SBD = 'SBD',
  /** Seychelles rupee */
  SCR = 'SCR',
  /** Sudanese pound */
  SDG = 'SDG',
  /** Swedish krona/kronor */
  SEK = 'SEK',
  /** Singapore dollar */
  SGD = 'SGD',
  /** Saint Helena pound */
  SHP = 'SHP',
  /** Sierra Leonean leone */
  SLL = 'SLL',
  /** Somali shilling */
  SOS = 'SOS',
  /** Surinamese dollar */
  SRD = 'SRD',
  /** South Sudanese pound */
  SSP = 'SSP',
  /** São Tomé and Príncipe dobra */
  STN = 'STN',
  /** Salvadoran colón */
  SVC = 'SVC',
  /** Syrian pound */
  SYP = 'SYP',
  /** Swazi lilangeni */
  SZL = 'SZL',
  /** Thai baht */
  THB = 'THB',
  /** Tajikistani somoni */
  TJS = 'TJS',
  /** Turkmenistan manat */
  TMT = 'TMT',
  /** Tunisian dinar */
  TND = 'TND',
  /** Tongan paʻanga */
  TOP = 'TOP',
  /** Turkish lira */
  TRY = 'TRY',
  /** Trinidad and Tobago dollar */
  TTD = 'TTD',
  /** New Taiwan dollar */
  TWD = 'TWD',
  /** Tanzanian shilling */
  TZS = 'TZS',
  /** Ukrainian hryvnia */
  UAH = 'UAH',
  /** Ugandan shilling */
  UGX = 'UGX',
  /** United States dollar */
  USD = 'USD',
  /** Uruguayan peso */
  UYU = 'UYU',
  /** Uzbekistan som */
  UZS = 'UZS',
  /** Venezuelan bolívar soberano */
  VES = 'VES',
  /** Vietnamese đồng */
  VND = 'VND',
  /** Vanuatu vatu */
  VUV = 'VUV',
  /** Samoan tala */
  WST = 'WST',
  /** CFA franc BEAC */
  XAF = 'XAF',
  /** East Caribbean dollar */
  XCD = 'XCD',
  /** CFA franc BCEAO */
  XOF = 'XOF',
  /** CFP franc (franc Pacifique) */
  XPF = 'XPF',
  /** Yemeni rial */
  YER = 'YER',
  /** South African rand */
  ZAR = 'ZAR',
  /** Zambian kwacha */
  ZMW = 'ZMW',
  /** Zimbabwean dollar */
  ZWL = 'ZWL'
}

export type CurrentUser = {
  channels: Array<CurrentUserChannel>;
  id: Scalars['ID'];
  identifier: Scalars['String'];
};

export type CurrentUserChannel = {
  code: Scalars['String'];
  id: Scalars['ID'];
  permissions: Array<Permission>;
  token: Scalars['String'];
};

export type CustomField = {
  description?: Maybe<Array<LocalizedString>>;
  internal?: Maybe<Scalars['Boolean']>;
  label?: Maybe<Array<LocalizedString>>;
  list: Scalars['Boolean'];
  name: Scalars['String'];
  nullable?: Maybe<Scalars['Boolean']>;
  readonly?: Maybe<Scalars['Boolean']>;
  type: Scalars['String'];
  ui?: Maybe<Scalars['JSON']>;
};

export type CustomFieldConfig = BooleanCustomFieldConfig | DateTimeCustomFieldConfig | FloatCustomFieldConfig | IntCustomFieldConfig | LocaleStringCustomFieldConfig | LocaleTextCustomFieldConfig | RelationCustomFieldConfig | StringCustomFieldConfig | TextCustomFieldConfig;

export type Customer = Node & {
  addresses?: Maybe<Array<Address>>;
  createdAt: Scalars['DateTime'];
  customFields?: Maybe<Scalars['JSON']>;
  emailAddress: Scalars['String'];
  firstName: Scalars['String'];
  id: Scalars['ID'];
  lastName: Scalars['String'];
  orders: OrderList;
  phoneNumber?: Maybe<Scalars['String']>;
  title?: Maybe<Scalars['String']>;
  updatedAt: Scalars['DateTime'];
  user?: Maybe<User>;
};


export type CustomerOrdersArgs = {
  options?: InputMaybe<OrderListOptions>;
};

export type CustomerFilterParameter = {
  createdAt?: InputMaybe<DateOperators>;
  emailAddress?: InputMaybe<StringOperators>;
  firstName?: InputMaybe<StringOperators>;
  id?: InputMaybe<IdOperators>;
  lastName?: InputMaybe<StringOperators>;
  phoneNumber?: InputMaybe<StringOperators>;
  title?: InputMaybe<StringOperators>;
  updatedAt?: InputMaybe<DateOperators>;
};

export type CustomerGroup = Node & {
  createdAt: Scalars['DateTime'];
  customFields?: Maybe<Scalars['JSON']>;
  customers: CustomerList;
  id: Scalars['ID'];
  name: Scalars['String'];
  updatedAt: Scalars['DateTime'];
};


export type CustomerGroupCustomersArgs = {
  options?: InputMaybe<CustomerListOptions>;
};

export type CustomerList = PaginatedList & {
  items: Array<Customer>;
  totalItems: Scalars['Int'];
};

export type CustomerListOptions = {
  /** Allows the results to be filtered */
  filter?: InputMaybe<CustomerFilterParameter>;
  /** Specifies whether multiple "filter" arguments should be combines with a logical AND or OR operation. Defaults to AND. */
  filterOperator?: InputMaybe<LogicalOperator>;
  /** Skips the first n results, for use in pagination */
  skip?: InputMaybe<Scalars['Int']>;
  /** Specifies which properties to sort the results by */
  sort?: InputMaybe<CustomerSortParameter>;
  /** Takes n results, for use in pagination */
  take?: InputMaybe<Scalars['Int']>;
};

export type CustomerSortParameter = {
  createdAt?: InputMaybe<SortOrder>;
  emailAddress?: InputMaybe<SortOrder>;
  firstName?: InputMaybe<SortOrder>;
  id?: InputMaybe<SortOrder>;
  lastName?: InputMaybe<SortOrder>;
  phoneNumber?: InputMaybe<SortOrder>;
  title?: InputMaybe<SortOrder>;
  updatedAt?: InputMaybe<SortOrder>;
};

/** Operators for filtering on a list of Date fields */
export type DateListOperators = {
  inList: Scalars['DateTime'];
};

/** Operators for filtering on a DateTime field */
export type DateOperators = {
  after?: InputMaybe<Scalars['DateTime']>;
  before?: InputMaybe<Scalars['DateTime']>;
  between?: InputMaybe<DateRange>;
  eq?: InputMaybe<Scalars['DateTime']>;
  isNull?: InputMaybe<Scalars['Boolean']>;
};

export type DateRange = {
  end: Scalars['DateTime'];
  start: Scalars['DateTime'];
};

/**
 * Expects the same validation formats as the `<input type="datetime-local">` HTML element.
 * See https://developer.mozilla.org/en-US/docs/Web/HTML/Element/input/datetime-local#Additional_attributes
 */
export type DateTimeCustomFieldConfig = CustomField & {
  description?: Maybe<Array<LocalizedString>>;
  internal?: Maybe<Scalars['Boolean']>;
  label?: Maybe<Array<LocalizedString>>;
  list: Scalars['Boolean'];
  max?: Maybe<Scalars['String']>;
  min?: Maybe<Scalars['String']>;
  name: Scalars['String'];
  nullable?: Maybe<Scalars['Boolean']>;
  readonly?: Maybe<Scalars['Boolean']>;
  step?: Maybe<Scalars['Int']>;
  type: Scalars['String'];
  ui?: Maybe<Scalars['JSON']>;
};

export type DeletionResponse = {
  message?: Maybe<Scalars['String']>;
  result: DeletionResult;
};

export enum DeletionResult {
  /** The entity was successfully deleted */
  DELETED = 'DELETED',
  /** Deletion did not take place, reason given in message */
  NOT_DELETED = 'NOT_DELETED'
}

export type Discount = {
  adjustmentSource: Scalars['String'];
  amount: Scalars['Money'];
  amountWithTax: Scalars['Money'];
  description: Scalars['String'];
  type: AdjustmentType;
};

/** Returned when attempting to create a Customer with an email address already registered to an existing User. */
export type EmailAddressConflictError = ErrorResult & {
  errorCode: ErrorCode;
  message: Scalars['String'];
};

export enum ErrorCode {
<<<<<<< HEAD
  ALREADY_LOGGED_IN_ERROR = 'ALREADY_LOGGED_IN_ERROR',
  COUPON_CODE_EXPIRED_ERROR = 'COUPON_CODE_EXPIRED_ERROR',
  COUPON_CODE_INVALID_ERROR = 'COUPON_CODE_INVALID_ERROR',
  COUPON_CODE_LIMIT_ERROR = 'COUPON_CODE_LIMIT_ERROR',
  EMAIL_ADDRESS_CONFLICT_ERROR = 'EMAIL_ADDRESS_CONFLICT_ERROR',
  IDENTIFIER_CHANGE_TOKEN_EXPIRED_ERROR = 'IDENTIFIER_CHANGE_TOKEN_EXPIRED_ERROR',
  IDENTIFIER_CHANGE_TOKEN_INVALID_ERROR = 'IDENTIFIER_CHANGE_TOKEN_INVALID_ERROR',
  INELIGIBLE_PAYMENT_METHOD_ERROR = 'INELIGIBLE_PAYMENT_METHOD_ERROR',
  INELIGIBLE_SHIPPING_METHOD_ERROR = 'INELIGIBLE_SHIPPING_METHOD_ERROR',
  INSUFFICIENT_STOCK_ERROR = 'INSUFFICIENT_STOCK_ERROR',
  INVALID_CREDENTIALS_ERROR = 'INVALID_CREDENTIALS_ERROR',
  MISSING_PASSWORD_ERROR = 'MISSING_PASSWORD_ERROR',
  NATIVE_AUTH_STRATEGY_ERROR = 'NATIVE_AUTH_STRATEGY_ERROR',
  NEGATIVE_QUANTITY_ERROR = 'NEGATIVE_QUANTITY_ERROR',
  NOT_VERIFIED_ERROR = 'NOT_VERIFIED_ERROR',
  NO_ACTIVE_ORDER_ERROR = 'NO_ACTIVE_ORDER_ERROR',
  ORDER_LIMIT_ERROR = 'ORDER_LIMIT_ERROR',
  ORDER_MODIFICATION_ERROR = 'ORDER_MODIFICATION_ERROR',
  ORDER_PAYMENT_STATE_ERROR = 'ORDER_PAYMENT_STATE_ERROR',
  ORDER_STATE_TRANSITION_ERROR = 'ORDER_STATE_TRANSITION_ERROR',
  PASSWORD_ALREADY_SET_ERROR = 'PASSWORD_ALREADY_SET_ERROR',
  PASSWORD_RESET_TOKEN_EXPIRED_ERROR = 'PASSWORD_RESET_TOKEN_EXPIRED_ERROR',
  PASSWORD_RESET_TOKEN_INVALID_ERROR = 'PASSWORD_RESET_TOKEN_INVALID_ERROR',
  PASSWORD_VALIDATION_ERROR = 'PASSWORD_VALIDATION_ERROR',
  PAYMENT_DECLINED_ERROR = 'PAYMENT_DECLINED_ERROR',
  PAYMENT_FAILED_ERROR = 'PAYMENT_FAILED_ERROR',
  UNKNOWN_ERROR = 'UNKNOWN_ERROR',
  VERIFICATION_TOKEN_EXPIRED_ERROR = 'VERIFICATION_TOKEN_EXPIRED_ERROR',
  VERIFICATION_TOKEN_INVALID_ERROR = 'VERIFICATION_TOKEN_INVALID_ERROR'
=======
    ALREADY_LOGGED_IN_ERROR = 'ALREADY_LOGGED_IN_ERROR',
    COUPON_CODE_EXPIRED_ERROR = 'COUPON_CODE_EXPIRED_ERROR',
    COUPON_CODE_INVALID_ERROR = 'COUPON_CODE_INVALID_ERROR',
    COUPON_CODE_LIMIT_ERROR = 'COUPON_CODE_LIMIT_ERROR',
    EMAIL_ADDRESS_CONFLICT_ERROR = 'EMAIL_ADDRESS_CONFLICT_ERROR',
    GUEST_CHECKOUT_ERROR = 'GUEST_CHECKOUT_ERROR',
    IDENTIFIER_CHANGE_TOKEN_EXPIRED_ERROR = 'IDENTIFIER_CHANGE_TOKEN_EXPIRED_ERROR',
    IDENTIFIER_CHANGE_TOKEN_INVALID_ERROR = 'IDENTIFIER_CHANGE_TOKEN_INVALID_ERROR',
    INELIGIBLE_PAYMENT_METHOD_ERROR = 'INELIGIBLE_PAYMENT_METHOD_ERROR',
    INELIGIBLE_SHIPPING_METHOD_ERROR = 'INELIGIBLE_SHIPPING_METHOD_ERROR',
    INSUFFICIENT_STOCK_ERROR = 'INSUFFICIENT_STOCK_ERROR',
    INVALID_CREDENTIALS_ERROR = 'INVALID_CREDENTIALS_ERROR',
    MISSING_PASSWORD_ERROR = 'MISSING_PASSWORD_ERROR',
    NATIVE_AUTH_STRATEGY_ERROR = 'NATIVE_AUTH_STRATEGY_ERROR',
    NEGATIVE_QUANTITY_ERROR = 'NEGATIVE_QUANTITY_ERROR',
    NOT_VERIFIED_ERROR = 'NOT_VERIFIED_ERROR',
    NO_ACTIVE_ORDER_ERROR = 'NO_ACTIVE_ORDER_ERROR',
    ORDER_LIMIT_ERROR = 'ORDER_LIMIT_ERROR',
    ORDER_MODIFICATION_ERROR = 'ORDER_MODIFICATION_ERROR',
    ORDER_PAYMENT_STATE_ERROR = 'ORDER_PAYMENT_STATE_ERROR',
    ORDER_STATE_TRANSITION_ERROR = 'ORDER_STATE_TRANSITION_ERROR',
    PASSWORD_ALREADY_SET_ERROR = 'PASSWORD_ALREADY_SET_ERROR',
    PASSWORD_RESET_TOKEN_EXPIRED_ERROR = 'PASSWORD_RESET_TOKEN_EXPIRED_ERROR',
    PASSWORD_RESET_TOKEN_INVALID_ERROR = 'PASSWORD_RESET_TOKEN_INVALID_ERROR',
    PASSWORD_VALIDATION_ERROR = 'PASSWORD_VALIDATION_ERROR',
    PAYMENT_DECLINED_ERROR = 'PAYMENT_DECLINED_ERROR',
    PAYMENT_FAILED_ERROR = 'PAYMENT_FAILED_ERROR',
    UNKNOWN_ERROR = 'UNKNOWN_ERROR',
    VERIFICATION_TOKEN_EXPIRED_ERROR = 'VERIFICATION_TOKEN_EXPIRED_ERROR',
    VERIFICATION_TOKEN_INVALID_ERROR = 'VERIFICATION_TOKEN_INVALID_ERROR',
>>>>>>> c1072a8d
}

export type ErrorResult = {
  errorCode: ErrorCode;
  message: Scalars['String'];
};

export type Facet = Node & {
  code: Scalars['String'];
  createdAt: Scalars['DateTime'];
  customFields?: Maybe<Scalars['JSON']>;
  id: Scalars['ID'];
  languageCode: LanguageCode;
  name: Scalars['String'];
  translations: Array<FacetTranslation>;
  updatedAt: Scalars['DateTime'];
  values: Array<FacetValue>;
};

export type FacetFilterParameter = {
  code?: InputMaybe<StringOperators>;
  createdAt?: InputMaybe<DateOperators>;
  id?: InputMaybe<IdOperators>;
  languageCode?: InputMaybe<StringOperators>;
  name?: InputMaybe<StringOperators>;
  updatedAt?: InputMaybe<DateOperators>;
};

export type FacetList = PaginatedList & {
  items: Array<Facet>;
  totalItems: Scalars['Int'];
};

export type FacetListOptions = {
  /** Allows the results to be filtered */
  filter?: InputMaybe<FacetFilterParameter>;
  /** Specifies whether multiple "filter" arguments should be combines with a logical AND or OR operation. Defaults to AND. */
  filterOperator?: InputMaybe<LogicalOperator>;
  /** Skips the first n results, for use in pagination */
  skip?: InputMaybe<Scalars['Int']>;
  /** Specifies which properties to sort the results by */
  sort?: InputMaybe<FacetSortParameter>;
  /** Takes n results, for use in pagination */
  take?: InputMaybe<Scalars['Int']>;
};

export type FacetSortParameter = {
  code?: InputMaybe<SortOrder>;
  createdAt?: InputMaybe<SortOrder>;
  id?: InputMaybe<SortOrder>;
  name?: InputMaybe<SortOrder>;
  updatedAt?: InputMaybe<SortOrder>;
};

export type FacetTranslation = {
  createdAt: Scalars['DateTime'];
  id: Scalars['ID'];
  languageCode: LanguageCode;
  name: Scalars['String'];
  updatedAt: Scalars['DateTime'];
};

export type FacetValue = Node & {
  code: Scalars['String'];
  createdAt: Scalars['DateTime'];
  customFields?: Maybe<Scalars['JSON']>;
  facet: Facet;
  id: Scalars['ID'];
  languageCode: LanguageCode;
  name: Scalars['String'];
  translations: Array<FacetValueTranslation>;
  updatedAt: Scalars['DateTime'];
};

/**
 * Used to construct boolean expressions for filtering search results
 * by FacetValue ID. Examples:
 *
 * * ID=1 OR ID=2: `{ facetValueFilters: [{ or: [1,2] }] }`
 * * ID=1 AND ID=2: `{ facetValueFilters: [{ and: 1 }, { and: 2 }] }`
 * * ID=1 AND (ID=2 OR ID=3): `{ facetValueFilters: [{ and: 1 }, { or: [2,3] }] }`
 */
export type FacetValueFilterInput = {
  and?: InputMaybe<Scalars['ID']>;
  or?: InputMaybe<Array<Scalars['ID']>>;
};

/**
 * Which FacetValues are present in the products returned
 * by the search, and in what quantity.
 */
export type FacetValueResult = {
  count: Scalars['Int'];
  facetValue: FacetValue;
};

export type FacetValueTranslation = {
  createdAt: Scalars['DateTime'];
  id: Scalars['ID'];
  languageCode: LanguageCode;
  name: Scalars['String'];
  updatedAt: Scalars['DateTime'];
};

export type FloatCustomFieldConfig = CustomField & {
  description?: Maybe<Array<LocalizedString>>;
  internal?: Maybe<Scalars['Boolean']>;
  label?: Maybe<Array<LocalizedString>>;
  list: Scalars['Boolean'];
  max?: Maybe<Scalars['Float']>;
  min?: Maybe<Scalars['Float']>;
  name: Scalars['String'];
  nullable?: Maybe<Scalars['Boolean']>;
  readonly?: Maybe<Scalars['Boolean']>;
  step?: Maybe<Scalars['Float']>;
  type: Scalars['String'];
  ui?: Maybe<Scalars['JSON']>;
};

export type Fulfillment = Node & {
  createdAt: Scalars['DateTime'];
  customFields?: Maybe<Scalars['JSON']>;
  id: Scalars['ID'];
  lines: Array<FulfillmentLine>;
  method: Scalars['String'];
  state: Scalars['String'];
  /** @deprecated Use the `lines` field instead */
  summary: Array<FulfillmentLine>;
  trackingCode?: Maybe<Scalars['String']>;
  updatedAt: Scalars['DateTime'];
};

export type FulfillmentLine = {
  fulfillment: Fulfillment;
  fulfillmentId: Scalars['ID'];
  orderLine: OrderLine;
  orderLineId: Scalars['ID'];
  quantity: Scalars['Int'];
};

export enum GlobalFlag {
  FALSE = 'FALSE',
  INHERIT = 'INHERIT',
  TRUE = 'TRUE'
}

/** Returned when attempting to set the Customer on a guest checkout when the configured GuestCheckoutStrategy does not allow it. */
export type GuestCheckoutError = ErrorResult & {
    errorCode: ErrorCode;
    errorDetail: Scalars['String'];
    message: Scalars['String'];
};

export type HistoryEntry = Node & {
  createdAt: Scalars['DateTime'];
  data: Scalars['JSON'];
  id: Scalars['ID'];
  type: HistoryEntryType;
  updatedAt: Scalars['DateTime'];
};

export type HistoryEntryFilterParameter = {
  createdAt?: InputMaybe<DateOperators>;
  id?: InputMaybe<IdOperators>;
  type?: InputMaybe<StringOperators>;
  updatedAt?: InputMaybe<DateOperators>;
};

export type HistoryEntryList = PaginatedList & {
  items: Array<HistoryEntry>;
  totalItems: Scalars['Int'];
};

export type HistoryEntryListOptions = {
  /** Allows the results to be filtered */
  filter?: InputMaybe<HistoryEntryFilterParameter>;
  /** Specifies whether multiple "filter" arguments should be combines with a logical AND or OR operation. Defaults to AND. */
  filterOperator?: InputMaybe<LogicalOperator>;
  /** Skips the first n results, for use in pagination */
  skip?: InputMaybe<Scalars['Int']>;
  /** Specifies which properties to sort the results by */
  sort?: InputMaybe<HistoryEntrySortParameter>;
  /** Takes n results, for use in pagination */
  take?: InputMaybe<Scalars['Int']>;
};

export type HistoryEntrySortParameter = {
  createdAt?: InputMaybe<SortOrder>;
  id?: InputMaybe<SortOrder>;
  updatedAt?: InputMaybe<SortOrder>;
};

export enum HistoryEntryType {
  CUSTOMER_ADDED_TO_GROUP = 'CUSTOMER_ADDED_TO_GROUP',
  CUSTOMER_ADDRESS_CREATED = 'CUSTOMER_ADDRESS_CREATED',
  CUSTOMER_ADDRESS_DELETED = 'CUSTOMER_ADDRESS_DELETED',
  CUSTOMER_ADDRESS_UPDATED = 'CUSTOMER_ADDRESS_UPDATED',
  CUSTOMER_DETAIL_UPDATED = 'CUSTOMER_DETAIL_UPDATED',
  CUSTOMER_EMAIL_UPDATE_REQUESTED = 'CUSTOMER_EMAIL_UPDATE_REQUESTED',
  CUSTOMER_EMAIL_UPDATE_VERIFIED = 'CUSTOMER_EMAIL_UPDATE_VERIFIED',
  CUSTOMER_NOTE = 'CUSTOMER_NOTE',
  CUSTOMER_PASSWORD_RESET_REQUESTED = 'CUSTOMER_PASSWORD_RESET_REQUESTED',
  CUSTOMER_PASSWORD_RESET_VERIFIED = 'CUSTOMER_PASSWORD_RESET_VERIFIED',
  CUSTOMER_PASSWORD_UPDATED = 'CUSTOMER_PASSWORD_UPDATED',
  CUSTOMER_REGISTERED = 'CUSTOMER_REGISTERED',
  CUSTOMER_REMOVED_FROM_GROUP = 'CUSTOMER_REMOVED_FROM_GROUP',
  CUSTOMER_VERIFIED = 'CUSTOMER_VERIFIED',
  ORDER_CANCELLATION = 'ORDER_CANCELLATION',
  ORDER_COUPON_APPLIED = 'ORDER_COUPON_APPLIED',
  ORDER_COUPON_REMOVED = 'ORDER_COUPON_REMOVED',
  ORDER_FULFILLMENT = 'ORDER_FULFILLMENT',
  ORDER_FULFILLMENT_TRANSITION = 'ORDER_FULFILLMENT_TRANSITION',
  ORDER_MODIFIED = 'ORDER_MODIFIED',
  ORDER_NOTE = 'ORDER_NOTE',
  ORDER_PAYMENT_TRANSITION = 'ORDER_PAYMENT_TRANSITION',
  ORDER_REFUND_TRANSITION = 'ORDER_REFUND_TRANSITION',
  ORDER_STATE_TRANSITION = 'ORDER_STATE_TRANSITION'
}

/** Operators for filtering on a list of ID fields */
export type IdListOperators = {
  inList: Scalars['ID'];
};

/** Operators for filtering on an ID field */
export type IdOperators = {
  eq?: InputMaybe<Scalars['String']>;
  in?: InputMaybe<Array<Scalars['String']>>;
  isNull?: InputMaybe<Scalars['Boolean']>;
  notEq?: InputMaybe<Scalars['String']>;
  notIn?: InputMaybe<Array<Scalars['String']>>;
};

/**
 * Returned if the token used to change a Customer's email address is valid, but has
 * expired according to the `verificationTokenDuration` setting in the AuthOptions.
 */
export type IdentifierChangeTokenExpiredError = ErrorResult & {
  errorCode: ErrorCode;
  message: Scalars['String'];
};

/**
 * Returned if the token used to change a Customer's email address is either
 * invalid or does not match any expected tokens.
 */
export type IdentifierChangeTokenInvalidError = ErrorResult & {
  errorCode: ErrorCode;
  message: Scalars['String'];
};

/** Returned when attempting to add a Payment using a PaymentMethod for which the Order is not eligible. */
export type IneligiblePaymentMethodError = ErrorResult & {
  eligibilityCheckerMessage?: Maybe<Scalars['String']>;
  errorCode: ErrorCode;
  message: Scalars['String'];
};

/** Returned when attempting to set a ShippingMethod for which the Order is not eligible */
export type IneligibleShippingMethodError = ErrorResult & {
  errorCode: ErrorCode;
  message: Scalars['String'];
};

/** Returned when attempting to add more items to the Order than are available */
export type InsufficientStockError = ErrorResult & {
  errorCode: ErrorCode;
  message: Scalars['String'];
  order: Order;
  quantityAvailable: Scalars['Int'];
};

export type IntCustomFieldConfig = CustomField & {
  description?: Maybe<Array<LocalizedString>>;
  internal?: Maybe<Scalars['Boolean']>;
  label?: Maybe<Array<LocalizedString>>;
  list: Scalars['Boolean'];
  max?: Maybe<Scalars['Int']>;
  min?: Maybe<Scalars['Int']>;
  name: Scalars['String'];
  nullable?: Maybe<Scalars['Boolean']>;
  readonly?: Maybe<Scalars['Boolean']>;
  step?: Maybe<Scalars['Int']>;
  type: Scalars['String'];
  ui?: Maybe<Scalars['JSON']>;
};

/** Returned if the user authentication credentials are not valid */
export type InvalidCredentialsError = ErrorResult & {
  authenticationError: Scalars['String'];
  errorCode: ErrorCode;
  message: Scalars['String'];
};

/**
 * @description
 * Languages in the form of a ISO 639-1 language code with optional
 * region or script modifier (e.g. de_AT). The selection available is based
 * on the [Unicode CLDR summary list](https://unicode-org.github.io/cldr-staging/charts/37/summary/root.html)
 * and includes the major spoken languages of the world and any widely-used variants.
 *
 * @docsCategory common
 */
export enum LanguageCode {
  /** Afrikaans */
  af = 'af',
  /** Akan */
  ak = 'ak',
  /** Amharic */
  am = 'am',
  /** Arabic */
  ar = 'ar',
  /** Assamese */
  as = 'as',
  /** Azerbaijani */
  az = 'az',
  /** Belarusian */
  be = 'be',
  /** Bulgarian */
  bg = 'bg',
  /** Bambara */
  bm = 'bm',
  /** Bangla */
  bn = 'bn',
  /** Tibetan */
  bo = 'bo',
  /** Breton */
  br = 'br',
  /** Bosnian */
  bs = 'bs',
  /** Catalan */
  ca = 'ca',
  /** Chechen */
  ce = 'ce',
  /** Corsican */
  co = 'co',
  /** Czech */
  cs = 'cs',
  /** Church Slavic */
  cu = 'cu',
  /** Welsh */
  cy = 'cy',
  /** Danish */
  da = 'da',
  /** German */
  de = 'de',
  /** Austrian German */
  de_AT = 'de_AT',
  /** Swiss High German */
  de_CH = 'de_CH',
  /** Dzongkha */
  dz = 'dz',
  /** Ewe */
  ee = 'ee',
  /** Greek */
  el = 'el',
  /** English */
  en = 'en',
  /** Australian English */
  en_AU = 'en_AU',
  /** Canadian English */
  en_CA = 'en_CA',
  /** British English */
  en_GB = 'en_GB',
  /** American English */
  en_US = 'en_US',
  /** Esperanto */
  eo = 'eo',
  /** Spanish */
  es = 'es',
  /** European Spanish */
  es_ES = 'es_ES',
  /** Mexican Spanish */
  es_MX = 'es_MX',
  /** Estonian */
  et = 'et',
  /** Basque */
  eu = 'eu',
  /** Persian */
  fa = 'fa',
  /** Dari */
  fa_AF = 'fa_AF',
  /** Fulah */
  ff = 'ff',
  /** Finnish */
  fi = 'fi',
  /** Faroese */
  fo = 'fo',
  /** French */
  fr = 'fr',
  /** Canadian French */
  fr_CA = 'fr_CA',
  /** Swiss French */
  fr_CH = 'fr_CH',
  /** Western Frisian */
  fy = 'fy',
  /** Irish */
  ga = 'ga',
  /** Scottish Gaelic */
  gd = 'gd',
  /** Galician */
  gl = 'gl',
  /** Gujarati */
  gu = 'gu',
  /** Manx */
  gv = 'gv',
  /** Hausa */
  ha = 'ha',
  /** Hebrew */
  he = 'he',
  /** Hindi */
  hi = 'hi',
  /** Croatian */
  hr = 'hr',
  /** Haitian Creole */
  ht = 'ht',
  /** Hungarian */
  hu = 'hu',
  /** Armenian */
  hy = 'hy',
  /** Interlingua */
  ia = 'ia',
  /** Indonesian */
  id = 'id',
  /** Igbo */
  ig = 'ig',
  /** Sichuan Yi */
  ii = 'ii',
  /** Icelandic */
  is = 'is',
  /** Italian */
  it = 'it',
  /** Japanese */
  ja = 'ja',
  /** Javanese */
  jv = 'jv',
  /** Georgian */
  ka = 'ka',
  /** Kikuyu */
  ki = 'ki',
  /** Kazakh */
  kk = 'kk',
  /** Kalaallisut */
  kl = 'kl',
  /** Khmer */
  km = 'km',
  /** Kannada */
  kn = 'kn',
  /** Korean */
  ko = 'ko',
  /** Kashmiri */
  ks = 'ks',
  /** Kurdish */
  ku = 'ku',
  /** Cornish */
  kw = 'kw',
  /** Kyrgyz */
  ky = 'ky',
  /** Latin */
  la = 'la',
  /** Luxembourgish */
  lb = 'lb',
  /** Ganda */
  lg = 'lg',
  /** Lingala */
  ln = 'ln',
  /** Lao */
  lo = 'lo',
  /** Lithuanian */
  lt = 'lt',
  /** Luba-Katanga */
  lu = 'lu',
  /** Latvian */
  lv = 'lv',
  /** Malagasy */
  mg = 'mg',
  /** Maori */
  mi = 'mi',
  /** Macedonian */
  mk = 'mk',
  /** Malayalam */
  ml = 'ml',
  /** Mongolian */
  mn = 'mn',
  /** Marathi */
  mr = 'mr',
  /** Malay */
  ms = 'ms',
  /** Maltese */
  mt = 'mt',
  /** Burmese */
  my = 'my',
  /** Norwegian Bokmål */
  nb = 'nb',
  /** North Ndebele */
  nd = 'nd',
  /** Nepali */
  ne = 'ne',
  /** Dutch */
  nl = 'nl',
  /** Flemish */
  nl_BE = 'nl_BE',
  /** Norwegian Nynorsk */
  nn = 'nn',
  /** Nyanja */
  ny = 'ny',
  /** Oromo */
  om = 'om',
  /** Odia */
  or = 'or',
  /** Ossetic */
  os = 'os',
  /** Punjabi */
  pa = 'pa',
  /** Polish */
  pl = 'pl',
  /** Pashto */
  ps = 'ps',
  /** Portuguese */
  pt = 'pt',
  /** Brazilian Portuguese */
  pt_BR = 'pt_BR',
  /** European Portuguese */
  pt_PT = 'pt_PT',
  /** Quechua */
  qu = 'qu',
  /** Romansh */
  rm = 'rm',
  /** Rundi */
  rn = 'rn',
  /** Romanian */
  ro = 'ro',
  /** Moldavian */
  ro_MD = 'ro_MD',
  /** Russian */
  ru = 'ru',
  /** Kinyarwanda */
  rw = 'rw',
  /** Sanskrit */
  sa = 'sa',
  /** Sindhi */
  sd = 'sd',
  /** Northern Sami */
  se = 'se',
  /** Sango */
  sg = 'sg',
  /** Sinhala */
  si = 'si',
  /** Slovak */
  sk = 'sk',
  /** Slovenian */
  sl = 'sl',
  /** Samoan */
  sm = 'sm',
  /** Shona */
  sn = 'sn',
  /** Somali */
  so = 'so',
  /** Albanian */
  sq = 'sq',
  /** Serbian */
  sr = 'sr',
  /** Southern Sotho */
  st = 'st',
  /** Sundanese */
  su = 'su',
  /** Swedish */
  sv = 'sv',
  /** Swahili */
  sw = 'sw',
  /** Congo Swahili */
  sw_CD = 'sw_CD',
  /** Tamil */
  ta = 'ta',
  /** Telugu */
  te = 'te',
  /** Tajik */
  tg = 'tg',
  /** Thai */
  th = 'th',
  /** Tigrinya */
  ti = 'ti',
  /** Turkmen */
  tk = 'tk',
  /** Tongan */
  to = 'to',
  /** Turkish */
  tr = 'tr',
  /** Tatar */
  tt = 'tt',
  /** Uyghur */
  ug = 'ug',
  /** Ukrainian */
  uk = 'uk',
  /** Urdu */
  ur = 'ur',
  /** Uzbek */
  uz = 'uz',
  /** Vietnamese */
  vi = 'vi',
  /** Volapük */
  vo = 'vo',
  /** Wolof */
  wo = 'wo',
  /** Xhosa */
  xh = 'xh',
  /** Yiddish */
  yi = 'yi',
  /** Yoruba */
  yo = 'yo',
  /** Chinese */
  zh = 'zh',
  /** Simplified Chinese */
  zh_Hans = 'zh_Hans',
  /** Traditional Chinese */
  zh_Hant = 'zh_Hant',
  /** Zulu */
  zu = 'zu'
}

export type LocaleStringCustomFieldConfig = CustomField & {
  description?: Maybe<Array<LocalizedString>>;
  internal?: Maybe<Scalars['Boolean']>;
  label?: Maybe<Array<LocalizedString>>;
  length?: Maybe<Scalars['Int']>;
  list: Scalars['Boolean'];
  name: Scalars['String'];
  nullable?: Maybe<Scalars['Boolean']>;
  pattern?: Maybe<Scalars['String']>;
  readonly?: Maybe<Scalars['Boolean']>;
  type: Scalars['String'];
  ui?: Maybe<Scalars['JSON']>;
};

export type LocaleTextCustomFieldConfig = CustomField & {
  description?: Maybe<Array<LocalizedString>>;
  internal?: Maybe<Scalars['Boolean']>;
  label?: Maybe<Array<LocalizedString>>;
  list: Scalars['Boolean'];
  name: Scalars['String'];
  nullable?: Maybe<Scalars['Boolean']>;
  readonly?: Maybe<Scalars['Boolean']>;
  type: Scalars['String'];
  ui?: Maybe<Scalars['JSON']>;
};

export type LocalizedString = {
  languageCode: LanguageCode;
  value: Scalars['String'];
};

export enum LogicalOperator {
  AND = 'AND',
  OR = 'OR'
}

/** Returned when attempting to register or verify a customer account without a password, when one is required. */
export type MissingPasswordError = ErrorResult & {
  errorCode: ErrorCode;
  message: Scalars['String'];
};

export type Mutation = {
  /** Adds an item to the order. If custom fields are defined on the OrderLine entity, a third argument 'customFields' will be available. */
  addItemToOrder: UpdateOrderItemsResult;
  /** Add a Payment to the Order */
  addPaymentToOrder: AddPaymentToOrderResult;
  /** Adjusts an OrderLine. If custom fields are defined on the OrderLine entity, a third argument 'customFields' of type `OrderLineCustomFieldsInput` will be available. */
  adjustOrderLine: UpdateOrderItemsResult;
  /** Applies the given coupon code to the active Order */
  applyCouponCode: ApplyCouponCodeResult;
  /** Authenticates the user using a named authentication strategy */
  authenticate: AuthenticationResult;
  /** Create a new Customer Address */
  createCustomerAddress: Address;
  /** Delete an existing Address */
  deleteCustomerAddress: Success;
  /** Authenticates the user using the native authentication strategy. This mutation is an alias for `authenticate({ native: { ... }})` */
  login: NativeAuthenticationResult;
  /** End the current authenticated session */
  logout: Success;
  /** Regenerate and send a verification token for a new Customer registration. Only applicable if `authOptions.requireVerification` is set to true. */
  refreshCustomerVerification: RefreshCustomerVerificationResult;
  /**
   * Register a Customer account with the given credentials. There are three possible registration flows:
   *
   * _If `authOptions.requireVerification` is set to `true`:_
   *
   * 1. **The Customer is registered _with_ a password**. A verificationToken will be created (and typically emailed to the Customer). That
   *    verificationToken would then be passed to the `verifyCustomerAccount` mutation _without_ a password. The Customer is then
   *    verified and authenticated in one step.
   * 2. **The Customer is registered _without_ a password**. A verificationToken will be created (and typically emailed to the Customer). That
   *    verificationToken would then be passed to the `verifyCustomerAccount` mutation _with_ the chosen password of the Customer. The Customer is then
   *    verified and authenticated in one step.
   *
   * _If `authOptions.requireVerification` is set to `false`:_
   *
   * 3. The Customer _must_ be registered _with_ a password. No further action is needed - the Customer is able to authenticate immediately.
   */
  registerCustomerAccount: RegisterCustomerAccountResult;
  /** Remove all OrderLine from the Order */
  removeAllOrderLines: RemoveOrderItemsResult;
  /** Removes the given coupon code from the active Order */
  removeCouponCode?: Maybe<Order>;
  /** Remove an OrderLine from the Order */
  removeOrderLine: RemoveOrderItemsResult;
  /** Requests a password reset email to be sent */
  requestPasswordReset?: Maybe<RequestPasswordResetResult>;
  /**
   * Request to update the emailAddress of the active Customer. If `authOptions.requireVerification` is enabled
   * (as is the default), then the `identifierChangeToken` will be assigned to the current User and
   * a IdentifierChangeRequestEvent will be raised. This can then be used e.g. by the EmailPlugin to email
   * that verification token to the Customer, which is then used to verify the change of email address.
   */
  requestUpdateCustomerEmailAddress: RequestUpdateCustomerEmailAddressResult;
  /** Resets a Customer's password based on the provided token */
  resetPassword: ResetPasswordResult;
  /** Set the Customer for the Order. Required only if the Customer is not currently logged in */
  setCustomerForOrder: SetCustomerForOrderResult;
  /** Sets the billing address for this order */
  setOrderBillingAddress: ActiveOrderResult;
  /** Allows any custom fields to be set for the active order */
  setOrderCustomFields: ActiveOrderResult;
  /** Sets the shipping address for this order */
  setOrderShippingAddress: ActiveOrderResult;
  /**
   * Sets the shipping method by id, which can be obtained with the `eligibleShippingMethods` query.
   * An Order can have multiple shipping methods, in which case you can pass an array of ids. In this case,
   * you should configure a custom ShippingLineAssignmentStrategy in order to know which OrderLines each
   * shipping method will apply to.
   */
  setOrderShippingMethod: SetOrderShippingMethodResult;
  /** Transitions an Order to a new state. Valid next states can be found by querying `nextOrderStates` */
  transitionOrderToState?: Maybe<TransitionOrderToStateResult>;
  /** Update an existing Customer */
  updateCustomer: Customer;
  /** Update an existing Address */
  updateCustomerAddress: Address;
  /**
   * Confirm the update of the emailAddress with the provided token, which has been generated by the
   * `requestUpdateCustomerEmailAddress` mutation.
   */
  updateCustomerEmailAddress: UpdateCustomerEmailAddressResult;
  /** Update the password of the active Customer */
  updateCustomerPassword: UpdateCustomerPasswordResult;
  /**
   * Verify a Customer email address with the token sent to that address. Only applicable if `authOptions.requireVerification` is set to true.
   *
   * If the Customer was not registered with a password in the `registerCustomerAccount` mutation, the password _must_ be
   * provided here.
   */
  verifyCustomerAccount: VerifyCustomerAccountResult;
};


export type MutationAddItemToOrderArgs = {
  productVariantId: Scalars['ID'];
  quantity: Scalars['Int'];
};


export type MutationAddPaymentToOrderArgs = {
  input: PaymentInput;
};


export type MutationAdjustOrderLineArgs = {
  orderLineId: Scalars['ID'];
  quantity: Scalars['Int'];
};


export type MutationApplyCouponCodeArgs = {
  couponCode: Scalars['String'];
};


export type MutationAuthenticateArgs = {
  input: AuthenticationInput;
  rememberMe?: InputMaybe<Scalars['Boolean']>;
};


export type MutationCreateCustomerAddressArgs = {
  input: CreateAddressInput;
};


export type MutationDeleteCustomerAddressArgs = {
  id: Scalars['ID'];
};


export type MutationLoginArgs = {
  password: Scalars['String'];
  rememberMe?: InputMaybe<Scalars['Boolean']>;
  username: Scalars['String'];
};


export type MutationRefreshCustomerVerificationArgs = {
  emailAddress: Scalars['String'];
};


export type MutationRegisterCustomerAccountArgs = {
  input: RegisterCustomerInput;
};


export type MutationRemoveCouponCodeArgs = {
  couponCode: Scalars['String'];
};


export type MutationRemoveOrderLineArgs = {
  orderLineId: Scalars['ID'];
};


export type MutationRequestPasswordResetArgs = {
  emailAddress: Scalars['String'];
};


export type MutationRequestUpdateCustomerEmailAddressArgs = {
  newEmailAddress: Scalars['String'];
  password: Scalars['String'];
};


export type MutationResetPasswordArgs = {
  password: Scalars['String'];
  token: Scalars['String'];
};


export type MutationSetCustomerForOrderArgs = {
  input: CreateCustomerInput;
};


export type MutationSetOrderBillingAddressArgs = {
  input: CreateAddressInput;
};


export type MutationSetOrderCustomFieldsArgs = {
  input: UpdateOrderInput;
};


export type MutationSetOrderShippingAddressArgs = {
  input: CreateAddressInput;
};


export type MutationSetOrderShippingMethodArgs = {
  shippingMethodId: Array<Scalars['ID']>;
};


export type MutationTransitionOrderToStateArgs = {
  state: Scalars['String'];
};


export type MutationUpdateCustomerArgs = {
  input: UpdateCustomerInput;
};


export type MutationUpdateCustomerAddressArgs = {
  input: UpdateAddressInput;
};


export type MutationUpdateCustomerEmailAddressArgs = {
  token: Scalars['String'];
};


export type MutationUpdateCustomerPasswordArgs = {
  currentPassword: Scalars['String'];
  newPassword: Scalars['String'];
};


export type MutationVerifyCustomerAccountArgs = {
  password?: InputMaybe<Scalars['String']>;
  token: Scalars['String'];
};

export type NativeAuthInput = {
  password: Scalars['String'];
  username: Scalars['String'];
};

/** Returned when attempting an operation that relies on the NativeAuthStrategy, if that strategy is not configured. */
export type NativeAuthStrategyError = ErrorResult & {
  errorCode: ErrorCode;
  message: Scalars['String'];
};

export type NativeAuthenticationResult = CurrentUser | InvalidCredentialsError | NativeAuthStrategyError | NotVerifiedError;

/** Returned when attempting to set a negative OrderLine quantity. */
export type NegativeQuantityError = ErrorResult & {
  errorCode: ErrorCode;
  message: Scalars['String'];
};

/**
 * Returned when invoking a mutation which depends on there being an active Order on the
 * current session.
 */
export type NoActiveOrderError = ErrorResult & {
  errorCode: ErrorCode;
  message: Scalars['String'];
};

export type Node = {
  id: Scalars['ID'];
};

/**
 * Returned if `authOptions.requireVerification` is set to `true` (which is the default)
 * and an unverified user attempts to authenticate.
 */
export type NotVerifiedError = ErrorResult & {
  errorCode: ErrorCode;
  message: Scalars['String'];
};

/** Operators for filtering on a list of Number fields */
export type NumberListOperators = {
  inList: Scalars['Float'];
};

/** Operators for filtering on a Int or Float field */
export type NumberOperators = {
  between?: InputMaybe<NumberRange>;
  eq?: InputMaybe<Scalars['Float']>;
  gt?: InputMaybe<Scalars['Float']>;
  gte?: InputMaybe<Scalars['Float']>;
  isNull?: InputMaybe<Scalars['Boolean']>;
  lt?: InputMaybe<Scalars['Float']>;
  lte?: InputMaybe<Scalars['Float']>;
};

export type NumberRange = {
  end: Scalars['Float'];
  start: Scalars['Float'];
};

export type Order = Node & {
  /** An order is active as long as the payment process has not been completed */
  active: Scalars['Boolean'];
  billingAddress?: Maybe<OrderAddress>;
  /** A unique code for the Order */
  code: Scalars['String'];
  /** An array of all coupon codes applied to the Order */
  couponCodes: Array<Scalars['String']>;
  createdAt: Scalars['DateTime'];
  currencyCode: CurrencyCode;
  customFields?: Maybe<Scalars['JSON']>;
  customer?: Maybe<Customer>;
  discounts: Array<Discount>;
  fulfillments?: Maybe<Array<Fulfillment>>;
  history: HistoryEntryList;
  id: Scalars['ID'];
  lines: Array<OrderLine>;
  /**
   * The date & time that the Order was placed, i.e. the Customer
   * completed the checkout and the Order is no longer "active"
   */
  orderPlacedAt?: Maybe<Scalars['DateTime']>;
  payments?: Maybe<Array<Payment>>;
  /** Promotions applied to the order. Only gets populated after the payment process has completed. */
  promotions: Array<Promotion>;
  shipping: Scalars['Money'];
  shippingAddress?: Maybe<OrderAddress>;
  shippingLines: Array<ShippingLine>;
  shippingWithTax: Scalars['Money'];
  state: Scalars['String'];
  /**
   * The subTotal is the total of all OrderLines in the Order. This figure also includes any Order-level
   * discounts which have been prorated (proportionally distributed) amongst the OrderItems.
   * To get a total of all OrderLines which does not account for prorated discounts, use the
   * sum of `OrderLine.discountedLinePrice` values.
   */
  subTotal: Scalars['Money'];
  /** Same as subTotal, but inclusive of tax */
  subTotalWithTax: Scalars['Money'];
  /**
   * Surcharges are arbitrary modifications to the Order total which are neither
   * ProductVariants nor discounts resulting from applied Promotions. For example,
   * one-off discounts based on customer interaction, or surcharges based on payment
   * methods.
   */
  surcharges: Array<Surcharge>;
  /** A summary of the taxes being applied to this Order */
  taxSummary: Array<OrderTaxSummary>;
  /** Equal to subTotal plus shipping */
  total: Scalars['Money'];
  totalQuantity: Scalars['Int'];
  /** The final payable amount. Equal to subTotalWithTax plus shippingWithTax */
  totalWithTax: Scalars['Money'];
  type: OrderType;
  updatedAt: Scalars['DateTime'];
};


export type OrderHistoryArgs = {
  options?: InputMaybe<HistoryEntryListOptions>;
};

export type OrderAddress = {
  city?: Maybe<Scalars['String']>;
  company?: Maybe<Scalars['String']>;
  country?: Maybe<Scalars['String']>;
  countryCode?: Maybe<Scalars['String']>;
  customFields?: Maybe<Scalars['JSON']>;
  fullName?: Maybe<Scalars['String']>;
  phoneNumber?: Maybe<Scalars['String']>;
  postalCode?: Maybe<Scalars['String']>;
  province?: Maybe<Scalars['String']>;
  streetLine1?: Maybe<Scalars['String']>;
  streetLine2?: Maybe<Scalars['String']>;
};

export type OrderFilterParameter = {
  active?: InputMaybe<BooleanOperators>;
  code?: InputMaybe<StringOperators>;
  createdAt?: InputMaybe<DateOperators>;
  currencyCode?: InputMaybe<StringOperators>;
  id?: InputMaybe<IdOperators>;
  orderPlacedAt?: InputMaybe<DateOperators>;
  shipping?: InputMaybe<NumberOperators>;
  shippingWithTax?: InputMaybe<NumberOperators>;
  state?: InputMaybe<StringOperators>;
  subTotal?: InputMaybe<NumberOperators>;
  subTotalWithTax?: InputMaybe<NumberOperators>;
  total?: InputMaybe<NumberOperators>;
  totalQuantity?: InputMaybe<NumberOperators>;
  totalWithTax?: InputMaybe<NumberOperators>;
  type?: InputMaybe<StringOperators>;
  updatedAt?: InputMaybe<DateOperators>;
};

export type OrderItem = Node & {
  adjustments: Array<Adjustment>;
  cancelled: Scalars['Boolean'];
  createdAt: Scalars['DateTime'];
  /**
   * The price of a single unit including discounts, excluding tax.
   *
   * If Order-level discounts have been applied, this will not be the
   * actual taxable unit price (see `proratedUnitPrice`), but is generally the
   * correct price to display to customers to avoid confusion
   * about the internal handling of distributed Order-level discounts.
   */
  discountedUnitPrice: Scalars['Money'];
  /** The price of a single unit including discounts and tax */
  discountedUnitPriceWithTax: Scalars['Money'];
  fulfillment?: Maybe<Fulfillment>;
  id: Scalars['ID'];
  /**
   * The actual unit price, taking into account both item discounts _and_ prorated (proportionally-distributed)
   * Order-level discounts. This value is the true economic value of the OrderItem, and is used in tax
   * and refund calculations.
   */
  proratedUnitPrice: Scalars['Money'];
  /** The proratedUnitPrice including tax */
  proratedUnitPriceWithTax: Scalars['Money'];
  refundId?: Maybe<Scalars['ID']>;
  taxLines: Array<TaxLine>;
  taxRate: Scalars['Float'];
  /** The price of a single unit, excluding tax and discounts */
  unitPrice: Scalars['Money'];
  /** The price of a single unit, including tax but excluding discounts */
  unitPriceWithTax: Scalars['Money'];
  unitTax: Scalars['Money'];
  updatedAt: Scalars['DateTime'];
};

/** Returned when the maximum order size limit has been reached. */
export type OrderLimitError = ErrorResult & {
  errorCode: ErrorCode;
  maxItems: Scalars['Int'];
  message: Scalars['String'];
};

export type OrderLine = Node & {
  createdAt: Scalars['DateTime'];
  customFields?: Maybe<Scalars['JSON']>;
  /** The price of the line including discounts, excluding tax */
  discountedLinePrice: Scalars['Money'];
  /** The price of the line including discounts and tax */
  discountedLinePriceWithTax: Scalars['Money'];
  /**
   * The price of a single unit including discounts, excluding tax.
   *
   * If Order-level discounts have been applied, this will not be the
   * actual taxable unit price (see `proratedUnitPrice`), but is generally the
   * correct price to display to customers to avoid confusion
   * about the internal handling of distributed Order-level discounts.
   */
  discountedUnitPrice: Scalars['Money'];
  /** The price of a single unit including discounts and tax */
  discountedUnitPriceWithTax: Scalars['Money'];
  discounts: Array<Discount>;
  featuredAsset?: Maybe<Asset>;
  fulfillmentLines?: Maybe<Array<FulfillmentLine>>;
  id: Scalars['ID'];
  /** The total price of the line excluding tax and discounts. */
  linePrice: Scalars['Money'];
  /** The total price of the line including tax but excluding discounts. */
  linePriceWithTax: Scalars['Money'];
  /** The total tax on this line */
  lineTax: Scalars['Money'];
  order: Order;
  /** The quantity at the time the Order was placed */
  orderPlacedQuantity: Scalars['Int'];
  productVariant: ProductVariant;
  /**
   * The actual line price, taking into account both item discounts _and_ prorated (proportionally-distributed)
   * Order-level discounts. This value is the true economic value of the OrderLine, and is used in tax
   * and refund calculations.
   */
  proratedLinePrice: Scalars['Money'];
  /** The proratedLinePrice including tax */
  proratedLinePriceWithTax: Scalars['Money'];
  /**
   * The actual unit price, taking into account both item discounts _and_ prorated (proportionally-distributed)
   * Order-level discounts. This value is the true economic value of the OrderItem, and is used in tax
   * and refund calculations.
   */
  proratedUnitPrice: Scalars['Money'];
  /** The proratedUnitPrice including tax */
  proratedUnitPriceWithTax: Scalars['Money'];
  quantity: Scalars['Int'];
  taxLines: Array<TaxLine>;
  taxRate: Scalars['Float'];
  /** The price of a single unit, excluding tax and discounts */
  unitPrice: Scalars['Money'];
  /** Non-zero if the unitPrice has changed since it was initially added to Order */
  unitPriceChangeSinceAdded: Scalars['Money'];
  /** The price of a single unit, including tax but excluding discounts */
  unitPriceWithTax: Scalars['Money'];
  /** Non-zero if the unitPriceWithTax has changed since it was initially added to Order */
  unitPriceWithTaxChangeSinceAdded: Scalars['Money'];
  updatedAt: Scalars['DateTime'];
};

export type OrderList = PaginatedList & {
  items: Array<Order>;
  totalItems: Scalars['Int'];
};

export type OrderListOptions = {
  /** Allows the results to be filtered */
  filter?: InputMaybe<OrderFilterParameter>;
  /** Specifies whether multiple "filter" arguments should be combines with a logical AND or OR operation. Defaults to AND. */
  filterOperator?: InputMaybe<LogicalOperator>;
  /** Skips the first n results, for use in pagination */
  skip?: InputMaybe<Scalars['Int']>;
  /** Specifies which properties to sort the results by */
  sort?: InputMaybe<OrderSortParameter>;
  /** Takes n results, for use in pagination */
  take?: InputMaybe<Scalars['Int']>;
};

/** Returned when attempting to modify the contents of an Order that is not in the `AddingItems` state. */
export type OrderModificationError = ErrorResult & {
  errorCode: ErrorCode;
  message: Scalars['String'];
};

/** Returned when attempting to add a Payment to an Order that is not in the `ArrangingPayment` state. */
export type OrderPaymentStateError = ErrorResult & {
  errorCode: ErrorCode;
  message: Scalars['String'];
};

export type OrderSortParameter = {
  code?: InputMaybe<SortOrder>;
  createdAt?: InputMaybe<SortOrder>;
  id?: InputMaybe<SortOrder>;
  orderPlacedAt?: InputMaybe<SortOrder>;
  shipping?: InputMaybe<SortOrder>;
  shippingWithTax?: InputMaybe<SortOrder>;
  state?: InputMaybe<SortOrder>;
  subTotal?: InputMaybe<SortOrder>;
  subTotalWithTax?: InputMaybe<SortOrder>;
  total?: InputMaybe<SortOrder>;
  totalQuantity?: InputMaybe<SortOrder>;
  totalWithTax?: InputMaybe<SortOrder>;
  updatedAt?: InputMaybe<SortOrder>;
};

/** Returned if there is an error in transitioning the Order state */
export type OrderStateTransitionError = ErrorResult & {
  errorCode: ErrorCode;
  fromState: Scalars['String'];
  message: Scalars['String'];
  toState: Scalars['String'];
  transitionError: Scalars['String'];
};

/**
 * A summary of the taxes being applied to this order, grouped
 * by taxRate.
 */
export type OrderTaxSummary = {
  /** A description of this tax */
  description: Scalars['String'];
  /** The total net price or OrderItems to which this taxRate applies */
  taxBase: Scalars['Money'];
  /** The taxRate as a percentage */
  taxRate: Scalars['Float'];
  /** The total tax being applied to the Order at this taxRate */
  taxTotal: Scalars['Money'];
};

export enum OrderType {
  Aggregate = 'Aggregate',
  Regular = 'Regular',
  Seller = 'Seller'
}

export type PaginatedList = {
  items: Array<Node>;
  totalItems: Scalars['Int'];
};

/** Returned when attempting to verify a customer account with a password, when a password has already been set. */
export type PasswordAlreadySetError = ErrorResult & {
  errorCode: ErrorCode;
  message: Scalars['String'];
};

/**
 * Returned if the token used to reset a Customer's password is valid, but has
 * expired according to the `verificationTokenDuration` setting in the AuthOptions.
 */
export type PasswordResetTokenExpiredError = ErrorResult & {
  errorCode: ErrorCode;
  message: Scalars['String'];
};

/**
 * Returned if the token used to reset a Customer's password is either
 * invalid or does not match any expected tokens.
 */
export type PasswordResetTokenInvalidError = ErrorResult & {
  errorCode: ErrorCode;
  message: Scalars['String'];
};

/** Returned when attempting to register or verify a customer account where the given password fails password validation. */
export type PasswordValidationError = ErrorResult & {
  errorCode: ErrorCode;
  message: Scalars['String'];
  validationErrorMessage: Scalars['String'];
};

export type Payment = Node & {
  amount: Scalars['Money'];
  createdAt: Scalars['DateTime'];
  errorMessage?: Maybe<Scalars['String']>;
  id: Scalars['ID'];
  metadata?: Maybe<Scalars['JSON']>;
  method: Scalars['String'];
  refunds: Array<Refund>;
  state: Scalars['String'];
  transactionId?: Maybe<Scalars['String']>;
  updatedAt: Scalars['DateTime'];
};

/** Returned when a Payment is declined by the payment provider. */
export type PaymentDeclinedError = ErrorResult & {
  errorCode: ErrorCode;
  message: Scalars['String'];
  paymentErrorMessage: Scalars['String'];
};

/** Returned when a Payment fails due to an error. */
export type PaymentFailedError = ErrorResult & {
  errorCode: ErrorCode;
  message: Scalars['String'];
  paymentErrorMessage: Scalars['String'];
};

/** Passed as input to the `addPaymentToOrder` mutation. */
export type PaymentInput = {
  /**
   * This field should contain arbitrary data passed to the specified PaymentMethodHandler's `createPayment()` method
   * as the "metadata" argument. For example, it could contain an ID for the payment and other
   * data generated by the payment provider.
   */
  metadata: Scalars['JSON'];
  /** This field should correspond to the `code` property of a PaymentMethod. */
  method: Scalars['String'];
};

export type PaymentMethod = Node & {
  checker?: Maybe<ConfigurableOperation>;
  code: Scalars['String'];
  createdAt: Scalars['DateTime'];
  customFields?: Maybe<Scalars['JSON']>;
  description: Scalars['String'];
  enabled: Scalars['Boolean'];
  handler: ConfigurableOperation;
  id: Scalars['ID'];
  name: Scalars['String'];
  translations: Array<PaymentMethodTranslation>;
  updatedAt: Scalars['DateTime'];
};

export type PaymentMethodQuote = {
  code: Scalars['String'];
  customFields?: Maybe<Scalars['JSON']>;
  description: Scalars['String'];
  eligibilityMessage?: Maybe<Scalars['String']>;
  id: Scalars['ID'];
  isEligible: Scalars['Boolean'];
  name: Scalars['String'];
};

export type PaymentMethodTranslation = {
  createdAt: Scalars['DateTime'];
  description: Scalars['String'];
  id: Scalars['ID'];
  languageCode: LanguageCode;
  name: Scalars['String'];
  updatedAt: Scalars['DateTime'];
};

/**
 * @description
 * Permissions for administrators and customers. Used to control access to
 * GraphQL resolvers via the {@link Allow} decorator.
 *
 * ## Understanding Permission.Owner
 *
 * `Permission.Owner` is a special permission which is used in some Vendure resolvers to indicate that that resolver should only
 * be accessible to the "owner" of that resource.
 *
 * For example, the Shop API `activeCustomer` query resolver should only return the Customer object for the "owner" of that Customer, i.e.
 * based on the activeUserId of the current session. As a result, the resolver code looks like this:
 *
 * @example
 * ```TypeScript
 * \@Query()
 * \@Allow(Permission.Owner)
 * async activeCustomer(\@Ctx() ctx: RequestContext): Promise<Customer | undefined> {
 *   const userId = ctx.activeUserId;
 *   if (userId) {
 *     return this.customerService.findOneByUserId(ctx, userId);
 *   }
 * }
 * ```
 *
 * Here we can see that the "ownership" must be enforced by custom logic inside the resolver. Since "ownership" cannot be defined generally
 * nor statically encoded at build-time, any resolvers using `Permission.Owner` **must** include logic to enforce that only the owner
 * of the resource has access. If not, then it is the equivalent of using `Permission.Public`.
 *
 *
 * @docsCategory common
 */
export enum Permission {
  /** Authenticated means simply that the user is logged in */
  Authenticated = 'Authenticated',
  /** Grants permission to create Administrator */
  CreateAdministrator = 'CreateAdministrator',
  /** Grants permission to create Asset */
  CreateAsset = 'CreateAsset',
  /** Grants permission to create Products, Facets, Assets, Collections */
  CreateCatalog = 'CreateCatalog',
  /** Grants permission to create Channel */
  CreateChannel = 'CreateChannel',
  /** Grants permission to create Collection */
  CreateCollection = 'CreateCollection',
  /** Grants permission to create Country */
  CreateCountry = 'CreateCountry',
  /** Grants permission to create Customer */
  CreateCustomer = 'CreateCustomer',
  /** Grants permission to create CustomerGroup */
  CreateCustomerGroup = 'CreateCustomerGroup',
  /** Grants permission to create Facet */
  CreateFacet = 'CreateFacet',
  /** Grants permission to create Order */
  CreateOrder = 'CreateOrder',
  /** Grants permission to create PaymentMethod */
  CreatePaymentMethod = 'CreatePaymentMethod',
  /** Grants permission to create Product */
  CreateProduct = 'CreateProduct',
  /** Grants permission to create Promotion */
  CreatePromotion = 'CreatePromotion',
  /** Grants permission to create Seller */
  CreateSeller = 'CreateSeller',
  /** Grants permission to create PaymentMethods, ShippingMethods, TaxCategories, TaxRates, Zones, Countries, System & GlobalSettings */
  CreateSettings = 'CreateSettings',
  /** Grants permission to create ShippingMethod */
  CreateShippingMethod = 'CreateShippingMethod',
  /** Grants permission to create System */
  CreateSystem = 'CreateSystem',
  /** Grants permission to create Tag */
  CreateTag = 'CreateTag',
  /** Grants permission to create TaxCategory */
  CreateTaxCategory = 'CreateTaxCategory',
  /** Grants permission to create TaxRate */
  CreateTaxRate = 'CreateTaxRate',
  /** Grants permission to create Zone */
  CreateZone = 'CreateZone',
  /** Grants permission to delete Administrator */
  DeleteAdministrator = 'DeleteAdministrator',
  /** Grants permission to delete Asset */
  DeleteAsset = 'DeleteAsset',
  /** Grants permission to delete Products, Facets, Assets, Collections */
  DeleteCatalog = 'DeleteCatalog',
  /** Grants permission to delete Channel */
  DeleteChannel = 'DeleteChannel',
  /** Grants permission to delete Collection */
  DeleteCollection = 'DeleteCollection',
  /** Grants permission to delete Country */
  DeleteCountry = 'DeleteCountry',
  /** Grants permission to delete Customer */
  DeleteCustomer = 'DeleteCustomer',
  /** Grants permission to delete CustomerGroup */
  DeleteCustomerGroup = 'DeleteCustomerGroup',
  /** Grants permission to delete Facet */
  DeleteFacet = 'DeleteFacet',
  /** Grants permission to delete Order */
  DeleteOrder = 'DeleteOrder',
  /** Grants permission to delete PaymentMethod */
  DeletePaymentMethod = 'DeletePaymentMethod',
  /** Grants permission to delete Product */
  DeleteProduct = 'DeleteProduct',
  /** Grants permission to delete Promotion */
  DeletePromotion = 'DeletePromotion',
  /** Grants permission to delete Seller */
  DeleteSeller = 'DeleteSeller',
  /** Grants permission to delete PaymentMethods, ShippingMethods, TaxCategories, TaxRates, Zones, Countries, System & GlobalSettings */
  DeleteSettings = 'DeleteSettings',
  /** Grants permission to delete ShippingMethod */
  DeleteShippingMethod = 'DeleteShippingMethod',
  /** Grants permission to delete System */
  DeleteSystem = 'DeleteSystem',
  /** Grants permission to delete Tag */
  DeleteTag = 'DeleteTag',
  /** Grants permission to delete TaxCategory */
  DeleteTaxCategory = 'DeleteTaxCategory',
  /** Grants permission to delete TaxRate */
  DeleteTaxRate = 'DeleteTaxRate',
  /** Grants permission to delete Zone */
  DeleteZone = 'DeleteZone',
  /** Owner means the user owns this entity, e.g. a Customer's own Order */
  Owner = 'Owner',
  /** Public means any unauthenticated user may perform the operation */
  Public = 'Public',
  /** Grants permission to read Administrator */
  ReadAdministrator = 'ReadAdministrator',
  /** Grants permission to read Asset */
  ReadAsset = 'ReadAsset',
  /** Grants permission to read Products, Facets, Assets, Collections */
  ReadCatalog = 'ReadCatalog',
  /** Grants permission to read Channel */
  ReadChannel = 'ReadChannel',
  /** Grants permission to read Collection */
  ReadCollection = 'ReadCollection',
  /** Grants permission to read Country */
  ReadCountry = 'ReadCountry',
  /** Grants permission to read Customer */
  ReadCustomer = 'ReadCustomer',
  /** Grants permission to read CustomerGroup */
  ReadCustomerGroup = 'ReadCustomerGroup',
  /** Grants permission to read Facet */
  ReadFacet = 'ReadFacet',
  /** Grants permission to read Order */
  ReadOrder = 'ReadOrder',
  /** Grants permission to read PaymentMethod */
  ReadPaymentMethod = 'ReadPaymentMethod',
  /** Grants permission to read Product */
  ReadProduct = 'ReadProduct',
  /** Grants permission to read Promotion */
  ReadPromotion = 'ReadPromotion',
  /** Grants permission to read Seller */
  ReadSeller = 'ReadSeller',
  /** Grants permission to read PaymentMethods, ShippingMethods, TaxCategories, TaxRates, Zones, Countries, System & GlobalSettings */
  ReadSettings = 'ReadSettings',
  /** Grants permission to read ShippingMethod */
  ReadShippingMethod = 'ReadShippingMethod',
  /** Grants permission to read System */
  ReadSystem = 'ReadSystem',
  /** Grants permission to read Tag */
  ReadTag = 'ReadTag',
  /** Grants permission to read TaxCategory */
  ReadTaxCategory = 'ReadTaxCategory',
  /** Grants permission to read TaxRate */
  ReadTaxRate = 'ReadTaxRate',
  /** Grants permission to read Zone */
  ReadZone = 'ReadZone',
  /** SuperAdmin has unrestricted access to all operations */
  SuperAdmin = 'SuperAdmin',
  /** Grants permission to update Administrator */
  UpdateAdministrator = 'UpdateAdministrator',
  /** Grants permission to update Asset */
  UpdateAsset = 'UpdateAsset',
  /** Grants permission to update Products, Facets, Assets, Collections */
  UpdateCatalog = 'UpdateCatalog',
  /** Grants permission to update Channel */
  UpdateChannel = 'UpdateChannel',
  /** Grants permission to update Collection */
  UpdateCollection = 'UpdateCollection',
  /** Grants permission to update Country */
  UpdateCountry = 'UpdateCountry',
  /** Grants permission to update Customer */
  UpdateCustomer = 'UpdateCustomer',
  /** Grants permission to update CustomerGroup */
  UpdateCustomerGroup = 'UpdateCustomerGroup',
  /** Grants permission to update Facet */
  UpdateFacet = 'UpdateFacet',
  /** Grants permission to update GlobalSettings */
  UpdateGlobalSettings = 'UpdateGlobalSettings',
  /** Grants permission to update Order */
  UpdateOrder = 'UpdateOrder',
  /** Grants permission to update PaymentMethod */
  UpdatePaymentMethod = 'UpdatePaymentMethod',
  /** Grants permission to update Product */
  UpdateProduct = 'UpdateProduct',
  /** Grants permission to update Promotion */
  UpdatePromotion = 'UpdatePromotion',
  /** Grants permission to update Seller */
  UpdateSeller = 'UpdateSeller',
  /** Grants permission to update PaymentMethods, ShippingMethods, TaxCategories, TaxRates, Zones, Countries, System & GlobalSettings */
  UpdateSettings = 'UpdateSettings',
  /** Grants permission to update ShippingMethod */
  UpdateShippingMethod = 'UpdateShippingMethod',
  /** Grants permission to update System */
  UpdateSystem = 'UpdateSystem',
  /** Grants permission to update Tag */
  UpdateTag = 'UpdateTag',
  /** Grants permission to update TaxCategory */
  UpdateTaxCategory = 'UpdateTaxCategory',
  /** Grants permission to update TaxRate */
  UpdateTaxRate = 'UpdateTaxRate',
  /** Grants permission to update Zone */
  UpdateZone = 'UpdateZone'
}

/** The price range where the result has more than one price */
export type PriceRange = {
  max: Scalars['Money'];
  min: Scalars['Money'];
};

export type Product = Node & {
  assets: Array<Asset>;
  collections: Array<Collection>;
  createdAt: Scalars['DateTime'];
  customFields?: Maybe<Scalars['JSON']>;
  description: Scalars['String'];
  facetValues: Array<FacetValue>;
  featuredAsset?: Maybe<Asset>;
  id: Scalars['ID'];
  languageCode: LanguageCode;
  name: Scalars['String'];
  optionGroups: Array<ProductOptionGroup>;
  slug: Scalars['String'];
  translations: Array<ProductTranslation>;
  updatedAt: Scalars['DateTime'];
  /** Returns a paginated, sortable, filterable list of ProductVariants */
  variantList: ProductVariantList;
  /** Returns all ProductVariants */
  variants: Array<ProductVariant>;
};


export type ProductVariantListArgs = {
  options?: InputMaybe<ProductVariantListOptions>;
};

export type ProductFilterParameter = {
  createdAt?: InputMaybe<DateOperators>;
  description?: InputMaybe<StringOperators>;
  id?: InputMaybe<IdOperators>;
  languageCode?: InputMaybe<StringOperators>;
  name?: InputMaybe<StringOperators>;
  slug?: InputMaybe<StringOperators>;
  updatedAt?: InputMaybe<DateOperators>;
};

export type ProductList = PaginatedList & {
  items: Array<Product>;
  totalItems: Scalars['Int'];
};

export type ProductListOptions = {
  /** Allows the results to be filtered */
  filter?: InputMaybe<ProductFilterParameter>;
  /** Specifies whether multiple "filter" arguments should be combines with a logical AND or OR operation. Defaults to AND. */
  filterOperator?: InputMaybe<LogicalOperator>;
  /** Skips the first n results, for use in pagination */
  skip?: InputMaybe<Scalars['Int']>;
  /** Specifies which properties to sort the results by */
  sort?: InputMaybe<ProductSortParameter>;
  /** Takes n results, for use in pagination */
  take?: InputMaybe<Scalars['Int']>;
};

export type ProductOption = Node & {
  code: Scalars['String'];
  createdAt: Scalars['DateTime'];
  customFields?: Maybe<Scalars['JSON']>;
  group: ProductOptionGroup;
  groupId: Scalars['ID'];
  id: Scalars['ID'];
  languageCode: LanguageCode;
  name: Scalars['String'];
  translations: Array<ProductOptionTranslation>;
  updatedAt: Scalars['DateTime'];
};

export type ProductOptionGroup = Node & {
  code: Scalars['String'];
  createdAt: Scalars['DateTime'];
  customFields?: Maybe<Scalars['JSON']>;
  id: Scalars['ID'];
  languageCode: LanguageCode;
  name: Scalars['String'];
  options: Array<ProductOption>;
  translations: Array<ProductOptionGroupTranslation>;
  updatedAt: Scalars['DateTime'];
};

export type ProductOptionGroupTranslation = {
  createdAt: Scalars['DateTime'];
  id: Scalars['ID'];
  languageCode: LanguageCode;
  name: Scalars['String'];
  updatedAt: Scalars['DateTime'];
};

export type ProductOptionTranslation = {
  createdAt: Scalars['DateTime'];
  id: Scalars['ID'];
  languageCode: LanguageCode;
  name: Scalars['String'];
  updatedAt: Scalars['DateTime'];
};

export type ProductSortParameter = {
  createdAt?: InputMaybe<SortOrder>;
  description?: InputMaybe<SortOrder>;
  id?: InputMaybe<SortOrder>;
  name?: InputMaybe<SortOrder>;
  slug?: InputMaybe<SortOrder>;
  updatedAt?: InputMaybe<SortOrder>;
};

export type ProductTranslation = {
  createdAt: Scalars['DateTime'];
  description: Scalars['String'];
  id: Scalars['ID'];
  languageCode: LanguageCode;
  name: Scalars['String'];
  slug: Scalars['String'];
  updatedAt: Scalars['DateTime'];
};

export type ProductVariant = Node & {
  assets: Array<Asset>;
  createdAt: Scalars['DateTime'];
  currencyCode: CurrencyCode;
  customFields?: Maybe<Scalars['JSON']>;
  facetValues: Array<FacetValue>;
  featuredAsset?: Maybe<Asset>;
  id: Scalars['ID'];
  languageCode: LanguageCode;
  name: Scalars['String'];
  options: Array<ProductOption>;
  price: Scalars['Money'];
  priceWithTax: Scalars['Money'];
  product: Product;
  productId: Scalars['ID'];
  sku: Scalars['String'];
  stockLevel: Scalars['String'];
  taxCategory: TaxCategory;
  taxRateApplied: TaxRate;
  translations: Array<ProductVariantTranslation>;
  updatedAt: Scalars['DateTime'];
};

export type ProductVariantFilterParameter = {
  createdAt?: InputMaybe<DateOperators>;
  currencyCode?: InputMaybe<StringOperators>;
  id?: InputMaybe<IdOperators>;
  languageCode?: InputMaybe<StringOperators>;
  name?: InputMaybe<StringOperators>;
  price?: InputMaybe<NumberOperators>;
  priceWithTax?: InputMaybe<NumberOperators>;
  productId?: InputMaybe<IdOperators>;
  sku?: InputMaybe<StringOperators>;
  stockLevel?: InputMaybe<StringOperators>;
  updatedAt?: InputMaybe<DateOperators>;
};

export type ProductVariantList = PaginatedList & {
  items: Array<ProductVariant>;
  totalItems: Scalars['Int'];
};

export type ProductVariantListOptions = {
  /** Allows the results to be filtered */
  filter?: InputMaybe<ProductVariantFilterParameter>;
  /** Specifies whether multiple "filter" arguments should be combines with a logical AND or OR operation. Defaults to AND. */
  filterOperator?: InputMaybe<LogicalOperator>;
  /** Skips the first n results, for use in pagination */
  skip?: InputMaybe<Scalars['Int']>;
  /** Specifies which properties to sort the results by */
  sort?: InputMaybe<ProductVariantSortParameter>;
  /** Takes n results, for use in pagination */
  take?: InputMaybe<Scalars['Int']>;
};

export type ProductVariantSortParameter = {
  createdAt?: InputMaybe<SortOrder>;
  id?: InputMaybe<SortOrder>;
  name?: InputMaybe<SortOrder>;
  price?: InputMaybe<SortOrder>;
  priceWithTax?: InputMaybe<SortOrder>;
  productId?: InputMaybe<SortOrder>;
  sku?: InputMaybe<SortOrder>;
  stockLevel?: InputMaybe<SortOrder>;
  updatedAt?: InputMaybe<SortOrder>;
};

export type ProductVariantTranslation = {
  createdAt: Scalars['DateTime'];
  id: Scalars['ID'];
  languageCode: LanguageCode;
  name: Scalars['String'];
  updatedAt: Scalars['DateTime'];
};

export type Promotion = Node & {
  actions: Array<ConfigurableOperation>;
  conditions: Array<ConfigurableOperation>;
  couponCode?: Maybe<Scalars['String']>;
  createdAt: Scalars['DateTime'];
  customFields?: Maybe<Scalars['JSON']>;
  description: Scalars['String'];
  enabled: Scalars['Boolean'];
  endsAt?: Maybe<Scalars['DateTime']>;
  id: Scalars['ID'];
  name: Scalars['String'];
  perCustomerUsageLimit?: Maybe<Scalars['Int']>;
  startsAt?: Maybe<Scalars['DateTime']>;
  translations: Array<PromotionTranslation>;
  updatedAt: Scalars['DateTime'];
};

export type PromotionList = PaginatedList & {
  items: Array<Promotion>;
  totalItems: Scalars['Int'];
};

export type PromotionTranslation = {
  createdAt: Scalars['DateTime'];
  description: Scalars['String'];
  id: Scalars['ID'];
  languageCode: LanguageCode;
  name: Scalars['String'];
  updatedAt: Scalars['DateTime'];
};

export type Query = {
  /** The active Channel */
  activeChannel: Channel;
  /** The active Customer */
  activeCustomer?: Maybe<Customer>;
  /**
   * The active Order. Will be `null` until an Order is created via `addItemToOrder`. Once an Order reaches the
   * state of `PaymentAuthorized` or `PaymentSettled`, then that Order is no longer considered "active" and this
   * query will once again return `null`.
   */
  activeOrder?: Maybe<Order>;
  /** An array of supported Countries */
  availableCountries: Array<Country>;
  /** Returns a Collection either by its id or slug. If neither 'id' nor 'slug' is specified, an error will result. */
  collection?: Maybe<Collection>;
  /** A list of Collections available to the shop */
  collections: CollectionList;
  /** Returns a list of payment methods and their eligibility based on the current active Order */
  eligiblePaymentMethods: Array<PaymentMethodQuote>;
  /** Returns a list of eligible shipping methods based on the current active Order */
  eligibleShippingMethods: Array<ShippingMethodQuote>;
  /** Returns a Facet by its id */
  facet?: Maybe<Facet>;
  /** A list of Facets available to the shop */
  facets: FacetList;
  /** Returns information about the current authenticated User */
  me?: Maybe<CurrentUser>;
  /** Returns the possible next states that the activeOrder can transition to */
  nextOrderStates: Array<Scalars['String']>;
  /**
   * Returns an Order based on the id. Note that in the Shop API, only orders belonging to the
   * currently-authenticated User may be queried.
   */
  order?: Maybe<Order>;
  /**
   * Returns an Order based on the order `code`. For guest Orders (i.e. Orders placed by non-authenticated Customers)
   * this query will only return the Order within 2 hours of the Order being placed. This allows an Order confirmation
   * screen to be shown immediately after completion of a guest checkout, yet prevents security risks of allowing
   * general anonymous access to Order data.
   */
  orderByCode?: Maybe<Order>;
  /** Get a Product either by id or slug. If neither 'id' nor 'slug' is specified, an error will result. */
  product?: Maybe<Product>;
  /** Get a list of Products */
  products: ProductList;
  /** Search Products based on the criteria set by the `SearchInput` */
  search: SearchResponse;
};


export type QueryCollectionArgs = {
  id?: InputMaybe<Scalars['ID']>;
  slug?: InputMaybe<Scalars['String']>;
};


export type QueryCollectionsArgs = {
  options?: InputMaybe<CollectionListOptions>;
};


export type QueryFacetArgs = {
  id: Scalars['ID'];
};


export type QueryFacetsArgs = {
  options?: InputMaybe<FacetListOptions>;
};


export type QueryOrderArgs = {
  id: Scalars['ID'];
};


export type QueryOrderByCodeArgs = {
  code: Scalars['String'];
};


export type QueryProductArgs = {
  id?: InputMaybe<Scalars['ID']>;
  slug?: InputMaybe<Scalars['String']>;
};


export type QueryProductsArgs = {
  options?: InputMaybe<ProductListOptions>;
};


export type QuerySearchArgs = {
  input: SearchInput;
};

export type RefreshCustomerVerificationResult = NativeAuthStrategyError | Success;

export type Refund = Node & {
  adjustment: Scalars['Money'];
  createdAt: Scalars['DateTime'];
  id: Scalars['ID'];
  items: Scalars['Money'];
  lines: Array<RefundLine>;
  metadata?: Maybe<Scalars['JSON']>;
  method?: Maybe<Scalars['String']>;
  paymentId: Scalars['ID'];
  reason?: Maybe<Scalars['String']>;
  shipping: Scalars['Money'];
  state: Scalars['String'];
  total: Scalars['Money'];
  transactionId?: Maybe<Scalars['String']>;
  updatedAt: Scalars['DateTime'];
};

export type RefundLine = {
  orderLine: OrderLine;
  orderLineId: Scalars['ID'];
  quantity: Scalars['Int'];
  refund: Refund;
  refundId: Scalars['ID'];
};

export type RegisterCustomerAccountResult = MissingPasswordError | NativeAuthStrategyError | PasswordValidationError | Success;

export type RegisterCustomerInput = {
  emailAddress: Scalars['String'];
  firstName?: InputMaybe<Scalars['String']>;
  lastName?: InputMaybe<Scalars['String']>;
  password?: InputMaybe<Scalars['String']>;
  phoneNumber?: InputMaybe<Scalars['String']>;
  title?: InputMaybe<Scalars['String']>;
};

export type RelationCustomFieldConfig = CustomField & {
  description?: Maybe<Array<LocalizedString>>;
  entity: Scalars['String'];
  internal?: Maybe<Scalars['Boolean']>;
  label?: Maybe<Array<LocalizedString>>;
  list: Scalars['Boolean'];
  name: Scalars['String'];
  nullable?: Maybe<Scalars['Boolean']>;
  readonly?: Maybe<Scalars['Boolean']>;
  scalarFields: Array<Scalars['String']>;
  type: Scalars['String'];
  ui?: Maybe<Scalars['JSON']>;
};

export type RemoveOrderItemsResult = Order | OrderModificationError;

export type RequestPasswordResetResult = NativeAuthStrategyError | Success;

export type RequestUpdateCustomerEmailAddressResult = EmailAddressConflictError | InvalidCredentialsError | NativeAuthStrategyError | Success;

export type ResetPasswordResult = CurrentUser | NativeAuthStrategyError | NotVerifiedError | PasswordResetTokenExpiredError | PasswordResetTokenInvalidError | PasswordValidationError;

export type Role = Node & {
  channels: Array<Channel>;
  code: Scalars['String'];
  createdAt: Scalars['DateTime'];
  description: Scalars['String'];
  id: Scalars['ID'];
  permissions: Array<Permission>;
  updatedAt: Scalars['DateTime'];
};

export type RoleList = PaginatedList & {
  items: Array<Role>;
  totalItems: Scalars['Int'];
};

export type SearchInput = {
<<<<<<< HEAD
  collectionId?: InputMaybe<Scalars['ID']>;
  collectionSlug?: InputMaybe<Scalars['String']>;
  facetValueFilters?: InputMaybe<Array<FacetValueFilterInput>>;
  facetValueIds?: InputMaybe<Array<Scalars['ID']>>;
  facetValueOperator?: InputMaybe<LogicalOperator>;
  groupByProduct?: InputMaybe<Scalars['Boolean']>;
  skip?: InputMaybe<Scalars['Int']>;
  sort?: InputMaybe<SearchResultSortParameter>;
  take?: InputMaybe<Scalars['Int']>;
  term?: InputMaybe<Scalars['String']>;
=======
    collectionId?: InputMaybe<Scalars['ID']>;
    collectionSlug?: InputMaybe<Scalars['String']>;
    facetValueFilters?: InputMaybe<Array<FacetValueFilterInput>>;
    /** @deprecated Use `facetValueFilters` instead */
    facetValueIds?: InputMaybe<Array<Scalars['ID']>>;
    /** @deprecated Use `facetValueFilters` instead */
    facetValueOperator?: InputMaybe<LogicalOperator>;
    groupByProduct?: InputMaybe<Scalars['Boolean']>;
    skip?: InputMaybe<Scalars['Int']>;
    sort?: InputMaybe<SearchResultSortParameter>;
    take?: InputMaybe<Scalars['Int']>;
    term?: InputMaybe<Scalars['String']>;
>>>>>>> c1072a8d
};

export type SearchReindexResponse = {
  success: Scalars['Boolean'];
};

export type SearchResponse = {
  collections: Array<CollectionResult>;
  facetValues: Array<FacetValueResult>;
  items: Array<SearchResult>;
  totalItems: Scalars['Int'];
};

export type SearchResult = {
  /** An array of ids of the Collections in which this result appears */
  collectionIds: Array<Scalars['ID']>;
  currencyCode: CurrencyCode;
  description: Scalars['String'];
  facetIds: Array<Scalars['ID']>;
  facetValueIds: Array<Scalars['ID']>;
  price: SearchResultPrice;
  priceWithTax: SearchResultPrice;
  productAsset?: Maybe<SearchResultAsset>;
  productId: Scalars['ID'];
  productName: Scalars['String'];
  productVariantAsset?: Maybe<SearchResultAsset>;
  productVariantId: Scalars['ID'];
  productVariantName: Scalars['String'];
  /** A relevance score for the result. Differs between database implementations */
  score: Scalars['Float'];
  sku: Scalars['String'];
  slug: Scalars['String'];
};

export type SearchResultAsset = {
  focalPoint?: Maybe<Coordinate>;
  id: Scalars['ID'];
  preview: Scalars['String'];
};

/** The price of a search result product, either as a range or as a single price */
export type SearchResultPrice = PriceRange | SinglePrice;

export type SearchResultSortParameter = {
  name?: InputMaybe<SortOrder>;
  price?: InputMaybe<SortOrder>;
};

export type Seller = Node & {
  createdAt: Scalars['DateTime'];
  customFields?: Maybe<Scalars['JSON']>;
  id: Scalars['ID'];
  name: Scalars['String'];
  updatedAt: Scalars['DateTime'];
};

<<<<<<< HEAD
export type SetCustomerForOrderResult = AlreadyLoggedInError | EmailAddressConflictError | NoActiveOrderError | Order;
=======
export type SetCustomerForOrderResult =
    | AlreadyLoggedInError
    | EmailAddressConflictError
    | GuestCheckoutError
    | NoActiveOrderError
    | Order;
>>>>>>> c1072a8d

export type SetOrderShippingMethodResult = IneligibleShippingMethodError | NoActiveOrderError | Order | OrderModificationError;

export type ShippingLine = {
  discountedPrice: Scalars['Money'];
  discountedPriceWithTax: Scalars['Money'];
  discounts: Array<Discount>;
  id: Scalars['ID'];
  price: Scalars['Money'];
  priceWithTax: Scalars['Money'];
  shippingMethod: ShippingMethod;
};

export type ShippingMethod = Node & {
  calculator: ConfigurableOperation;
  checker: ConfigurableOperation;
  code: Scalars['String'];
  createdAt: Scalars['DateTime'];
  customFields?: Maybe<Scalars['JSON']>;
  description: Scalars['String'];
  fulfillmentHandlerCode: Scalars['String'];
  id: Scalars['ID'];
  languageCode: LanguageCode;
  name: Scalars['String'];
  translations: Array<ShippingMethodTranslation>;
  updatedAt: Scalars['DateTime'];
};

export type ShippingMethodList = PaginatedList & {
  items: Array<ShippingMethod>;
  totalItems: Scalars['Int'];
};

export type ShippingMethodQuote = {
  code: Scalars['String'];
  customFields?: Maybe<Scalars['JSON']>;
  description: Scalars['String'];
  id: Scalars['ID'];
  /** Any optional metadata returned by the ShippingCalculator in the ShippingCalculationResult */
  metadata?: Maybe<Scalars['JSON']>;
  name: Scalars['String'];
  price: Scalars['Money'];
  priceWithTax: Scalars['Money'];
};

export type ShippingMethodTranslation = {
  createdAt: Scalars['DateTime'];
  description: Scalars['String'];
  id: Scalars['ID'];
  languageCode: LanguageCode;
  name: Scalars['String'];
  updatedAt: Scalars['DateTime'];
};

/** The price value where the result has a single price */
export type SinglePrice = {
  value: Scalars['Money'];
};

export enum SortOrder {
  ASC = 'ASC',
  DESC = 'DESC'
}

export type StringCustomFieldConfig = CustomField & {
  description?: Maybe<Array<LocalizedString>>;
  internal?: Maybe<Scalars['Boolean']>;
  label?: Maybe<Array<LocalizedString>>;
  length?: Maybe<Scalars['Int']>;
  list: Scalars['Boolean'];
  name: Scalars['String'];
  nullable?: Maybe<Scalars['Boolean']>;
  options?: Maybe<Array<StringFieldOption>>;
  pattern?: Maybe<Scalars['String']>;
  readonly?: Maybe<Scalars['Boolean']>;
  type: Scalars['String'];
  ui?: Maybe<Scalars['JSON']>;
};

export type StringFieldOption = {
  label?: Maybe<Array<LocalizedString>>;
  value: Scalars['String'];
};

/** Operators for filtering on a list of String fields */
export type StringListOperators = {
  inList: Scalars['String'];
};

/** Operators for filtering on a String field */
export type StringOperators = {
  contains?: InputMaybe<Scalars['String']>;
  eq?: InputMaybe<Scalars['String']>;
  in?: InputMaybe<Array<Scalars['String']>>;
  isNull?: InputMaybe<Scalars['Boolean']>;
  notContains?: InputMaybe<Scalars['String']>;
  notEq?: InputMaybe<Scalars['String']>;
  notIn?: InputMaybe<Array<Scalars['String']>>;
  regex?: InputMaybe<Scalars['String']>;
};

/** Indicates that an operation succeeded, where we do not want to return any more specific information. */
export type Success = {
  success: Scalars['Boolean'];
};

export type Surcharge = Node & {
  createdAt: Scalars['DateTime'];
  description: Scalars['String'];
  id: Scalars['ID'];
  price: Scalars['Money'];
  priceWithTax: Scalars['Money'];
  sku?: Maybe<Scalars['String']>;
  taxLines: Array<TaxLine>;
  taxRate: Scalars['Float'];
  updatedAt: Scalars['DateTime'];
};

export type Tag = Node & {
  createdAt: Scalars['DateTime'];
  id: Scalars['ID'];
  updatedAt: Scalars['DateTime'];
  value: Scalars['String'];
};

export type TagList = PaginatedList & {
  items: Array<Tag>;
  totalItems: Scalars['Int'];
};

export type TaxCategory = Node & {
  createdAt: Scalars['DateTime'];
  customFields?: Maybe<Scalars['JSON']>;
  id: Scalars['ID'];
  isDefault: Scalars['Boolean'];
  name: Scalars['String'];
  updatedAt: Scalars['DateTime'];
};

export type TaxLine = {
  description: Scalars['String'];
  taxRate: Scalars['Float'];
};

export type TaxRate = Node & {
  category: TaxCategory;
  createdAt: Scalars['DateTime'];
  customFields?: Maybe<Scalars['JSON']>;
  customerGroup?: Maybe<CustomerGroup>;
  enabled: Scalars['Boolean'];
  id: Scalars['ID'];
  name: Scalars['String'];
  updatedAt: Scalars['DateTime'];
  value: Scalars['Float'];
  zone: Zone;
};

export type TaxRateList = PaginatedList & {
  items: Array<TaxRate>;
  totalItems: Scalars['Int'];
};

export type TextCustomFieldConfig = CustomField & {
  description?: Maybe<Array<LocalizedString>>;
  internal?: Maybe<Scalars['Boolean']>;
  label?: Maybe<Array<LocalizedString>>;
  list: Scalars['Boolean'];
  name: Scalars['String'];
  nullable?: Maybe<Scalars['Boolean']>;
  readonly?: Maybe<Scalars['Boolean']>;
  type: Scalars['String'];
  ui?: Maybe<Scalars['JSON']>;
};

export type TransitionOrderToStateResult = Order | OrderStateTransitionError;

export type UpdateAddressInput = {
  city?: InputMaybe<Scalars['String']>;
  company?: InputMaybe<Scalars['String']>;
  countryCode?: InputMaybe<Scalars['String']>;
  customFields?: InputMaybe<Scalars['JSON']>;
  defaultBillingAddress?: InputMaybe<Scalars['Boolean']>;
  defaultShippingAddress?: InputMaybe<Scalars['Boolean']>;
  fullName?: InputMaybe<Scalars['String']>;
  id: Scalars['ID'];
  phoneNumber?: InputMaybe<Scalars['String']>;
  postalCode?: InputMaybe<Scalars['String']>;
  province?: InputMaybe<Scalars['String']>;
  streetLine1?: InputMaybe<Scalars['String']>;
  streetLine2?: InputMaybe<Scalars['String']>;
};

export type UpdateCustomerEmailAddressResult = IdentifierChangeTokenExpiredError | IdentifierChangeTokenInvalidError | NativeAuthStrategyError | Success;

export type UpdateCustomerInput = {
  customFields?: InputMaybe<Scalars['JSON']>;
  firstName?: InputMaybe<Scalars['String']>;
  lastName?: InputMaybe<Scalars['String']>;
  phoneNumber?: InputMaybe<Scalars['String']>;
  title?: InputMaybe<Scalars['String']>;
};

export type UpdateCustomerPasswordResult = InvalidCredentialsError | NativeAuthStrategyError | PasswordValidationError | Success;

export type UpdateOrderInput = {
  customFields?: InputMaybe<Scalars['JSON']>;
};

export type UpdateOrderItemsResult = InsufficientStockError | NegativeQuantityError | Order | OrderLimitError | OrderModificationError;

export type User = Node & {
  authenticationMethods: Array<AuthenticationMethod>;
  createdAt: Scalars['DateTime'];
  customFields?: Maybe<Scalars['JSON']>;
  id: Scalars['ID'];
  identifier: Scalars['String'];
  lastLogin?: Maybe<Scalars['DateTime']>;
  roles: Array<Role>;
  updatedAt: Scalars['DateTime'];
  verified: Scalars['Boolean'];
};

/**
 * Returned if the verification token (used to verify a Customer's email address) is valid, but has
 * expired according to the `verificationTokenDuration` setting in the AuthOptions.
 */
export type VerificationTokenExpiredError = ErrorResult & {
  errorCode: ErrorCode;
  message: Scalars['String'];
};

/**
 * Returned if the verification token (used to verify a Customer's email address) is either
 * invalid or does not match any expected tokens.
 */
export type VerificationTokenInvalidError = ErrorResult & {
  errorCode: ErrorCode;
  message: Scalars['String'];
};

export type VerifyCustomerAccountResult = CurrentUser | MissingPasswordError | NativeAuthStrategyError | PasswordAlreadySetError | PasswordValidationError | VerificationTokenExpiredError | VerificationTokenInvalidError;

export type Zone = Node & {
  createdAt: Scalars['DateTime'];
  customFields?: Maybe<Scalars['JSON']>;
  id: Scalars['ID'];
  members: Array<Country>;
  name: Scalars['String'];
  updatedAt: Scalars['DateTime'];
};

export type TestOrderFragmentFragment = { id: string, code: string, state: string, active: boolean, subTotal: number, subTotalWithTax: number, shipping: number, shippingWithTax: number, total: number, totalWithTax: number, couponCodes: Array<string>, discounts: Array<{ adjustmentSource: string, amount: number, amountWithTax: number, description: string, type: AdjustmentType }>, lines: Array<{ id: string, quantity: number, linePrice: number, linePriceWithTax: number, unitPrice: number, unitPriceWithTax: number, unitPriceChangeSinceAdded: number, unitPriceWithTaxChangeSinceAdded: number, discountedUnitPriceWithTax: number, proratedUnitPriceWithTax: number, productVariant: { id: string }, discounts: Array<{ adjustmentSource: string, amount: number, amountWithTax: number, description: string, type: AdjustmentType }> }>, shippingLines: Array<{ shippingMethod: { id: string, code: string, description: string } }>, customer?: { id: string, user?: { id: string, identifier: string } | null } | null, history: { items: Array<{ id: string, type: HistoryEntryType, data: any }> } };

export type UpdatedOrderFragment = { id: string, code: string, state: string, active: boolean, total: number, totalWithTax: number, lines: Array<{ id: string, quantity: number, linePrice: number, linePriceWithTax: number, productVariant: { id: string }, discounts: Array<{ adjustmentSource: string, amount: number, amountWithTax: number, description: string, type: AdjustmentType }> }>, discounts: Array<{ adjustmentSource: string, amount: number, amountWithTax: number, description: string, type: AdjustmentType }> };

export type AddItemToOrderMutationVariables = Exact<{
  productVariantId: Scalars['ID'];
  quantity: Scalars['Int'];
}>;


export type AddItemToOrderMutation = { addItemToOrder: { errorCode: ErrorCode, message: string, quantityAvailable: number, order: { id: string, code: string, state: string, active: boolean, total: number, totalWithTax: number, lines: Array<{ id: string, quantity: number, linePrice: number, linePriceWithTax: number, productVariant: { id: string }, discounts: Array<{ adjustmentSource: string, amount: number, amountWithTax: number, description: string, type: AdjustmentType }> }>, discounts: Array<{ adjustmentSource: string, amount: number, amountWithTax: number, description: string, type: AdjustmentType }> } } | { errorCode: ErrorCode, message: string } | { id: string, code: string, state: string, active: boolean, total: number, totalWithTax: number, lines: Array<{ id: string, quantity: number, linePrice: number, linePriceWithTax: number, productVariant: { id: string }, discounts: Array<{ adjustmentSource: string, amount: number, amountWithTax: number, description: string, type: AdjustmentType }> }>, discounts: Array<{ adjustmentSource: string, amount: number, amountWithTax: number, description: string, type: AdjustmentType }> } | { errorCode: ErrorCode, message: string } | { errorCode: ErrorCode, message: string } };

export type SearchProductsShopQueryVariables = Exact<{
  input: SearchInput;
}>;


export type SearchProductsShopQuery = { search: { totalItems: number, items: Array<{ productId: string, productName: string, productVariantId: string, productVariantName: string, sku: string, collectionIds: Array<string>, price: { min: number, max: number } | { value: number } }> } };

export type RegisterMutationVariables = Exact<{
  input: RegisterCustomerInput;
}>;


export type RegisterMutation = { registerCustomerAccount: { errorCode: ErrorCode, message: string } | { errorCode: ErrorCode, message: string } | { errorCode: ErrorCode, message: string, validationErrorMessage: string } | { success: boolean } };

export type CurrentUserShopFragment = { id: string, identifier: string, channels: Array<{ code: string, token: string, permissions: Array<Permission> }> };

export type VerifyMutationVariables = Exact<{
  password?: InputMaybe<Scalars['String']>;
  token: Scalars['String'];
}>;


export type VerifyMutation = { verifyCustomerAccount: { id: string, identifier: string, channels: Array<{ code: string, token: string, permissions: Array<Permission> }> } | { errorCode: ErrorCode, message: string } | { errorCode: ErrorCode, message: string } | { errorCode: ErrorCode, message: string } | { errorCode: ErrorCode, message: string, validationErrorMessage: string } | { errorCode: ErrorCode, message: string } | { errorCode: ErrorCode, message: string } };

export type RefreshTokenMutationVariables = Exact<{
  emailAddress: Scalars['String'];
}>;


export type RefreshTokenMutation = { refreshCustomerVerification: { errorCode: ErrorCode, message: string } | { success: boolean } };

export type RequestPasswordResetMutationVariables = Exact<{
  identifier: Scalars['String'];
}>;


export type RequestPasswordResetMutation = { requestPasswordReset?: { errorCode: ErrorCode, message: string } | { success: boolean } | null };

export type ResetPasswordMutationVariables = Exact<{
  token: Scalars['String'];
  password: Scalars['String'];
}>;


export type ResetPasswordMutation = { resetPassword: { id: string, identifier: string, channels: Array<{ code: string, token: string, permissions: Array<Permission> }> } | { errorCode: ErrorCode, message: string } | { errorCode: ErrorCode, message: string } | { errorCode: ErrorCode, message: string } | { errorCode: ErrorCode, message: string } | { errorCode: ErrorCode, message: string, validationErrorMessage: string } };

export type RequestUpdateEmailAddressMutationVariables = Exact<{
  password: Scalars['String'];
  newEmailAddress: Scalars['String'];
}>;


export type RequestUpdateEmailAddressMutation = { requestUpdateCustomerEmailAddress: { errorCode: ErrorCode, message: string } | { errorCode: ErrorCode, message: string } | { errorCode: ErrorCode, message: string } | { success: boolean } };

export type UpdateEmailAddressMutationVariables = Exact<{
  token: Scalars['String'];
}>;


export type UpdateEmailAddressMutation = { updateCustomerEmailAddress: { errorCode: ErrorCode, message: string } | { errorCode: ErrorCode, message: string } | { errorCode: ErrorCode, message: string } | { success: boolean } };

export type GetActiveCustomerQueryVariables = Exact<{ [key: string]: never; }>;


export type GetActiveCustomerQuery = { activeCustomer?: { id: string, emailAddress: string } | null };

export type CreateAddressShopMutationVariables = Exact<{
  input: CreateAddressInput;
}>;


export type CreateAddressShopMutation = { createCustomerAddress: { id: string, streetLine1: string, country: { code: string } } };

export type UpdateAddressShopMutationVariables = Exact<{
  input: UpdateAddressInput;
}>;


export type UpdateAddressShopMutation = { updateCustomerAddress: { streetLine1: string, country: { code: string } } };

export type DeleteAddressShopMutationVariables = Exact<{
  id: Scalars['ID'];
}>;


export type DeleteAddressShopMutation = { deleteCustomerAddress: { success: boolean } };

export type UpdateCustomerMutationVariables = Exact<{
  input: UpdateCustomerInput;
}>;


export type UpdateCustomerMutation = { updateCustomer: { id: string, firstName: string, lastName: string } };

export type UpdatePasswordMutationVariables = Exact<{
  old: Scalars['String'];
  new: Scalars['String'];
}>;


export type UpdatePasswordMutation = { updateCustomerPassword: { errorCode: ErrorCode, message: string } | { errorCode: ErrorCode, message: string } | { errorCode: ErrorCode, message: string } | { success: boolean } };

export type GetActiveOrderQueryVariables = Exact<{ [key: string]: never; }>;


export type GetActiveOrderQuery = { activeOrder?: { id: string, code: string, state: string, active: boolean, subTotal: number, subTotalWithTax: number, shipping: number, shippingWithTax: number, total: number, totalWithTax: number, couponCodes: Array<string>, discounts: Array<{ adjustmentSource: string, amount: number, amountWithTax: number, description: string, type: AdjustmentType }>, lines: Array<{ id: string, quantity: number, linePrice: number, linePriceWithTax: number, unitPrice: number, unitPriceWithTax: number, unitPriceChangeSinceAdded: number, unitPriceWithTaxChangeSinceAdded: number, discountedUnitPriceWithTax: number, proratedUnitPriceWithTax: number, productVariant: { id: string }, discounts: Array<{ adjustmentSource: string, amount: number, amountWithTax: number, description: string, type: AdjustmentType }> }>, shippingLines: Array<{ shippingMethod: { id: string, code: string, description: string } }>, customer?: { id: string, user?: { id: string, identifier: string } | null } | null, history: { items: Array<{ id: string, type: HistoryEntryType, data: any }> } } | null };

export type GetActiveOrderWithPriceDataQueryVariables = Exact<{ [key: string]: never; }>;


export type GetActiveOrderWithPriceDataQuery = { activeOrder?: { id: string, subTotal: number, subTotalWithTax: number, total: number, totalWithTax: number, lines: Array<{ id: string, unitPrice: number, unitPriceWithTax: number, taxRate: number, linePrice: number, lineTax: number, linePriceWithTax: number, taxLines: Array<{ taxRate: number, description: string }> }>, taxSummary: Array<{ description: string, taxRate: number, taxBase: number, taxTotal: number }> } | null };

export type AdjustItemQuantityMutationVariables = Exact<{
  orderLineId: Scalars['ID'];
  quantity: Scalars['Int'];
}>;


export type AdjustItemQuantityMutation = { adjustOrderLine: { errorCode: ErrorCode, message: string } | { errorCode: ErrorCode, message: string } | { id: string, code: string, state: string, active: boolean, subTotal: number, subTotalWithTax: number, shipping: number, shippingWithTax: number, total: number, totalWithTax: number, couponCodes: Array<string>, discounts: Array<{ adjustmentSource: string, amount: number, amountWithTax: number, description: string, type: AdjustmentType }>, lines: Array<{ id: string, quantity: number, linePrice: number, linePriceWithTax: number, unitPrice: number, unitPriceWithTax: number, unitPriceChangeSinceAdded: number, unitPriceWithTaxChangeSinceAdded: number, discountedUnitPriceWithTax: number, proratedUnitPriceWithTax: number, productVariant: { id: string }, discounts: Array<{ adjustmentSource: string, amount: number, amountWithTax: number, description: string, type: AdjustmentType }> }>, shippingLines: Array<{ shippingMethod: { id: string, code: string, description: string } }>, customer?: { id: string, user?: { id: string, identifier: string } | null } | null, history: { items: Array<{ id: string, type: HistoryEntryType, data: any }> } } | { errorCode: ErrorCode, message: string } | { errorCode: ErrorCode, message: string } };

export type RemoveItemFromOrderMutationVariables = Exact<{
  orderLineId: Scalars['ID'];
}>;


export type RemoveItemFromOrderMutation = { removeOrderLine: { id: string, code: string, state: string, active: boolean, subTotal: number, subTotalWithTax: number, shipping: number, shippingWithTax: number, total: number, totalWithTax: number, couponCodes: Array<string>, discounts: Array<{ adjustmentSource: string, amount: number, amountWithTax: number, description: string, type: AdjustmentType }>, lines: Array<{ id: string, quantity: number, linePrice: number, linePriceWithTax: number, unitPrice: number, unitPriceWithTax: number, unitPriceChangeSinceAdded: number, unitPriceWithTaxChangeSinceAdded: number, discountedUnitPriceWithTax: number, proratedUnitPriceWithTax: number, productVariant: { id: string }, discounts: Array<{ adjustmentSource: string, amount: number, amountWithTax: number, description: string, type: AdjustmentType }> }>, shippingLines: Array<{ shippingMethod: { id: string, code: string, description: string } }>, customer?: { id: string, user?: { id: string, identifier: string } | null } | null, history: { items: Array<{ id: string, type: HistoryEntryType, data: any }> } } | { errorCode: ErrorCode, message: string } };

export type GetShippingMethodsQueryVariables = Exact<{ [key: string]: never; }>;


export type GetShippingMethodsQuery = { eligibleShippingMethods: Array<{ id: string, code: string, price: number, name: string, description: string }> };

export type SetShippingMethodMutationVariables = Exact<{
  id: Array<Scalars['ID']> | Scalars['ID'];
}>;


export type SetShippingMethodMutation = { setOrderShippingMethod: { errorCode: ErrorCode, message: string } | { errorCode: ErrorCode, message: string } | { id: string, code: string, state: string, active: boolean, subTotal: number, subTotalWithTax: number, shipping: number, shippingWithTax: number, total: number, totalWithTax: number, couponCodes: Array<string>, discounts: Array<{ adjustmentSource: string, amount: number, amountWithTax: number, description: string, type: AdjustmentType }>, lines: Array<{ id: string, quantity: number, linePrice: number, linePriceWithTax: number, unitPrice: number, unitPriceWithTax: number, unitPriceChangeSinceAdded: number, unitPriceWithTaxChangeSinceAdded: number, discountedUnitPriceWithTax: number, proratedUnitPriceWithTax: number, productVariant: { id: string }, discounts: Array<{ adjustmentSource: string, amount: number, amountWithTax: number, description: string, type: AdjustmentType }> }>, shippingLines: Array<{ shippingMethod: { id: string, code: string, description: string } }>, customer?: { id: string, user?: { id: string, identifier: string } | null } | null, history: { items: Array<{ id: string, type: HistoryEntryType, data: any }> } } | { errorCode: ErrorCode, message: string } };

export type ActiveOrderCustomerFragment = { id: string, customer?: { id: string, emailAddress: string, firstName: string, lastName: string } | null, lines: Array<{ id: string }> };

export type SetCustomerForOrderMutationVariables = Exact<{
  input: CreateCustomerInput;
}>;

<<<<<<< HEAD

export type SetCustomerForOrderMutation = { setCustomerForOrder: { errorCode: ErrorCode, message: string } | { errorCode: ErrorCode, message: string } | { errorCode: ErrorCode, message: string } | { id: string, customer?: { id: string, emailAddress: string, firstName: string, lastName: string } | null, lines: Array<{ id: string }> } };
=======
export type SetCustomerForOrderMutation = {
    setCustomerForOrder:
        | { errorCode: ErrorCode; message: string }
        | { errorCode: ErrorCode; message: string }
        | { errorCode: ErrorCode; message: string; errorDetail: string }
        | { errorCode: ErrorCode; message: string }
        | {
              id: string;
              customer?: { id: string; emailAddress: string; firstName: string; lastName: string } | null;
              lines: Array<{ id: string }>;
          };
};
>>>>>>> c1072a8d

export type GetOrderByCodeQueryVariables = Exact<{
  code: Scalars['String'];
}>;


export type GetOrderByCodeQuery = { orderByCode?: { id: string, code: string, state: string, active: boolean, subTotal: number, subTotalWithTax: number, shipping: number, shippingWithTax: number, total: number, totalWithTax: number, couponCodes: Array<string>, discounts: Array<{ adjustmentSource: string, amount: number, amountWithTax: number, description: string, type: AdjustmentType }>, lines: Array<{ id: string, quantity: number, linePrice: number, linePriceWithTax: number, unitPrice: number, unitPriceWithTax: number, unitPriceChangeSinceAdded: number, unitPriceWithTaxChangeSinceAdded: number, discountedUnitPriceWithTax: number, proratedUnitPriceWithTax: number, productVariant: { id: string }, discounts: Array<{ adjustmentSource: string, amount: number, amountWithTax: number, description: string, type: AdjustmentType }> }>, shippingLines: Array<{ shippingMethod: { id: string, code: string, description: string } }>, customer?: { id: string, user?: { id: string, identifier: string } | null } | null, history: { items: Array<{ id: string, type: HistoryEntryType, data: any }> } } | null };

export type GetOrderShopQueryVariables = Exact<{
  id: Scalars['ID'];
}>;


export type GetOrderShopQuery = { order?: { id: string, code: string, state: string, active: boolean, subTotal: number, subTotalWithTax: number, shipping: number, shippingWithTax: number, total: number, totalWithTax: number, couponCodes: Array<string>, discounts: Array<{ adjustmentSource: string, amount: number, amountWithTax: number, description: string, type: AdjustmentType }>, lines: Array<{ id: string, quantity: number, linePrice: number, linePriceWithTax: number, unitPrice: number, unitPriceWithTax: number, unitPriceChangeSinceAdded: number, unitPriceWithTaxChangeSinceAdded: number, discountedUnitPriceWithTax: number, proratedUnitPriceWithTax: number, productVariant: { id: string }, discounts: Array<{ adjustmentSource: string, amount: number, amountWithTax: number, description: string, type: AdjustmentType }> }>, shippingLines: Array<{ shippingMethod: { id: string, code: string, description: string } }>, customer?: { id: string, user?: { id: string, identifier: string } | null } | null, history: { items: Array<{ id: string, type: HistoryEntryType, data: any }> } } | null };

export type GetOrderPromotionsByCodeQueryVariables = Exact<{
  code: Scalars['String'];
}>;


export type GetOrderPromotionsByCodeQuery = { orderByCode?: { id: string, code: string, state: string, active: boolean, subTotal: number, subTotalWithTax: number, shipping: number, shippingWithTax: number, total: number, totalWithTax: number, couponCodes: Array<string>, promotions: Array<{ id: string, name: string }>, discounts: Array<{ adjustmentSource: string, amount: number, amountWithTax: number, description: string, type: AdjustmentType }>, lines: Array<{ id: string, quantity: number, linePrice: number, linePriceWithTax: number, unitPrice: number, unitPriceWithTax: number, unitPriceChangeSinceAdded: number, unitPriceWithTaxChangeSinceAdded: number, discountedUnitPriceWithTax: number, proratedUnitPriceWithTax: number, productVariant: { id: string }, discounts: Array<{ adjustmentSource: string, amount: number, amountWithTax: number, description: string, type: AdjustmentType }> }>, shippingLines: Array<{ shippingMethod: { id: string, code: string, description: string } }>, customer?: { id: string, user?: { id: string, identifier: string } | null } | null, history: { items: Array<{ id: string, type: HistoryEntryType, data: any }> } } | null };

export type GetAvailableCountriesQueryVariables = Exact<{ [key: string]: never; }>;


export type GetAvailableCountriesQuery = { availableCountries: Array<{ id: string, code: string }> };

export type TransitionToStateMutationVariables = Exact<{
  state: Scalars['String'];
}>;


export type TransitionToStateMutation = { transitionOrderToState?: { id: string, code: string, state: string, active: boolean, subTotal: number, subTotalWithTax: number, shipping: number, shippingWithTax: number, total: number, totalWithTax: number, couponCodes: Array<string>, discounts: Array<{ adjustmentSource: string, amount: number, amountWithTax: number, description: string, type: AdjustmentType }>, lines: Array<{ id: string, quantity: number, linePrice: number, linePriceWithTax: number, unitPrice: number, unitPriceWithTax: number, unitPriceChangeSinceAdded: number, unitPriceWithTaxChangeSinceAdded: number, discountedUnitPriceWithTax: number, proratedUnitPriceWithTax: number, productVariant: { id: string }, discounts: Array<{ adjustmentSource: string, amount: number, amountWithTax: number, description: string, type: AdjustmentType }> }>, shippingLines: Array<{ shippingMethod: { id: string, code: string, description: string } }>, customer?: { id: string, user?: { id: string, identifier: string } | null } | null, history: { items: Array<{ id: string, type: HistoryEntryType, data: any }> } } | { errorCode: ErrorCode, message: string, transitionError: string, fromState: string, toState: string } | null };

export type SetShippingAddressMutationVariables = Exact<{
  input: CreateAddressInput;
}>;


export type SetShippingAddressMutation = { setOrderShippingAddress: { errorCode: ErrorCode, message: string } | { shippingAddress?: { fullName?: string | null, company?: string | null, streetLine1?: string | null, streetLine2?: string | null, city?: string | null, province?: string | null, postalCode?: string | null, country?: string | null, phoneNumber?: string | null } | null } };

export type SetBillingAddressMutationVariables = Exact<{
  input: CreateAddressInput;
}>;


export type SetBillingAddressMutation = { setOrderBillingAddress: { errorCode: ErrorCode, message: string } | { billingAddress?: { fullName?: string | null, company?: string | null, streetLine1?: string | null, streetLine2?: string | null, city?: string | null, province?: string | null, postalCode?: string | null, country?: string | null, phoneNumber?: string | null } | null } };

export type TestOrderWithPaymentsFragment = { id: string, code: string, state: string, active: boolean, subTotal: number, subTotalWithTax: number, shipping: number, shippingWithTax: number, total: number, totalWithTax: number, couponCodes: Array<string>, payments?: Array<{ id: string, transactionId?: string | null, method: string, amount: number, state: string, metadata?: any | null }> | null, discounts: Array<{ adjustmentSource: string, amount: number, amountWithTax: number, description: string, type: AdjustmentType }>, lines: Array<{ id: string, quantity: number, linePrice: number, linePriceWithTax: number, unitPrice: number, unitPriceWithTax: number, unitPriceChangeSinceAdded: number, unitPriceWithTaxChangeSinceAdded: number, discountedUnitPriceWithTax: number, proratedUnitPriceWithTax: number, productVariant: { id: string }, discounts: Array<{ adjustmentSource: string, amount: number, amountWithTax: number, description: string, type: AdjustmentType }> }>, shippingLines: Array<{ shippingMethod: { id: string, code: string, description: string } }>, customer?: { id: string, user?: { id: string, identifier: string } | null } | null, history: { items: Array<{ id: string, type: HistoryEntryType, data: any }> } };

export type GetActiveOrderWithPaymentsQueryVariables = Exact<{ [key: string]: never; }>;


export type GetActiveOrderWithPaymentsQuery = { activeOrder?: { id: string, code: string, state: string, active: boolean, subTotal: number, subTotalWithTax: number, shipping: number, shippingWithTax: number, total: number, totalWithTax: number, couponCodes: Array<string>, payments?: Array<{ id: string, transactionId?: string | null, method: string, amount: number, state: string, metadata?: any | null }> | null, discounts: Array<{ adjustmentSource: string, amount: number, amountWithTax: number, description: string, type: AdjustmentType }>, lines: Array<{ id: string, quantity: number, linePrice: number, linePriceWithTax: number, unitPrice: number, unitPriceWithTax: number, unitPriceChangeSinceAdded: number, unitPriceWithTaxChangeSinceAdded: number, discountedUnitPriceWithTax: number, proratedUnitPriceWithTax: number, productVariant: { id: string }, discounts: Array<{ adjustmentSource: string, amount: number, amountWithTax: number, description: string, type: AdjustmentType }> }>, shippingLines: Array<{ shippingMethod: { id: string, code: string, description: string } }>, customer?: { id: string, user?: { id: string, identifier: string } | null } | null, history: { items: Array<{ id: string, type: HistoryEntryType, data: any }> } } | null };

export type AddPaymentToOrderMutationVariables = Exact<{
  input: PaymentInput;
}>;


export type AddPaymentToOrderMutation = { addPaymentToOrder: { errorCode: ErrorCode, message: string, eligibilityCheckerMessage?: string | null } | { errorCode: ErrorCode, message: string } | { id: string, code: string, state: string, active: boolean, subTotal: number, subTotalWithTax: number, shipping: number, shippingWithTax: number, total: number, totalWithTax: number, couponCodes: Array<string>, payments?: Array<{ id: string, transactionId?: string | null, method: string, amount: number, state: string, metadata?: any | null }> | null, discounts: Array<{ adjustmentSource: string, amount: number, amountWithTax: number, description: string, type: AdjustmentType }>, lines: Array<{ id: string, quantity: number, linePrice: number, linePriceWithTax: number, unitPrice: number, unitPriceWithTax: number, unitPriceChangeSinceAdded: number, unitPriceWithTaxChangeSinceAdded: number, discountedUnitPriceWithTax: number, proratedUnitPriceWithTax: number, productVariant: { id: string }, discounts: Array<{ adjustmentSource: string, amount: number, amountWithTax: number, description: string, type: AdjustmentType }> }>, shippingLines: Array<{ shippingMethod: { id: string, code: string, description: string } }>, customer?: { id: string, user?: { id: string, identifier: string } | null } | null, history: { items: Array<{ id: string, type: HistoryEntryType, data: any }> } } | { errorCode: ErrorCode, message: string } | { errorCode: ErrorCode, message: string, transitionError: string } | { errorCode: ErrorCode, message: string, paymentErrorMessage: string } | { errorCode: ErrorCode, message: string, paymentErrorMessage: string } };

export type GetActiveOrderPaymentsQueryVariables = Exact<{ [key: string]: never; }>;


export type GetActiveOrderPaymentsQuery = { activeOrder?: { id: string, payments?: Array<{ id: string, transactionId?: string | null, method: string, amount: number, state: string, errorMessage?: string | null, metadata?: any | null }> | null } | null };

export type GetOrderByCodeWithPaymentsQueryVariables = Exact<{
  code: Scalars['String'];
}>;


export type GetOrderByCodeWithPaymentsQuery = { orderByCode?: { id: string, code: string, state: string, active: boolean, subTotal: number, subTotalWithTax: number, shipping: number, shippingWithTax: number, total: number, totalWithTax: number, couponCodes: Array<string>, payments?: Array<{ id: string, transactionId?: string | null, method: string, amount: number, state: string, metadata?: any | null }> | null, discounts: Array<{ adjustmentSource: string, amount: number, amountWithTax: number, description: string, type: AdjustmentType }>, lines: Array<{ id: string, quantity: number, linePrice: number, linePriceWithTax: number, unitPrice: number, unitPriceWithTax: number, unitPriceChangeSinceAdded: number, unitPriceWithTaxChangeSinceAdded: number, discountedUnitPriceWithTax: number, proratedUnitPriceWithTax: number, productVariant: { id: string }, discounts: Array<{ adjustmentSource: string, amount: number, amountWithTax: number, description: string, type: AdjustmentType }> }>, shippingLines: Array<{ shippingMethod: { id: string, code: string, description: string } }>, customer?: { id: string, user?: { id: string, identifier: string } | null } | null, history: { items: Array<{ id: string, type: HistoryEntryType, data: any }> } } | null };

export type GetActiveCustomerOrderWithItemFulfillmentsQueryVariables = Exact<{ [key: string]: never; }>;


export type GetActiveCustomerOrderWithItemFulfillmentsQuery = { activeCustomer?: { orders: { totalItems: number, items: Array<{ id: string, code: string, state: string, lines: Array<{ id: string }>, fulfillments?: Array<{ id: string, state: string, method: string, trackingCode?: string | null }> | null }> } } | null };

export type GetNextOrderStatesQueryVariables = Exact<{ [key: string]: never; }>;


export type GetNextOrderStatesQuery = { nextOrderStates: Array<string> };

export type GetCustomerAddressesQueryVariables = Exact<{ [key: string]: never; }>;


export type GetCustomerAddressesQuery = { activeOrder?: { customer?: { addresses?: Array<{ id: string, streetLine1: string }> | null } | null } | null };

export type GetCustomerOrdersQueryVariables = Exact<{ [key: string]: never; }>;


export type GetCustomerOrdersQuery = { activeOrder?: { customer?: { orders: { items: Array<{ id: string }> } } | null } | null };

export type GetActiveCustomerOrdersQueryVariables = Exact<{ [key: string]: never; }>;


export type GetActiveCustomerOrdersQuery = { activeCustomer?: { id: string, orders: { totalItems: number, items: Array<{ id: string, state: string }> } } | null };

export type ApplyCouponCodeMutationVariables = Exact<{
  couponCode: Scalars['String'];
}>;


export type ApplyCouponCodeMutation = { applyCouponCode: { errorCode: ErrorCode, message: string } | { errorCode: ErrorCode, message: string } | { errorCode: ErrorCode, message: string } | { id: string, code: string, state: string, active: boolean, subTotal: number, subTotalWithTax: number, shipping: number, shippingWithTax: number, total: number, totalWithTax: number, couponCodes: Array<string>, discounts: Array<{ adjustmentSource: string, amount: number, amountWithTax: number, description: string, type: AdjustmentType }>, lines: Array<{ id: string, quantity: number, linePrice: number, linePriceWithTax: number, unitPrice: number, unitPriceWithTax: number, unitPriceChangeSinceAdded: number, unitPriceWithTaxChangeSinceAdded: number, discountedUnitPriceWithTax: number, proratedUnitPriceWithTax: number, productVariant: { id: string }, discounts: Array<{ adjustmentSource: string, amount: number, amountWithTax: number, description: string, type: AdjustmentType }> }>, shippingLines: Array<{ shippingMethod: { id: string, code: string, description: string } }>, customer?: { id: string, user?: { id: string, identifier: string } | null } | null, history: { items: Array<{ id: string, type: HistoryEntryType, data: any }> } } };

export type RemoveCouponCodeMutationVariables = Exact<{
  couponCode: Scalars['String'];
}>;


export type RemoveCouponCodeMutation = { removeCouponCode?: { id: string, code: string, state: string, active: boolean, subTotal: number, subTotalWithTax: number, shipping: number, shippingWithTax: number, total: number, totalWithTax: number, couponCodes: Array<string>, discounts: Array<{ adjustmentSource: string, amount: number, amountWithTax: number, description: string, type: AdjustmentType }>, lines: Array<{ id: string, quantity: number, linePrice: number, linePriceWithTax: number, unitPrice: number, unitPriceWithTax: number, unitPriceChangeSinceAdded: number, unitPriceWithTaxChangeSinceAdded: number, discountedUnitPriceWithTax: number, proratedUnitPriceWithTax: number, productVariant: { id: string }, discounts: Array<{ adjustmentSource: string, amount: number, amountWithTax: number, description: string, type: AdjustmentType }> }>, shippingLines: Array<{ shippingMethod: { id: string, code: string, description: string } }>, customer?: { id: string, user?: { id: string, identifier: string } | null } | null, history: { items: Array<{ id: string, type: HistoryEntryType, data: any }> } } | null };

export type RemoveAllOrderLinesMutationVariables = Exact<{ [key: string]: never; }>;


export type RemoveAllOrderLinesMutation = { removeAllOrderLines: { id: string, code: string, state: string, active: boolean, subTotal: number, subTotalWithTax: number, shipping: number, shippingWithTax: number, total: number, totalWithTax: number, couponCodes: Array<string>, discounts: Array<{ adjustmentSource: string, amount: number, amountWithTax: number, description: string, type: AdjustmentType }>, lines: Array<{ id: string, quantity: number, linePrice: number, linePriceWithTax: number, unitPrice: number, unitPriceWithTax: number, unitPriceChangeSinceAdded: number, unitPriceWithTaxChangeSinceAdded: number, discountedUnitPriceWithTax: number, proratedUnitPriceWithTax: number, productVariant: { id: string }, discounts: Array<{ adjustmentSource: string, amount: number, amountWithTax: number, description: string, type: AdjustmentType }> }>, shippingLines: Array<{ shippingMethod: { id: string, code: string, description: string } }>, customer?: { id: string, user?: { id: string, identifier: string } | null } | null, history: { items: Array<{ id: string, type: HistoryEntryType, data: any }> } } | { errorCode: ErrorCode, message: string } };

export type GetEligiblePaymentMethodsQueryVariables = Exact<{ [key: string]: never; }>;


export type GetEligiblePaymentMethodsQuery = { eligiblePaymentMethods: Array<{ id: string, code: string, eligibilityMessage?: string | null, isEligible: boolean }> };

export type GetProductStockLevelQueryVariables = Exact<{
  id: Scalars['ID'];
}>;


export type GetProductStockLevelQuery = { product?: { id: string, variants: Array<{ id: string, stockLevel: string }> } | null };

export type GetActiveCustomerWithOrdersProductSlugQueryVariables = Exact<{
  options?: InputMaybe<OrderListOptions>;
}>;


export type GetActiveCustomerWithOrdersProductSlugQuery = { activeCustomer?: { orders: { items: Array<{ lines: Array<{ productVariant: { product: { slug: string } } }> }> } } | null };

export type GetActiveCustomerWithOrdersProductPriceQueryVariables = Exact<{
  options?: InputMaybe<OrderListOptions>;
}>;


export type GetActiveCustomerWithOrdersProductPriceQuery = { activeCustomer?: { orders: { items: Array<{ lines: Array<{ linePrice: number, productVariant: { id: string, name: string, price: number } }> }> } } | null };<|MERGE_RESOLUTION|>--- conflicted
+++ resolved
@@ -832,12 +832,12 @@
 };
 
 export enum ErrorCode {
-<<<<<<< HEAD
   ALREADY_LOGGED_IN_ERROR = 'ALREADY_LOGGED_IN_ERROR',
   COUPON_CODE_EXPIRED_ERROR = 'COUPON_CODE_EXPIRED_ERROR',
   COUPON_CODE_INVALID_ERROR = 'COUPON_CODE_INVALID_ERROR',
   COUPON_CODE_LIMIT_ERROR = 'COUPON_CODE_LIMIT_ERROR',
   EMAIL_ADDRESS_CONFLICT_ERROR = 'EMAIL_ADDRESS_CONFLICT_ERROR',
+  GUEST_CHECKOUT_ERROR = 'GUEST_CHECKOUT_ERROR',
   IDENTIFIER_CHANGE_TOKEN_EXPIRED_ERROR = 'IDENTIFIER_CHANGE_TOKEN_EXPIRED_ERROR',
   IDENTIFIER_CHANGE_TOKEN_INVALID_ERROR = 'IDENTIFIER_CHANGE_TOKEN_INVALID_ERROR',
   INELIGIBLE_PAYMENT_METHOD_ERROR = 'INELIGIBLE_PAYMENT_METHOD_ERROR',
@@ -862,38 +862,6 @@
   UNKNOWN_ERROR = 'UNKNOWN_ERROR',
   VERIFICATION_TOKEN_EXPIRED_ERROR = 'VERIFICATION_TOKEN_EXPIRED_ERROR',
   VERIFICATION_TOKEN_INVALID_ERROR = 'VERIFICATION_TOKEN_INVALID_ERROR'
-=======
-    ALREADY_LOGGED_IN_ERROR = 'ALREADY_LOGGED_IN_ERROR',
-    COUPON_CODE_EXPIRED_ERROR = 'COUPON_CODE_EXPIRED_ERROR',
-    COUPON_CODE_INVALID_ERROR = 'COUPON_CODE_INVALID_ERROR',
-    COUPON_CODE_LIMIT_ERROR = 'COUPON_CODE_LIMIT_ERROR',
-    EMAIL_ADDRESS_CONFLICT_ERROR = 'EMAIL_ADDRESS_CONFLICT_ERROR',
-    GUEST_CHECKOUT_ERROR = 'GUEST_CHECKOUT_ERROR',
-    IDENTIFIER_CHANGE_TOKEN_EXPIRED_ERROR = 'IDENTIFIER_CHANGE_TOKEN_EXPIRED_ERROR',
-    IDENTIFIER_CHANGE_TOKEN_INVALID_ERROR = 'IDENTIFIER_CHANGE_TOKEN_INVALID_ERROR',
-    INELIGIBLE_PAYMENT_METHOD_ERROR = 'INELIGIBLE_PAYMENT_METHOD_ERROR',
-    INELIGIBLE_SHIPPING_METHOD_ERROR = 'INELIGIBLE_SHIPPING_METHOD_ERROR',
-    INSUFFICIENT_STOCK_ERROR = 'INSUFFICIENT_STOCK_ERROR',
-    INVALID_CREDENTIALS_ERROR = 'INVALID_CREDENTIALS_ERROR',
-    MISSING_PASSWORD_ERROR = 'MISSING_PASSWORD_ERROR',
-    NATIVE_AUTH_STRATEGY_ERROR = 'NATIVE_AUTH_STRATEGY_ERROR',
-    NEGATIVE_QUANTITY_ERROR = 'NEGATIVE_QUANTITY_ERROR',
-    NOT_VERIFIED_ERROR = 'NOT_VERIFIED_ERROR',
-    NO_ACTIVE_ORDER_ERROR = 'NO_ACTIVE_ORDER_ERROR',
-    ORDER_LIMIT_ERROR = 'ORDER_LIMIT_ERROR',
-    ORDER_MODIFICATION_ERROR = 'ORDER_MODIFICATION_ERROR',
-    ORDER_PAYMENT_STATE_ERROR = 'ORDER_PAYMENT_STATE_ERROR',
-    ORDER_STATE_TRANSITION_ERROR = 'ORDER_STATE_TRANSITION_ERROR',
-    PASSWORD_ALREADY_SET_ERROR = 'PASSWORD_ALREADY_SET_ERROR',
-    PASSWORD_RESET_TOKEN_EXPIRED_ERROR = 'PASSWORD_RESET_TOKEN_EXPIRED_ERROR',
-    PASSWORD_RESET_TOKEN_INVALID_ERROR = 'PASSWORD_RESET_TOKEN_INVALID_ERROR',
-    PASSWORD_VALIDATION_ERROR = 'PASSWORD_VALIDATION_ERROR',
-    PAYMENT_DECLINED_ERROR = 'PAYMENT_DECLINED_ERROR',
-    PAYMENT_FAILED_ERROR = 'PAYMENT_FAILED_ERROR',
-    UNKNOWN_ERROR = 'UNKNOWN_ERROR',
-    VERIFICATION_TOKEN_EXPIRED_ERROR = 'VERIFICATION_TOKEN_EXPIRED_ERROR',
-    VERIFICATION_TOKEN_INVALID_ERROR = 'VERIFICATION_TOKEN_INVALID_ERROR',
->>>>>>> c1072a8d
 }
 
 export type ErrorResult = {
@@ -1042,9 +1010,9 @@
 
 /** Returned when attempting to set the Customer on a guest checkout when the configured GuestCheckoutStrategy does not allow it. */
 export type GuestCheckoutError = ErrorResult & {
-    errorCode: ErrorCode;
-    errorDetail: Scalars['String'];
-    message: Scalars['String'];
+  errorCode: ErrorCode;
+  errorDetail: Scalars['String'];
+  message: Scalars['String'];
 };
 
 export type HistoryEntry = Node & {
@@ -2844,31 +2812,18 @@
 };
 
 export type SearchInput = {
-<<<<<<< HEAD
   collectionId?: InputMaybe<Scalars['ID']>;
   collectionSlug?: InputMaybe<Scalars['String']>;
   facetValueFilters?: InputMaybe<Array<FacetValueFilterInput>>;
+  /** @deprecated Use `facetValueFilters` instead */
   facetValueIds?: InputMaybe<Array<Scalars['ID']>>;
+  /** @deprecated Use `facetValueFilters` instead */
   facetValueOperator?: InputMaybe<LogicalOperator>;
   groupByProduct?: InputMaybe<Scalars['Boolean']>;
   skip?: InputMaybe<Scalars['Int']>;
   sort?: InputMaybe<SearchResultSortParameter>;
   take?: InputMaybe<Scalars['Int']>;
   term?: InputMaybe<Scalars['String']>;
-=======
-    collectionId?: InputMaybe<Scalars['ID']>;
-    collectionSlug?: InputMaybe<Scalars['String']>;
-    facetValueFilters?: InputMaybe<Array<FacetValueFilterInput>>;
-    /** @deprecated Use `facetValueFilters` instead */
-    facetValueIds?: InputMaybe<Array<Scalars['ID']>>;
-    /** @deprecated Use `facetValueFilters` instead */
-    facetValueOperator?: InputMaybe<LogicalOperator>;
-    groupByProduct?: InputMaybe<Scalars['Boolean']>;
-    skip?: InputMaybe<Scalars['Int']>;
-    sort?: InputMaybe<SearchResultSortParameter>;
-    take?: InputMaybe<Scalars['Int']>;
-    term?: InputMaybe<Scalars['String']>;
->>>>>>> c1072a8d
 };
 
 export type SearchReindexResponse = {
@@ -2925,16 +2880,7 @@
   updatedAt: Scalars['DateTime'];
 };
 
-<<<<<<< HEAD
-export type SetCustomerForOrderResult = AlreadyLoggedInError | EmailAddressConflictError | NoActiveOrderError | Order;
-=======
-export type SetCustomerForOrderResult =
-    | AlreadyLoggedInError
-    | EmailAddressConflictError
-    | GuestCheckoutError
-    | NoActiveOrderError
-    | Order;
->>>>>>> c1072a8d
+export type SetCustomerForOrderResult = AlreadyLoggedInError | EmailAddressConflictError | GuestCheckoutError | NoActiveOrderError | Order;
 
 export type SetOrderShippingMethodResult = IneligibleShippingMethodError | NoActiveOrderError | Order | OrderModificationError;
 
@@ -3343,23 +3289,8 @@
   input: CreateCustomerInput;
 }>;
 
-<<<<<<< HEAD
-
-export type SetCustomerForOrderMutation = { setCustomerForOrder: { errorCode: ErrorCode, message: string } | { errorCode: ErrorCode, message: string } | { errorCode: ErrorCode, message: string } | { id: string, customer?: { id: string, emailAddress: string, firstName: string, lastName: string } | null, lines: Array<{ id: string }> } };
-=======
-export type SetCustomerForOrderMutation = {
-    setCustomerForOrder:
-        | { errorCode: ErrorCode; message: string }
-        | { errorCode: ErrorCode; message: string }
-        | { errorCode: ErrorCode; message: string; errorDetail: string }
-        | { errorCode: ErrorCode; message: string }
-        | {
-              id: string;
-              customer?: { id: string; emailAddress: string; firstName: string; lastName: string } | null;
-              lines: Array<{ id: string }>;
-          };
-};
->>>>>>> c1072a8d
+
+export type SetCustomerForOrderMutation = { setCustomerForOrder: { errorCode: ErrorCode, message: string } | { errorCode: ErrorCode, message: string } | { errorCode: ErrorCode, message: string, errorDetail: string } | { errorCode: ErrorCode, message: string } | { id: string, customer?: { id: string, emailAddress: string, firstName: string, lastName: string } | null, lines: Array<{ id: string }> } };
 
 export type GetOrderByCodeQueryVariables = Exact<{
   code: Scalars['String'];
