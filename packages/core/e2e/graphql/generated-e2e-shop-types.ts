--- conflicted
+++ resolved
@@ -6,31 +6,15 @@
 export type MakeMaybe<T, K extends keyof T> = Omit<T, K> & { [SubKey in K]: Maybe<T[SubKey]> };
 /** All built-in and custom scalars, mapped to their actual values */
 export type Scalars = {
-<<<<<<< HEAD
   ID: string;
   String: string;
   Boolean: boolean;
   Int: number;
   Float: number;
-  /** A date-time string at UTC, such as 2007-12-03T10:15:30Z, compliant with the `date-time` format outlined in section 5.6 of the RFC 3339 profile of the ISO 8601 standard for representation of dates and times using the Gregorian calendar. */
   DateTime: any;
-  /** The `JSON` scalar type represents JSON values as specified by [ECMA-404](http://www.ecma-international.org/publications/files/ECMA-ST/ECMA-404.pdf). */
   JSON: any;
-  /** The `Money` scalar type represents monetary values and supports signed double-precision fractional values as specified by [IEEE 754](https://en.wikipedia.org/wiki/IEEE_floating_point). */
-  Money: any;
-  /** The `Upload` scalar type represents a file upload. */
+  Money: number;
   Upload: any;
-=======
-    ID: string;
-    String: string;
-    Boolean: boolean;
-    Int: number;
-    Float: number;
-    DateTime: any;
-    JSON: any;
-    Money: number;
-    Upload: any;
->>>>>>> 6e7e15e5
 };
 
 export type ActiveOrderResult = NoActiveOrderError | Order;
@@ -3130,204 +3114,32 @@
 export type VerifyCustomerAccountResult = CurrentUser | MissingPasswordError | NativeAuthStrategyError | PasswordAlreadySetError | PasswordValidationError | VerificationTokenExpiredError | VerificationTokenInvalidError;
 
 export type Zone = Node & {
-<<<<<<< HEAD
   createdAt: Scalars['DateTime'];
   customFields?: Maybe<Scalars['JSON']>;
   id: Scalars['ID'];
   members: Array<Country>;
   name: Scalars['String'];
   updatedAt: Scalars['DateTime'];
-=======
-    createdAt: Scalars['DateTime'];
-    customFields?: Maybe<Scalars['JSON']>;
-    id: Scalars['ID'];
-    members: Array<Country>;
-    name: Scalars['String'];
-    updatedAt: Scalars['DateTime'];
-};
-
-export type TestOrderFragmentFragment = {
-    id: string;
-    code: string;
-    state: string;
-    active: boolean;
-    subTotal: number;
-    subTotalWithTax: number;
-    shipping: number;
-    shippingWithTax: number;
-    total: number;
-    totalWithTax: number;
-    couponCodes: Array<string>;
-    discounts: Array<{
-        adjustmentSource: string;
-        amount: number;
-        amountWithTax: number;
-        description: string;
-        type: AdjustmentType;
-    }>;
-    lines: Array<{
-        id: string;
-        quantity: number;
-        linePrice: number;
-        linePriceWithTax: number;
-        unitPrice: number;
-        unitPriceWithTax: number;
-        unitPriceChangeSinceAdded: number;
-        unitPriceWithTaxChangeSinceAdded: number;
-        discountedUnitPriceWithTax: number;
-        proratedUnitPriceWithTax: number;
-        productVariant: { id: string };
-        discounts: Array<{
-            adjustmentSource: string;
-            amount: number;
-            amountWithTax: number;
-            description: string;
-            type: AdjustmentType;
-        }>;
-    }>;
-    shippingLines: Array<{ shippingMethod: { id: string; code: string; description: string } }>;
-    customer?: { id: string; user?: { id: string; identifier: string } | null } | null;
-    history: { items: Array<{ id: string; type: HistoryEntryType; data: any }> };
-};
-
-export type UpdatedOrderFragment = {
-    id: string;
-    code: string;
-    state: string;
-    active: boolean;
-    total: number;
-    totalWithTax: number;
-    lines: Array<{
-        id: string;
-        quantity: number;
-        linePrice: number;
-        linePriceWithTax: number;
-        productVariant: { id: string };
-        discounts: Array<{
-            adjustmentSource: string;
-            amount: number;
-            amountWithTax: number;
-            description: string;
-            type: AdjustmentType;
-        }>;
-    }>;
-    discounts: Array<{
-        adjustmentSource: string;
-        amount: number;
-        amountWithTax: number;
-        description: string;
-        type: AdjustmentType;
-    }>;
->>>>>>> 6e7e15e5
-};
-
-export type TestOrderFragmentFragment = { id: string, code: string, state: string, active: boolean, subTotal: any, subTotalWithTax: any, shipping: any, shippingWithTax: any, total: any, totalWithTax: any, couponCodes: Array<string>, discounts: Array<{ adjustmentSource: string, amount: any, amountWithTax: any, description: string, type: AdjustmentType }>, lines: Array<{ id: string, quantity: number, linePrice: any, linePriceWithTax: any, unitPrice: any, unitPriceWithTax: any, unitPriceChangeSinceAdded: any, unitPriceWithTaxChangeSinceAdded: any, discountedUnitPriceWithTax: any, proratedUnitPriceWithTax: any, productVariant: { id: string }, discounts: Array<{ adjustmentSource: string, amount: any, amountWithTax: any, description: string, type: AdjustmentType }> }>, shippingLines: Array<{ shippingMethod: { id: string, code: string, description: string } }>, customer?: { id: string, user?: { id: string, identifier: string } | null } | null, history: { items: Array<{ id: string, type: HistoryEntryType, data: any }> } };
-
-export type UpdatedOrderFragment = { id: string, code: string, state: string, active: boolean, total: any, totalWithTax: any, lines: Array<{ id: string, quantity: number, linePrice: any, linePriceWithTax: any, productVariant: { id: string }, discounts: Array<{ adjustmentSource: string, amount: any, amountWithTax: any, description: string, type: AdjustmentType }> }>, discounts: Array<{ adjustmentSource: string, amount: any, amountWithTax: any, description: string, type: AdjustmentType }> };
+};
+
+export type TestOrderFragmentFragment = { id: string, code: string, state: string, active: boolean, subTotal: number, subTotalWithTax: number, shipping: number, shippingWithTax: number, total: number, totalWithTax: number, couponCodes: Array<string>, discounts: Array<{ adjustmentSource: string, amount: number, amountWithTax: number, description: string, type: AdjustmentType }>, lines: Array<{ id: string, quantity: number, linePrice: number, linePriceWithTax: number, unitPrice: number, unitPriceWithTax: number, unitPriceChangeSinceAdded: number, unitPriceWithTaxChangeSinceAdded: number, discountedUnitPriceWithTax: number, proratedUnitPriceWithTax: number, productVariant: { id: string }, discounts: Array<{ adjustmentSource: string, amount: number, amountWithTax: number, description: string, type: AdjustmentType }> }>, shippingLines: Array<{ shippingMethod: { id: string, code: string, description: string } }>, customer?: { id: string, user?: { id: string, identifier: string } | null } | null, history: { items: Array<{ id: string, type: HistoryEntryType, data: any }> } };
+
+export type UpdatedOrderFragment = { id: string, code: string, state: string, active: boolean, total: number, totalWithTax: number, lines: Array<{ id: string, quantity: number, linePrice: number, linePriceWithTax: number, productVariant: { id: string }, discounts: Array<{ adjustmentSource: string, amount: number, amountWithTax: number, description: string, type: AdjustmentType }> }>, discounts: Array<{ adjustmentSource: string, amount: number, amountWithTax: number, description: string, type: AdjustmentType }> };
 
 export type AddItemToOrderMutationVariables = Exact<{
   productVariantId: Scalars['ID'];
   quantity: Scalars['Int'];
 }>;
 
-<<<<<<< HEAD
-
-export type AddItemToOrderMutation = { addItemToOrder: { errorCode: ErrorCode, message: string, quantityAvailable: number, order: { id: string, code: string, state: string, active: boolean, total: any, totalWithTax: any, lines: Array<{ id: string, quantity: number, linePrice: any, linePriceWithTax: any, productVariant: { id: string }, discounts: Array<{ adjustmentSource: string, amount: any, amountWithTax: any, description: string, type: AdjustmentType }> }>, discounts: Array<{ adjustmentSource: string, amount: any, amountWithTax: any, description: string, type: AdjustmentType }> } } | { errorCode: ErrorCode, message: string } | { id: string, code: string, state: string, active: boolean, total: any, totalWithTax: any, lines: Array<{ id: string, quantity: number, linePrice: any, linePriceWithTax: any, productVariant: { id: string }, discounts: Array<{ adjustmentSource: string, amount: any, amountWithTax: any, description: string, type: AdjustmentType }> }>, discounts: Array<{ adjustmentSource: string, amount: any, amountWithTax: any, description: string, type: AdjustmentType }> } | { errorCode: ErrorCode, message: string } | { errorCode: ErrorCode, message: string } };
-=======
-export type AddItemToOrderMutation = {
-    addItemToOrder:
-        | {
-              errorCode: ErrorCode;
-              message: string;
-              quantityAvailable: number;
-              order: {
-                  id: string;
-                  code: string;
-                  state: string;
-                  active: boolean;
-                  total: number;
-                  totalWithTax: number;
-                  lines: Array<{
-                      id: string;
-                      quantity: number;
-                      linePrice: number;
-                      linePriceWithTax: number;
-                      productVariant: { id: string };
-                      discounts: Array<{
-                          adjustmentSource: string;
-                          amount: number;
-                          amountWithTax: number;
-                          description: string;
-                          type: AdjustmentType;
-                      }>;
-                  }>;
-                  discounts: Array<{
-                      adjustmentSource: string;
-                      amount: number;
-                      amountWithTax: number;
-                      description: string;
-                      type: AdjustmentType;
-                  }>;
-              };
-          }
-        | { errorCode: ErrorCode; message: string }
-        | {
-              id: string;
-              code: string;
-              state: string;
-              active: boolean;
-              total: number;
-              totalWithTax: number;
-              lines: Array<{
-                  id: string;
-                  quantity: number;
-                  linePrice: number;
-                  linePriceWithTax: number;
-                  productVariant: { id: string };
-                  discounts: Array<{
-                      adjustmentSource: string;
-                      amount: number;
-                      amountWithTax: number;
-                      description: string;
-                      type: AdjustmentType;
-                  }>;
-              }>;
-              discounts: Array<{
-                  adjustmentSource: string;
-                  amount: number;
-                  amountWithTax: number;
-                  description: string;
-                  type: AdjustmentType;
-              }>;
-          }
-        | { errorCode: ErrorCode; message: string }
-        | { errorCode: ErrorCode; message: string };
-};
->>>>>>> 6e7e15e5
+
+export type AddItemToOrderMutation = { addItemToOrder: { errorCode: ErrorCode, message: string, quantityAvailable: number, order: { id: string, code: string, state: string, active: boolean, total: number, totalWithTax: number, lines: Array<{ id: string, quantity: number, linePrice: number, linePriceWithTax: number, productVariant: { id: string }, discounts: Array<{ adjustmentSource: string, amount: number, amountWithTax: number, description: string, type: AdjustmentType }> }>, discounts: Array<{ adjustmentSource: string, amount: number, amountWithTax: number, description: string, type: AdjustmentType }> } } | { errorCode: ErrorCode, message: string } | { id: string, code: string, state: string, active: boolean, total: number, totalWithTax: number, lines: Array<{ id: string, quantity: number, linePrice: number, linePriceWithTax: number, productVariant: { id: string }, discounts: Array<{ adjustmentSource: string, amount: number, amountWithTax: number, description: string, type: AdjustmentType }> }>, discounts: Array<{ adjustmentSource: string, amount: number, amountWithTax: number, description: string, type: AdjustmentType }> } | { errorCode: ErrorCode, message: string } | { errorCode: ErrorCode, message: string } };
 
 export type SearchProductsShopQueryVariables = Exact<{
   input: SearchInput;
 }>;
 
-<<<<<<< HEAD
-
-export type SearchProductsShopQuery = { search: { totalItems: number, items: Array<{ productId: string, productName: string, productVariantId: string, productVariantName: string, sku: string, collectionIds: Array<string>, price: { min: any, max: any } | { value: any } }> } };
-=======
-export type SearchProductsShopQuery = {
-    search: {
-        totalItems: number;
-        items: Array<{
-            productId: string;
-            productName: string;
-            productVariantId: string;
-            productVariantName: string;
-            sku: string;
-            collectionIds: Array<string>;
-            price: { min: number; max: number } | { value: number };
-        }>;
-    };
-};
->>>>>>> 6e7e15e5
+
+export type SearchProductsShopQuery = { search: { totalItems: number, items: Array<{ productId: string, productName: string, productVariantId: string, productVariantName: string, sku: string, collectionIds: Array<string>, price: { min: number, max: number } | { value: number } }> } };
 
 export type RegisterMutationVariables = Exact<{
   input: RegisterCustomerInput;
@@ -3421,301 +3233,47 @@
   new: Scalars['String'];
 }>;
 
-<<<<<<< HEAD
 
 export type UpdatePasswordMutation = { updateCustomerPassword: { errorCode: ErrorCode, message: string } | { errorCode: ErrorCode, message: string } | { errorCode: ErrorCode, message: string } | { success: boolean } };
 
 export type GetActiveOrderQueryVariables = Exact<{ [key: string]: never; }>;
 
 
-export type GetActiveOrderQuery = { activeOrder?: { id: string, code: string, state: string, active: boolean, subTotal: any, subTotalWithTax: any, shipping: any, shippingWithTax: any, total: any, totalWithTax: any, couponCodes: Array<string>, discounts: Array<{ adjustmentSource: string, amount: any, amountWithTax: any, description: string, type: AdjustmentType }>, lines: Array<{ id: string, quantity: number, linePrice: any, linePriceWithTax: any, unitPrice: any, unitPriceWithTax: any, unitPriceChangeSinceAdded: any, unitPriceWithTaxChangeSinceAdded: any, discountedUnitPriceWithTax: any, proratedUnitPriceWithTax: any, productVariant: { id: string }, discounts: Array<{ adjustmentSource: string, amount: any, amountWithTax: any, description: string, type: AdjustmentType }> }>, shippingLines: Array<{ shippingMethod: { id: string, code: string, description: string } }>, customer?: { id: string, user?: { id: string, identifier: string } | null } | null, history: { items: Array<{ id: string, type: HistoryEntryType, data: any }> } } | null };
+export type GetActiveOrderQuery = { activeOrder?: { id: string, code: string, state: string, active: boolean, subTotal: number, subTotalWithTax: number, shipping: number, shippingWithTax: number, total: number, totalWithTax: number, couponCodes: Array<string>, discounts: Array<{ adjustmentSource: string, amount: number, amountWithTax: number, description: string, type: AdjustmentType }>, lines: Array<{ id: string, quantity: number, linePrice: number, linePriceWithTax: number, unitPrice: number, unitPriceWithTax: number, unitPriceChangeSinceAdded: number, unitPriceWithTaxChangeSinceAdded: number, discountedUnitPriceWithTax: number, proratedUnitPriceWithTax: number, productVariant: { id: string }, discounts: Array<{ adjustmentSource: string, amount: number, amountWithTax: number, description: string, type: AdjustmentType }> }>, shippingLines: Array<{ shippingMethod: { id: string, code: string, description: string } }>, customer?: { id: string, user?: { id: string, identifier: string } | null } | null, history: { items: Array<{ id: string, type: HistoryEntryType, data: any }> } } | null };
 
 export type GetActiveOrderWithPriceDataQueryVariables = Exact<{ [key: string]: never; }>;
 
 
-export type GetActiveOrderWithPriceDataQuery = { activeOrder?: { id: string, subTotal: any, subTotalWithTax: any, total: any, totalWithTax: any, lines: Array<{ id: string, unitPrice: any, unitPriceWithTax: any, taxRate: number, linePrice: any, lineTax: any, linePriceWithTax: any, taxLines: Array<{ taxRate: number, description: string }> }>, taxSummary: Array<{ description: string, taxRate: number, taxBase: any, taxTotal: any }> } | null };
-=======
-export type UpdatePasswordMutation = {
-    updateCustomerPassword:
-        | { errorCode: ErrorCode; message: string }
-        | { errorCode: ErrorCode; message: string }
-        | { errorCode: ErrorCode; message: string }
-        | { success: boolean };
-};
-
-export type GetActiveOrderQueryVariables = Exact<{ [key: string]: never }>;
-
-export type GetActiveOrderQuery = {
-    activeOrder?: {
-        id: string;
-        code: string;
-        state: string;
-        active: boolean;
-        subTotal: number;
-        subTotalWithTax: number;
-        shipping: number;
-        shippingWithTax: number;
-        total: number;
-        totalWithTax: number;
-        couponCodes: Array<string>;
-        discounts: Array<{
-            adjustmentSource: string;
-            amount: number;
-            amountWithTax: number;
-            description: string;
-            type: AdjustmentType;
-        }>;
-        lines: Array<{
-            id: string;
-            quantity: number;
-            linePrice: number;
-            linePriceWithTax: number;
-            unitPrice: number;
-            unitPriceWithTax: number;
-            unitPriceChangeSinceAdded: number;
-            unitPriceWithTaxChangeSinceAdded: number;
-            discountedUnitPriceWithTax: number;
-            proratedUnitPriceWithTax: number;
-            productVariant: { id: string };
-            discounts: Array<{
-                adjustmentSource: string;
-                amount: number;
-                amountWithTax: number;
-                description: string;
-                type: AdjustmentType;
-            }>;
-        }>;
-        shippingLines: Array<{ shippingMethod: { id: string; code: string; description: string } }>;
-        customer?: { id: string; user?: { id: string; identifier: string } | null } | null;
-        history: { items: Array<{ id: string; type: HistoryEntryType; data: any }> };
-    } | null;
-};
-
-export type GetActiveOrderWithPriceDataQueryVariables = Exact<{ [key: string]: never }>;
-
-export type GetActiveOrderWithPriceDataQuery = {
-    activeOrder?: {
-        id: string;
-        subTotal: number;
-        subTotalWithTax: number;
-        total: number;
-        totalWithTax: number;
-        lines: Array<{
-            id: string;
-            unitPrice: number;
-            unitPriceWithTax: number;
-            taxRate: number;
-            linePrice: number;
-            lineTax: number;
-            linePriceWithTax: number;
-            taxLines: Array<{ taxRate: number; description: string }>;
-        }>;
-        taxSummary: Array<{ description: string; taxRate: number; taxBase: number; taxTotal: number }>;
-    } | null;
-};
->>>>>>> 6e7e15e5
+export type GetActiveOrderWithPriceDataQuery = { activeOrder?: { id: string, subTotal: number, subTotalWithTax: number, total: number, totalWithTax: number, lines: Array<{ id: string, unitPrice: number, unitPriceWithTax: number, taxRate: number, linePrice: number, lineTax: number, linePriceWithTax: number, taxLines: Array<{ taxRate: number, description: string }> }>, taxSummary: Array<{ description: string, taxRate: number, taxBase: number, taxTotal: number }> } | null };
 
 export type AdjustItemQuantityMutationVariables = Exact<{
   orderLineId: Scalars['ID'];
   quantity: Scalars['Int'];
 }>;
 
-<<<<<<< HEAD
-
-export type AdjustItemQuantityMutation = { adjustOrderLine: { errorCode: ErrorCode, message: string } | { errorCode: ErrorCode, message: string } | { id: string, code: string, state: string, active: boolean, subTotal: any, subTotalWithTax: any, shipping: any, shippingWithTax: any, total: any, totalWithTax: any, couponCodes: Array<string>, discounts: Array<{ adjustmentSource: string, amount: any, amountWithTax: any, description: string, type: AdjustmentType }>, lines: Array<{ id: string, quantity: number, linePrice: any, linePriceWithTax: any, unitPrice: any, unitPriceWithTax: any, unitPriceChangeSinceAdded: any, unitPriceWithTaxChangeSinceAdded: any, discountedUnitPriceWithTax: any, proratedUnitPriceWithTax: any, productVariant: { id: string }, discounts: Array<{ adjustmentSource: string, amount: any, amountWithTax: any, description: string, type: AdjustmentType }> }>, shippingLines: Array<{ shippingMethod: { id: string, code: string, description: string } }>, customer?: { id: string, user?: { id: string, identifier: string } | null } | null, history: { items: Array<{ id: string, type: HistoryEntryType, data: any }> } } | { errorCode: ErrorCode, message: string } | { errorCode: ErrorCode, message: string } };
-=======
-export type AdjustItemQuantityMutation = {
-    adjustOrderLine:
-        | { errorCode: ErrorCode; message: string }
-        | { errorCode: ErrorCode; message: string }
-        | {
-              id: string;
-              code: string;
-              state: string;
-              active: boolean;
-              subTotal: number;
-              subTotalWithTax: number;
-              shipping: number;
-              shippingWithTax: number;
-              total: number;
-              totalWithTax: number;
-              couponCodes: Array<string>;
-              discounts: Array<{
-                  adjustmentSource: string;
-                  amount: number;
-                  amountWithTax: number;
-                  description: string;
-                  type: AdjustmentType;
-              }>;
-              lines: Array<{
-                  id: string;
-                  quantity: number;
-                  linePrice: number;
-                  linePriceWithTax: number;
-                  unitPrice: number;
-                  unitPriceWithTax: number;
-                  unitPriceChangeSinceAdded: number;
-                  unitPriceWithTaxChangeSinceAdded: number;
-                  discountedUnitPriceWithTax: number;
-                  proratedUnitPriceWithTax: number;
-                  productVariant: { id: string };
-                  discounts: Array<{
-                      adjustmentSource: string;
-                      amount: number;
-                      amountWithTax: number;
-                      description: string;
-                      type: AdjustmentType;
-                  }>;
-              }>;
-              shippingLines: Array<{ shippingMethod: { id: string; code: string; description: string } }>;
-              customer?: { id: string; user?: { id: string; identifier: string } | null } | null;
-              history: { items: Array<{ id: string; type: HistoryEntryType; data: any }> };
-          }
-        | { errorCode: ErrorCode; message: string }
-        | { errorCode: ErrorCode; message: string };
-};
->>>>>>> 6e7e15e5
+
+export type AdjustItemQuantityMutation = { adjustOrderLine: { errorCode: ErrorCode, message: string } | { errorCode: ErrorCode, message: string } | { id: string, code: string, state: string, active: boolean, subTotal: number, subTotalWithTax: number, shipping: number, shippingWithTax: number, total: number, totalWithTax: number, couponCodes: Array<string>, discounts: Array<{ adjustmentSource: string, amount: number, amountWithTax: number, description: string, type: AdjustmentType }>, lines: Array<{ id: string, quantity: number, linePrice: number, linePriceWithTax: number, unitPrice: number, unitPriceWithTax: number, unitPriceChangeSinceAdded: number, unitPriceWithTaxChangeSinceAdded: number, discountedUnitPriceWithTax: number, proratedUnitPriceWithTax: number, productVariant: { id: string }, discounts: Array<{ adjustmentSource: string, amount: number, amountWithTax: number, description: string, type: AdjustmentType }> }>, shippingLines: Array<{ shippingMethod: { id: string, code: string, description: string } }>, customer?: { id: string, user?: { id: string, identifier: string } | null } | null, history: { items: Array<{ id: string, type: HistoryEntryType, data: any }> } } | { errorCode: ErrorCode, message: string } | { errorCode: ErrorCode, message: string } };
 
 export type RemoveItemFromOrderMutationVariables = Exact<{
   orderLineId: Scalars['ID'];
 }>;
 
-<<<<<<< HEAD
-
-export type RemoveItemFromOrderMutation = { removeOrderLine: { id: string, code: string, state: string, active: boolean, subTotal: any, subTotalWithTax: any, shipping: any, shippingWithTax: any, total: any, totalWithTax: any, couponCodes: Array<string>, discounts: Array<{ adjustmentSource: string, amount: any, amountWithTax: any, description: string, type: AdjustmentType }>, lines: Array<{ id: string, quantity: number, linePrice: any, linePriceWithTax: any, unitPrice: any, unitPriceWithTax: any, unitPriceChangeSinceAdded: any, unitPriceWithTaxChangeSinceAdded: any, discountedUnitPriceWithTax: any, proratedUnitPriceWithTax: any, productVariant: { id: string }, discounts: Array<{ adjustmentSource: string, amount: any, amountWithTax: any, description: string, type: AdjustmentType }> }>, shippingLines: Array<{ shippingMethod: { id: string, code: string, description: string } }>, customer?: { id: string, user?: { id: string, identifier: string } | null } | null, history: { items: Array<{ id: string, type: HistoryEntryType, data: any }> } } | { errorCode: ErrorCode, message: string } };
+
+export type RemoveItemFromOrderMutation = { removeOrderLine: { id: string, code: string, state: string, active: boolean, subTotal: number, subTotalWithTax: number, shipping: number, shippingWithTax: number, total: number, totalWithTax: number, couponCodes: Array<string>, discounts: Array<{ adjustmentSource: string, amount: number, amountWithTax: number, description: string, type: AdjustmentType }>, lines: Array<{ id: string, quantity: number, linePrice: number, linePriceWithTax: number, unitPrice: number, unitPriceWithTax: number, unitPriceChangeSinceAdded: number, unitPriceWithTaxChangeSinceAdded: number, discountedUnitPriceWithTax: number, proratedUnitPriceWithTax: number, productVariant: { id: string }, discounts: Array<{ adjustmentSource: string, amount: number, amountWithTax: number, description: string, type: AdjustmentType }> }>, shippingLines: Array<{ shippingMethod: { id: string, code: string, description: string } }>, customer?: { id: string, user?: { id: string, identifier: string } | null } | null, history: { items: Array<{ id: string, type: HistoryEntryType, data: any }> } } | { errorCode: ErrorCode, message: string } };
 
 export type GetShippingMethodsQueryVariables = Exact<{ [key: string]: never; }>;
 
 
-export type GetShippingMethodsQuery = { eligibleShippingMethods: Array<{ id: string, code: string, price: any, name: string, description: string }> };
-=======
-export type RemoveItemFromOrderMutation = {
-    removeOrderLine:
-        | {
-              id: string;
-              code: string;
-              state: string;
-              active: boolean;
-              subTotal: number;
-              subTotalWithTax: number;
-              shipping: number;
-              shippingWithTax: number;
-              total: number;
-              totalWithTax: number;
-              couponCodes: Array<string>;
-              discounts: Array<{
-                  adjustmentSource: string;
-                  amount: number;
-                  amountWithTax: number;
-                  description: string;
-                  type: AdjustmentType;
-              }>;
-              lines: Array<{
-                  id: string;
-                  quantity: number;
-                  linePrice: number;
-                  linePriceWithTax: number;
-                  unitPrice: number;
-                  unitPriceWithTax: number;
-                  unitPriceChangeSinceAdded: number;
-                  unitPriceWithTaxChangeSinceAdded: number;
-                  discountedUnitPriceWithTax: number;
-                  proratedUnitPriceWithTax: number;
-                  productVariant: { id: string };
-                  discounts: Array<{
-                      adjustmentSource: string;
-                      amount: number;
-                      amountWithTax: number;
-                      description: string;
-                      type: AdjustmentType;
-                  }>;
-              }>;
-              shippingLines: Array<{ shippingMethod: { id: string; code: string; description: string } }>;
-              customer?: { id: string; user?: { id: string; identifier: string } | null } | null;
-              history: { items: Array<{ id: string; type: HistoryEntryType; data: any }> };
-          }
-        | { errorCode: ErrorCode; message: string };
-};
-
-export type GetShippingMethodsQueryVariables = Exact<{ [key: string]: never }>;
-
-export type GetShippingMethodsQuery = {
-    eligibleShippingMethods: Array<{
-        id: string;
-        code: string;
-        price: number;
-        name: string;
-        description: string;
-    }>;
-};
->>>>>>> 6e7e15e5
+export type GetShippingMethodsQuery = { eligibleShippingMethods: Array<{ id: string, code: string, price: number, name: string, description: string }> };
 
 export type SetShippingMethodMutationVariables = Exact<{
   id: Array<Scalars['ID']> | Scalars['ID'];
 }>;
 
-<<<<<<< HEAD
-
-export type SetShippingMethodMutation = { setOrderShippingMethod: { errorCode: ErrorCode, message: string } | { errorCode: ErrorCode, message: string } | { id: string, code: string, state: string, active: boolean, subTotal: any, subTotalWithTax: any, shipping: any, shippingWithTax: any, total: any, totalWithTax: any, couponCodes: Array<string>, discounts: Array<{ adjustmentSource: string, amount: any, amountWithTax: any, description: string, type: AdjustmentType }>, lines: Array<{ id: string, quantity: number, linePrice: any, linePriceWithTax: any, unitPrice: any, unitPriceWithTax: any, unitPriceChangeSinceAdded: any, unitPriceWithTaxChangeSinceAdded: any, discountedUnitPriceWithTax: any, proratedUnitPriceWithTax: any, productVariant: { id: string }, discounts: Array<{ adjustmentSource: string, amount: any, amountWithTax: any, description: string, type: AdjustmentType }> }>, shippingLines: Array<{ shippingMethod: { id: string, code: string, description: string } }>, customer?: { id: string, user?: { id: string, identifier: string } | null } | null, history: { items: Array<{ id: string, type: HistoryEntryType, data: any }> } } | { errorCode: ErrorCode, message: string } };
+
+export type SetShippingMethodMutation = { setOrderShippingMethod: { errorCode: ErrorCode, message: string } | { errorCode: ErrorCode, message: string } | { id: string, code: string, state: string, active: boolean, subTotal: number, subTotalWithTax: number, shipping: number, shippingWithTax: number, total: number, totalWithTax: number, couponCodes: Array<string>, discounts: Array<{ adjustmentSource: string, amount: number, amountWithTax: number, description: string, type: AdjustmentType }>, lines: Array<{ id: string, quantity: number, linePrice: number, linePriceWithTax: number, unitPrice: number, unitPriceWithTax: number, unitPriceChangeSinceAdded: number, unitPriceWithTaxChangeSinceAdded: number, discountedUnitPriceWithTax: number, proratedUnitPriceWithTax: number, productVariant: { id: string }, discounts: Array<{ adjustmentSource: string, amount: number, amountWithTax: number, description: string, type: AdjustmentType }> }>, shippingLines: Array<{ shippingMethod: { id: string, code: string, description: string } }>, customer?: { id: string, user?: { id: string, identifier: string } | null } | null, history: { items: Array<{ id: string, type: HistoryEntryType, data: any }> } } | { errorCode: ErrorCode, message: string } };
 
 export type ActiveOrderCustomerFragment = { id: string, customer?: { id: string, emailAddress: string, firstName: string, lastName: string } | null, lines: Array<{ id: string }> };
-=======
-export type SetShippingMethodMutation = {
-    setOrderShippingMethod:
-        | { errorCode: ErrorCode; message: string }
-        | { errorCode: ErrorCode; message: string }
-        | {
-              id: string;
-              code: string;
-              state: string;
-              active: boolean;
-              subTotal: number;
-              subTotalWithTax: number;
-              shipping: number;
-              shippingWithTax: number;
-              total: number;
-              totalWithTax: number;
-              couponCodes: Array<string>;
-              discounts: Array<{
-                  adjustmentSource: string;
-                  amount: number;
-                  amountWithTax: number;
-                  description: string;
-                  type: AdjustmentType;
-              }>;
-              lines: Array<{
-                  id: string;
-                  quantity: number;
-                  linePrice: number;
-                  linePriceWithTax: number;
-                  unitPrice: number;
-                  unitPriceWithTax: number;
-                  unitPriceChangeSinceAdded: number;
-                  unitPriceWithTaxChangeSinceAdded: number;
-                  discountedUnitPriceWithTax: number;
-                  proratedUnitPriceWithTax: number;
-                  productVariant: { id: string };
-                  discounts: Array<{
-                      adjustmentSource: string;
-                      amount: number;
-                      amountWithTax: number;
-                      description: string;
-                      type: AdjustmentType;
-                  }>;
-              }>;
-              shippingLines: Array<{ shippingMethod: { id: string; code: string; description: string } }>;
-              customer?: { id: string; user?: { id: string; identifier: string } | null } | null;
-              history: { items: Array<{ id: string; type: HistoryEntryType; data: any }> };
-          }
-        | { errorCode: ErrorCode; message: string };
-};
-
-export type ActiveOrderCustomerFragment = {
-    id: string;
-    customer?: { id: string; emailAddress: string; firstName: string; lastName: string } | null;
-    lines: Array<{ id: string }>;
-};
->>>>>>> 6e7e15e5
 
 export type SetCustomerForOrderMutationVariables = Exact<{
   input: CreateCustomerInput;
@@ -3728,240 +3286,34 @@
   code: Scalars['String'];
 }>;
 
-<<<<<<< HEAD
-
-export type GetOrderByCodeQuery = { orderByCode?: { id: string, code: string, state: string, active: boolean, subTotal: any, subTotalWithTax: any, shipping: any, shippingWithTax: any, total: any, totalWithTax: any, couponCodes: Array<string>, discounts: Array<{ adjustmentSource: string, amount: any, amountWithTax: any, description: string, type: AdjustmentType }>, lines: Array<{ id: string, quantity: number, linePrice: any, linePriceWithTax: any, unitPrice: any, unitPriceWithTax: any, unitPriceChangeSinceAdded: any, unitPriceWithTaxChangeSinceAdded: any, discountedUnitPriceWithTax: any, proratedUnitPriceWithTax: any, productVariant: { id: string }, discounts: Array<{ adjustmentSource: string, amount: any, amountWithTax: any, description: string, type: AdjustmentType }> }>, shippingLines: Array<{ shippingMethod: { id: string, code: string, description: string } }>, customer?: { id: string, user?: { id: string, identifier: string } | null } | null, history: { items: Array<{ id: string, type: HistoryEntryType, data: any }> } } | null };
-=======
-export type GetOrderByCodeQuery = {
-    orderByCode?: {
-        id: string;
-        code: string;
-        state: string;
-        active: boolean;
-        subTotal: number;
-        subTotalWithTax: number;
-        shipping: number;
-        shippingWithTax: number;
-        total: number;
-        totalWithTax: number;
-        couponCodes: Array<string>;
-        discounts: Array<{
-            adjustmentSource: string;
-            amount: number;
-            amountWithTax: number;
-            description: string;
-            type: AdjustmentType;
-        }>;
-        lines: Array<{
-            id: string;
-            quantity: number;
-            linePrice: number;
-            linePriceWithTax: number;
-            unitPrice: number;
-            unitPriceWithTax: number;
-            unitPriceChangeSinceAdded: number;
-            unitPriceWithTaxChangeSinceAdded: number;
-            discountedUnitPriceWithTax: number;
-            proratedUnitPriceWithTax: number;
-            productVariant: { id: string };
-            discounts: Array<{
-                adjustmentSource: string;
-                amount: number;
-                amountWithTax: number;
-                description: string;
-                type: AdjustmentType;
-            }>;
-        }>;
-        shippingLines: Array<{ shippingMethod: { id: string; code: string; description: string } }>;
-        customer?: { id: string; user?: { id: string; identifier: string } | null } | null;
-        history: { items: Array<{ id: string; type: HistoryEntryType; data: any }> };
-    } | null;
-};
->>>>>>> 6e7e15e5
+
+export type GetOrderByCodeQuery = { orderByCode?: { id: string, code: string, state: string, active: boolean, subTotal: number, subTotalWithTax: number, shipping: number, shippingWithTax: number, total: number, totalWithTax: number, couponCodes: Array<string>, discounts: Array<{ adjustmentSource: string, amount: number, amountWithTax: number, description: string, type: AdjustmentType }>, lines: Array<{ id: string, quantity: number, linePrice: number, linePriceWithTax: number, unitPrice: number, unitPriceWithTax: number, unitPriceChangeSinceAdded: number, unitPriceWithTaxChangeSinceAdded: number, discountedUnitPriceWithTax: number, proratedUnitPriceWithTax: number, productVariant: { id: string }, discounts: Array<{ adjustmentSource: string, amount: number, amountWithTax: number, description: string, type: AdjustmentType }> }>, shippingLines: Array<{ shippingMethod: { id: string, code: string, description: string } }>, customer?: { id: string, user?: { id: string, identifier: string } | null } | null, history: { items: Array<{ id: string, type: HistoryEntryType, data: any }> } } | null };
 
 export type GetOrderShopQueryVariables = Exact<{
   id: Scalars['ID'];
 }>;
 
-<<<<<<< HEAD
-
-export type GetOrderShopQuery = { order?: { id: string, code: string, state: string, active: boolean, subTotal: any, subTotalWithTax: any, shipping: any, shippingWithTax: any, total: any, totalWithTax: any, couponCodes: Array<string>, discounts: Array<{ adjustmentSource: string, amount: any, amountWithTax: any, description: string, type: AdjustmentType }>, lines: Array<{ id: string, quantity: number, linePrice: any, linePriceWithTax: any, unitPrice: any, unitPriceWithTax: any, unitPriceChangeSinceAdded: any, unitPriceWithTaxChangeSinceAdded: any, discountedUnitPriceWithTax: any, proratedUnitPriceWithTax: any, productVariant: { id: string }, discounts: Array<{ adjustmentSource: string, amount: any, amountWithTax: any, description: string, type: AdjustmentType }> }>, shippingLines: Array<{ shippingMethod: { id: string, code: string, description: string } }>, customer?: { id: string, user?: { id: string, identifier: string } | null } | null, history: { items: Array<{ id: string, type: HistoryEntryType, data: any }> } } | null };
-=======
-export type GetOrderShopQuery = {
-    order?: {
-        id: string;
-        code: string;
-        state: string;
-        active: boolean;
-        subTotal: number;
-        subTotalWithTax: number;
-        shipping: number;
-        shippingWithTax: number;
-        total: number;
-        totalWithTax: number;
-        couponCodes: Array<string>;
-        discounts: Array<{
-            adjustmentSource: string;
-            amount: number;
-            amountWithTax: number;
-            description: string;
-            type: AdjustmentType;
-        }>;
-        lines: Array<{
-            id: string;
-            quantity: number;
-            linePrice: number;
-            linePriceWithTax: number;
-            unitPrice: number;
-            unitPriceWithTax: number;
-            unitPriceChangeSinceAdded: number;
-            unitPriceWithTaxChangeSinceAdded: number;
-            discountedUnitPriceWithTax: number;
-            proratedUnitPriceWithTax: number;
-            productVariant: { id: string };
-            discounts: Array<{
-                adjustmentSource: string;
-                amount: number;
-                amountWithTax: number;
-                description: string;
-                type: AdjustmentType;
-            }>;
-        }>;
-        shippingLines: Array<{ shippingMethod: { id: string; code: string; description: string } }>;
-        customer?: { id: string; user?: { id: string; identifier: string } | null } | null;
-        history: { items: Array<{ id: string; type: HistoryEntryType; data: any }> };
-    } | null;
-};
->>>>>>> 6e7e15e5
+
+export type GetOrderShopQuery = { order?: { id: string, code: string, state: string, active: boolean, subTotal: number, subTotalWithTax: number, shipping: number, shippingWithTax: number, total: number, totalWithTax: number, couponCodes: Array<string>, discounts: Array<{ adjustmentSource: string, amount: number, amountWithTax: number, description: string, type: AdjustmentType }>, lines: Array<{ id: string, quantity: number, linePrice: number, linePriceWithTax: number, unitPrice: number, unitPriceWithTax: number, unitPriceChangeSinceAdded: number, unitPriceWithTaxChangeSinceAdded: number, discountedUnitPriceWithTax: number, proratedUnitPriceWithTax: number, productVariant: { id: string }, discounts: Array<{ adjustmentSource: string, amount: number, amountWithTax: number, description: string, type: AdjustmentType }> }>, shippingLines: Array<{ shippingMethod: { id: string, code: string, description: string } }>, customer?: { id: string, user?: { id: string, identifier: string } | null } | null, history: { items: Array<{ id: string, type: HistoryEntryType, data: any }> } } | null };
 
 export type GetOrderPromotionsByCodeQueryVariables = Exact<{
   code: Scalars['String'];
 }>;
 
-<<<<<<< HEAD
-
-export type GetOrderPromotionsByCodeQuery = { orderByCode?: { id: string, code: string, state: string, active: boolean, subTotal: any, subTotalWithTax: any, shipping: any, shippingWithTax: any, total: any, totalWithTax: any, couponCodes: Array<string>, promotions: Array<{ id: string, name: string }>, discounts: Array<{ adjustmentSource: string, amount: any, amountWithTax: any, description: string, type: AdjustmentType }>, lines: Array<{ id: string, quantity: number, linePrice: any, linePriceWithTax: any, unitPrice: any, unitPriceWithTax: any, unitPriceChangeSinceAdded: any, unitPriceWithTaxChangeSinceAdded: any, discountedUnitPriceWithTax: any, proratedUnitPriceWithTax: any, productVariant: { id: string }, discounts: Array<{ adjustmentSource: string, amount: any, amountWithTax: any, description: string, type: AdjustmentType }> }>, shippingLines: Array<{ shippingMethod: { id: string, code: string, description: string } }>, customer?: { id: string, user?: { id: string, identifier: string } | null } | null, history: { items: Array<{ id: string, type: HistoryEntryType, data: any }> } } | null };
+
+export type GetOrderPromotionsByCodeQuery = { orderByCode?: { id: string, code: string, state: string, active: boolean, subTotal: number, subTotalWithTax: number, shipping: number, shippingWithTax: number, total: number, totalWithTax: number, couponCodes: Array<string>, promotions: Array<{ id: string, name: string }>, discounts: Array<{ adjustmentSource: string, amount: number, amountWithTax: number, description: string, type: AdjustmentType }>, lines: Array<{ id: string, quantity: number, linePrice: number, linePriceWithTax: number, unitPrice: number, unitPriceWithTax: number, unitPriceChangeSinceAdded: number, unitPriceWithTaxChangeSinceAdded: number, discountedUnitPriceWithTax: number, proratedUnitPriceWithTax: number, productVariant: { id: string }, discounts: Array<{ adjustmentSource: string, amount: number, amountWithTax: number, description: string, type: AdjustmentType }> }>, shippingLines: Array<{ shippingMethod: { id: string, code: string, description: string } }>, customer?: { id: string, user?: { id: string, identifier: string } | null } | null, history: { items: Array<{ id: string, type: HistoryEntryType, data: any }> } } | null };
 
 export type GetAvailableCountriesQueryVariables = Exact<{ [key: string]: never; }>;
 
 
 export type GetAvailableCountriesQuery = { availableCountries: Array<{ id: string, code: string }> };
-=======
-export type GetOrderPromotionsByCodeQuery = {
-    orderByCode?: {
-        id: string;
-        code: string;
-        state: string;
-        active: boolean;
-        subTotal: number;
-        subTotalWithTax: number;
-        shipping: number;
-        shippingWithTax: number;
-        total: number;
-        totalWithTax: number;
-        couponCodes: Array<string>;
-        promotions: Array<{ id: string; name: string }>;
-        discounts: Array<{
-            adjustmentSource: string;
-            amount: number;
-            amountWithTax: number;
-            description: string;
-            type: AdjustmentType;
-        }>;
-        lines: Array<{
-            id: string;
-            quantity: number;
-            linePrice: number;
-            linePriceWithTax: number;
-            unitPrice: number;
-            unitPriceWithTax: number;
-            unitPriceChangeSinceAdded: number;
-            unitPriceWithTaxChangeSinceAdded: number;
-            discountedUnitPriceWithTax: number;
-            proratedUnitPriceWithTax: number;
-            productVariant: { id: string };
-            discounts: Array<{
-                adjustmentSource: string;
-                amount: number;
-                amountWithTax: number;
-                description: string;
-                type: AdjustmentType;
-            }>;
-        }>;
-        shippingLines: Array<{ shippingMethod: { id: string; code: string; description: string } }>;
-        customer?: { id: string; user?: { id: string; identifier: string } | null } | null;
-        history: { items: Array<{ id: string; type: HistoryEntryType; data: any }> };
-    } | null;
-};
-
-export type GetAvailableCountriesQueryVariables = Exact<{ [key: string]: never }>;
-
-export type GetAvailableCountriesQuery = { availableCountries: Array<{ id: string; code: string }> };
->>>>>>> 6e7e15e5
 
 export type TransitionToStateMutationVariables = Exact<{
   state: Scalars['String'];
 }>;
 
-<<<<<<< HEAD
-
-export type TransitionToStateMutation = { transitionOrderToState?: { id: string, code: string, state: string, active: boolean, subTotal: any, subTotalWithTax: any, shipping: any, shippingWithTax: any, total: any, totalWithTax: any, couponCodes: Array<string>, discounts: Array<{ adjustmentSource: string, amount: any, amountWithTax: any, description: string, type: AdjustmentType }>, lines: Array<{ id: string, quantity: number, linePrice: any, linePriceWithTax: any, unitPrice: any, unitPriceWithTax: any, unitPriceChangeSinceAdded: any, unitPriceWithTaxChangeSinceAdded: any, discountedUnitPriceWithTax: any, proratedUnitPriceWithTax: any, productVariant: { id: string }, discounts: Array<{ adjustmentSource: string, amount: any, amountWithTax: any, description: string, type: AdjustmentType }> }>, shippingLines: Array<{ shippingMethod: { id: string, code: string, description: string } }>, customer?: { id: string, user?: { id: string, identifier: string } | null } | null, history: { items: Array<{ id: string, type: HistoryEntryType, data: any }> } } | { errorCode: ErrorCode, message: string, transitionError: string, fromState: string, toState: string } | null };
-=======
-export type TransitionToStateMutation = {
-    transitionOrderToState?:
-        | {
-              id: string;
-              code: string;
-              state: string;
-              active: boolean;
-              subTotal: number;
-              subTotalWithTax: number;
-              shipping: number;
-              shippingWithTax: number;
-              total: number;
-              totalWithTax: number;
-              couponCodes: Array<string>;
-              discounts: Array<{
-                  adjustmentSource: string;
-                  amount: number;
-                  amountWithTax: number;
-                  description: string;
-                  type: AdjustmentType;
-              }>;
-              lines: Array<{
-                  id: string;
-                  quantity: number;
-                  linePrice: number;
-                  linePriceWithTax: number;
-                  unitPrice: number;
-                  unitPriceWithTax: number;
-                  unitPriceChangeSinceAdded: number;
-                  unitPriceWithTaxChangeSinceAdded: number;
-                  discountedUnitPriceWithTax: number;
-                  proratedUnitPriceWithTax: number;
-                  productVariant: { id: string };
-                  discounts: Array<{
-                      adjustmentSource: string;
-                      amount: number;
-                      amountWithTax: number;
-                      description: string;
-                      type: AdjustmentType;
-                  }>;
-              }>;
-              shippingLines: Array<{ shippingMethod: { id: string; code: string; description: string } }>;
-              customer?: { id: string; user?: { id: string; identifier: string } | null } | null;
-              history: { items: Array<{ id: string; type: HistoryEntryType; data: any }> };
-          }
-        | {
-              errorCode: ErrorCode;
-              message: string;
-              transitionError: string;
-              fromState: string;
-              toState: string;
-          }
-        | null;
-};
->>>>>>> 6e7e15e5
+
+export type TransitionToStateMutation = { transitionOrderToState?: { id: string, code: string, state: string, active: boolean, subTotal: number, subTotalWithTax: number, shipping: number, shippingWithTax: number, total: number, totalWithTax: number, couponCodes: Array<string>, discounts: Array<{ adjustmentSource: string, amount: number, amountWithTax: number, description: string, type: AdjustmentType }>, lines: Array<{ id: string, quantity: number, linePrice: number, linePriceWithTax: number, unitPrice: number, unitPriceWithTax: number, unitPriceChangeSinceAdded: number, unitPriceWithTaxChangeSinceAdded: number, discountedUnitPriceWithTax: number, proratedUnitPriceWithTax: number, productVariant: { id: string }, discounts: Array<{ adjustmentSource: string, amount: number, amountWithTax: number, description: string, type: AdjustmentType }> }>, shippingLines: Array<{ shippingMethod: { id: string, code: string, description: string } }>, customer?: { id: string, user?: { id: string, identifier: string } | null } | null, history: { items: Array<{ id: string, type: HistoryEntryType, data: any }> } } | { errorCode: ErrorCode, message: string, transitionError: string, fromState: string, toState: string } | null };
 
 export type SetShippingAddressMutationVariables = Exact<{
   input: CreateAddressInput;
@@ -3974,243 +3326,34 @@
   input: CreateAddressInput;
 }>;
 
-<<<<<<< HEAD
 
 export type SetBillingAddressMutation = { setOrderBillingAddress: { errorCode: ErrorCode, message: string } | { billingAddress?: { fullName?: string | null, company?: string | null, streetLine1?: string | null, streetLine2?: string | null, city?: string | null, province?: string | null, postalCode?: string | null, country?: string | null, phoneNumber?: string | null } | null } };
 
-export type TestOrderWithPaymentsFragment = { id: string, code: string, state: string, active: boolean, subTotal: any, subTotalWithTax: any, shipping: any, shippingWithTax: any, total: any, totalWithTax: any, couponCodes: Array<string>, payments?: Array<{ id: string, transactionId?: string | null, method: string, amount: any, state: string, metadata?: any | null }> | null, discounts: Array<{ adjustmentSource: string, amount: any, amountWithTax: any, description: string, type: AdjustmentType }>, lines: Array<{ id: string, quantity: number, linePrice: any, linePriceWithTax: any, unitPrice: any, unitPriceWithTax: any, unitPriceChangeSinceAdded: any, unitPriceWithTaxChangeSinceAdded: any, discountedUnitPriceWithTax: any, proratedUnitPriceWithTax: any, productVariant: { id: string }, discounts: Array<{ adjustmentSource: string, amount: any, amountWithTax: any, description: string, type: AdjustmentType }> }>, shippingLines: Array<{ shippingMethod: { id: string, code: string, description: string } }>, customer?: { id: string, user?: { id: string, identifier: string } | null } | null, history: { items: Array<{ id: string, type: HistoryEntryType, data: any }> } };
+export type TestOrderWithPaymentsFragment = { id: string, code: string, state: string, active: boolean, subTotal: number, subTotalWithTax: number, shipping: number, shippingWithTax: number, total: number, totalWithTax: number, couponCodes: Array<string>, payments?: Array<{ id: string, transactionId?: string | null, method: string, amount: number, state: string, metadata?: any | null }> | null, discounts: Array<{ adjustmentSource: string, amount: number, amountWithTax: number, description: string, type: AdjustmentType }>, lines: Array<{ id: string, quantity: number, linePrice: number, linePriceWithTax: number, unitPrice: number, unitPriceWithTax: number, unitPriceChangeSinceAdded: number, unitPriceWithTaxChangeSinceAdded: number, discountedUnitPriceWithTax: number, proratedUnitPriceWithTax: number, productVariant: { id: string }, discounts: Array<{ adjustmentSource: string, amount: number, amountWithTax: number, description: string, type: AdjustmentType }> }>, shippingLines: Array<{ shippingMethod: { id: string, code: string, description: string } }>, customer?: { id: string, user?: { id: string, identifier: string } | null } | null, history: { items: Array<{ id: string, type: HistoryEntryType, data: any }> } };
 
 export type GetActiveOrderWithPaymentsQueryVariables = Exact<{ [key: string]: never; }>;
 
 
-export type GetActiveOrderWithPaymentsQuery = { activeOrder?: { id: string, code: string, state: string, active: boolean, subTotal: any, subTotalWithTax: any, shipping: any, shippingWithTax: any, total: any, totalWithTax: any, couponCodes: Array<string>, payments?: Array<{ id: string, transactionId?: string | null, method: string, amount: any, state: string, metadata?: any | null }> | null, discounts: Array<{ adjustmentSource: string, amount: any, amountWithTax: any, description: string, type: AdjustmentType }>, lines: Array<{ id: string, quantity: number, linePrice: any, linePriceWithTax: any, unitPrice: any, unitPriceWithTax: any, unitPriceChangeSinceAdded: any, unitPriceWithTaxChangeSinceAdded: any, discountedUnitPriceWithTax: any, proratedUnitPriceWithTax: any, productVariant: { id: string }, discounts: Array<{ adjustmentSource: string, amount: any, amountWithTax: any, description: string, type: AdjustmentType }> }>, shippingLines: Array<{ shippingMethod: { id: string, code: string, description: string } }>, customer?: { id: string, user?: { id: string, identifier: string } | null } | null, history: { items: Array<{ id: string, type: HistoryEntryType, data: any }> } } | null };
-=======
-export type SetBillingAddressMutation = {
-    setOrderBillingAddress:
-        | { errorCode: ErrorCode; message: string }
-        | {
-              billingAddress?: {
-                  fullName?: string | null;
-                  company?: string | null;
-                  streetLine1?: string | null;
-                  streetLine2?: string | null;
-                  city?: string | null;
-                  province?: string | null;
-                  postalCode?: string | null;
-                  country?: string | null;
-                  phoneNumber?: string | null;
-              } | null;
-          };
-};
-
-export type TestOrderWithPaymentsFragment = {
-    id: string;
-    code: string;
-    state: string;
-    active: boolean;
-    subTotal: number;
-    subTotalWithTax: number;
-    shipping: number;
-    shippingWithTax: number;
-    total: number;
-    totalWithTax: number;
-    couponCodes: Array<string>;
-    payments?: Array<{
-        id: string;
-        transactionId?: string | null;
-        method: string;
-        amount: number;
-        state: string;
-        metadata?: any | null;
-    }> | null;
-    discounts: Array<{
-        adjustmentSource: string;
-        amount: number;
-        amountWithTax: number;
-        description: string;
-        type: AdjustmentType;
-    }>;
-    lines: Array<{
-        id: string;
-        quantity: number;
-        linePrice: number;
-        linePriceWithTax: number;
-        unitPrice: number;
-        unitPriceWithTax: number;
-        unitPriceChangeSinceAdded: number;
-        unitPriceWithTaxChangeSinceAdded: number;
-        discountedUnitPriceWithTax: number;
-        proratedUnitPriceWithTax: number;
-        productVariant: { id: string };
-        discounts: Array<{
-            adjustmentSource: string;
-            amount: number;
-            amountWithTax: number;
-            description: string;
-            type: AdjustmentType;
-        }>;
-    }>;
-    shippingLines: Array<{ shippingMethod: { id: string; code: string; description: string } }>;
-    customer?: { id: string; user?: { id: string; identifier: string } | null } | null;
-    history: { items: Array<{ id: string; type: HistoryEntryType; data: any }> };
-};
-
-export type GetActiveOrderWithPaymentsQueryVariables = Exact<{ [key: string]: never }>;
-
-export type GetActiveOrderWithPaymentsQuery = {
-    activeOrder?: {
-        id: string;
-        code: string;
-        state: string;
-        active: boolean;
-        subTotal: number;
-        subTotalWithTax: number;
-        shipping: number;
-        shippingWithTax: number;
-        total: number;
-        totalWithTax: number;
-        couponCodes: Array<string>;
-        payments?: Array<{
-            id: string;
-            transactionId?: string | null;
-            method: string;
-            amount: number;
-            state: string;
-            metadata?: any | null;
-        }> | null;
-        discounts: Array<{
-            adjustmentSource: string;
-            amount: number;
-            amountWithTax: number;
-            description: string;
-            type: AdjustmentType;
-        }>;
-        lines: Array<{
-            id: string;
-            quantity: number;
-            linePrice: number;
-            linePriceWithTax: number;
-            unitPrice: number;
-            unitPriceWithTax: number;
-            unitPriceChangeSinceAdded: number;
-            unitPriceWithTaxChangeSinceAdded: number;
-            discountedUnitPriceWithTax: number;
-            proratedUnitPriceWithTax: number;
-            productVariant: { id: string };
-            discounts: Array<{
-                adjustmentSource: string;
-                amount: number;
-                amountWithTax: number;
-                description: string;
-                type: AdjustmentType;
-            }>;
-        }>;
-        shippingLines: Array<{ shippingMethod: { id: string; code: string; description: string } }>;
-        customer?: { id: string; user?: { id: string; identifier: string } | null } | null;
-        history: { items: Array<{ id: string; type: HistoryEntryType; data: any }> };
-    } | null;
-};
->>>>>>> 6e7e15e5
+export type GetActiveOrderWithPaymentsQuery = { activeOrder?: { id: string, code: string, state: string, active: boolean, subTotal: number, subTotalWithTax: number, shipping: number, shippingWithTax: number, total: number, totalWithTax: number, couponCodes: Array<string>, payments?: Array<{ id: string, transactionId?: string | null, method: string, amount: number, state: string, metadata?: any | null }> | null, discounts: Array<{ adjustmentSource: string, amount: number, amountWithTax: number, description: string, type: AdjustmentType }>, lines: Array<{ id: string, quantity: number, linePrice: number, linePriceWithTax: number, unitPrice: number, unitPriceWithTax: number, unitPriceChangeSinceAdded: number, unitPriceWithTaxChangeSinceAdded: number, discountedUnitPriceWithTax: number, proratedUnitPriceWithTax: number, productVariant: { id: string }, discounts: Array<{ adjustmentSource: string, amount: number, amountWithTax: number, description: string, type: AdjustmentType }> }>, shippingLines: Array<{ shippingMethod: { id: string, code: string, description: string } }>, customer?: { id: string, user?: { id: string, identifier: string } | null } | null, history: { items: Array<{ id: string, type: HistoryEntryType, data: any }> } } | null };
 
 export type AddPaymentToOrderMutationVariables = Exact<{
   input: PaymentInput;
 }>;
 
-<<<<<<< HEAD
-
-export type AddPaymentToOrderMutation = { addPaymentToOrder: { errorCode: ErrorCode, message: string, eligibilityCheckerMessage?: string | null } | { errorCode: ErrorCode, message: string } | { id: string, code: string, state: string, active: boolean, subTotal: any, subTotalWithTax: any, shipping: any, shippingWithTax: any, total: any, totalWithTax: any, couponCodes: Array<string>, payments?: Array<{ id: string, transactionId?: string | null, method: string, amount: any, state: string, metadata?: any | null }> | null, discounts: Array<{ adjustmentSource: string, amount: any, amountWithTax: any, description: string, type: AdjustmentType }>, lines: Array<{ id: string, quantity: number, linePrice: any, linePriceWithTax: any, unitPrice: any, unitPriceWithTax: any, unitPriceChangeSinceAdded: any, unitPriceWithTaxChangeSinceAdded: any, discountedUnitPriceWithTax: any, proratedUnitPriceWithTax: any, productVariant: { id: string }, discounts: Array<{ adjustmentSource: string, amount: any, amountWithTax: any, description: string, type: AdjustmentType }> }>, shippingLines: Array<{ shippingMethod: { id: string, code: string, description: string } }>, customer?: { id: string, user?: { id: string, identifier: string } | null } | null, history: { items: Array<{ id: string, type: HistoryEntryType, data: any }> } } | { errorCode: ErrorCode, message: string } | { errorCode: ErrorCode, message: string, transitionError: string } | { errorCode: ErrorCode, message: string, paymentErrorMessage: string } | { errorCode: ErrorCode, message: string, paymentErrorMessage: string } };
+
+export type AddPaymentToOrderMutation = { addPaymentToOrder: { errorCode: ErrorCode, message: string, eligibilityCheckerMessage?: string | null } | { errorCode: ErrorCode, message: string } | { id: string, code: string, state: string, active: boolean, subTotal: number, subTotalWithTax: number, shipping: number, shippingWithTax: number, total: number, totalWithTax: number, couponCodes: Array<string>, payments?: Array<{ id: string, transactionId?: string | null, method: string, amount: number, state: string, metadata?: any | null }> | null, discounts: Array<{ adjustmentSource: string, amount: number, amountWithTax: number, description: string, type: AdjustmentType }>, lines: Array<{ id: string, quantity: number, linePrice: number, linePriceWithTax: number, unitPrice: number, unitPriceWithTax: number, unitPriceChangeSinceAdded: number, unitPriceWithTaxChangeSinceAdded: number, discountedUnitPriceWithTax: number, proratedUnitPriceWithTax: number, productVariant: { id: string }, discounts: Array<{ adjustmentSource: string, amount: number, amountWithTax: number, description: string, type: AdjustmentType }> }>, shippingLines: Array<{ shippingMethod: { id: string, code: string, description: string } }>, customer?: { id: string, user?: { id: string, identifier: string } | null } | null, history: { items: Array<{ id: string, type: HistoryEntryType, data: any }> } } | { errorCode: ErrorCode, message: string } | { errorCode: ErrorCode, message: string, transitionError: string } | { errorCode: ErrorCode, message: string, paymentErrorMessage: string } | { errorCode: ErrorCode, message: string, paymentErrorMessage: string } };
 
 export type GetActiveOrderPaymentsQueryVariables = Exact<{ [key: string]: never; }>;
 
 
-export type GetActiveOrderPaymentsQuery = { activeOrder?: { id: string, payments?: Array<{ id: string, transactionId?: string | null, method: string, amount: any, state: string, errorMessage?: string | null, metadata?: any | null }> | null } | null };
-=======
-export type AddPaymentToOrderMutation = {
-    addPaymentToOrder:
-        | { errorCode: ErrorCode; message: string; eligibilityCheckerMessage?: string | null }
-        | { errorCode: ErrorCode; message: string }
-        | {
-              id: string;
-              code: string;
-              state: string;
-              active: boolean;
-              subTotal: number;
-              subTotalWithTax: number;
-              shipping: number;
-              shippingWithTax: number;
-              total: number;
-              totalWithTax: number;
-              couponCodes: Array<string>;
-              payments?: Array<{
-                  id: string;
-                  transactionId?: string | null;
-                  method: string;
-                  amount: number;
-                  state: string;
-                  metadata?: any | null;
-              }> | null;
-              discounts: Array<{
-                  adjustmentSource: string;
-                  amount: number;
-                  amountWithTax: number;
-                  description: string;
-                  type: AdjustmentType;
-              }>;
-              lines: Array<{
-                  id: string;
-                  quantity: number;
-                  linePrice: number;
-                  linePriceWithTax: number;
-                  unitPrice: number;
-                  unitPriceWithTax: number;
-                  unitPriceChangeSinceAdded: number;
-                  unitPriceWithTaxChangeSinceAdded: number;
-                  discountedUnitPriceWithTax: number;
-                  proratedUnitPriceWithTax: number;
-                  productVariant: { id: string };
-                  discounts: Array<{
-                      adjustmentSource: string;
-                      amount: number;
-                      amountWithTax: number;
-                      description: string;
-                      type: AdjustmentType;
-                  }>;
-              }>;
-              shippingLines: Array<{ shippingMethod: { id: string; code: string; description: string } }>;
-              customer?: { id: string; user?: { id: string; identifier: string } | null } | null;
-              history: { items: Array<{ id: string; type: HistoryEntryType; data: any }> };
-          }
-        | { errorCode: ErrorCode; message: string }
-        | { errorCode: ErrorCode; message: string; transitionError: string }
-        | { errorCode: ErrorCode; message: string; paymentErrorMessage: string }
-        | { errorCode: ErrorCode; message: string; paymentErrorMessage: string };
-};
-
-export type GetActiveOrderPaymentsQueryVariables = Exact<{ [key: string]: never }>;
-
-export type GetActiveOrderPaymentsQuery = {
-    activeOrder?: {
-        id: string;
-        payments?: Array<{
-            id: string;
-            transactionId?: string | null;
-            method: string;
-            amount: number;
-            state: string;
-            errorMessage?: string | null;
-            metadata?: any | null;
-        }> | null;
-    } | null;
-};
->>>>>>> 6e7e15e5
+export type GetActiveOrderPaymentsQuery = { activeOrder?: { id: string, payments?: Array<{ id: string, transactionId?: string | null, method: string, amount: number, state: string, errorMessage?: string | null, metadata?: any | null }> | null } | null };
 
 export type GetOrderByCodeWithPaymentsQueryVariables = Exact<{
   code: Scalars['String'];
 }>;
 
-<<<<<<< HEAD
-
-export type GetOrderByCodeWithPaymentsQuery = { orderByCode?: { id: string, code: string, state: string, active: boolean, subTotal: any, subTotalWithTax: any, shipping: any, shippingWithTax: any, total: any, totalWithTax: any, couponCodes: Array<string>, payments?: Array<{ id: string, transactionId?: string | null, method: string, amount: any, state: string, metadata?: any | null }> | null, discounts: Array<{ adjustmentSource: string, amount: any, amountWithTax: any, description: string, type: AdjustmentType }>, lines: Array<{ id: string, quantity: number, linePrice: any, linePriceWithTax: any, unitPrice: any, unitPriceWithTax: any, unitPriceChangeSinceAdded: any, unitPriceWithTaxChangeSinceAdded: any, discountedUnitPriceWithTax: any, proratedUnitPriceWithTax: any, productVariant: { id: string }, discounts: Array<{ adjustmentSource: string, amount: any, amountWithTax: any, description: string, type: AdjustmentType }> }>, shippingLines: Array<{ shippingMethod: { id: string, code: string, description: string } }>, customer?: { id: string, user?: { id: string, identifier: string } | null } | null, history: { items: Array<{ id: string, type: HistoryEntryType, data: any }> } } | null };
+
+export type GetOrderByCodeWithPaymentsQuery = { orderByCode?: { id: string, code: string, state: string, active: boolean, subTotal: number, subTotalWithTax: number, shipping: number, shippingWithTax: number, total: number, totalWithTax: number, couponCodes: Array<string>, payments?: Array<{ id: string, transactionId?: string | null, method: string, amount: number, state: string, metadata?: any | null }> | null, discounts: Array<{ adjustmentSource: string, amount: number, amountWithTax: number, description: string, type: AdjustmentType }>, lines: Array<{ id: string, quantity: number, linePrice: number, linePriceWithTax: number, unitPrice: number, unitPriceWithTax: number, unitPriceChangeSinceAdded: number, unitPriceWithTaxChangeSinceAdded: number, discountedUnitPriceWithTax: number, proratedUnitPriceWithTax: number, productVariant: { id: string }, discounts: Array<{ adjustmentSource: string, amount: number, amountWithTax: number, description: string, type: AdjustmentType }> }>, shippingLines: Array<{ shippingMethod: { id: string, code: string, description: string } }>, customer?: { id: string, user?: { id: string, identifier: string } | null } | null, history: { items: Array<{ id: string, type: HistoryEntryType, data: any }> } } | null };
 
 export type GetActiveCustomerOrderWithItemFulfillmentsQueryVariables = Exact<{ [key: string]: never; }>;
 
@@ -4219,85 +3362,6 @@
 
 export type GetNextOrderStatesQueryVariables = Exact<{ [key: string]: never; }>;
 
-=======
-export type GetOrderByCodeWithPaymentsQuery = {
-    orderByCode?: {
-        id: string;
-        code: string;
-        state: string;
-        active: boolean;
-        subTotal: number;
-        subTotalWithTax: number;
-        shipping: number;
-        shippingWithTax: number;
-        total: number;
-        totalWithTax: number;
-        couponCodes: Array<string>;
-        payments?: Array<{
-            id: string;
-            transactionId?: string | null;
-            method: string;
-            amount: number;
-            state: string;
-            metadata?: any | null;
-        }> | null;
-        discounts: Array<{
-            adjustmentSource: string;
-            amount: number;
-            amountWithTax: number;
-            description: string;
-            type: AdjustmentType;
-        }>;
-        lines: Array<{
-            id: string;
-            quantity: number;
-            linePrice: number;
-            linePriceWithTax: number;
-            unitPrice: number;
-            unitPriceWithTax: number;
-            unitPriceChangeSinceAdded: number;
-            unitPriceWithTaxChangeSinceAdded: number;
-            discountedUnitPriceWithTax: number;
-            proratedUnitPriceWithTax: number;
-            productVariant: { id: string };
-            discounts: Array<{
-                adjustmentSource: string;
-                amount: number;
-                amountWithTax: number;
-                description: string;
-                type: AdjustmentType;
-            }>;
-        }>;
-        shippingLines: Array<{ shippingMethod: { id: string; code: string; description: string } }>;
-        customer?: { id: string; user?: { id: string; identifier: string } | null } | null;
-        history: { items: Array<{ id: string; type: HistoryEntryType; data: any }> };
-    } | null;
-};
-
-export type GetActiveCustomerOrderWithItemFulfillmentsQueryVariables = Exact<{ [key: string]: never }>;
-
-export type GetActiveCustomerOrderWithItemFulfillmentsQuery = {
-    activeCustomer?: {
-        orders: {
-            totalItems: number;
-            items: Array<{
-                id: string;
-                code: string;
-                state: string;
-                lines: Array<{ id: string }>;
-                fulfillments?: Array<{
-                    id: string;
-                    state: string;
-                    method: string;
-                    trackingCode?: string | null;
-                }> | null;
-            }>;
-        };
-    } | null;
-};
-
-export type GetNextOrderStatesQueryVariables = Exact<{ [key: string]: never }>;
->>>>>>> 6e7e15e5
 
 export type GetNextOrderStatesQuery = { nextOrderStates: Array<string> };
 
@@ -4320,186 +3384,25 @@
   couponCode: Scalars['String'];
 }>;
 
-<<<<<<< HEAD
-
-export type ApplyCouponCodeMutation = { applyCouponCode: { errorCode: ErrorCode, message: string } | { errorCode: ErrorCode, message: string } | { errorCode: ErrorCode, message: string } | { id: string, code: string, state: string, active: boolean, subTotal: any, subTotalWithTax: any, shipping: any, shippingWithTax: any, total: any, totalWithTax: any, couponCodes: Array<string>, discounts: Array<{ adjustmentSource: string, amount: any, amountWithTax: any, description: string, type: AdjustmentType }>, lines: Array<{ id: string, quantity: number, linePrice: any, linePriceWithTax: any, unitPrice: any, unitPriceWithTax: any, unitPriceChangeSinceAdded: any, unitPriceWithTaxChangeSinceAdded: any, discountedUnitPriceWithTax: any, proratedUnitPriceWithTax: any, productVariant: { id: string }, discounts: Array<{ adjustmentSource: string, amount: any, amountWithTax: any, description: string, type: AdjustmentType }> }>, shippingLines: Array<{ shippingMethod: { id: string, code: string, description: string } }>, customer?: { id: string, user?: { id: string, identifier: string } | null } | null, history: { items: Array<{ id: string, type: HistoryEntryType, data: any }> } } };
-=======
-export type ApplyCouponCodeMutation = {
-    applyCouponCode:
-        | { errorCode: ErrorCode; message: string }
-        | { errorCode: ErrorCode; message: string }
-        | { errorCode: ErrorCode; message: string }
-        | {
-              id: string;
-              code: string;
-              state: string;
-              active: boolean;
-              subTotal: number;
-              subTotalWithTax: number;
-              shipping: number;
-              shippingWithTax: number;
-              total: number;
-              totalWithTax: number;
-              couponCodes: Array<string>;
-              discounts: Array<{
-                  adjustmentSource: string;
-                  amount: number;
-                  amountWithTax: number;
-                  description: string;
-                  type: AdjustmentType;
-              }>;
-              lines: Array<{
-                  id: string;
-                  quantity: number;
-                  linePrice: number;
-                  linePriceWithTax: number;
-                  unitPrice: number;
-                  unitPriceWithTax: number;
-                  unitPriceChangeSinceAdded: number;
-                  unitPriceWithTaxChangeSinceAdded: number;
-                  discountedUnitPriceWithTax: number;
-                  proratedUnitPriceWithTax: number;
-                  productVariant: { id: string };
-                  discounts: Array<{
-                      adjustmentSource: string;
-                      amount: number;
-                      amountWithTax: number;
-                      description: string;
-                      type: AdjustmentType;
-                  }>;
-              }>;
-              shippingLines: Array<{ shippingMethod: { id: string; code: string; description: string } }>;
-              customer?: { id: string; user?: { id: string; identifier: string } | null } | null;
-              history: { items: Array<{ id: string; type: HistoryEntryType; data: any }> };
-          };
-};
->>>>>>> 6e7e15e5
+
+export type ApplyCouponCodeMutation = { applyCouponCode: { errorCode: ErrorCode, message: string } | { errorCode: ErrorCode, message: string } | { errorCode: ErrorCode, message: string } | { id: string, code: string, state: string, active: boolean, subTotal: number, subTotalWithTax: number, shipping: number, shippingWithTax: number, total: number, totalWithTax: number, couponCodes: Array<string>, discounts: Array<{ adjustmentSource: string, amount: number, amountWithTax: number, description: string, type: AdjustmentType }>, lines: Array<{ id: string, quantity: number, linePrice: number, linePriceWithTax: number, unitPrice: number, unitPriceWithTax: number, unitPriceChangeSinceAdded: number, unitPriceWithTaxChangeSinceAdded: number, discountedUnitPriceWithTax: number, proratedUnitPriceWithTax: number, productVariant: { id: string }, discounts: Array<{ adjustmentSource: string, amount: number, amountWithTax: number, description: string, type: AdjustmentType }> }>, shippingLines: Array<{ shippingMethod: { id: string, code: string, description: string } }>, customer?: { id: string, user?: { id: string, identifier: string } | null } | null, history: { items: Array<{ id: string, type: HistoryEntryType, data: any }> } } };
 
 export type RemoveCouponCodeMutationVariables = Exact<{
   couponCode: Scalars['String'];
 }>;
 
-<<<<<<< HEAD
-
-export type RemoveCouponCodeMutation = { removeCouponCode?: { id: string, code: string, state: string, active: boolean, subTotal: any, subTotalWithTax: any, shipping: any, shippingWithTax: any, total: any, totalWithTax: any, couponCodes: Array<string>, discounts: Array<{ adjustmentSource: string, amount: any, amountWithTax: any, description: string, type: AdjustmentType }>, lines: Array<{ id: string, quantity: number, linePrice: any, linePriceWithTax: any, unitPrice: any, unitPriceWithTax: any, unitPriceChangeSinceAdded: any, unitPriceWithTaxChangeSinceAdded: any, discountedUnitPriceWithTax: any, proratedUnitPriceWithTax: any, productVariant: { id: string }, discounts: Array<{ adjustmentSource: string, amount: any, amountWithTax: any, description: string, type: AdjustmentType }> }>, shippingLines: Array<{ shippingMethod: { id: string, code: string, description: string } }>, customer?: { id: string, user?: { id: string, identifier: string } | null } | null, history: { items: Array<{ id: string, type: HistoryEntryType, data: any }> } } | null };
+
+export type RemoveCouponCodeMutation = { removeCouponCode?: { id: string, code: string, state: string, active: boolean, subTotal: number, subTotalWithTax: number, shipping: number, shippingWithTax: number, total: number, totalWithTax: number, couponCodes: Array<string>, discounts: Array<{ adjustmentSource: string, amount: number, amountWithTax: number, description: string, type: AdjustmentType }>, lines: Array<{ id: string, quantity: number, linePrice: number, linePriceWithTax: number, unitPrice: number, unitPriceWithTax: number, unitPriceChangeSinceAdded: number, unitPriceWithTaxChangeSinceAdded: number, discountedUnitPriceWithTax: number, proratedUnitPriceWithTax: number, productVariant: { id: string }, discounts: Array<{ adjustmentSource: string, amount: number, amountWithTax: number, description: string, type: AdjustmentType }> }>, shippingLines: Array<{ shippingMethod: { id: string, code: string, description: string } }>, customer?: { id: string, user?: { id: string, identifier: string } | null } | null, history: { items: Array<{ id: string, type: HistoryEntryType, data: any }> } } | null };
 
 export type RemoveAllOrderLinesMutationVariables = Exact<{ [key: string]: never; }>;
 
 
-export type RemoveAllOrderLinesMutation = { removeAllOrderLines: { id: string, code: string, state: string, active: boolean, subTotal: any, subTotalWithTax: any, shipping: any, shippingWithTax: any, total: any, totalWithTax: any, couponCodes: Array<string>, discounts: Array<{ adjustmentSource: string, amount: any, amountWithTax: any, description: string, type: AdjustmentType }>, lines: Array<{ id: string, quantity: number, linePrice: any, linePriceWithTax: any, unitPrice: any, unitPriceWithTax: any, unitPriceChangeSinceAdded: any, unitPriceWithTaxChangeSinceAdded: any, discountedUnitPriceWithTax: any, proratedUnitPriceWithTax: any, productVariant: { id: string }, discounts: Array<{ adjustmentSource: string, amount: any, amountWithTax: any, description: string, type: AdjustmentType }> }>, shippingLines: Array<{ shippingMethod: { id: string, code: string, description: string } }>, customer?: { id: string, user?: { id: string, identifier: string } | null } | null, history: { items: Array<{ id: string, type: HistoryEntryType, data: any }> } } | { errorCode: ErrorCode, message: string } };
+export type RemoveAllOrderLinesMutation = { removeAllOrderLines: { id: string, code: string, state: string, active: boolean, subTotal: number, subTotalWithTax: number, shipping: number, shippingWithTax: number, total: number, totalWithTax: number, couponCodes: Array<string>, discounts: Array<{ adjustmentSource: string, amount: number, amountWithTax: number, description: string, type: AdjustmentType }>, lines: Array<{ id: string, quantity: number, linePrice: number, linePriceWithTax: number, unitPrice: number, unitPriceWithTax: number, unitPriceChangeSinceAdded: number, unitPriceWithTaxChangeSinceAdded: number, discountedUnitPriceWithTax: number, proratedUnitPriceWithTax: number, productVariant: { id: string }, discounts: Array<{ adjustmentSource: string, amount: number, amountWithTax: number, description: string, type: AdjustmentType }> }>, shippingLines: Array<{ shippingMethod: { id: string, code: string, description: string } }>, customer?: { id: string, user?: { id: string, identifier: string } | null } | null, history: { items: Array<{ id: string, type: HistoryEntryType, data: any }> } } | { errorCode: ErrorCode, message: string } };
 
 export type GetEligiblePaymentMethodsQueryVariables = Exact<{ [key: string]: never; }>;
 
 
 export type GetEligiblePaymentMethodsQuery = { eligiblePaymentMethods: Array<{ id: string, code: string, eligibilityMessage?: string | null, isEligible: boolean }> };
-=======
-export type RemoveCouponCodeMutation = {
-    removeCouponCode?: {
-        id: string;
-        code: string;
-        state: string;
-        active: boolean;
-        subTotal: number;
-        subTotalWithTax: number;
-        shipping: number;
-        shippingWithTax: number;
-        total: number;
-        totalWithTax: number;
-        couponCodes: Array<string>;
-        discounts: Array<{
-            adjustmentSource: string;
-            amount: number;
-            amountWithTax: number;
-            description: string;
-            type: AdjustmentType;
-        }>;
-        lines: Array<{
-            id: string;
-            quantity: number;
-            linePrice: number;
-            linePriceWithTax: number;
-            unitPrice: number;
-            unitPriceWithTax: number;
-            unitPriceChangeSinceAdded: number;
-            unitPriceWithTaxChangeSinceAdded: number;
-            discountedUnitPriceWithTax: number;
-            proratedUnitPriceWithTax: number;
-            productVariant: { id: string };
-            discounts: Array<{
-                adjustmentSource: string;
-                amount: number;
-                amountWithTax: number;
-                description: string;
-                type: AdjustmentType;
-            }>;
-        }>;
-        shippingLines: Array<{ shippingMethod: { id: string; code: string; description: string } }>;
-        customer?: { id: string; user?: { id: string; identifier: string } | null } | null;
-        history: { items: Array<{ id: string; type: HistoryEntryType; data: any }> };
-    } | null;
-};
-
-export type RemoveAllOrderLinesMutationVariables = Exact<{ [key: string]: never }>;
-
-export type RemoveAllOrderLinesMutation = {
-    removeAllOrderLines:
-        | {
-              id: string;
-              code: string;
-              state: string;
-              active: boolean;
-              subTotal: number;
-              subTotalWithTax: number;
-              shipping: number;
-              shippingWithTax: number;
-              total: number;
-              totalWithTax: number;
-              couponCodes: Array<string>;
-              discounts: Array<{
-                  adjustmentSource: string;
-                  amount: number;
-                  amountWithTax: number;
-                  description: string;
-                  type: AdjustmentType;
-              }>;
-              lines: Array<{
-                  id: string;
-                  quantity: number;
-                  linePrice: number;
-                  linePriceWithTax: number;
-                  unitPrice: number;
-                  unitPriceWithTax: number;
-                  unitPriceChangeSinceAdded: number;
-                  unitPriceWithTaxChangeSinceAdded: number;
-                  discountedUnitPriceWithTax: number;
-                  proratedUnitPriceWithTax: number;
-                  productVariant: { id: string };
-                  discounts: Array<{
-                      adjustmentSource: string;
-                      amount: number;
-                      amountWithTax: number;
-                      description: string;
-                      type: AdjustmentType;
-                  }>;
-              }>;
-              shippingLines: Array<{ shippingMethod: { id: string; code: string; description: string } }>;
-              customer?: { id: string; user?: { id: string; identifier: string } | null } | null;
-              history: { items: Array<{ id: string; type: HistoryEntryType; data: any }> };
-          }
-        | { errorCode: ErrorCode; message: string };
-};
-
-export type GetEligiblePaymentMethodsQueryVariables = Exact<{ [key: string]: never }>;
-
-export type GetEligiblePaymentMethodsQuery = {
-    eligiblePaymentMethods: Array<{
-        id: string;
-        code: string;
-        eligibilityMessage?: string | null;
-        isEligible: boolean;
-    }>;
-};
->>>>>>> 6e7e15e5
 
 export type GetProductStockLevelQueryVariables = Exact<{
   id: Scalars['ID'];
@@ -4519,20 +3422,5 @@
   options?: InputMaybe<OrderListOptions>;
 }>;
 
-<<<<<<< HEAD
-
-export type GetActiveCustomerWithOrdersProductPriceQuery = { activeCustomer?: { orders: { items: Array<{ lines: Array<{ linePrice: any, productVariant: { id: string, name: string, price: any } }> }> } } | null };
-=======
-export type GetActiveCustomerWithOrdersProductPriceQuery = {
-    activeCustomer?: {
-        orders: {
-            items: Array<{
-                lines: Array<{
-                    linePrice: number;
-                    productVariant: { id: string; name: string; price: number };
-                }>;
-            }>;
-        };
-    } | null;
-};
->>>>>>> 6e7e15e5
+
+export type GetActiveCustomerWithOrdersProductPriceQuery = { activeCustomer?: { orders: { items: Array<{ lines: Array<{ linePrice: number, productVariant: { id: string, name: string, price: number } }> }> } } | null };