--- conflicted
+++ resolved
@@ -2164,16 +2164,9 @@
 };
 
 export type SearchResponse = {
-<<<<<<< HEAD
-  items: Array<SearchResult>;
-  totalItems: Scalars['Int'];
-  facetValues: Array<FacetValueResult>;
-  collections: Array<CollectionResult>;
-=======
     items: Array<SearchResult>;
     totalItems: Scalars['Int'];
     facetValues: Array<FacetValueResult>;
->>>>>>> ad73fcea
 };
 
 /**
@@ -2183,15 +2176,6 @@
 export type FacetValueResult = {
     facetValue: FacetValue;
     count: Scalars['Int'];
-};
-
-/**
- * Which Collections are present in the products returned
- * by the search, and in what quantity.
- */
-export type CollectionResult = {
-  collection: Collection;
-  count: Scalars['Int'];
 };
 
 export type SearchResultAsset = {
