import { OnModuleInit } from '@nestjs/common';
import { HistoryEntryType } from '@vendure/common/lib/generated-types';
import { omit } from '@vendure/common/lib/omit';
import { pick } from '@vendure/common/lib/pick';
import {
    AccountRegistrationEvent,
    EventBus,
    EventBusModule,
    mergeConfig,
    VendurePlugin,
} from '@vendure/core';
import { createErrorResultGuard, createTestEnvironment, ErrorResultGuard } from '@vendure/testing';
import gql from 'graphql-tag';
import path from 'path';

import { initialData } from '../../../e2e-common/e2e-initial-data';
import { testConfig, TEST_SETUP_TIMEOUT_MS } from '../../../e2e-common/test-config';

import { CUSTOMER_FRAGMENT } from './graphql/fragments';
import { DeletionResult, ErrorCode } from './graphql/generated-e2e-admin-types';
import * as Codegen from './graphql/generated-e2e-admin-types';
import {
<<<<<<< HEAD
    AddItemToOrderMutation,
    AddItemToOrderMutationVariables,
=======
    AddNoteToCustomer,
    CreateAddress,
    CreateCustomer,
    CustomerFragment,
    DeleteCustomer,
    DeleteCustomerAddress,
    DeleteCustomerNote,
    DeletionResult,
    ErrorCode,
    GetCustomer,
    GetCustomerHistory,
    GetCustomerList,
    GetCustomerOrders,
    GetCustomerWithUser,
    Me,
    UpdateAddress,
    UpdateCustomer,
    UpdateCustomerNote,
} from './graphql/generated-e2e-admin-types';
import {
    ActiveOrderCustomerFragment,
    AddItemToOrder,
    AddItemToOrderMutation,
    AddItemToOrderMutationVariables,
    SetCustomerForOrderMutation,
    SetCustomerForOrderMutationVariables,
>>>>>>> 35dbf822
    UpdatedOrderFragment,
} from './graphql/generated-e2e-shop-types';
import {
    CREATE_ADDRESS,
    CREATE_CUSTOMER,
    DELETE_CUSTOMER,
    DELETE_CUSTOMER_NOTE,
    GET_CUSTOMER,
    GET_CUSTOMER_HISTORY,
    GET_CUSTOMER_LIST,
    ME,
    UPDATE_ADDRESS,
    UPDATE_CUSTOMER,
    UPDATE_CUSTOMER_NOTE,
} from './graphql/shared-definitions';
import { ADD_ITEM_TO_ORDER, SET_CUSTOMER } from './graphql/shop-definitions';
import { assertThrowsWithMessage } from './utils/assert-throws-with-message';

// tslint:disable:no-non-null-assertion
let sendEmailFn: jest.Mock;

/**
 * This mock plugin simulates an EmailPlugin which would send emails
 * on the registration & password reset events.
 */
@VendurePlugin({
    imports: [EventBusModule],
})
class TestEmailPlugin implements OnModuleInit {
    constructor(private eventBus: EventBus) {}

    onModuleInit() {
        this.eventBus.ofType(AccountRegistrationEvent).subscribe(event => {
            sendEmailFn(event);
        });
    }
}

type CustomerListItem = Codegen.GetCustomerListQuery['customers']['items'][number];

describe('Customer resolver', () => {
    const { server, adminClient, shopClient } = createTestEnvironment(
        mergeConfig(testConfig(), { plugins: [TestEmailPlugin] }),
    );

    let firstCustomer: CustomerListItem;
    let secondCustomer: CustomerListItem;
    let thirdCustomer: CustomerListItem;

    const customerErrorGuard: ErrorResultGuard<Codegen.CustomerFragment> = createErrorResultGuard(
        input => !!input.emailAddress,
    );

    beforeAll(async () => {
        await server.init({
            initialData,
            productsCsvPath: path.join(__dirname, 'fixtures/e2e-products-minimal.csv'),
            customerCount: 5,
        });
        await adminClient.asSuperAdmin();
    }, TEST_SETUP_TIMEOUT_MS);

    afterAll(async () => {
        await server.destroy();
    });

    it('customers list', async () => {
        const result = await adminClient.query<
            Codegen.GetCustomerListQuery,
            Codegen.GetCustomerListQueryVariables
        >(GET_CUSTOMER_LIST);

        expect(result.customers.items.length).toBe(5);
        expect(result.customers.totalItems).toBe(5);
        firstCustomer = result.customers.items[0];
        secondCustomer = result.customers.items[1];
        thirdCustomer = result.customers.items[2];
    });

    it('customers list filter by postalCode', async () => {
        const result = await adminClient.query<
            Codegen.GetCustomerListQuery,
            Codegen.GetCustomerListQueryVariables
        >(GET_CUSTOMER_LIST, {
            options: {
                filter: {
                    postalCode: {
                        eq: 'NU9 0PW',
                    },
                },
            },
        });

        expect(result.customers.items.length).toBe(1);
        expect(result.customers.items[0].emailAddress).toBe('eliezer56@yahoo.com');
    });

    it('customer resolver resolves User', async () => {
        const { customer } = await adminClient.query<
            Codegen.GetCustomerWithUserQuery,
            Codegen.GetCustomerWithUserQueryVariables
        >(GET_CUSTOMER_WITH_USER, {
            id: firstCustomer.id,
        });

        expect(customer!.user).toEqual({
            id: 'T_2',
            identifier: firstCustomer.emailAddress,
            verified: true,
        });
    });

    describe('addresses', () => {
        let firstCustomerAddressIds: string[] = [];
        let firstCustomerThirdAddressId: string;

        it(
            'createCustomerAddress throws on invalid countryCode',
            assertThrowsWithMessage(
                () =>
                    adminClient.query<Codegen.CreateAddressMutation, Codegen.CreateAddressMutationVariables>(
                        CREATE_ADDRESS,
                        {
                            id: firstCustomer.id,
                            input: {
                                streetLine1: 'streetLine1',
                                countryCode: 'INVALID',
                            },
                        },
                    ),
                `The countryCode "INVALID" was not recognized`,
            ),
        );

        it('createCustomerAddress creates a new address', async () => {
            const result = await adminClient.query<
                Codegen.CreateAddressMutation,
                Codegen.CreateAddressMutationVariables
            >(CREATE_ADDRESS, {
                id: firstCustomer.id,
                input: {
                    fullName: 'fullName',
                    company: 'company',
                    streetLine1: 'streetLine1',
                    streetLine2: 'streetLine2',
                    city: 'city',
                    province: 'province',
                    postalCode: 'postalCode',
                    countryCode: 'GB',
                    phoneNumber: 'phoneNumber',
                    defaultShippingAddress: false,
                    defaultBillingAddress: false,
                },
            });
            expect(omit(result.createCustomerAddress, ['id'])).toEqual({
                fullName: 'fullName',
                company: 'company',
                streetLine1: 'streetLine1',
                streetLine2: 'streetLine2',
                city: 'city',
                province: 'province',
                postalCode: 'postalCode',
                country: {
                    code: 'GB',
                    name: 'United Kingdom',
                },
                phoneNumber: 'phoneNumber',
                defaultShippingAddress: false,
                defaultBillingAddress: false,
            });
        });

        it('customer query returns addresses', async () => {
            const result = await adminClient.query<
                Codegen.GetCustomerQuery,
                Codegen.GetCustomerQueryVariables
            >(GET_CUSTOMER, {
                id: firstCustomer.id,
            });

            expect(result.customer!.addresses!.length).toBe(2);
            firstCustomerAddressIds = result.customer!.addresses!.map(a => a.id).sort();
        });

        it('updateCustomerAddress updates the country', async () => {
            const result = await adminClient.query<
                Codegen.UpdateAddressMutation,
                Codegen.UpdateAddressMutationVariables
            >(UPDATE_ADDRESS, {
                input: {
                    id: firstCustomerAddressIds[0],
                    countryCode: 'AT',
                },
            });
            expect(result.updateCustomerAddress.country).toEqual({
                code: 'AT',
                name: 'Austria',
            });
        });

        it('updateCustomerAddress allows only a single default address', async () => {
            // set the first customer's second address to be default
            const result1 = await adminClient.query<
                Codegen.UpdateAddressMutation,
                Codegen.UpdateAddressMutationVariables
            >(UPDATE_ADDRESS, {
                input: {
                    id: firstCustomerAddressIds[1],
                    defaultShippingAddress: true,
                    defaultBillingAddress: true,
                },
            });
            expect(result1.updateCustomerAddress.defaultShippingAddress).toBe(true);
            expect(result1.updateCustomerAddress.defaultBillingAddress).toBe(true);

            // assert the first customer's other address is not default
            const result2 = await adminClient.query<
                Codegen.GetCustomerQuery,
                Codegen.GetCustomerQueryVariables
            >(GET_CUSTOMER, {
                id: firstCustomer.id,
            });
            const otherAddress = result2.customer!.addresses!.filter(
                a => a.id !== firstCustomerAddressIds[1],
            )[0]!;
            expect(otherAddress.defaultShippingAddress).toBe(false);
            expect(otherAddress.defaultBillingAddress).toBe(false);

            // set the first customer's first address to be default
            const result3 = await adminClient.query<
                Codegen.UpdateAddressMutation,
                Codegen.UpdateAddressMutationVariables
            >(UPDATE_ADDRESS, {
                input: {
                    id: firstCustomerAddressIds[0],
                    defaultShippingAddress: true,
                    defaultBillingAddress: true,
                },
            });
            expect(result3.updateCustomerAddress.defaultShippingAddress).toBe(true);
            expect(result3.updateCustomerAddress.defaultBillingAddress).toBe(true);

            // assert the first customer's second address is not default
            const result4 = await adminClient.query<
                Codegen.GetCustomerQuery,
                Codegen.GetCustomerQueryVariables
            >(GET_CUSTOMER, {
                id: firstCustomer.id,
            });
            const otherAddress2 = result4.customer!.addresses!.filter(
                a => a.id !== firstCustomerAddressIds[0],
            )[0]!;
            expect(otherAddress2.defaultShippingAddress).toBe(false);
            expect(otherAddress2.defaultBillingAddress).toBe(false);

            // get the second customer's address id
            const result5 = await adminClient.query<
                Codegen.GetCustomerQuery,
                Codegen.GetCustomerQueryVariables
            >(GET_CUSTOMER, {
                id: secondCustomer.id,
            });
            const secondCustomerAddressId = result5.customer!.addresses![0].id;

            // set the second customer's address to be default
            const result6 = await adminClient.query<
                Codegen.UpdateAddressMutation,
                Codegen.UpdateAddressMutationVariables
            >(UPDATE_ADDRESS, {
                input: {
                    id: secondCustomerAddressId,
                    defaultShippingAddress: true,
                    defaultBillingAddress: true,
                },
            });
            expect(result6.updateCustomerAddress.defaultShippingAddress).toBe(true);
            expect(result6.updateCustomerAddress.defaultBillingAddress).toBe(true);

            // assets the first customer's address defaults are unchanged
            const result7 = await adminClient.query<
                Codegen.GetCustomerQuery,
                Codegen.GetCustomerQueryVariables
            >(GET_CUSTOMER, {
                id: firstCustomer.id,
            });
            const firstCustomerFirstAddress = result7.customer!.addresses!.find(
                a => a.id === firstCustomerAddressIds[0],
            )!;
            const firstCustomerSecondAddress = result7.customer!.addresses!.find(
                a => a.id === firstCustomerAddressIds[1],
            )!;
            expect(firstCustomerFirstAddress.defaultShippingAddress).toBe(true);
            expect(firstCustomerFirstAddress.defaultBillingAddress).toBe(true);
            expect(firstCustomerSecondAddress.defaultShippingAddress).toBe(false);
            expect(firstCustomerSecondAddress.defaultBillingAddress).toBe(false);
        });

        it('createCustomerAddress with true defaults unsets existing defaults', async () => {
            const { createCustomerAddress } = await adminClient.query<
                Codegen.CreateAddressMutation,
                Codegen.CreateAddressMutationVariables
            >(CREATE_ADDRESS, {
                id: firstCustomer.id,
                input: {
                    streetLine1: 'new default streetline',
                    countryCode: 'GB',
                    defaultShippingAddress: true,
                    defaultBillingAddress: true,
                },
            });
            expect(omit(createCustomerAddress, ['id'])).toEqual({
                fullName: '',
                company: '',
                streetLine1: 'new default streetline',
                streetLine2: '',
                city: '',
                province: '',
                postalCode: '',
                country: {
                    code: 'GB',
                    name: 'United Kingdom',
                },
                phoneNumber: '',
                defaultShippingAddress: true,
                defaultBillingAddress: true,
            });

            const { customer } = await adminClient.query<
                Codegen.GetCustomerQuery,
                Codegen.GetCustomerQueryVariables
            >(GET_CUSTOMER, {
                id: firstCustomer.id,
            });
            for (const address of customer!.addresses!) {
                const shouldBeDefault = address.id === createCustomerAddress.id;
                expect(address.defaultShippingAddress).toEqual(shouldBeDefault);
                expect(address.defaultBillingAddress).toEqual(shouldBeDefault);
            }

            firstCustomerThirdAddressId = createCustomerAddress.id;
        });

        it('deleteCustomerAddress on default address resets defaults', async () => {
            const { deleteCustomerAddress } = await adminClient.query<
                Codegen.DeleteCustomerAddressMutation,
                Codegen.DeleteCustomerAddressMutationVariables
            >(
                gql`
                    mutation DeleteCustomerAddress($id: ID!) {
                        deleteCustomerAddress(id: $id) {
                            success
                        }
                    }
                `,
                { id: firstCustomerThirdAddressId },
            );

            expect(deleteCustomerAddress.success).toBe(true);

            const { customer } = await adminClient.query<
                Codegen.GetCustomerQuery,
                Codegen.GetCustomerQueryVariables
            >(GET_CUSTOMER, {
                id: firstCustomer.id,
            });
            expect(customer!.addresses!.length).toBe(2);
            const defaultAddress = customer!.addresses!.filter(
                a => a.defaultBillingAddress && a.defaultShippingAddress,
            );
            const otherAddress = customer!.addresses!.filter(
                a => !a.defaultBillingAddress && !a.defaultShippingAddress,
            );
            expect(defaultAddress.length).toBe(1);
            expect(otherAddress.length).toBe(1);
        });
    });

    describe('orders', () => {
        const orderResultGuard: ErrorResultGuard<UpdatedOrderFragment> = createErrorResultGuard(
            input => !!input.lines,
        );

        it(`lists that user\'s orders`, async () => {
            // log in as first customer
            await shopClient.asUserWithCredentials(firstCustomer.emailAddress, 'test');
            // add an item to the order to create an order
            const { addItemToOrder } = await shopClient.query<
                AddItemToOrderMutation,
                AddItemToOrderMutationVariables
            >(ADD_ITEM_TO_ORDER, {
                productVariantId: 'T_1',
                quantity: 1,
            });
            orderResultGuard.assertSuccess(addItemToOrder);

            const { customer } = await adminClient.query<
                Codegen.GetCustomerOrdersQuery,
                Codegen.GetCustomerOrdersQueryVariables
            >(GET_CUSTOMER_ORDERS, { id: firstCustomer.id });

            expect(customer!.orders.totalItems).toBe(1);
            expect(customer!.orders.items[0].id).toBe(addItemToOrder!.id);
        });
    });

    describe('creation', () => {
        it('triggers verification event if no password supplied', async () => {
            sendEmailFn = jest.fn();
            const { createCustomer } = await adminClient.query<
                Codegen.CreateCustomerMutation,
                Codegen.CreateCustomerMutationVariables
            >(CREATE_CUSTOMER, {
                input: {
                    emailAddress: 'test1@test.com',
                    firstName: 'New',
                    lastName: 'Customer',
                },
            });
            customerErrorGuard.assertSuccess(createCustomer);

            expect(createCustomer.user!.verified).toBe(false);
            expect(sendEmailFn).toHaveBeenCalledTimes(1);
            expect(sendEmailFn.mock.calls[0][0] instanceof AccountRegistrationEvent).toBe(true);
            expect(sendEmailFn.mock.calls[0][0].user.identifier).toBe('test1@test.com');
        });

        it('creates a verified Customer', async () => {
            sendEmailFn = jest.fn();
            const { createCustomer } = await adminClient.query<
                Codegen.CreateCustomerMutation,
                Codegen.CreateCustomerMutationVariables
            >(CREATE_CUSTOMER, {
                input: {
                    emailAddress: 'test2@test.com',
                    firstName: 'New',
                    lastName: 'Customer',
                },
                password: 'test',
            });
            customerErrorGuard.assertSuccess(createCustomer);

            expect(createCustomer.user!.verified).toBe(true);
            expect(sendEmailFn).toHaveBeenCalledTimes(0);
        });

        it('return error result when using an existing, non-deleted emailAddress', async () => {
            const { createCustomer } = await adminClient.query<
                Codegen.CreateCustomerMutation,
                Codegen.CreateCustomerMutationVariables
            >(CREATE_CUSTOMER, {
                input: {
                    emailAddress: 'test2@test.com',
                    firstName: 'New',
                    lastName: 'Customer',
                },
                password: 'test',
            });
            customerErrorGuard.assertErrorResult(createCustomer);

            expect(createCustomer.message).toBe('The email address is not available.');
            expect(createCustomer.errorCode).toBe(ErrorCode.EMAIL_ADDRESS_CONFLICT_ERROR);
        });
    });

    describe('update', () => {
        it('returns error result when emailAddress not available', async () => {
            const { updateCustomer } = await adminClient.query<
                Codegen.UpdateCustomerMutation,
                Codegen.UpdateCustomerMutationVariables
            >(UPDATE_CUSTOMER, {
                input: {
                    id: thirdCustomer.id,
                    emailAddress: firstCustomer.emailAddress,
                },
            });
            customerErrorGuard.assertErrorResult(updateCustomer);

            expect(updateCustomer.message).toBe('The email address is not available.');
            expect(updateCustomer.errorCode).toBe(ErrorCode.EMAIL_ADDRESS_CONFLICT_ERROR);
        });

        it('succeeds when emailAddress is available', async () => {
            const { updateCustomer } = await adminClient.query<
                Codegen.UpdateCustomerMutation,
                Codegen.UpdateCustomerMutationVariables
            >(UPDATE_CUSTOMER, {
                input: {
                    id: thirdCustomer.id,
                    emailAddress: 'unique-email@test.com',
                },
            });
            customerErrorGuard.assertSuccess(updateCustomer);

            expect(updateCustomer.emailAddress).toBe('unique-email@test.com');
        });

        // https://github.com/vendure-ecommerce/vendure/issues/1071
        it('updates the associated User email address', async () => {
            await shopClient.asUserWithCredentials('unique-email@test.com', 'test');
            const { me } = await shopClient.query<Codegen.MeQuery>(ME);

            expect(me?.identifier).toBe('unique-email@test.com');
        });
    });

    describe('deletion', () => {
        it('deletes a customer', async () => {
            const result = await adminClient.query<
                Codegen.DeleteCustomerMutation,
                Codegen.DeleteCustomerMutationVariables
            >(DELETE_CUSTOMER, { id: thirdCustomer.id });

            expect(result.deleteCustomer).toEqual({ result: DeletionResult.DELETED });
        });

        it('cannot get a deleted customer', async () => {
            const result = await adminClient.query<
                Codegen.GetCustomerQuery,
                Codegen.GetCustomerQueryVariables
            >(GET_CUSTOMER, {
                id: thirdCustomer.id,
            });

            expect(result.customer).toBe(null);
        });

        it('deleted customer omitted from list', async () => {
            const result = await adminClient.query<
                Codegen.GetCustomerListQuery,
                Codegen.GetCustomerListQueryVariables
            >(GET_CUSTOMER_LIST);

            expect(result.customers.items.map(c => c.id).includes(thirdCustomer.id)).toBe(false);
        });

        it(
            'updateCustomer throws for deleted customer',
            assertThrowsWithMessage(
                () =>
                    adminClient.query<
                        Codegen.UpdateCustomerMutation,
                        Codegen.UpdateCustomerMutationVariables
                    >(UPDATE_CUSTOMER, {
                        input: {
                            id: thirdCustomer.id,
                            firstName: 'updated',
                        },
                    }),
                `No Customer with the id '3' could be found`,
            ),
        );

        it(
            'createCustomerAddress throws for deleted customer',
            assertThrowsWithMessage(
                () =>
                    adminClient.query<Codegen.CreateAddressMutation, Codegen.CreateAddressMutationVariables>(
                        CREATE_ADDRESS,
                        {
                            id: thirdCustomer.id,
                            input: {
                                streetLine1: 'test',
                                countryCode: 'GB',
                            },
                        },
                    ),
                `No Customer with the id '3' could be found`,
            ),
        );

        it('new Customer can be created with same emailAddress as a deleted Customer', async () => {
            const { createCustomer } = await adminClient.query<
                Codegen.CreateCustomerMutation,
                Codegen.CreateCustomerMutationVariables
            >(CREATE_CUSTOMER, {
                input: {
                    emailAddress: thirdCustomer.emailAddress,
                    firstName: 'Reusing Email',
                    lastName: 'Customer',
                },
            });
            customerErrorGuard.assertSuccess(createCustomer);

            expect(createCustomer.emailAddress).toBe(thirdCustomer.emailAddress);
            expect(createCustomer.firstName).toBe('Reusing Email');
            expect(createCustomer.user?.identifier).toBe(thirdCustomer.emailAddress);
        });

        // https://github.com/vendure-ecommerce/vendure/issues/1960
        it('delete a guest Customer', async () => {
            const orderErrorGuard: ErrorResultGuard<ActiveOrderCustomerFragment> = createErrorResultGuard(
                input => !!input.lines,
            );

            await shopClient.asAnonymousUser();
            await shopClient.query<AddItemToOrderMutation, AddItemToOrderMutationVariables>(
                ADD_ITEM_TO_ORDER,
                {
                    productVariantId: 'T_1',
                    quantity: 1,
                },
            );
            const { setCustomerForOrder } = await shopClient.query<
                SetCustomerForOrderMutation,
                SetCustomerForOrderMutationVariables
            >(SET_CUSTOMER, {
                input: {
                    firstName: 'Guest',
                    lastName: 'Customer',
                    emailAddress: 'guest@test.com',
                },
            });

            orderErrorGuard.assertSuccess(setCustomerForOrder);

            const result = await adminClient.query<DeleteCustomer.Mutation, DeleteCustomer.Variables>(
                DELETE_CUSTOMER,
                { id: setCustomerForOrder.customer!.id },
            );

            expect(result.deleteCustomer).toEqual({ result: DeletionResult.DELETED });
        });
    });

    describe('customer notes', () => {
        let noteId: string;

        it('addNoteToCustomer', async () => {
            const { addNoteToCustomer } = await adminClient.query<
                Codegen.AddNoteToCustomerMutation,
                Codegen.AddNoteToCustomerMutationVariables
            >(ADD_NOTE_TO_CUSTOMER, {
                input: {
                    id: firstCustomer.id,
                    isPublic: false,
                    note: 'Test note',
                },
            });

            const { customer } = await adminClient.query<
                Codegen.GetCustomerHistoryQuery,
                Codegen.GetCustomerHistoryQueryVariables
            >(GET_CUSTOMER_HISTORY, {
                id: firstCustomer.id,
                options: {
                    filter: {
                        type: {
                            eq: HistoryEntryType.CUSTOMER_NOTE,
                        },
                    },
                },
            });

            expect(customer?.history.items.map(pick(['type', 'data']))).toEqual([
                {
                    type: HistoryEntryType.CUSTOMER_NOTE,
                    data: {
                        note: 'Test note',
                    },
                },
            ]);

            noteId = customer?.history.items[0].id!;
        });

        it('update note', async () => {
            const { updateCustomerNote } = await adminClient.query<
                Codegen.UpdateCustomerNoteMutation,
                Codegen.UpdateCustomerNoteMutationVariables
            >(UPDATE_CUSTOMER_NOTE, {
                input: {
                    noteId,
                    note: 'An updated note',
                },
            });

            expect(updateCustomerNote.data).toEqual({
                note: 'An updated note',
            });
        });

        it('delete note', async () => {
            const { customer: before } = await adminClient.query<
                Codegen.GetCustomerHistoryQuery,
                Codegen.GetCustomerHistoryQueryVariables
            >(GET_CUSTOMER_HISTORY, { id: firstCustomer.id });
            const historyCount = before?.history.totalItems!;

            const { deleteCustomerNote } = await adminClient.query<
                Codegen.DeleteCustomerNoteMutation,
                Codegen.DeleteCustomerNoteMutationVariables
            >(DELETE_CUSTOMER_NOTE, {
                id: noteId,
            });

            expect(deleteCustomerNote.result).toBe(DeletionResult.DELETED);

            const { customer: after } = await adminClient.query<
                Codegen.GetCustomerHistoryQuery,
                Codegen.GetCustomerHistoryQueryVariables
            >(GET_CUSTOMER_HISTORY, { id: firstCustomer.id });
            expect(after?.history.totalItems).toBe(historyCount - 1);
        });
    });
});

const GET_CUSTOMER_WITH_USER = gql`
    query GetCustomerWithUser($id: ID!) {
        customer(id: $id) {
            id
            user {
                id
                identifier
                verified
            }
        }
    }
`;

const GET_CUSTOMER_ORDERS = gql`
    query GetCustomerOrders($id: ID!) {
        customer(id: $id) {
            orders {
                items {
                    id
                }
                totalItems
            }
        }
    }
`;

const ADD_NOTE_TO_CUSTOMER = gql`
    mutation AddNoteToCustomer($input: AddNoteToCustomerInput!) {
        addNoteToCustomer(input: $input) {
            ...Customer
        }
    }
    ${CUSTOMER_FRAGMENT}
`;<|MERGE_RESOLUTION|>--- conflicted
+++ resolved
@@ -20,37 +20,11 @@
 import { DeletionResult, ErrorCode } from './graphql/generated-e2e-admin-types';
 import * as Codegen from './graphql/generated-e2e-admin-types';
 import {
-<<<<<<< HEAD
-    AddItemToOrderMutation,
-    AddItemToOrderMutationVariables,
-=======
-    AddNoteToCustomer,
-    CreateAddress,
-    CreateCustomer,
-    CustomerFragment,
-    DeleteCustomer,
-    DeleteCustomerAddress,
-    DeleteCustomerNote,
-    DeletionResult,
-    ErrorCode,
-    GetCustomer,
-    GetCustomerHistory,
-    GetCustomerList,
-    GetCustomerOrders,
-    GetCustomerWithUser,
-    Me,
-    UpdateAddress,
-    UpdateCustomer,
-    UpdateCustomerNote,
-} from './graphql/generated-e2e-admin-types';
-import {
     ActiveOrderCustomerFragment,
-    AddItemToOrder,
     AddItemToOrderMutation,
     AddItemToOrderMutationVariables,
     SetCustomerForOrderMutation,
     SetCustomerForOrderMutationVariables,
->>>>>>> 35dbf822
     UpdatedOrderFragment,
 } from './graphql/generated-e2e-shop-types';
 import {
@@ -666,10 +640,10 @@
 
             orderErrorGuard.assertSuccess(setCustomerForOrder);
 
-            const result = await adminClient.query<DeleteCustomer.Mutation, DeleteCustomer.Variables>(
-                DELETE_CUSTOMER,
-                { id: setCustomerForOrder.customer!.id },
-            );
+            const result = await adminClient.query<
+                Codegen.DeleteCustomerMutation,
+                Codegen.DeleteCustomerMutationVariables
+            >(DELETE_CUSTOMER, { id: setCustomerForOrder.customer!.id });
 
             expect(result.deleteCustomer).toEqual({ result: DeletionResult.DELETED });
         });
