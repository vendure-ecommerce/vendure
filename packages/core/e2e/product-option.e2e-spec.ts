--- conflicted
+++ resolved
@@ -7,44 +7,9 @@
 import { omit } from '../../common/lib/omit';
 
 import { PRODUCT_OPTION_GROUP_FRAGMENT } from './graphql/fragments';
-<<<<<<< HEAD
 import * as Codegen from './graphql/generated-e2e-admin-types';
 import { LanguageCode } from './graphql/generated-e2e-admin-types';
 import { CREATE_PRODUCT_OPTION_GROUP } from './graphql/shared-definitions';
-=======
-import {
-    AddOptionGroupToProduct,
-    AddOptionGroupToProductMutation,
-    AddOptionGroupToProductMutationVariables,
-    CreateProduct,
-    CreateProductMutation,
-    CreateProductMutationVariables,
-    CreateProductOption,
-    CreateProductOptionGroup,
-    CreateProductVariants,
-    CreateProductVariantsMutation,
-    CreateProductVariantsMutationVariables,
-    DeleteProductOptionMutation,
-    DeleteProductOptionMutationVariables,
-    DeleteProductVariantMutation,
-    DeleteProductVariantMutationVariables,
-    DeletionResult,
-    GetProductOptionGroupQuery,
-    GetProductOptionGroupQueryVariables,
-    LanguageCode,
-    ProductOptionGroupFragment,
-    ProductVariantFragment,
-    UpdateProductOption,
-    UpdateProductOptionGroup,
-} from './graphql/generated-e2e-admin-types';
-import {
-    ADD_OPTION_GROUP_TO_PRODUCT,
-    CREATE_PRODUCT,
-    CREATE_PRODUCT_OPTION_GROUP,
-    CREATE_PRODUCT_VARIANTS,
-    DELETE_PRODUCT_VARIANT,
-} from './graphql/shared-definitions';
->>>>>>> ed00386b
 import { assertThrowsWithMessage } from './utils/assert-throws-with-message';
 
 // tslint:disable:no-non-null-assertion
@@ -181,14 +146,14 @@
     });
 
     describe('deletion', () => {
-        let sizeOptionGroupWithOptions: NonNullable<GetProductOptionGroupQuery['productOptionGroup']>;
-        let variants: CreateProductVariantsMutation['createProductVariants'];
+        let sizeOptionGroupWithOptions: NonNullable<Codegen.GetProductOptionGroupQuery['productOptionGroup']>;
+        let variants: Codegen.CreateProductVariantsMutation['createProductVariants'];
 
         beforeAll(async () => {
             // Create a new product with a variant in each size option
             const { createProduct } = await adminClient.query<
-                CreateProductMutation,
-                CreateProductMutationVariables
+                Codegen.CreateProductMutation,
+                Codegen.CreateProductMutationVariables
             >(CREATE_PRODUCT, {
                 input: {
                     translations: [
