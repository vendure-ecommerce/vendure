--- conflicted
+++ resolved
@@ -73,8 +73,6 @@
         });
         return order;
     }
-<<<<<<< HEAD
-=======
 
     // Test case for https://github.com/vendure-ecommerce/vendure/issues/1229
     @Query()
@@ -90,7 +88,6 @@
         });
         return order?.lines.map(line => line.quantity);
     }
->>>>>>> 9328018d
 }
 
 @VendurePlugin({
@@ -103,10 +100,7 @@
                 hydrateProductAsset(id: ID!): JSON
                 hydrateProductVariant(id: ID!): JSON
                 hydrateOrder(id: ID!): JSON
-<<<<<<< HEAD
-=======
                 hydrateOrderReturnQuantities(id: ID!): JSON
->>>>>>> 9328018d
             }
         `,
     },
