<<<<<<< HEAD
import { DeletionResult } from '@vendure/common/lib/generated-types';
=======
import { Facet, LanguageCode, mergeConfig } from '@vendure/core';
>>>>>>> 4670d66b
import { createTestEnvironment } from '@vendure/testing';
import path from 'path';
import { afterAll, beforeAll, describe, expect, it } from 'vitest';

import { initialData } from '../../../e2e-common/e2e-initial-data';
import { TEST_SETUP_TIMEOUT_MS, testConfig } from '../../../e2e-common/test-config';

<<<<<<< HEAD
import { ResultOf } from './graphql/graphql-admin';
import {
    addMembersToZoneDocument,
    createZoneDocument,
    deleteZoneDocument,
    getActiveChannelWithZoneMembersDocument,
    getCountryListDocument,
    getZoneDocument,
    getZonesDocument,
    removeMembersFromZoneDocument,
    updateChannelDocument,
    updateZoneDocument,
} from './graphql/shared-definitions';
=======
import { ZONE_FRAGMENT } from './graphql/fragments';
import * as Codegen from './graphql/generated-e2e-admin-types';
import { DeletionResult } from './graphql/generated-e2e-admin-types';
import { GET_COUNTRY_LIST, UPDATE_CHANNEL } from './graphql/shared-definitions';
>>>>>>> 4670d66b

/* eslint-disable @typescript-eslint/no-non-null-assertion */

describe('Zone resolver', () => {
<<<<<<< HEAD
    const { server, adminClient } = createTestEnvironment(testConfig());
    let countries: ResultOf<typeof getCountryListDocument>['countries']['items'];
=======
    const { server, adminClient } = createTestEnvironment(
        mergeConfig(testConfig(), {
            customFields: {
                Zone: [
                    {
                        name: 'relatedFacet',
                        type: 'relation',
                        entity: Facet,
                    },
                ],
            },
        }),
    );
    let countries: Codegen.GetCountryListQuery['countries']['items'];
>>>>>>> 4670d66b
    let zones: Array<{ id: string; name: string }>;
    let oceania: { id: string; name: string };
    let pangaea: ResultOf<typeof createZoneDocument>['createZone'];

    beforeAll(async () => {
        await server.init({
            initialData,
            productsCsvPath: path.join(__dirname, 'fixtures/e2e-products-minimal.csv'),
            customerCount: 1,
        });
        await adminClient.asSuperAdmin();

        const result = await adminClient.query(getCountryListDocument, {});
        countries = result.countries.items;
    }, TEST_SETUP_TIMEOUT_MS);

    afterAll(async () => {
        await server.destroy();
    });

    it('zones', async () => {
        const result = await adminClient.query(getZonesDocument);
        expect(result.zones.items.length).toBe(5);
        zones = result.zones.items;
        oceania = zones[0];
    });

    it('zone', async () => {
        const result = await adminClient.query(getZoneDocument, {
            id: oceania.id,
        });

        expect(result.zone!.name).toBe('Oceania');
    });

    it('zone.members field resolver', async () => {
        const { activeChannel } = await adminClient.query(getActiveChannelWithZoneMembersDocument);

        expect(activeChannel.defaultShippingZone?.members.length).toBe(2);
    });

    it('updateZone', async () => {
        const result = await adminClient.query(updateZoneDocument, {
            input: {
                id: oceania.id,
                name: 'oceania2',
            },
        });

        expect(result.updateZone.name).toBe('oceania2');
    });

    it('createZone', async () => {
        const result = await adminClient.query(createZoneDocument, {
            input: {
                name: 'Pangaea',
                memberIds: [countries[0].id, countries[1].id],
            },
        });

        pangaea = result.createZone;
        expect(pangaea.name).toBe('Pangaea');
        expect(pangaea.members.map(m => m.name)).toEqual([countries[0].name, countries[1].name]);
    });

    it('addMembersToZone', async () => {
        const result = await adminClient.query(addMembersToZoneDocument, {
            zoneId: oceania.id,
            memberIds: [countries[2].id, countries[3].id],
        });

        expect(!!result.addMembersToZone.members.find(m => m.name === countries[2].name)).toBe(true);
        expect(!!result.addMembersToZone.members.find(m => m.name === countries[3].name)).toBe(true);
    });

    it('removeMembersFromZone', async () => {
        const result = await adminClient.query(removeMembersFromZoneDocument, {
            zoneId: oceania.id,
            memberIds: [countries[0].id, countries[2].id],
        });

        expect(!!result.removeMembersFromZone.members.find(m => m.name === countries[0].name)).toBe(false);
        expect(!!result.removeMembersFromZone.members.find(m => m.name === countries[2].name)).toBe(false);
        expect(!!result.removeMembersFromZone.members.find(m => m.name === countries[3].name)).toBe(true);
    });

    describe('deletion', () => {
        it('deletes Zone not used in any TaxRate', async () => {
            const result1 = await adminClient.query(deleteZoneDocument, {
                id: pangaea.id,
            });

            expect(result1.deleteZone).toEqual({
                result: DeletionResult.DELETED,
                message: '',
            });

            const result2 = await adminClient.query(getZonesDocument);
            expect(result2.zones.items.find(c => c.id === pangaea.id)).toBeUndefined();
        });

        it('does not delete Zone that is used in one or more TaxRates', async () => {
            const result1 = await adminClient.query(deleteZoneDocument, {
                id: oceania.id,
            });

            expect(result1.deleteZone).toEqual({
                result: DeletionResult.NOT_DELETED,
                message:
                    'The selected Zone cannot be deleted as it is used in the following ' +
                    'TaxRates: Standard Tax Oceania, Reduced Tax Oceania, Zero Tax Oceania',
            });

            const result2 = await adminClient.query(getZonesDocument);
            expect(result2.zones.items.find(c => c.id === oceania.id)).not.toBeUndefined();
        });

        it('does not delete Zone that is used as a Channel defaultTaxZone', async () => {
            await adminClient.query(updateChannelDocument, {
                input: {
                    id: 'T_1',
                    defaultTaxZoneId: oceania.id,
                },
            });

            const result1 = await adminClient.query(deleteZoneDocument, {
                id: oceania.id,
            });

            expect(result1.deleteZone).toEqual({
                result: DeletionResult.NOT_DELETED,
                message:
                    'The selected Zone cannot be deleted as it used as a default in the following Channels: ' +
                    '__default_channel__',
            });

            const result2 = await adminClient.query(getZonesDocument);
            expect(result2.zones.items.find(c => c.id === oceania.id)).not.toBeUndefined();
        });

        it('does not delete Zone that is used as a Channel defaultShippingZone', async () => {
            await adminClient.query(updateChannelDocument, {
                input: {
                    id: 'T_1',
                    defaultTaxZoneId: 'T_1',
                    defaultShippingZoneId: oceania.id,
                },
            });

            const result1 = await adminClient.query(deleteZoneDocument, {
                id: oceania.id,
            });

            expect(result1.deleteZone).toEqual({
                result: DeletionResult.NOT_DELETED,
                message:
                    'The selected Zone cannot be deleted as it used as a default in the following Channels: ' +
                    '__default_channel__',
            });

            const result2 = await adminClient.query(getZonesDocument);
            expect(result2.zones.items.find(c => c.id === oceania.id)).not.toBeUndefined();
        });
    });
<<<<<<< HEAD
});
=======

    describe('Zone custom fields', () => {
        let testFacet: Codegen.CreateFacetMutation['createFacet'];
        // Create a target entity (Facet) to link the Zone to
        it('create a target Facet', async () => {
            const result = await adminClient.query<
                Codegen.CreateFacetMutation,
                Codegen.CreateFacetMutationVariables
            >(CREATE_FACET_WITH_VALUE, {
                input: {
                    code: 'test-relation-facet',
                    isPrivate: false,
                    translations: [{ languageCode: LanguageCode.en, name: 'Test Relation Facet' }],
                },
            });

            testFacet = result.createFacet;
            expect(testFacet.name).toBe('Test Relation Facet');
        });

        // Test createZone with a custom relation field
        it('createZone persists custom relation field', async () => {
            const input: Codegen.CreateZoneInput = {
                name: 'Zone with Custom Relation',
                memberIds: [],
                customFields: {
                    relatedFacetId: testFacet.id,
                },
            };

            const result = await adminClient.query<
                CreateZoneMutationWithCF,
                Codegen.CreateZoneMutationVariables
            >(gql(CREATE_ZONE_WITH_CF), { input });

            //  Verify the return value
            expect(result.createZone.customFields.relatedFacet.id).toBe(testFacet.id);
            //  Verify by querying it again from the database
            const result2 = await adminClient.query<GetZoneQueryWithCF, Codegen.GetZoneQueryVariables>(
                gql(GET_ZONE_WITH_CUSTOM_FIELDS),
                { id: result.createZone.id },
            );
            expect(result2.zone.customFields.relatedFacet.id).toBe(testFacet.id);
        });

        // Test updateZone with a custom relation field
        it('updateZone persists custom relation field', async () => {
            const result = await adminClient.query<
                UpdateZoneMutationWithCF,
                Codegen.UpdateZoneMutationVariables
            >(gql(UPDATE_ZONE_WITH_CF), {
                input: {
                    id: zones[1].id,
                    customFields: {
                        relatedFacetId: testFacet.id,
                    },
                },
            });

            // Verify the return value
            expect(result.updateZone.customFields.relatedFacet.id).toBe(testFacet.id);

            // Verify by querying it again from the database
            const result2 = await adminClient.query<GetZoneQueryWithCF, Codegen.GetZoneQueryVariables>(
                gql(GET_ZONE_WITH_CUSTOM_FIELDS),
                { id: zones[1].id },
            );
            expect(result2.zone.customFields.relatedFacet.id).toBe(testFacet.id);
        });
    });
});

type ZoneWithCustomFields = Omit<Codegen.Zone, 'customFields'> & {
    customFields: {
        relatedFacet: {
            id: string;
        };
    };
};

type CreateZoneMutationWithCF = Omit<Codegen.CreateZoneMutation, 'createZone'> & {
    createZone: ZoneWithCustomFields;
};

type UpdateZoneMutationWithCF = Omit<Codegen.UpdateZoneMutation, 'updateZone'> & {
    updateZone: ZoneWithCustomFields;
};

type GetZoneQueryWithCF = Omit<Codegen.GetZoneQuery, 'zone'> & {
    zone: ZoneWithCustomFields;
};

const CREATE_FACET_WITH_VALUE = gql`
    mutation CreateFacetWithValue($input: CreateFacetInput!) {
        createFacet(input: $input) {
            id
            name
        }
    }
`;

// A new fragment to include the custom fields
const ZONE_CUSTOM_FIELDS_FRAGMENT = `
    fragment ZoneCustomFields on Zone {
        customFields {
            relatedFacet {
                id
            }
        }
    }
`;

// A new mutation to create a Zone with custom fields
const CREATE_ZONE_WITH_CF = `
    mutation CreateZoneWithCF($input: CreateZoneInput!) {
        createZone(input: $input) {
            id
            name
            ...ZoneCustomFields
        }
    }
    ${ZONE_CUSTOM_FIELDS_FRAGMENT}
`;

// A new mutation to update a Zone with custom fields
const UPDATE_ZONE_WITH_CF = `
    mutation UpdateZoneWithCF($input: UpdateZoneInput!) {
        updateZone(input: $input) {
            id
            name
            ...ZoneCustomFields
        }
    }
    ${ZONE_CUSTOM_FIELDS_FRAGMENT}
`;

// A new query to fetch the Zone with its custom fields
const GET_ZONE_WITH_CUSTOM_FIELDS = `
    query GetZoneWithCustomFields($id: ID!) {
        zone(id: $id) {
            id
            name
            ...ZoneCustomFields
        }
    }
    ${ZONE_CUSTOM_FIELDS_FRAGMENT}
`;

const DELETE_ZONE = gql`
    mutation DeleteZone($id: ID!) {
        deleteZone(id: $id) {
            result
            message
        }
    }
`;

const GET_ZONE_LIST = gql`
    query GetZones($options: ZoneListOptions) {
        zones(options: $options) {
            items {
                id
                name
            }
            totalItems
        }
    }
`;

export const GET_ZONE = gql`
    query GetZone($id: ID!) {
        zone(id: $id) {
            ...Zone
        }
    }
    ${ZONE_FRAGMENT}
`;

export const GET_ACTIVE_CHANNEL_WITH_ZONE_MEMBERS = gql`
    query GetActiveChannelWithZoneMembers {
        activeChannel {
            id
            defaultShippingZone {
                id
                members {
                    name
                }
            }
        }
    }
`;

export const CREATE_ZONE = gql`
    mutation CreateZone($input: CreateZoneInput!) {
        createZone(input: $input) {
            ...Zone
        }
    }
    ${ZONE_FRAGMENT}
`;

export const UPDATE_ZONE = gql`
    mutation UpdateZone($input: UpdateZoneInput!) {
        updateZone(input: $input) {
            ...Zone
        }
    }
    ${ZONE_FRAGMENT}
`;

export const ADD_MEMBERS_TO_ZONE = gql`
    mutation AddMembersToZone($zoneId: ID!, $memberIds: [ID!]!) {
        addMembersToZone(zoneId: $zoneId, memberIds: $memberIds) {
            ...Zone
        }
    }
    ${ZONE_FRAGMENT}
`;

export const REMOVE_MEMBERS_FROM_ZONE = gql`
    mutation RemoveMembersFromZone($zoneId: ID!, $memberIds: [ID!]!) {
        removeMembersFromZone(zoneId: $zoneId, memberIds: $memberIds) {
            ...Zone
        }
    }
    ${ZONE_FRAGMENT}
`;
>>>>>>> 4670d66b
<|MERGE_RESOLUTION|>--- conflicted
+++ resolved
@@ -1,8 +1,5 @@
-<<<<<<< HEAD
+import { Facet, LanguageCode, mergeConfig } from '@vendure/core';
 import { DeletionResult } from '@vendure/common/lib/generated-types';
-=======
-import { Facet, LanguageCode, mergeConfig } from '@vendure/core';
->>>>>>> 4670d66b
 import { createTestEnvironment } from '@vendure/testing';
 import path from 'path';
 import { afterAll, beforeAll, describe, expect, it } from 'vitest';
@@ -10,8 +7,7 @@
 import { initialData } from '../../../e2e-common/e2e-initial-data';
 import { TEST_SETUP_TIMEOUT_MS, testConfig } from '../../../e2e-common/test-config';
 
-<<<<<<< HEAD
-import { ResultOf } from './graphql/graphql-admin';
+import { ResultOf, VariablesOf, graphql } from './graphql/graphql-admin';
 import {
     addMembersToZoneDocument,
     createZoneDocument,
@@ -23,21 +19,12 @@
     removeMembersFromZoneDocument,
     updateChannelDocument,
     updateZoneDocument,
+    createFacetDocument,
 } from './graphql/shared-definitions';
-=======
-import { ZONE_FRAGMENT } from './graphql/fragments';
-import * as Codegen from './graphql/generated-e2e-admin-types';
-import { DeletionResult } from './graphql/generated-e2e-admin-types';
-import { GET_COUNTRY_LIST, UPDATE_CHANNEL } from './graphql/shared-definitions';
->>>>>>> 4670d66b
 
 /* eslint-disable @typescript-eslint/no-non-null-assertion */
 
 describe('Zone resolver', () => {
-<<<<<<< HEAD
-    const { server, adminClient } = createTestEnvironment(testConfig());
-    let countries: ResultOf<typeof getCountryListDocument>['countries']['items'];
-=======
     const { server, adminClient } = createTestEnvironment(
         mergeConfig(testConfig(), {
             customFields: {
@@ -51,8 +38,7 @@
             },
         }),
     );
-    let countries: Codegen.GetCountryListQuery['countries']['items'];
->>>>>>> 4670d66b
+    let countries: ResultOf<typeof getCountryListDocument>['countries']['items'];
     let zones: Array<{ id: string; name: string }>;
     let oceania: { id: string; name: string };
     let pangaea: ResultOf<typeof createZoneDocument>['createZone'];
@@ -217,18 +203,12 @@
             expect(result2.zones.items.find(c => c.id === oceania.id)).not.toBeUndefined();
         });
     });
-<<<<<<< HEAD
-});
-=======
 
     describe('Zone custom fields', () => {
-        let testFacet: Codegen.CreateFacetMutation['createFacet'];
+        let testFacet: ResultOf<typeof createFacetDocument>['createFacet'];
         // Create a target entity (Facet) to link the Zone to
         it('create a target Facet', async () => {
-            const result = await adminClient.query<
-                Codegen.CreateFacetMutation,
-                Codegen.CreateFacetMutationVariables
-            >(CREATE_FACET_WITH_VALUE, {
+            const result = await adminClient.query(createFacetDocument, {
                 input: {
                     code: 'test-relation-facet',
                     isPrivate: false,
@@ -242,7 +222,7 @@
 
         // Test createZone with a custom relation field
         it('createZone persists custom relation field', async () => {
-            const input: Codegen.CreateZoneInput = {
+            const input: VariablesOf<typeof createZoneDocument>['input'] = {
                 name: 'Zone with Custom Relation',
                 memberIds: [],
                 customFields: {
@@ -250,27 +230,21 @@
                 },
             };
 
-            const result = await adminClient.query<
-                CreateZoneMutationWithCF,
-                Codegen.CreateZoneMutationVariables
-            >(gql(CREATE_ZONE_WITH_CF), { input });
+            const result = await adminClient.query(CREATE_ZONE_WITH_CF, { input });
 
             //  Verify the return value
             expect(result.createZone.customFields.relatedFacet.id).toBe(testFacet.id);
             //  Verify by querying it again from the database
-            const result2 = await adminClient.query<GetZoneQueryWithCF, Codegen.GetZoneQueryVariables>(
-                gql(GET_ZONE_WITH_CUSTOM_FIELDS),
+            const result2 = await adminClient.query(
+                GET_ZONE_WITH_CUSTOM_FIELDS,
                 { id: result.createZone.id },
             );
-            expect(result2.zone.customFields.relatedFacet.id).toBe(testFacet.id);
+            expect(result2.zone?.customFields.relatedFacet.id).toBe(testFacet.id);
         });
 
         // Test updateZone with a custom relation field
         it('updateZone persists custom relation field', async () => {
-            const result = await adminClient.query<
-                UpdateZoneMutationWithCF,
-                Codegen.UpdateZoneMutationVariables
-            >(gql(UPDATE_ZONE_WITH_CF), {
+            const result = await adminClient.query(UPDATE_ZONE_WITH_CF, {
                 input: {
                     id: zones[1].id,
                     customFields: {
@@ -283,16 +257,16 @@
             expect(result.updateZone.customFields.relatedFacet.id).toBe(testFacet.id);
 
             // Verify by querying it again from the database
-            const result2 = await adminClient.query<GetZoneQueryWithCF, Codegen.GetZoneQueryVariables>(
-                gql(GET_ZONE_WITH_CUSTOM_FIELDS),
+            const result2 = await adminClient.query(
+                GET_ZONE_WITH_CUSTOM_FIELDS,
                 { id: zones[1].id },
             );
-            expect(result2.zone.customFields.relatedFacet.id).toBe(testFacet.id);
+            expect(result2.zone?.customFields.relatedFacet.id).toBe(testFacet.id);
         });
     });
 });
 
-type ZoneWithCustomFields = Omit<Codegen.Zone, 'customFields'> & {
+type ZoneWithCustomFields = Omit<ResultOf<typeof getZoneDocument>['zone'], 'customFields'> & {
     customFields: {
         relatedFacet: {
             id: string;
@@ -300,29 +274,29 @@
     };
 };
 
-type CreateZoneMutationWithCF = Omit<Codegen.CreateZoneMutation, 'createZone'> & {
+type CreateZoneMutationWithCF = Omit<ResultOf<typeof updateZoneDocument>, 'createZone'> & {
     createZone: ZoneWithCustomFields;
 };
 
-type UpdateZoneMutationWithCF = Omit<Codegen.UpdateZoneMutation, 'updateZone'> & {
+type UpdateZoneMutationWithCF = Omit<ResultOf<typeof updateZoneDocument>, 'updateZone'> & {
     updateZone: ZoneWithCustomFields;
 };
 
-type GetZoneQueryWithCF = Omit<Codegen.GetZoneQuery, 'zone'> & {
+type GetZoneQueryWithCF = Omit<ResultOf<typeof getZoneDocument>, 'zone'> & {
     zone: ZoneWithCustomFields;
 };
 
-const CREATE_FACET_WITH_VALUE = gql`
+const CREATE_FACET_WITH_VALUE = graphql(`
     mutation CreateFacetWithValue($input: CreateFacetInput!) {
         createFacet(input: $input) {
             id
             name
         }
     }
-`;
+`);
 
 // A new fragment to include the custom fields
-const ZONE_CUSTOM_FIELDS_FRAGMENT = `
+const ZONE_CUSTOM_FIELDS_FRAGMENT = graphql(`
     fragment ZoneCustomFields on Zone {
         customFields {
             relatedFacet {
@@ -330,10 +304,10 @@
             }
         }
     }
-`;
+`);
 
 // A new mutation to create a Zone with custom fields
-const CREATE_ZONE_WITH_CF = `
+const CREATE_ZONE_WITH_CF = graphql(`
     mutation CreateZoneWithCF($input: CreateZoneInput!) {
         createZone(input: $input) {
             id
@@ -341,11 +315,10 @@
             ...ZoneCustomFields
         }
     }
-    ${ZONE_CUSTOM_FIELDS_FRAGMENT}
-`;
+`, [ZONE_CUSTOM_FIELDS_FRAGMENT]);
 
 // A new mutation to update a Zone with custom fields
-const UPDATE_ZONE_WITH_CF = `
+const UPDATE_ZONE_WITH_CF = graphql(`
     mutation UpdateZoneWithCF($input: UpdateZoneInput!) {
         updateZone(input: $input) {
             id
@@ -353,11 +326,10 @@
             ...ZoneCustomFields
         }
     }
-    ${ZONE_CUSTOM_FIELDS_FRAGMENT}
-`;
+`, [ZONE_CUSTOM_FIELDS_FRAGMENT]);
 
 // A new query to fetch the Zone with its custom fields
-const GET_ZONE_WITH_CUSTOM_FIELDS = `
+const GET_ZONE_WITH_CUSTOM_FIELDS = graphql(`
     query GetZoneWithCustomFields($id: ID!) {
         zone(id: $id) {
             id
@@ -365,86 +337,4 @@
             ...ZoneCustomFields
         }
     }
-    ${ZONE_CUSTOM_FIELDS_FRAGMENT}
-`;
-
-const DELETE_ZONE = gql`
-    mutation DeleteZone($id: ID!) {
-        deleteZone(id: $id) {
-            result
-            message
-        }
-    }
-`;
-
-const GET_ZONE_LIST = gql`
-    query GetZones($options: ZoneListOptions) {
-        zones(options: $options) {
-            items {
-                id
-                name
-            }
-            totalItems
-        }
-    }
-`;
-
-export const GET_ZONE = gql`
-    query GetZone($id: ID!) {
-        zone(id: $id) {
-            ...Zone
-        }
-    }
-    ${ZONE_FRAGMENT}
-`;
-
-export const GET_ACTIVE_CHANNEL_WITH_ZONE_MEMBERS = gql`
-    query GetActiveChannelWithZoneMembers {
-        activeChannel {
-            id
-            defaultShippingZone {
-                id
-                members {
-                    name
-                }
-            }
-        }
-    }
-`;
-
-export const CREATE_ZONE = gql`
-    mutation CreateZone($input: CreateZoneInput!) {
-        createZone(input: $input) {
-            ...Zone
-        }
-    }
-    ${ZONE_FRAGMENT}
-`;
-
-export const UPDATE_ZONE = gql`
-    mutation UpdateZone($input: UpdateZoneInput!) {
-        updateZone(input: $input) {
-            ...Zone
-        }
-    }
-    ${ZONE_FRAGMENT}
-`;
-
-export const ADD_MEMBERS_TO_ZONE = gql`
-    mutation AddMembersToZone($zoneId: ID!, $memberIds: [ID!]!) {
-        addMembersToZone(zoneId: $zoneId, memberIds: $memberIds) {
-            ...Zone
-        }
-    }
-    ${ZONE_FRAGMENT}
-`;
-
-export const REMOVE_MEMBERS_FROM_ZONE = gql`
-    mutation RemoveMembersFromZone($zoneId: ID!, $memberIds: [ID!]!) {
-        removeMembersFromZone(zoneId: $zoneId, memberIds: $memberIds) {
-            ...Zone
-        }
-    }
-    ${ZONE_FRAGMENT}
-`;
->>>>>>> 4670d66b
+`, [ZONE_CUSTOM_FIELDS_FRAGMENT]);