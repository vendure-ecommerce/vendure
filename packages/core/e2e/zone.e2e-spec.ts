--- conflicted
+++ resolved
@@ -6,24 +6,8 @@
 import { testConfig, TEST_SETUP_TIMEOUT_MS } from '../../../e2e-common/test-config';
 
 import { ZONE_FRAGMENT } from './graphql/fragments';
-<<<<<<< HEAD
 import * as Codegen from './graphql/generated-e2e-admin-types';
 import { DeletionResult } from './graphql/generated-e2e-admin-types';
-=======
-import {
-    AddMembersToZone,
-    CreateZone,
-    DeleteZone,
-    DeletionResult,
-    GetActiveChannelWithZoneMembersQuery,
-    GetCountryList,
-    GetZone,
-    GetZones,
-    RemoveMembersFromZone,
-    UpdateChannel,
-    UpdateZone,
-} from './graphql/generated-e2e-admin-types';
->>>>>>> a9398ee6
 import { GET_COUNTRY_LIST, UPDATE_CHANNEL } from './graphql/shared-definitions';
 
 // tslint:disable:no-non-null-assertion
@@ -70,7 +54,7 @@
     });
 
     it('zone.members field resolver', async () => {
-        const { activeChannel } = await adminClient.query<GetActiveChannelWithZoneMembersQuery>(
+        const { activeChannel } = await adminClient.query<Codegen.GetActiveChannelWithZoneMembersQuery>(
             GET_ACTIVE_CHANNEL_WITH_ZONE_MEMBERS,
         );
 
