import { omit } from '@vendure/common/lib/omit';
import { pick } from '@vendure/common/lib/pick';
import { notNullOrUndefined } from '@vendure/common/lib/shared-utils';
import { createErrorResultGuard, createTestEnvironment, ErrorResultGuard } from '@vendure/testing';
import gql from 'graphql-tag';
import path from 'path';

import { initialData } from '../../../e2e-common/e2e-initial-data';
import { testConfig, TEST_SETUP_TIMEOUT_MS } from '../../../e2e-common/test-config';

import { PRODUCT_VARIANT_FRAGMENT, PRODUCT_WITH_OPTIONS_FRAGMENT } from './graphql/fragments';
<<<<<<< HEAD
import * as Codegen from './graphql/generated-e2e-admin-types';
import { DeletionResult, ErrorCode, LanguageCode, SortOrder } from './graphql/generated-e2e-admin-types';
=======
import {
    AddOptionGroupToProduct,
    ChannelFragment,
    CreateProduct,
    CreateProductVariants,
    DeleteProduct,
    DeleteProductVariant,
    DeletionResult,
    ErrorCode,
    GetAssetList,
    GetOptionGroup,
    GetProductList,
    GetProductSimple,
    GetProductVariant,
    GetProductVariantList,
    GetProductWithVariantList,
    GetProductWithVariants,
    LanguageCode,
    ProductVariantFragment,
    ProductVariantListOptions,
    ProductWithOptionsFragment,
    ProductWithVariants,
    RemoveOptionGroupFromProduct,
    SortOrder,
    UpdateChannel,
    UpdateGlobalSettings,
    UpdateProduct,
    UpdateProductVariants,
} from './graphql/generated-e2e-admin-types';
>>>>>>> c3411463
import {
    ADD_OPTION_GROUP_TO_PRODUCT,
    CREATE_PRODUCT,
    CREATE_PRODUCT_VARIANTS,
    DELETE_PRODUCT,
    DELETE_PRODUCT_VARIANT,
    GET_ASSET_LIST,
    GET_PRODUCT_LIST,
    GET_PRODUCT_SIMPLE,
    GET_PRODUCT_WITH_VARIANTS,
    UPDATE_CHANNEL,
    UPDATE_GLOBAL_SETTINGS,
    UPDATE_PRODUCT,
    UPDATE_PRODUCT_VARIANTS,
} from './graphql/shared-definitions';
import { assertThrowsWithMessage } from './utils/assert-throws-with-message';

// tslint:disable:no-non-null-assertion

describe('Product resolver', () => {
    const { server, adminClient, shopClient } = createTestEnvironment({
        ...testConfig(),
    });

    const removeOptionGuard: ErrorResultGuard<Codegen.ProductWithOptionsFragment> = createErrorResultGuard(
        input => !!input.optionGroups,
    );

    const updateChannelGuard: ErrorResultGuard<ChannelFragment> = createErrorResultGuard(input => !!input.id);

    beforeAll(async () => {
        await server.init({
            initialData,
            customerCount: 1,
            productsCsvPath: path.join(__dirname, 'fixtures/e2e-products-full.csv'),
        });
        await adminClient.asSuperAdmin();
    }, TEST_SETUP_TIMEOUT_MS);

    afterAll(async () => {
        await server.destroy();
    });

    describe('products list query', () => {
        it('returns all products when no options passed', async () => {
            const result = await adminClient.query<
                Codegen.GetProductListQuery,
                Codegen.GetProductListQueryVariables
            >(GET_PRODUCT_LIST, {});

            expect(result.products.items.length).toBe(20);
            expect(result.products.totalItems).toBe(20);
        });

        it('limits result set with skip & take', async () => {
            const result = await adminClient.query<
                Codegen.GetProductListQuery,
                Codegen.GetProductListQueryVariables
            >(GET_PRODUCT_LIST, {
                options: {
                    skip: 0,
                    take: 3,
                },
            });

            expect(result.products.items.length).toBe(3);
            expect(result.products.totalItems).toBe(20);
        });

        it('filters by name admin', async () => {
            const result = await adminClient.query<
                Codegen.GetProductListQuery,
                Codegen.GetProductListQueryVariables
            >(GET_PRODUCT_LIST, {
                options: {
                    filter: {
                        name: {
                            contains: 'skateboard',
                        },
                    },
                },
            });

            expect(result.products.items.length).toBe(1);
            expect(result.products.items[0].name).toBe('Cruiser Skateboard');
        });

        it('filters multiple admin', async () => {
            const result = await adminClient.query<
                Codegen.GetProductListQuery,
                Codegen.GetProductListQueryVariables
            >(GET_PRODUCT_LIST, {
                options: {
                    filter: {
                        name: {
                            contains: 'camera',
                        },
                        slug: {
                            contains: 'tent',
                        },
                    },
                },
            });

            expect(result.products.items.length).toBe(0);
        });

        it('sorts by name admin', async () => {
            const result = await adminClient.query<
                Codegen.GetProductListQuery,
                Codegen.GetProductListQueryVariables
            >(GET_PRODUCT_LIST, {
                options: {
                    sort: {
                        name: SortOrder.ASC,
                    },
                },
            });

            expect(result.products.items.map(p => p.name)).toEqual([
                'Bonsai Tree',
                'Boxing Gloves',
                'Camera Lens',
                'Clacky Keyboard',
                'Cruiser Skateboard',
                'Curvy Monitor',
                'Football',
                'Gaming PC',
                'Hard Drive',
                'Instant Camera',
                'Laptop',
                'Orchid',
                'Road Bike',
                'Running Shoe',
                'Skipping Rope',
                'Slr Camera',
                'Spiky Cactus',
                'Tent',
                'Tripod',
                'USB Cable',
            ]);
        });

        it('filters by name shop', async () => {
            const result = await shopClient.query<
                Codegen.GetProductListQuery,
                Codegen.GetProductListQueryVariables
            >(GET_PRODUCT_LIST, {
                options: {
                    filter: {
                        name: {
                            contains: 'skateboard',
                        },
                    },
                },
            });

            expect(result.products.items.length).toBe(1);
            expect(result.products.items[0].name).toBe('Cruiser Skateboard');
        });

        it('sorts by name shop', async () => {
            const result = await shopClient.query<
                Codegen.GetProductListQuery,
                Codegen.GetProductListQueryVariables
            >(GET_PRODUCT_LIST, {
                options: {
                    sort: {
                        name: SortOrder.ASC,
                    },
                },
            });

            expect(result.products.items.map(p => p.name)).toEqual([
                'Bonsai Tree',
                'Boxing Gloves',
                'Camera Lens',
                'Clacky Keyboard',
                'Cruiser Skateboard',
                'Curvy Monitor',
                'Football',
                'Gaming PC',
                'Hard Drive',
                'Instant Camera',
                'Laptop',
                'Orchid',
                'Road Bike',
                'Running Shoe',
                'Skipping Rope',
                'Slr Camera',
                'Spiky Cactus',
                'Tent',
                'Tripod',
                'USB Cable',
            ]);
        });
    });

    describe('product query', () => {
        it('by id', async () => {
            const { product } = await adminClient.query<
                Codegen.GetProductSimpleQuery,
                Codegen.GetProductSimpleQueryVariables
            >(GET_PRODUCT_SIMPLE, { id: 'T_2' });

            if (!product) {
                fail('Product not found');
                return;
            }
            expect(product.id).toBe('T_2');
        });

        it('by slug', async () => {
            const { product } = await adminClient.query<
                Codegen.GetProductSimpleQuery,
                Codegen.GetProductSimpleQueryVariables
            >(GET_PRODUCT_SIMPLE, { slug: 'curvy-monitor' });

            if (!product) {
                fail('Product not found');
                return;
            }
            expect(product.slug).toBe('curvy-monitor');
        });

        // https://github.com/vendure-ecommerce/vendure/issues/820
        it('by slug with multiple assets', async () => {
            const { product: product1 } = await adminClient.query<
                Codegen.GetProductSimpleQuery,
                Codegen.GetProductSimpleQueryVariables
            >(GET_PRODUCT_SIMPLE, { id: 'T_1' });
            const result = await adminClient.query<
                Codegen.UpdateProductMutation,
                Codegen.UpdateProductMutationVariables
            >(UPDATE_PRODUCT, {
                input: {
                    id: product1!.id,
                    assetIds: ['T_1', 'T_2', 'T_3'],
                },
            });
            const { product } = await adminClient.query<
                Codegen.GetProductWithVariantsQuery,
                Codegen.GetProductWithVariantsQueryVariables
            >(GET_PRODUCT_WITH_VARIANTS, { slug: product1!.slug });

            if (!product) {
                fail('Product not found');
                return;
            }
            expect(product.assets.map(a => a.id)).toEqual(['T_1', 'T_2', 'T_3']);
        });

        // https://github.com/vendure-ecommerce/vendure/issues/538
        it('falls back to default language slug', async () => {
            const { product } = await adminClient.query<
                Codegen.GetProductSimpleQuery,
                Codegen.GetProductSimpleQueryVariables
            >(GET_PRODUCT_SIMPLE, { slug: 'curvy-monitor' }, { languageCode: LanguageCode.de });

            if (!product) {
                fail('Product not found');
                return;
            }
            expect(product.slug).toBe('curvy-monitor');
        });

        it(
            'throws if neither id nor slug provided',
            assertThrowsWithMessage(async () => {
                await adminClient.query<
                    Codegen.GetProductSimpleQuery,
                    Codegen.GetProductSimpleQueryVariables
                >(GET_PRODUCT_SIMPLE, {});
            }, 'Either the Product id or slug must be provided'),
        );

        it(
            'throws if id and slug do not refer to the same Product',
            assertThrowsWithMessage(async () => {
                await adminClient.query<
                    Codegen.GetProductSimpleQuery,
                    Codegen.GetProductSimpleQueryVariables
                >(GET_PRODUCT_SIMPLE, {
                    id: 'T_2',
                    slug: 'laptop',
                });
            }, 'The provided id and slug refer to different Products'),
        );

        it('returns expected properties', async () => {
            const { product } = await adminClient.query<
                Codegen.GetProductWithVariantsQuery,
                Codegen.GetProductWithVariantsQueryVariables
            >(GET_PRODUCT_WITH_VARIANTS, {
                id: 'T_2',
            });

            if (!product) {
                fail('Product not found');
                return;
            }
            expect(omit(product, ['variants'])).toMatchSnapshot();
            expect(product.variants.length).toBe(2);
        });

        it('ProductVariant price properties are correct', async () => {
            const result = await adminClient.query<
                Codegen.GetProductWithVariantsQuery,
                Codegen.GetProductWithVariantsQueryVariables
            >(GET_PRODUCT_WITH_VARIANTS, {
                id: 'T_2',
            });

            if (!result.product) {
                fail('Product not found');
                return;
            }
            expect(result.product.variants[0].price).toBe(14374);
            expect(result.product.variants[0].taxCategory).toEqual({
                id: 'T_1',
                name: 'Standard Tax',
            });
        });

        it('returns null when id not found', async () => {
            const result = await adminClient.query<
                Codegen.GetProductWithVariantsQuery,
                Codegen.GetProductWithVariantsQueryVariables
            >(GET_PRODUCT_WITH_VARIANTS, {
                id: 'bad_id',
            });

            expect(result.product).toBeNull();
        });

        it('returns null when slug not found', async () => {
            const result = await adminClient.query<
                Codegen.GetProductWithVariantsQuery,
                Codegen.GetProductWithVariantsQueryVariables
            >(GET_PRODUCT_WITH_VARIANTS, {
                slug: 'bad_slug',
            });

            expect(result.product).toBeNull();
        });

        describe('product query with translations', () => {
            let translatedProduct: Codegen.ProductWithVariantsFragment;
            let en_translation: Codegen.ProductWithVariantsFragment['translations'][number];
            let de_translation: Codegen.ProductWithVariantsFragment['translations'][number];

            beforeAll(async () => {
                const result = await adminClient.query<
                    Codegen.CreateProductMutation,
                    Codegen.CreateProductMutationVariables
                >(CREATE_PRODUCT, {
                    input: {
                        translations: [
                            {
                                languageCode: LanguageCode.en,
                                name: 'en Pineapple',
                                slug: 'en-pineapple',
                                description: 'A delicious pineapple',
                            },
                            {
                                languageCode: LanguageCode.de,
                                name: 'de Ananas',
                                slug: 'de-ananas',
                                description: 'Eine köstliche Ananas',
                            },
                        ],
                    },
                });
                translatedProduct = result.createProduct;
                en_translation = translatedProduct.translations.find(
                    t => t.languageCode === LanguageCode.en,
                )!;
                de_translation = translatedProduct.translations.find(
                    t => t.languageCode === LanguageCode.de,
                )!;
            });

            it('en slug without translation arg', async () => {
                const { product } = await adminClient.query<
                    Codegen.GetProductSimpleQuery,
                    Codegen.GetProductSimpleQueryVariables
                >(GET_PRODUCT_SIMPLE, { slug: en_translation.slug });

                if (!product) {
                    fail('Product not found');
                    return;
                }
                expect(product.slug).toBe(en_translation.slug);
            });

            it('de slug without translation arg', async () => {
                const { product } = await adminClient.query<
                    Codegen.GetProductSimpleQuery,
                    Codegen.GetProductSimpleQueryVariables
                >(GET_PRODUCT_SIMPLE, { slug: de_translation.slug });

                if (!product) {
                    fail('Product not found');
                    return;
                }
                expect(product.slug).toBe(en_translation.slug);
            });

            it('en slug with translation en', async () => {
                const { product } = await adminClient.query<
                    Codegen.GetProductSimpleQuery,
                    Codegen.GetProductSimpleQueryVariables
                >(GET_PRODUCT_SIMPLE, { slug: en_translation.slug }, { languageCode: LanguageCode.en });

                if (!product) {
                    fail('Product not found');
                    return;
                }
                expect(product.slug).toBe(en_translation.slug);
            });

            it('de slug with translation en', async () => {
                const { product } = await adminClient.query<
                    Codegen.GetProductSimpleQuery,
                    Codegen.GetProductSimpleQueryVariables
                >(GET_PRODUCT_SIMPLE, { slug: de_translation.slug }, { languageCode: LanguageCode.en });

                if (!product) {
                    fail('Product not found');
                    return;
                }
                expect(product.slug).toBe(en_translation.slug);
            });

            it('en slug with translation de', async () => {
                const { product } = await adminClient.query<
                    Codegen.GetProductSimpleQuery,
                    Codegen.GetProductSimpleQueryVariables
                >(GET_PRODUCT_SIMPLE, { slug: en_translation.slug }, { languageCode: LanguageCode.de });

                if (!product) {
                    fail('Product not found');
                    return;
                }
                expect(product.slug).toBe(de_translation.slug);
            });

            it('de slug with translation de', async () => {
                const { product } = await adminClient.query<
                    Codegen.GetProductSimpleQuery,
                    Codegen.GetProductSimpleQueryVariables
                >(GET_PRODUCT_SIMPLE, { slug: de_translation.slug }, { languageCode: LanguageCode.de });

                if (!product) {
                    fail('Product not found');
                    return;
                }
                expect(product.slug).toBe(de_translation.slug);
            });

            it('de slug with translation ru', async () => {
                const { product } = await adminClient.query<
                    Codegen.GetProductSimpleQuery,
                    Codegen.GetProductSimpleQueryVariables
                >(GET_PRODUCT_SIMPLE, { slug: de_translation.slug }, { languageCode: LanguageCode.ru });

                if (!product) {
                    fail('Product not found');
                    return;
                }
                expect(product.slug).toBe(en_translation.slug);
            });
        });

        describe('product.variants', () => {
            it('returns product variants', async () => {
                const { product } = await adminClient.query<
                    Codegen.GetProductWithVariantsQuery,
                    Codegen.GetProductWithVariantsQueryVariables
                >(GET_PRODUCT_WITH_VARIANTS, {
                    id: 'T_1',
                });

                expect(product?.variants.length).toBe(4);
            });

            it('returns product variants in existing language', async () => {
                const { product } = await adminClient.query<
                    Codegen.GetProductWithVariantsQuery,
                    Codegen.GetProductWithVariantsQueryVariables
                >(
                    GET_PRODUCT_WITH_VARIANTS,
                    {
                        id: 'T_1',
                    },
                    { languageCode: LanguageCode.en },
                );

                expect(product?.variants.length).toBe(4);
            });

            it('returns product variants in non-existing language', async () => {
                const { product } = await adminClient.query<
                    Codegen.GetProductWithVariantsQuery,
                    Codegen.GetProductWithVariantsQueryVariables
                >(
                    GET_PRODUCT_WITH_VARIANTS,
                    {
                        id: 'T_1',
                    },
                    { languageCode: LanguageCode.ru },
                );

                expect(product?.variants.length).toBe(4);
            });
        });

        describe('product.variants', () => {
            it('returns product variants', async () => {
                const { product } = await adminClient.query<
                    Codegen.GetProductWithVariantsQuery,
                    Codegen.GetProductWithVariantsQueryVariables
                >(GET_PRODUCT_WITH_VARIANTS, {
                    id: 'T_1',
                });

                expect(product?.variants.length).toBe(4);
            });

            it('returns product variants in existing language', async () => {
                const { product } = await adminClient.query<
                    Codegen.GetProductWithVariantsQuery,
                    Codegen.GetProductWithVariantsQueryVariables
                >(
                    GET_PRODUCT_WITH_VARIANTS,
                    {
                        id: 'T_1',
                    },
                    { languageCode: LanguageCode.en },
                );

                expect(product?.variants.length).toBe(4);
            });

            it('returns product variants in non-existing language', async () => {
                const { product } = await adminClient.query<
                    Codegen.GetProductWithVariantsQuery,
                    Codegen.GetProductWithVariantsQueryVariables
                >(
                    GET_PRODUCT_WITH_VARIANTS,
                    {
                        id: 'T_1',
                    },
                    { languageCode: LanguageCode.ru },
                );

                expect(product?.variants.length).toBe(4);
            });
        });

        describe('product.variantList', () => {
            it('returns product variants', async () => {
                const { product } = await adminClient.query<
                    Codegen.GetProductWithVariantListQuery,
                    Codegen.GetProductWithVariantListQueryVariables
                >(GET_PRODUCT_WITH_VARIANT_LIST, {
                    id: 'T_1',
                });

                expect(product?.variantList.items.length).toBe(4);
                expect(product?.variantList.totalItems).toBe(4);
            });

            it('returns product variants in existing language', async () => {
                const { product } = await adminClient.query<
                    Codegen.GetProductWithVariantListQuery,
                    Codegen.GetProductWithVariantListQueryVariables
                >(
                    GET_PRODUCT_WITH_VARIANT_LIST,
                    {
                        id: 'T_1',
                    },
                    { languageCode: LanguageCode.en },
                );

                expect(product?.variantList.items.length).toBe(4);
            });

            it('returns product variants in non-existing language', async () => {
                const { product } = await adminClient.query<
                    Codegen.GetProductWithVariantListQuery,
                    Codegen.GetProductWithVariantListQueryVariables
                >(
                    GET_PRODUCT_WITH_VARIANT_LIST,
                    {
                        id: 'T_1',
                    },
                    { languageCode: LanguageCode.ru },
                );

                expect(product?.variantList.items.length).toBe(4);
            });

            it('filter & sort', async () => {
                const { product } = await adminClient.query<
                    Codegen.GetProductWithVariantListQuery,
                    Codegen.GetProductWithVariantListQueryVariables
                >(GET_PRODUCT_WITH_VARIANT_LIST, {
                    id: 'T_1',
                    variantListOptions: {
                        filter: {
                            name: {
                                contains: '15',
                            },
                        },
                        sort: {
                            price: SortOrder.DESC,
                        },
                    },
                });

                expect(product?.variantList.items.map(i => i.name)).toEqual([
                    'Laptop 15 inch 16GB',
                    'Laptop 15 inch 8GB',
                ]);
            });
        });
    });

    describe('productVariants list query', () => {
        it('returns list', async () => {
            const { productVariants } = await adminClient.query<
                Codegen.GetProductVariantListQuery,
                Codegen.GetProductVariantListQueryVariables
            >(GET_PRODUCT_VARIANT_LIST, {
                options: {
                    take: 3,
                    sort: {
                        name: SortOrder.ASC,
                    },
                },
            });

            expect(productVariants.items).toEqual([
                {
                    id: 'T_34',
                    name: 'Bonsai Tree',
                    price: 1999,
                    priceWithTax: 2399,
                    sku: 'B01MXFLUSV',
                },
                {
                    id: 'T_24',
                    name: 'Boxing Gloves',
                    price: 3304,
                    priceWithTax: 3965,
                    sku: 'B000ZYLPPU',
                },
                {
                    id: 'T_19',
                    name: 'Camera Lens',
                    price: 10400,
                    priceWithTax: 12480,
                    sku: 'B0012UUP02',
                },
            ]);
        });

        it('sort by price', async () => {
            const { productVariants } = await adminClient.query<
                Codegen.GetProductVariantListQuery,
                Codegen.GetProductVariantListQueryVariables
            >(GET_PRODUCT_VARIANT_LIST, {
                options: {
                    take: 3,
                    sort: {
                        price: SortOrder.ASC,
                    },
                },
            });

            expect(productVariants.items).toEqual([
                {
                    id: 'T_23',
                    name: 'Skipping Rope',
                    price: 799,
                    priceWithTax: 959,
                    sku: 'B07CNGXVXT',
                },
                {
                    id: 'T_20',
                    name: 'Tripod',
                    price: 1498,
                    priceWithTax: 1798,
                    sku: 'B00XI87KV8',
                },
                {
                    id: 'T_32',
                    name: 'Spiky Cactus',
                    price: 1550,
                    priceWithTax: 1860,
                    sku: 'SC011001',
                },
            ]);
        });

        it('sort by priceWithTax', async () => {
            const { productVariants } = await adminClient.query<
                Codegen.GetProductVariantListQuery,
                Codegen.GetProductVariantListQueryVariables
            >(GET_PRODUCT_VARIANT_LIST, {
                options: {
                    take: 3,
                    sort: {
                        priceWithTax: SortOrder.ASC,
                    },
                },
            });

            expect(productVariants.items).toEqual([
                {
                    id: 'T_23',
                    name: 'Skipping Rope',
                    price: 799,
                    priceWithTax: 959,
                    sku: 'B07CNGXVXT',
                },
                {
                    id: 'T_20',
                    name: 'Tripod',
                    price: 1498,
                    priceWithTax: 1798,
                    sku: 'B00XI87KV8',
                },
                {
                    id: 'T_32',
                    name: 'Spiky Cactus',
                    price: 1550,
                    priceWithTax: 1860,
                    sku: 'SC011001',
                },
            ]);
        });

        it('filter by price', async () => {
            const { productVariants } = await adminClient.query<
                Codegen.GetProductVariantListQuery,
                Codegen.GetProductVariantListQueryVariables
            >(GET_PRODUCT_VARIANT_LIST, {
                options: {
                    take: 3,
                    filter: {
                        price: {
                            between: {
                                start: 1400,
                                end: 1500,
                            },
                        },
                    },
                },
            });

            expect(productVariants.items).toEqual([
                {
                    id: 'T_20',
                    name: 'Tripod',
                    price: 1498,
                    priceWithTax: 1798,
                    sku: 'B00XI87KV8',
                },
            ]);
        });

        it('filter by priceWithTax', async () => {
            const { productVariants } = await adminClient.query<
                Codegen.GetProductVariantListQuery,
                Codegen.GetProductVariantListQueryVariables
            >(GET_PRODUCT_VARIANT_LIST, {
                options: {
                    take: 3,
                    filter: {
                        priceWithTax: {
                            between: {
                                start: 1400,
                                end: 1500,
                            },
                        },
                    },
                },
            });

            // Note the results are incorrect. This is a design trade-off. See the
            // commend on the ProductVariant.priceWithTax annotation for explanation.
            expect(productVariants.items).toEqual([
                {
                    id: 'T_20',
                    name: 'Tripod',
                    price: 1498,
                    priceWithTax: 1798,
                    sku: 'B00XI87KV8',
                },
            ]);
        });

        it('returns variants for particular product by id', async () => {
            const { productVariants } = await adminClient.query<
                Codegen.GetProductVariantListQuery,
                Codegen.GetProductVariantListQueryVariables
            >(GET_PRODUCT_VARIANT_LIST, {
                options: {
                    take: 3,
                    sort: {
                        price: SortOrder.ASC,
                    },
                },
                productId: 'T_1',
            });

            expect(productVariants.items).toEqual([
                {
                    id: 'T_1',
                    name: 'Laptop 13 inch 8GB',
                    price: 129900,
                    priceWithTax: 155880,
                    sku: 'L2201308',
                },
                {
                    id: 'T_2',
                    name: 'Laptop 15 inch 8GB',
                    price: 139900,
                    priceWithTax: 167880,
                    sku: 'L2201508',
                },
                {
                    id: 'T_3',
                    name: 'Laptop 13 inch 16GB',
                    priceWithTax: 263880,
                    price: 219900,
                    sku: 'L2201316',
                },
            ]);
        });
    });

    describe('productVariant query', () => {
        it('by id', async () => {
            const { productVariant } = await adminClient.query<
                Codegen.GetProductVariantQuery,
                Codegen.GetProductVariantQueryVariables
            >(GET_PRODUCT_VARIANT, {
                id: 'T_1',
            });

            expect(productVariant?.id).toBe('T_1');
            expect(productVariant?.name).toBe('Laptop 13 inch 8GB');
        });
        it('returns null when id not found', async () => {
            const { productVariant } = await adminClient.query<
                Codegen.GetProductVariantQuery,
                Codegen.GetProductVariantQueryVariables
            >(GET_PRODUCT_VARIANT, {
                id: 'T_999',
            });

            expect(productVariant).toBeNull();
        });
    });

    describe('product mutation', () => {
        let newTranslatedProduct: Codegen.ProductWithVariantsFragment;
        let newProduct: Codegen.ProductWithVariantsFragment;
        let newProductWithAssets: Codegen.ProductWithVariantsFragment;

        it('createProduct creates a new Product', async () => {
            const result = await adminClient.query<
                Codegen.CreateProductMutation,
                Codegen.CreateProductMutationVariables
            >(CREATE_PRODUCT, {
                input: {
                    translations: [
                        {
                            languageCode: LanguageCode.en,
                            name: 'en Baked Potato',
                            slug: 'en Baked Potato',
                            description: 'A baked potato',
                        },
                        {
                            languageCode: LanguageCode.de,
                            name: 'de Baked Potato',
                            slug: 'de-baked-potato',
                            description: 'Eine baked Erdapfel',
                        },
                    ],
                },
            });
            expect(omit(result.createProduct, ['translations'])).toMatchSnapshot();
            expect(result.createProduct.translations.map(t => t.description).sort()).toEqual([
                'A baked potato',
                'Eine baked Erdapfel',
            ]);
            newTranslatedProduct = result.createProduct;
        });

        it('createProduct creates a new Product with assets', async () => {
            const assetsResult = await adminClient.query<
                Codegen.GetAssetListQuery,
                Codegen.GetAssetListQueryVariables
            >(GET_ASSET_LIST);
            const assetIds = assetsResult.assets.items.slice(0, 2).map(a => a.id);
            const featuredAssetId = assetsResult.assets.items[0].id;

            const result = await adminClient.query<
                Codegen.CreateProductMutation,
                Codegen.CreateProductMutationVariables
            >(CREATE_PRODUCT, {
                input: {
                    assetIds,
                    featuredAssetId,
                    translations: [
                        {
                            languageCode: LanguageCode.en,
                            name: 'en Has Assets',
                            slug: 'en-has-assets',
                            description: 'A product with assets',
                        },
                    ],
                },
            });
            expect(result.createProduct.assets.map(a => a.id)).toEqual(assetIds);
            expect(result.createProduct.featuredAsset!.id).toBe(featuredAssetId);
            newProductWithAssets = result.createProduct;
        });

        it('createProduct creates a disabled Product', async () => {
            const result = await adminClient.query<
                Codegen.CreateProductMutation,
                Codegen.CreateProductMutationVariables
            >(CREATE_PRODUCT, {
                input: {
                    enabled: false,
                    translations: [
                        {
                            languageCode: LanguageCode.en,
                            name: 'en Small apple',
                            slug: 'en-small-apple',
                            description: 'A small apple',
                        },
                    ],
                },
            });
            expect(result.createProduct.enabled).toBe(false);
            newProduct = result.createProduct;
        });

        it('updateProduct updates a Product', async () => {
            const result = await adminClient.query<
                Codegen.UpdateProductMutation,
                Codegen.UpdateProductMutationVariables
            >(UPDATE_PRODUCT, {
                input: {
                    id: newProduct.id,
                    translations: [
                        {
                            languageCode: LanguageCode.en,
                            name: 'en Mashed Potato',
                            slug: 'en-mashed-potato',
                            description: 'A blob of mashed potato',
                        },
                        {
                            languageCode: LanguageCode.de,
                            name: 'de Mashed Potato',
                            slug: 'de-mashed-potato',
                            description: 'Eine blob von gemashed Erdapfel',
                        },
                    ],
                },
            });
            expect(result.updateProduct.translations.map(t => t.description).sort()).toEqual([
                'A blob of mashed potato',
                'Eine blob von gemashed Erdapfel',
            ]);
        });

        it('slug is normalized to be url-safe', async () => {
            const result = await adminClient.query<
                Codegen.UpdateProductMutation,
                Codegen.UpdateProductMutationVariables
            >(UPDATE_PRODUCT, {
                input: {
                    id: newProduct.id,
                    translations: [
                        {
                            languageCode: LanguageCode.en,
                            name: 'en Mashed Potato',
                            slug: 'A (very) nice potato!!',
                            description: 'A blob of mashed potato',
                        },
                    ],
                },
            });
            expect(result.updateProduct.slug).toBe('a-very-nice-potato');
        });

        it('create with duplicate slug is renamed to be unique', async () => {
            const result = await adminClient.query<
                Codegen.CreateProductMutation,
                Codegen.CreateProductMutationVariables
            >(CREATE_PRODUCT, {
                input: {
                    translations: [
                        {
                            languageCode: LanguageCode.en,
                            name: 'Another baked potato',
                            slug: 'a-very-nice-potato',
                            description: 'Another baked potato but a bit different',
                        },
                    ],
                },
            });
            expect(result.createProduct.slug).toBe('a-very-nice-potato-2');
        });

        it('update with duplicate slug is renamed to be unique', async () => {
            const result = await adminClient.query<
                Codegen.UpdateProductMutation,
                Codegen.UpdateProductMutationVariables
            >(UPDATE_PRODUCT, {
                input: {
                    id: newProduct.id,
                    translations: [
                        {
                            languageCode: LanguageCode.en,
                            name: 'Yet another baked potato',
                            slug: 'a-very-nice-potato-2',
                            description: 'Possibly the final baked potato',
                        },
                    ],
                },
            });
            expect(result.updateProduct.slug).toBe('a-very-nice-potato-3');
        });

        it('slug duplicate check does not include self', async () => {
            const result = await adminClient.query<
                Codegen.UpdateProductMutation,
                Codegen.UpdateProductMutationVariables
            >(UPDATE_PRODUCT, {
                input: {
                    id: newProduct.id,
                    translations: [
                        {
                            languageCode: LanguageCode.en,
                            slug: 'a-very-nice-potato-3',
                        },
                    ],
                },
            });
            expect(result.updateProduct.slug).toBe('a-very-nice-potato-3');
        });

        it('updateProduct accepts partial input', async () => {
            const result = await adminClient.query<
                Codegen.UpdateProductMutation,
                Codegen.UpdateProductMutationVariables
            >(UPDATE_PRODUCT, {
                input: {
                    id: newProduct.id,
                    translations: [
                        {
                            languageCode: LanguageCode.en,
                            name: 'en Very Mashed Potato',
                        },
                    ],
                },
            });
            expect(result.updateProduct.translations.length).toBe(2);
            expect(
                result.updateProduct.translations.find(t => t.languageCode === LanguageCode.de)!.name,
            ).toBe('de Mashed Potato');
            expect(
                result.updateProduct.translations.find(t => t.languageCode === LanguageCode.en)!.name,
            ).toBe('en Very Mashed Potato');
            expect(
                result.updateProduct.translations.find(t => t.languageCode === LanguageCode.en)!.description,
            ).toBe('Possibly the final baked potato');
        });

        it('updateProduct adds Assets to a product and sets featured asset', async () => {
            const assetsResult = await adminClient.query<
                Codegen.GetAssetListQuery,
                Codegen.GetAssetListQueryVariables
            >(GET_ASSET_LIST);
            const assetIds = assetsResult.assets.items.map(a => a.id);
            const featuredAssetId = assetsResult.assets.items[2].id;

            const result = await adminClient.query<
                Codegen.UpdateProductMutation,
                Codegen.UpdateProductMutationVariables
            >(UPDATE_PRODUCT, {
                input: {
                    id: newProduct.id,
                    assetIds,
                    featuredAssetId,
                },
            });
            expect(result.updateProduct.assets.map(a => a.id)).toEqual(assetIds);
            expect(result.updateProduct.featuredAsset!.id).toBe(featuredAssetId);
        });

        it('updateProduct sets a featured asset', async () => {
            const productResult = await adminClient.query<
                Codegen.GetProductWithVariantsQuery,
                Codegen.GetProductWithVariantsQueryVariables
            >(GET_PRODUCT_WITH_VARIANTS, {
                id: newProduct.id,
            });
            const assets = productResult.product!.assets;

            const result = await adminClient.query<
                Codegen.UpdateProductMutation,
                Codegen.UpdateProductMutationVariables
            >(UPDATE_PRODUCT, {
                input: {
                    id: newProduct.id,
                    featuredAssetId: assets[0].id,
                },
            });
            expect(result.updateProduct.featuredAsset!.id).toBe(assets[0].id);
        });

        it('updateProduct updates assets', async () => {
            const result = await adminClient.query<
                Codegen.UpdateProductMutation,
                Codegen.UpdateProductMutationVariables
            >(UPDATE_PRODUCT, {
                input: {
                    id: newProduct.id,
                    featuredAssetId: 'T_1',
                    assetIds: ['T_1', 'T_2'],
                },
            });
            expect(result.updateProduct.assets.map(a => a.id)).toEqual(['T_1', 'T_2']);
        });

        it('updateProduct updates FacetValues', async () => {
            const result = await adminClient.query<
                Codegen.UpdateProductMutation,
                Codegen.UpdateProductMutationVariables
            >(UPDATE_PRODUCT, {
                input: {
                    id: newProduct.id,
                    facetValueIds: ['T_1'],
                },
            });
            expect(result.updateProduct.facetValues.length).toEqual(1);
        });

        it(
            'updateProduct errors with an invalid productId',
            assertThrowsWithMessage(
                () =>
                    adminClient.query<Codegen.UpdateProductMutation, Codegen.UpdateProductMutationVariables>(
                        UPDATE_PRODUCT,
                        {
                            input: {
                                id: '999',
                                translations: [
                                    {
                                        languageCode: LanguageCode.en,
                                        name: 'en Mashed Potato',
                                        slug: 'en-mashed-potato',
                                        description: 'A blob of mashed potato',
                                    },
                                    {
                                        languageCode: LanguageCode.de,
                                        name: 'de Mashed Potato',
                                        slug: 'de-mashed-potato',
                                        description: 'Eine blob von gemashed Erdapfel',
                                    },
                                ],
                            },
                        },
                    ),
                `No Product with the id '999' could be found`,
            ),
        );

        it('addOptionGroupToProduct adds an option group', async () => {
            const result = await adminClient.query<
                Codegen.AddOptionGroupToProductMutation,
                Codegen.AddOptionGroupToProductMutationVariables
            >(ADD_OPTION_GROUP_TO_PRODUCT, {
                optionGroupId: 'T_2',
                productId: newProduct.id,
            });
            expect(result.addOptionGroupToProduct.optionGroups.length).toBe(1);
            expect(result.addOptionGroupToProduct.optionGroups[0].id).toBe('T_2');
        });

        it(
            'addOptionGroupToProduct errors with an invalid productId',
            assertThrowsWithMessage(
                () =>
                    adminClient.query<
                        Codegen.AddOptionGroupToProductMutation,
                        Codegen.AddOptionGroupToProductMutationVariables
                    >(ADD_OPTION_GROUP_TO_PRODUCT, {
                        optionGroupId: 'T_1',
                        productId: '999',
                    }),
                `No Product with the id '999' could be found`,
            ),
        );

        it(
            'addOptionGroupToProduct errors with an invalid optionGroupId',
            assertThrowsWithMessage(
                () =>
                    adminClient.query<
                        Codegen.AddOptionGroupToProductMutation,
                        Codegen.AddOptionGroupToProductMutationVariables
                    >(ADD_OPTION_GROUP_TO_PRODUCT, {
                        optionGroupId: '999',
                        productId: newProduct.id,
                    }),
                `No ProductOptionGroup with the id '999' could be found`,
            ),
        );

        it('removeOptionGroupFromProduct removes an option group', async () => {
            const { addOptionGroupToProduct } = await adminClient.query<
                Codegen.AddOptionGroupToProductMutation,
                Codegen.AddOptionGroupToProductMutationVariables
            >(ADD_OPTION_GROUP_TO_PRODUCT, {
                optionGroupId: 'T_1',
                productId: newProductWithAssets.id,
            });
            expect(addOptionGroupToProduct.optionGroups.length).toBe(1);

            const { removeOptionGroupFromProduct } = await adminClient.query<
                Codegen.RemoveOptionGroupFromProductMutation,
                Codegen.RemoveOptionGroupFromProductMutationVariables
            >(REMOVE_OPTION_GROUP_FROM_PRODUCT, {
                optionGroupId: 'T_1',
                productId: newProductWithAssets.id,
            });
            removeOptionGuard.assertSuccess(removeOptionGroupFromProduct);

            expect(removeOptionGroupFromProduct.id).toBe(newProductWithAssets.id);
            expect(removeOptionGroupFromProduct.optionGroups.length).toBe(0);
        });

        it('removeOptionGroupFromProduct return error result if the optionGroup is being used by variants', async () => {
            const { removeOptionGroupFromProduct } = await adminClient.query<
                Codegen.RemoveOptionGroupFromProductMutation,
                Codegen.RemoveOptionGroupFromProductMutationVariables
            >(REMOVE_OPTION_GROUP_FROM_PRODUCT, {
                optionGroupId: 'T_3',
                productId: 'T_2',
            });
            removeOptionGuard.assertErrorResult(removeOptionGroupFromProduct);

            expect(removeOptionGroupFromProduct.message).toBe(
                `Cannot remove ProductOptionGroup "curvy-monitor-monitor-size" as it is used by 2 ProductVariants`,
            );
            expect(removeOptionGroupFromProduct.errorCode).toBe(ErrorCode.PRODUCT_OPTION_IN_USE_ERROR);
            expect(removeOptionGroupFromProduct.optionGroupCode).toBe('curvy-monitor-monitor-size');
            expect(removeOptionGroupFromProduct.productVariantCount).toBe(2);
        });

        it(
            'removeOptionGroupFromProduct errors with an invalid productId',
            assertThrowsWithMessage(
                () =>
                    adminClient.query<
                        Codegen.RemoveOptionGroupFromProductMutation,
                        Codegen.RemoveOptionGroupFromProductMutationVariables
                    >(REMOVE_OPTION_GROUP_FROM_PRODUCT, {
                        optionGroupId: '1',
                        productId: '999',
                    }),
                `No Product with the id '999' could be found`,
            ),
        );

        it(
            'removeOptionGroupFromProduct errors with an invalid optionGroupId',
            assertThrowsWithMessage(
                () =>
                    adminClient.query<
                        Codegen.RemoveOptionGroupFromProductMutation,
                        Codegen.RemoveOptionGroupFromProductMutationVariables
                    >(REMOVE_OPTION_GROUP_FROM_PRODUCT, {
                        optionGroupId: '999',
                        productId: newProduct.id,
                    }),
                `No ProductOptionGroup with the id '999' could be found`,
            ),
        );

        describe('variants', () => {
            let variants: Codegen.CreateProductVariantsMutation['createProductVariants'];
            let optionGroup2: NonNullable<Codegen.GetOptionGroupQuery['productOptionGroup']>;
            let optionGroup3: NonNullable<Codegen.GetOptionGroupQuery['productOptionGroup']>;

            beforeAll(async () => {
                await adminClient.query<
                    Codegen.AddOptionGroupToProductMutation,
                    Codegen.AddOptionGroupToProductMutationVariables
                >(ADD_OPTION_GROUP_TO_PRODUCT, {
                    optionGroupId: 'T_3',
                    productId: newProduct.id,
                });
                const result1 = await adminClient.query<
                    Codegen.GetOptionGroupQuery,
                    Codegen.GetOptionGroupQueryVariables
                >(GET_OPTION_GROUP, { id: 'T_2' });
                const result2 = await adminClient.query<
                    Codegen.GetOptionGroupQuery,
                    Codegen.GetOptionGroupQueryVariables
                >(GET_OPTION_GROUP, { id: 'T_3' });
                optionGroup2 = result1.productOptionGroup!;
                optionGroup3 = result2.productOptionGroup!;
            });

            it(
                'createProductVariants throws if optionIds not compatible with product',
                assertThrowsWithMessage(async () => {
                    await adminClient.query<
                        Codegen.CreateProductVariantsMutation,
                        Codegen.CreateProductVariantsMutationVariables
                    >(CREATE_PRODUCT_VARIANTS, {
                        input: [
                            {
                                productId: newProduct.id,
                                sku: 'PV1',
                                optionIds: [],
                                translations: [{ languageCode: LanguageCode.en, name: 'Variant 1' }],
                            },
                        ],
                    });
                }, 'ProductVariant optionIds must include one optionId from each of the groups: curvy-monitor-monitor-size, laptop-ram'),
            );

            it(
                'createProductVariants throws if optionIds are duplicated',
                assertThrowsWithMessage(async () => {
                    await adminClient.query<
                        Codegen.CreateProductVariantsMutation,
                        Codegen.CreateProductVariantsMutationVariables
                    >(CREATE_PRODUCT_VARIANTS, {
                        input: [
                            {
                                productId: newProduct.id,
                                sku: 'PV1',
                                optionIds: [optionGroup2.options[0].id, optionGroup2.options[1].id],
                                translations: [{ languageCode: LanguageCode.en, name: 'Variant 1' }],
                            },
                        ],
                    });
                }, 'ProductVariant optionIds must include one optionId from each of the groups: curvy-monitor-monitor-size, laptop-ram'),
            );

            it('createProductVariants works', async () => {
                const { createProductVariants } = await adminClient.query<
                    Codegen.CreateProductVariantsMutation,
                    Codegen.CreateProductVariantsMutationVariables
                >(CREATE_PRODUCT_VARIANTS, {
                    input: [
                        {
                            productId: newProduct.id,
                            sku: 'PV1',
                            optionIds: [optionGroup2.options[0].id, optionGroup3.options[0].id],
                            translations: [{ languageCode: LanguageCode.en, name: 'Variant 1' }],
                        },
                    ],
                });
                expect(createProductVariants[0]!.name).toBe('Variant 1');
                expect(createProductVariants[0]!.options.map(pick(['id']))).toContainEqual({
                    id: optionGroup2.options[0].id,
                });
                expect(createProductVariants[0]!.options.map(pick(['id']))).toContainEqual({
                    id: optionGroup3.options[0].id,
                });
            });

            it('createProductVariants adds multiple variants at once', async () => {
                const { createProductVariants } = await adminClient.query<
                    Codegen.CreateProductVariantsMutation,
                    Codegen.CreateProductVariantsMutationVariables
                >(CREATE_PRODUCT_VARIANTS, {
                    input: [
                        {
                            productId: newProduct.id,
                            sku: 'PV2',
                            optionIds: [optionGroup2.options[1].id, optionGroup3.options[0].id],
                            translations: [{ languageCode: LanguageCode.en, name: 'Variant 2' }],
                        },
                        {
                            productId: newProduct.id,
                            sku: 'PV3',
                            optionIds: [optionGroup2.options[1].id, optionGroup3.options[1].id],
                            translations: [{ languageCode: LanguageCode.en, name: 'Variant 3' }],
                        },
                    ],
                });
                const variant2 = createProductVariants.find(v => v!.name === 'Variant 2')!;
                const variant3 = createProductVariants.find(v => v!.name === 'Variant 3')!;
                expect(variant2.options.map(pick(['id']))).toContainEqual({ id: optionGroup2.options[1].id });
                expect(variant2.options.map(pick(['id']))).toContainEqual({ id: optionGroup3.options[0].id });
                expect(variant3.options.map(pick(['id']))).toContainEqual({ id: optionGroup2.options[1].id });
                expect(variant3.options.map(pick(['id']))).toContainEqual({ id: optionGroup3.options[1].id });

                variants = createProductVariants.filter(notNullOrUndefined);
            });

            it(
                'createProductVariants throws if options combination already exists',
                assertThrowsWithMessage(async () => {
                    await adminClient.query<
                        Codegen.CreateProductVariantsMutation,
                        Codegen.CreateProductVariantsMutationVariables
                    >(CREATE_PRODUCT_VARIANTS, {
                        input: [
                            {
                                productId: newProduct.id,
                                sku: 'PV2',
                                optionIds: [optionGroup2.options[0].id, optionGroup3.options[0].id],
                                translations: [{ languageCode: LanguageCode.en, name: 'Variant 2' }],
                            },
                        ],
                    });
                }, 'A ProductVariant with the selected options already exists: Variant 1'),
            );

            it('updateProductVariants updates variants', async () => {
                const firstVariant = variants[0];
                const { updateProductVariants } = await adminClient.query<
                    Codegen.UpdateProductVariantsMutation,
                    Codegen.UpdateProductVariantsMutationVariables
                >(UPDATE_PRODUCT_VARIANTS, {
                    input: [
                        {
                            id: firstVariant!.id,
                            translations: firstVariant!.translations,
                            sku: 'ABC',
                            price: 432,
                        },
                    ],
                });
                const updatedVariant = updateProductVariants[0];
                if (!updatedVariant) {
                    fail('no updated variant returned.');
                    return;
                }
                expect(updatedVariant.sku).toBe('ABC');
                expect(updatedVariant.price).toBe(432);
            });

            // https://github.com/vendure-ecommerce/vendure/issues/1101
            it('after update, the updatedAt should be modified', async () => {
                // Pause for a second to ensure the updatedAt date is more than 1s
                // later than the createdAt date, since sqlite does not seem to store
                // down to millisecond resolution.
                await new Promise(resolve => setTimeout(resolve, 1000));

                const firstVariant = variants[0];
                const { updateProductVariants } = await adminClient.query<
                    Codegen.UpdateProductVariantsMutation,
                    Codegen.UpdateProductVariantsMutationVariables
                >(UPDATE_PRODUCT_VARIANTS, {
                    input: [
                        {
                            id: firstVariant!.id,
                            translations: firstVariant!.translations,
                            sku: 'ABCD',
                            price: 432,
                        },
                    ],
                });

                const updatedVariant = updateProductVariants.find(v => v?.id === variants[0]!.id);

                expect(updatedVariant?.updatedAt).not.toBe(updatedVariant?.createdAt);
            });

            it('updateProductVariants updates assets', async () => {
                const firstVariant = variants[0];
                const result = await adminClient.query<
                    Codegen.UpdateProductVariantsMutation,
                    Codegen.UpdateProductVariantsMutationVariables
                >(UPDATE_PRODUCT_VARIANTS, {
                    input: [
                        {
                            id: firstVariant!.id,
                            assetIds: ['T_1', 'T_2'],
                            featuredAssetId: 'T_2',
                        },
                    ],
                });
                const updatedVariant = result.updateProductVariants[0];
                if (!updatedVariant) {
                    fail('no updated variant returned.');
                    return;
                }
                expect(updatedVariant.assets.map(a => a.id)).toEqual(['T_1', 'T_2']);
                expect(updatedVariant.featuredAsset!.id).toBe('T_2');
            });

            it('updateProductVariants updates assets again', async () => {
                const firstVariant = variants[0];
                const result = await adminClient.query<
                    Codegen.UpdateProductVariantsMutation,
                    Codegen.UpdateProductVariantsMutationVariables
                >(UPDATE_PRODUCT_VARIANTS, {
                    input: [
                        {
                            id: firstVariant!.id,
                            assetIds: ['T_4', 'T_3'],
                            featuredAssetId: 'T_4',
                        },
                    ],
                });
                const updatedVariant = result.updateProductVariants[0];
                if (!updatedVariant) {
                    fail('no updated variant returned.');
                    return;
                }
                expect(updatedVariant.assets.map(a => a.id)).toEqual(['T_4', 'T_3']);
                expect(updatedVariant.featuredAsset!.id).toBe('T_4');
            });

            it('updateProductVariants updates taxCategory and price', async () => {
                const firstVariant = variants[0];
                const result = await adminClient.query<
                    Codegen.UpdateProductVariantsMutation,
                    Codegen.UpdateProductVariantsMutationVariables
                >(UPDATE_PRODUCT_VARIANTS, {
                    input: [
                        {
                            id: firstVariant!.id,
                            price: 105,
                            taxCategoryId: 'T_2',
                        },
                    ],
                });
                const updatedVariant = result.updateProductVariants[0];
                if (!updatedVariant) {
                    fail('no updated variant returned.');
                    return;
                }
                expect(updatedVariant.price).toBe(105);
                expect(updatedVariant.taxCategory.id).toBe('T_2');
            });

            it('updateProductVariants updates facetValues', async () => {
                const firstVariant = variants[0];
                const result = await adminClient.query<
                    Codegen.UpdateProductVariantsMutation,
                    Codegen.UpdateProductVariantsMutationVariables
                >(UPDATE_PRODUCT_VARIANTS, {
                    input: [
                        {
                            id: firstVariant!.id,
                            facetValueIds: ['T_1'],
                        },
                    ],
                });
                const updatedVariant = result.updateProductVariants[0];
                if (!updatedVariant) {
                    fail('no updated variant returned.');
                    return;
                }
                expect(updatedVariant.facetValues.length).toBe(1);
                expect(updatedVariant.facetValues[0].id).toBe('T_1');
            });

            it(
                'updateProductVariants throws with an invalid variant id',
                assertThrowsWithMessage(
                    () =>
                        adminClient.query<
                            Codegen.UpdateProductVariantsMutation,
                            Codegen.UpdateProductVariantsMutationVariables
                        >(UPDATE_PRODUCT_VARIANTS, {
                            input: [
                                {
                                    id: 'T_999',
                                    translations: variants[0]!.translations,
                                    sku: 'ABC',
                                    price: 432,
                                },
                            ],
                        }),
                    `No ProductVariant with the id '999' could be found`,
                ),
            );

            let deletedVariant: Codegen.ProductVariantFragment;

            it('deleteProductVariant', async () => {
                const result1 = await adminClient.query<
                    Codegen.GetProductWithVariantsQuery,
                    Codegen.GetProductWithVariantsQueryVariables
                >(GET_PRODUCT_WITH_VARIANTS, {
                    id: newProduct.id,
                });
                const sortedVariantIds = result1.product!.variants.map(v => v.id).sort();
                expect(sortedVariantIds).toEqual(['T_35', 'T_36', 'T_37']);

                const { deleteProductVariant } = await adminClient.query<
                    Codegen.DeleteProductVariantMutation,
                    Codegen.DeleteProductVariantMutationVariables
                >(DELETE_PRODUCT_VARIANT, {
                    id: sortedVariantIds[0],
                });

                expect(deleteProductVariant.result).toBe(DeletionResult.DELETED);

                const result2 = await adminClient.query<
                    Codegen.GetProductWithVariantsQuery,
                    Codegen.GetProductWithVariantsQueryVariables
                >(GET_PRODUCT_WITH_VARIANTS, {
                    id: newProduct.id,
                });
                expect(result2.product!.variants.map(v => v.id).sort()).toEqual(['T_36', 'T_37']);

                deletedVariant = result1.product?.variants.find(v => v.id === 'T_35')!;
            });

            /** Testing https://github.com/vendure-ecommerce/vendure/issues/412 **/
            it('createProductVariants ignores deleted variants when checking for existing combinations', async () => {
                const { createProductVariants } = await adminClient.query<
                    Codegen.CreateProductVariantsMutation,
                    Codegen.CreateProductVariantsMutationVariables
                >(CREATE_PRODUCT_VARIANTS, {
                    input: [
                        {
                            productId: newProduct.id,
                            sku: 'RE1',
                            optionIds: [deletedVariant.options[0].id, deletedVariant.options[1].id],
                            translations: [{ languageCode: LanguageCode.en, name: 'Re-created Variant' }],
                        },
                    ],
                });

                expect(createProductVariants.length).toBe(1);
                expect(createProductVariants[0]!.options.map(o => o.code).sort()).toEqual(
                    deletedVariant.options.map(o => o.code).sort(),
                );
            });

            // https://github.com/vendure-ecommerce/vendure/issues/980
            it('creating variants in a non-default language', async () => {
                const { createProduct } = await adminClient.query<
                    Codegen.CreateProductMutation,
                    Codegen.CreateProductMutationVariables
                >(CREATE_PRODUCT, {
                    input: {
                        translations: [
                            {
                                languageCode: LanguageCode.de,
                                name: 'Ananas',
                                slug: 'ananas',
                                description: 'Yummy Ananas',
                            },
                        ],
                    },
                });

                const { createProductVariants } = await adminClient.query<
                    Codegen.CreateProductVariantsMutation,
                    Codegen.CreateProductVariantsMutationVariables
                >(CREATE_PRODUCT_VARIANTS, {
                    input: [
                        {
                            productId: createProduct.id,
                            sku: 'AN1110111',
                            optionIds: [],
                            translations: [{ languageCode: LanguageCode.de, name: 'Ananas Klein' }],
                        },
                    ],
                });

                expect(createProductVariants.length).toBe(1);
                expect(createProductVariants[0]?.name).toBe('Ananas Klein');

                const { product } = await adminClient.query<
                    Codegen.GetProductWithVariantsQuery,
                    Codegen.GetProductWithVariantsQueryVariables
                >(
                    GET_PRODUCT_WITH_VARIANTS,
                    {
                        id: createProduct.id,
                    },
                    { languageCode: LanguageCode.en },
                );

                expect(product?.variants.length).toBe(1);
            });

            // https://github.com/vendure-ecommerce/vendure/issues/1631
            describe('changing the Channel default language', () => {
                let productId: string;

                function getProductWithVariantsInLanguage(
                    id: string,
                    languageCode: LanguageCode,
                    variantListOptions?: ProductVariantListOptions,
                ) {
                    return adminClient.query<
                        GetProductWithVariantList.Query,
                        GetProductWithVariantList.Variables
                    >(GET_PRODUCT_WITH_VARIANT_LIST, { id, variantListOptions }, { languageCode });
                }

                beforeAll(async () => {
                    await adminClient.query<UpdateGlobalSettings.Mutation, UpdateGlobalSettings.Variables>(
                        UPDATE_GLOBAL_SETTINGS,
                        {
                            input: {
                                availableLanguages: [LanguageCode.en, LanguageCode.de],
                            },
                        },
                    );
                    const { createProduct } = await adminClient.query<
                        CreateProduct.Mutation,
                        CreateProduct.Variables
                    >(CREATE_PRODUCT, {
                        input: {
                            translations: [
                                {
                                    languageCode: LanguageCode.en,
                                    name: 'Bottle',
                                    slug: 'bottle',
                                    description: 'A container for liquids',
                                },
                            ],
                        },
                    });

                    productId = createProduct.id;
                    await adminClient.query<CreateProductVariants.Mutation, CreateProductVariants.Variables>(
                        CREATE_PRODUCT_VARIANTS,
                        {
                            input: [
                                {
                                    productId,
                                    sku: 'BOTTLE111',
                                    optionIds: [],
                                    translations: [{ languageCode: LanguageCode.en, name: 'Bottle' }],
                                },
                            ],
                        },
                    );
                });

                afterAll(async () => {
                    // Restore the default language to English for the subsequent tests
                    await adminClient.query<UpdateChannel.Mutation, UpdateChannel.Variables>(UPDATE_CHANNEL, {
                        input: {
                            id: 'T_1',
                            defaultLanguageCode: LanguageCode.en,
                        },
                    });
                });

                it('returns all variants', async () => {
                    const { product: product1 } = await adminClient.query<
                        GetProductWithVariants.Query,
                        GetProductWithVariants.Variables
                    >(
                        GET_PRODUCT_WITH_VARIANTS,
                        {
                            id: productId,
                        },
                        { languageCode: LanguageCode.en },
                    );
                    expect(product1?.variants.length).toBe(1);

                    // Change the default language of the channel to "de"
                    const { updateChannel } = await adminClient.query<
                        UpdateChannel.Mutation,
                        UpdateChannel.Variables
                    >(UPDATE_CHANNEL, {
                        input: {
                            id: 'T_1',
                            defaultLanguageCode: LanguageCode.de,
                        },
                    });
                    updateChannelGuard.assertSuccess(updateChannel);
                    expect(updateChannel.defaultLanguageCode).toBe(LanguageCode.de);

                    // Fetch the product in en, it should still return 1 variant
                    const { product: product2 } = await getProductWithVariantsInLanguage(
                        productId,
                        LanguageCode.en,
                    );
                    expect(product2?.variantList.items.length).toBe(1);

                    // Fetch the product in de, it should still return 1 variant
                    const { product: product3 } = await getProductWithVariantsInLanguage(
                        productId,
                        LanguageCode.de,
                    );
                    expect(product3?.variantList.items.length).toBe(1);
                });

                it('returns all variants when sorting on variant name', async () => {
                    // Fetch the product in en, it should still return 1 variant
                    const { product: product1 } = await getProductWithVariantsInLanguage(
                        productId,
                        LanguageCode.en,
                        { sort: { name: SortOrder.ASC } },
                    );
                    expect(product1?.variantList.items.length).toBe(1);

                    // Fetch the product in de, it should still return 1 variant
                    const { product: product2 } = await getProductWithVariantsInLanguage(
                        productId,
                        LanguageCode.de,
                        { sort: { name: SortOrder.ASC } },
                    );
                    expect(product2?.variantList.items.length).toBe(1);
                });
            });
        });
    });

    describe('deletion', () => {
        let allProducts: Codegen.GetProductListQuery['products']['items'];
        let productToDelete: NonNullable<Codegen.GetProductWithVariantsQuery['product']>;

        beforeAll(async () => {
            const result = await adminClient.query<
                Codegen.GetProductListQuery,
                Codegen.GetProductListQueryVariables
            >(GET_PRODUCT_LIST, {
                options: {
                    sort: {
                        id: SortOrder.ASC,
                    },
                },
            });
            allProducts = result.products.items;
        });

        it('deletes a product', async () => {
            const { product } = await adminClient.query<
                Codegen.GetProductWithVariantsQuery,
                Codegen.GetProductWithVariantsQueryVariables
            >(GET_PRODUCT_WITH_VARIANTS, {
                id: allProducts[0].id,
            });
            const result = await adminClient.query<
                Codegen.DeleteProductMutation,
                Codegen.DeleteProductMutationVariables
            >(DELETE_PRODUCT, { id: product!.id });

            expect(result.deleteProduct).toEqual({ result: DeletionResult.DELETED });

            productToDelete = product!;
        });

        it('cannot get a deleted product', async () => {
            const { product } = await adminClient.query<
                Codegen.GetProductWithVariantsQuery,
                Codegen.GetProductWithVariantsQueryVariables
            >(GET_PRODUCT_WITH_VARIANTS, {
                id: productToDelete.id,
            });

            expect(product).toBe(null);
        });

        // https://github.com/vendure-ecommerce/vendure/issues/1096
        it('variants of deleted product are also deleted', async () => {
            for (const variant of productToDelete.variants) {
                const { productVariant } = await adminClient.query<
                    Codegen.GetProductVariantQuery,
                    Codegen.GetProductVariantQueryVariables
                >(GET_PRODUCT_VARIANT, {
                    id: variant.id,
                });

                expect(productVariant).toBe(null);
            }
        });

        it('deleted product omitted from list', async () => {
            const result = await adminClient.query<Codegen.GetProductListQuery>(GET_PRODUCT_LIST);

            expect(result.products.items.length).toBe(allProducts.length - 1);
            expect(result.products.items.map(c => c.id).includes(productToDelete.id)).toBe(false);
        });

        it(
            'updateProduct throws for deleted product',
            assertThrowsWithMessage(
                () =>
                    adminClient.query<Codegen.UpdateProductMutation, Codegen.UpdateProductMutationVariables>(
                        UPDATE_PRODUCT,
                        {
                            input: {
                                id: productToDelete.id,
                                facetValueIds: ['T_1'],
                            },
                        },
                    ),
                `No Product with the id '1' could be found`,
            ),
        );

        it(
            'addOptionGroupToProduct throws for deleted product',
            assertThrowsWithMessage(
                () =>
                    adminClient.query<
                        Codegen.AddOptionGroupToProductMutation,
                        Codegen.AddOptionGroupToProductMutationVariables
                    >(ADD_OPTION_GROUP_TO_PRODUCT, {
                        optionGroupId: 'T_1',
                        productId: productToDelete.id,
                    }),
                `No Product with the id '1' could be found`,
            ),
        );

        it(
            'removeOptionGroupToProduct throws for deleted product',
            assertThrowsWithMessage(
                () =>
                    adminClient.query<
                        Codegen.RemoveOptionGroupFromProductMutation,
                        Codegen.RemoveOptionGroupFromProductMutationVariables
                    >(REMOVE_OPTION_GROUP_FROM_PRODUCT, {
                        optionGroupId: 'T_1',
                        productId: productToDelete.id,
                    }),
                `No Product with the id '1' could be found`,
            ),
        );

        // https://github.com/vendure-ecommerce/vendure/issues/558
        it('slug of a deleted product can be re-used', async () => {
            const result = await adminClient.query<
                Codegen.CreateProductMutation,
                Codegen.CreateProductMutationVariables
            >(CREATE_PRODUCT, {
                input: {
                    translations: [
                        {
                            languageCode: LanguageCode.en,
                            name: 'Product reusing deleted slug',
                            slug: productToDelete.slug,
                            description: 'stuff',
                        },
                    ],
                },
            });
            expect(result.createProduct.slug).toBe(productToDelete.slug);
        });

        // https://github.com/vendure-ecommerce/vendure/issues/1505
        it('attempting to re-use deleted slug twice is not allowed', async () => {
            const result = await adminClient.query<CreateProduct.Mutation, CreateProduct.Variables>(
                CREATE_PRODUCT,
                {
                    input: {
                        translations: [
                            {
                                languageCode: LanguageCode.en,
                                name: 'Product reusing deleted slug',
                                slug: productToDelete.slug,
                                description: 'stuff',
                            },
                        ],
                    },
                },
            );

            expect(result.createProduct.slug).not.toBe(productToDelete.slug);
            expect(result.createProduct.slug).toBe('laptop-2');
        });

        // https://github.com/vendure-ecommerce/vendure/issues/800
        it('product can be fetched by slug of a deleted product', async () => {
            const { product } = await adminClient.query<
                Codegen.GetProductSimpleQuery,
                Codegen.GetProductSimpleQueryVariables
            >(GET_PRODUCT_SIMPLE, { slug: productToDelete.slug });

            if (!product) {
                fail('Product not found');
                return;
            }
            expect(product.slug).toBe(productToDelete.slug);
        });
    });
});

export const REMOVE_OPTION_GROUP_FROM_PRODUCT = gql`
    mutation RemoveOptionGroupFromProduct($productId: ID!, $optionGroupId: ID!) {
        removeOptionGroupFromProduct(productId: $productId, optionGroupId: $optionGroupId) {
            ...ProductWithOptions
            ... on ProductOptionInUseError {
                errorCode
                message
                optionGroupCode
                productVariantCount
            }
        }
    }
    ${PRODUCT_WITH_OPTIONS_FRAGMENT}
`;

export const GET_OPTION_GROUP = gql`
    query GetOptionGroup($id: ID!) {
        productOptionGroup(id: $id) {
            id
            code
            options {
                id
                code
            }
        }
    }
`;

export const GET_PRODUCT_VARIANT = gql`
    query GetProductVariant($id: ID!) {
        productVariant(id: $id) {
            id
            name
        }
    }
`;

export const GET_PRODUCT_VARIANT_LIST = gql`
    query GetProductVariantLIST($options: ProductVariantListOptions, $productId: ID) {
        productVariants(options: $options, productId: $productId) {
            items {
                id
                name
                sku
                price
                priceWithTax
            }
            totalItems
        }
    }
`;

export const GET_PRODUCT_WITH_VARIANT_LIST = gql`
    query GetProductWithVariantList($id: ID, $variantListOptions: ProductVariantListOptions) {
        product(id: $id) {
            id
            variantList(options: $variantListOptions) {
                items {
                    ...ProductVariant
                }
                totalItems
            }
        }
    }
    ${PRODUCT_VARIANT_FRAGMENT}
`;<|MERGE_RESOLUTION|>--- conflicted
+++ resolved
@@ -9,40 +9,8 @@
 import { testConfig, TEST_SETUP_TIMEOUT_MS } from '../../../e2e-common/test-config';
 
 import { PRODUCT_VARIANT_FRAGMENT, PRODUCT_WITH_OPTIONS_FRAGMENT } from './graphql/fragments';
-<<<<<<< HEAD
 import * as Codegen from './graphql/generated-e2e-admin-types';
 import { DeletionResult, ErrorCode, LanguageCode, SortOrder } from './graphql/generated-e2e-admin-types';
-=======
-import {
-    AddOptionGroupToProduct,
-    ChannelFragment,
-    CreateProduct,
-    CreateProductVariants,
-    DeleteProduct,
-    DeleteProductVariant,
-    DeletionResult,
-    ErrorCode,
-    GetAssetList,
-    GetOptionGroup,
-    GetProductList,
-    GetProductSimple,
-    GetProductVariant,
-    GetProductVariantList,
-    GetProductWithVariantList,
-    GetProductWithVariants,
-    LanguageCode,
-    ProductVariantFragment,
-    ProductVariantListOptions,
-    ProductWithOptionsFragment,
-    ProductWithVariants,
-    RemoveOptionGroupFromProduct,
-    SortOrder,
-    UpdateChannel,
-    UpdateGlobalSettings,
-    UpdateProduct,
-    UpdateProductVariants,
-} from './graphql/generated-e2e-admin-types';
->>>>>>> c3411463
 import {
     ADD_OPTION_GROUP_TO_PRODUCT,
     CREATE_PRODUCT,
@@ -71,7 +39,9 @@
         input => !!input.optionGroups,
     );
 
-    const updateChannelGuard: ErrorResultGuard<ChannelFragment> = createErrorResultGuard(input => !!input.id);
+    const updateChannelGuard: ErrorResultGuard<Codegen.ChannelFragment> = createErrorResultGuard(
+        input => !!input.id,
+    );
 
     beforeAll(async () => {
         await server.init({
@@ -1751,26 +1721,26 @@
                 function getProductWithVariantsInLanguage(
                     id: string,
                     languageCode: LanguageCode,
-                    variantListOptions?: ProductVariantListOptions,
+                    variantListOptions?: Codegen.ProductVariantListOptions,
                 ) {
                     return adminClient.query<
-                        GetProductWithVariantList.Query,
-                        GetProductWithVariantList.Variables
+                        Codegen.GetProductWithVariantListQuery,
+                        Codegen.GetProductWithVariantListQueryVariables
                     >(GET_PRODUCT_WITH_VARIANT_LIST, { id, variantListOptions }, { languageCode });
                 }
 
                 beforeAll(async () => {
-                    await adminClient.query<UpdateGlobalSettings.Mutation, UpdateGlobalSettings.Variables>(
-                        UPDATE_GLOBAL_SETTINGS,
-                        {
-                            input: {
-                                availableLanguages: [LanguageCode.en, LanguageCode.de],
-                            },
-                        },
-                    );
+                    await adminClient.query<
+                        Codegen.UpdateGlobalSettingsMutation,
+                        Codegen.UpdateGlobalSettingsMutationVariables
+                    >(UPDATE_GLOBAL_SETTINGS, {
+                        input: {
+                            availableLanguages: [LanguageCode.en, LanguageCode.de],
+                        },
+                    });
                     const { createProduct } = await adminClient.query<
-                        CreateProduct.Mutation,
-                        CreateProduct.Variables
+                        Codegen.CreateProductMutation,
+                        Codegen.CreateProductMutationVariables
                     >(CREATE_PRODUCT, {
                         input: {
                             translations: [
@@ -1785,24 +1755,27 @@
                     });
 
                     productId = createProduct.id;
-                    await adminClient.query<CreateProductVariants.Mutation, CreateProductVariants.Variables>(
-                        CREATE_PRODUCT_VARIANTS,
-                        {
-                            input: [
-                                {
-                                    productId,
-                                    sku: 'BOTTLE111',
-                                    optionIds: [],
-                                    translations: [{ languageCode: LanguageCode.en, name: 'Bottle' }],
-                                },
-                            ],
-                        },
-                    );
+                    await adminClient.query<
+                        Codegen.CreateProductVariantsMutation,
+                        Codegen.CreateProductVariantsMutationVariables
+                    >(CREATE_PRODUCT_VARIANTS, {
+                        input: [
+                            {
+                                productId,
+                                sku: 'BOTTLE111',
+                                optionIds: [],
+                                translations: [{ languageCode: LanguageCode.en, name: 'Bottle' }],
+                            },
+                        ],
+                    });
                 });
 
                 afterAll(async () => {
                     // Restore the default language to English for the subsequent tests
-                    await adminClient.query<UpdateChannel.Mutation, UpdateChannel.Variables>(UPDATE_CHANNEL, {
+                    await adminClient.query<
+                        Codegen.UpdateChannelMutation,
+                        Codegen.UpdateChannelMutationVariables
+                    >(UPDATE_CHANNEL, {
                         input: {
                             id: 'T_1',
                             defaultLanguageCode: LanguageCode.en,
@@ -1812,8 +1785,8 @@
 
                 it('returns all variants', async () => {
                     const { product: product1 } = await adminClient.query<
-                        GetProductWithVariants.Query,
-                        GetProductWithVariants.Variables
+                        Codegen.GetProductWithVariantsQuery,
+                        Codegen.GetProductWithVariantsQueryVariables
                     >(
                         GET_PRODUCT_WITH_VARIANTS,
                         {
@@ -1825,8 +1798,8 @@
 
                     // Change the default language of the channel to "de"
                     const { updateChannel } = await adminClient.query<
-                        UpdateChannel.Mutation,
-                        UpdateChannel.Variables
+                        Codegen.UpdateChannelMutation,
+                        Codegen.UpdateChannelMutationVariables
                     >(UPDATE_CHANNEL, {
                         input: {
                             id: 'T_1',
@@ -2008,21 +1981,21 @@
 
         // https://github.com/vendure-ecommerce/vendure/issues/1505
         it('attempting to re-use deleted slug twice is not allowed', async () => {
-            const result = await adminClient.query<CreateProduct.Mutation, CreateProduct.Variables>(
-                CREATE_PRODUCT,
-                {
-                    input: {
-                        translations: [
-                            {
-                                languageCode: LanguageCode.en,
-                                name: 'Product reusing deleted slug',
-                                slug: productToDelete.slug,
-                                description: 'stuff',
-                            },
-                        ],
-                    },
-                },
-            );
+            const result = await adminClient.query<
+                Codegen.CreateProductMutation,
+                Codegen.CreateProductMutationVariables
+            >(CREATE_PRODUCT, {
+                input: {
+                    translations: [
+                        {
+                            languageCode: LanguageCode.en,
+                            name: 'Product reusing deleted slug',
+                            slug: productToDelete.slug,
+                            description: 'stuff',
+                        },
+                    ],
+                },
+            });
 
             expect(result.createProduct.slug).not.toBe(productToDelete.slug);
             expect(result.createProduct.slug).toBe('laptop-2');
