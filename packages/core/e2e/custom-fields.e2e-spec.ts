--- conflicted
+++ resolved
@@ -188,12 +188,12 @@
             { name: 'secretKey2', type: 'string', defaultValue: '', public: false, internal: false },
         ],
         OrderLine: [{ name: 'validateInt', type: 'int', min: 0, max: 10 }],
-<<<<<<< HEAD
         ProductVariantPrice: [
             {
                 name: 'costPrice',
                 type: 'int',
-=======
+            }
+        ],  
         // Single readonly Address custom field to test
         // https://github.com/vendure-ecommerce/vendure/issues/3326
         Address: [
@@ -202,7 +202,6 @@
                 type: 'string',
                 readonly: true,
                 nullable: true,
->>>>>>> 1bddbcc6
             },
         ],
     } as CustomFields,
