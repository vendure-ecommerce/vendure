--- conflicted
+++ resolved
@@ -110,19 +110,10 @@
     const { Populator, Logger } = await import('@vendure/core');
     const populator = app.get(Populator);
     try {
-<<<<<<< HEAD
-        await populator.populateInitialData(initialData);
-        if (typeof loggingFn === 'function') {
-            loggingFn(`Populated initial data`);
-        }
-    } catch (err: any) {
-        console.log(err.message);
-=======
         await populator.populateInitialData(initialData, channel);
         Logger.info(`Populated initial data`, loggerCtx);
-    } catch (err) {
+    } catch (err: any) {
         Logger.error(err.message, loggerCtx);
->>>>>>> 03b9fe15
     }
 }
 
@@ -138,13 +129,8 @@
             await populator.populateCollections(initialData, channel);
             Logger.info(`Created ${initialData.collections.length} Collections`, loggerCtx);
         }
-<<<<<<< HEAD
     } catch (err: any) {
-        console.log(err.message);
-=======
-    } catch (err) {
         Logger.info(err.message, loggerCtx);
->>>>>>> 03b9fe15
     }
 }
 
@@ -158,15 +144,10 @@
     const importer = app.get(Importer);
     const requestContextService = app.get(RequestContextService);
     const productData = await fs.readFile(productsCsvPath, 'utf-8');
-<<<<<<< HEAD
-
-    return lastValueFrom(importer.parseAndImport(productData, languageCode, true));
-=======
     const ctx = await requestContextService.create({
         apiType: 'admin',
         languageCode,
         channelOrToken: channel,
     });
-    return importer.parseAndImport(productData, ctx, true).toPromise();
->>>>>>> 03b9fe15
+    return lastValueFrom(importer.parseAndImport(productData, ctx, true));
 }