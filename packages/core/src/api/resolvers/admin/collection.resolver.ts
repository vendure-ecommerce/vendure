import { Args, Mutation, Query, Resolver } from '@nestjs/graphql';
import {
    ConfigurableOperationDefinition,
    DeletionResponse,
    MutationAssignCollectionsToChannelArgs,
    MutationCreateCollectionArgs,
    MutationDeleteCollectionArgs,
    MutationDeleteCollectionsArgs,
    MutationMoveCollectionArgs,
    MutationRemoveCollectionsFromChannelArgs,
    MutationUpdateCollectionArgs,
    Permission,
    QueryCollectionArgs,
    QueryCollectionsArgs,
    QueryPreviewCollectionVariantsArgs,
} from '@vendure/common/lib/generated-types';
import { PaginatedList } from '@vendure/common/lib/shared-types';

import { UserInputError } from '../../../common/error/errors';
import { Translated } from '../../../common/types/locale-types';
import { CollectionFilter } from '../../../config/catalog/collection-filter';
import { Collection } from '../../../entity/collection/collection.entity';
import { CollectionService } from '../../../service/services/collection.service';
import { FacetValueService } from '../../../service/services/facet-value.service';
import { ConfigurableOperationCodec } from '../../common/configurable-operation-codec';
import { RequestContext } from '../../common/request-context';
import { Allow } from '../../decorators/allow.decorator';
import { RelationPaths, Relations } from '../../decorators/relations.decorator';
import { Ctx } from '../../decorators/request-context.decorator';
import { Transaction } from '../../decorators/transaction.decorator';

@Resolver()
export class CollectionResolver {
    constructor(
        private collectionService: CollectionService,
        private facetValueService: FacetValueService,
        private configurableOperationCodec: ConfigurableOperationCodec,
    ) {}

    @Query()
    @Allow(Permission.ReadCatalog, Permission.ReadCollection)
    async collectionFilters(
        @Ctx() ctx: RequestContext,
        @Args() args: QueryCollectionsArgs,
    ): Promise<ConfigurableOperationDefinition[]> {
        return this.collectionService.getAvailableFilters(ctx);
    }

    @Query()
    @Allow(Permission.ReadCatalog, Permission.ReadCollection)
    async collections(
        @Ctx() ctx: RequestContext,
        @Args() args: QueryCollectionsArgs,
        @Relations({
            entity: Collection,
            omit: ['productVariants', 'assets', 'parent.productVariants', 'children.productVariants'],
        })
        relations: RelationPaths<Collection>,
    ): Promise<PaginatedList<Translated<Collection>>> {
        return this.collectionService.findAll(ctx, args.options || undefined, relations);
    }

    @Query()
    @Allow(Permission.ReadCatalog, Permission.ReadCollection)
    async collection(
        @Ctx() ctx: RequestContext,
        @Args() args: QueryCollectionArgs,
        @Relations({
            entity: Collection,
            omit: ['productVariants', 'assets', 'parent.productVariants', 'children.productVariants'],
        })
        relations: RelationPaths<Collection>,
    ): Promise<Translated<Collection> | undefined> {
        let collection: Translated<Collection> | undefined;
        if (args.id) {
            collection = await this.collectionService.findOne(ctx, args.id, relations);
            if (args.slug && collection && collection.slug !== args.slug) {
                throw new UserInputError(`error.collection-id-slug-mismatch`);
            }
        } else if (args.slug) {
            collection = await this.collectionService.findOneBySlug(ctx, args.slug, relations);
        } else {
            throw new UserInputError(`error.collection-id-or-slug-must-be-provided`);
        }
        return collection;
    }

    @Query()
    @Allow(Permission.ReadCatalog, Permission.ReadCollection)
    previewCollectionVariants(@Ctx() ctx: RequestContext, @Args() args: QueryPreviewCollectionVariantsArgs) {
        this.configurableOperationCodec.decodeConfigurableOperationIds(CollectionFilter, args.input.filters);
        return this.collectionService.previewCollectionVariants(ctx, args.input, args.options || undefined);
    }

    @Transaction()
    @Mutation()
    @Allow(Permission.CreateCatalog, Permission.CreateCollection)
    async createCollection(
        @Ctx() ctx: RequestContext,
        @Args() args: MutationCreateCollectionArgs,
    ): Promise<Translated<Collection>> {
        const { input } = args;
        this.configurableOperationCodec.decodeConfigurableOperationIds(CollectionFilter, input.filters);
        return this.collectionService.create(ctx, input);
    }

    @Transaction()
    @Mutation()
    @Allow(Permission.UpdateCatalog, Permission.UpdateCollection)
    async updateCollection(
        @Ctx() ctx: RequestContext,
        @Args() args: MutationUpdateCollectionArgs,
    ): Promise<Translated<Collection>> {
        const { input } = args;
        this.configurableOperationCodec.decodeConfigurableOperationIds(CollectionFilter, input.filters || []);
        return this.collectionService.update(ctx, input);
    }

    @Transaction()
    @Mutation()
    @Allow(Permission.UpdateCatalog, Permission.UpdateCollection)
    async moveCollection(
        @Ctx() ctx: RequestContext,
        @Args() args: MutationMoveCollectionArgs,
    ): Promise<Translated<Collection>> {
        const { input } = args;
        return this.collectionService.move(ctx, input);
    }

    @Transaction()
    @Mutation()
    @Allow(Permission.DeleteCatalog, Permission.DeleteCollection)
    async deleteCollection(
        @Ctx() ctx: RequestContext,
        @Args() args: MutationDeleteCollectionArgs,
    ): Promise<DeletionResponse> {
        return this.collectionService.delete(ctx, args.id);
    }
<<<<<<< HEAD

    @Transaction()
    @Mutation()
    @Allow(Permission.DeleteCatalog, Permission.DeleteCollection)
    async deleteCollections(
        @Ctx() ctx: RequestContext,
        @Args() args: MutationDeleteCollectionsArgs,
    ): Promise<DeletionResponse[]> {
        return Promise.all(args.ids.map(id => this.collectionService.delete(ctx, id)));
    }

    /**
     * Encodes any entity IDs used in the filter arguments.
     */
    private encodeFilters = <T extends Collection | undefined>(collection: T): T => {
        if (collection) {
            this.configurableOperationCodec.encodeConfigurableOperationIds(
                CollectionFilter,
                collection.filters,
            );
        }
        return collection;
    };

    @Transaction()
    @Mutation()
    @Allow(Permission.CreateCatalog, Permission.CreateCollection)
    async assignCollectionsToChannel(
        @Ctx() ctx: RequestContext,
        @Args() args: MutationAssignCollectionsToChannelArgs,
    ): Promise<Array<Translated<Collection>>> {
        return await this.collectionService.assignCollectionsToChannel(ctx, args.input);
    }

    @Transaction()
    @Mutation()
    @Allow(Permission.DeleteCatalog, Permission.DeleteCollection)
    async removeCollectionsFromChannel(
        @Ctx() ctx: RequestContext,
        @Args() args: MutationRemoveCollectionsFromChannelArgs,
    ): Promise<Array<Translated<Collection>>> {
        return await this.collectionService.removeCollectionsFromChannel(ctx, args.input);
    }
=======
>>>>>>> 64072ac9
}<|MERGE_RESOLUTION|>--- conflicted
+++ resolved
@@ -136,7 +136,6 @@
     ): Promise<DeletionResponse> {
         return this.collectionService.delete(ctx, args.id);
     }
-<<<<<<< HEAD
 
     @Transaction()
     @Mutation()
@@ -147,19 +146,6 @@
     ): Promise<DeletionResponse[]> {
         return Promise.all(args.ids.map(id => this.collectionService.delete(ctx, id)));
     }
-
-    /**
-     * Encodes any entity IDs used in the filter arguments.
-     */
-    private encodeFilters = <T extends Collection | undefined>(collection: T): T => {
-        if (collection) {
-            this.configurableOperationCodec.encodeConfigurableOperationIds(
-                CollectionFilter,
-                collection.filters,
-            );
-        }
-        return collection;
-    };
 
     @Transaction()
     @Mutation()
@@ -180,6 +166,4 @@
     ): Promise<Array<Translated<Collection>>> {
         return await this.collectionService.removeCollectionsFromChannel(ctx, args.input);
     }
-=======
->>>>>>> 64072ac9
 }