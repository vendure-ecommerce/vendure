--- conflicted
+++ resolved
@@ -82,11 +82,8 @@
             sessionCacheStrategy,
             passwordHashingStrategy,
             passwordValidationStrategy,
-<<<<<<< HEAD
+            verificationTokenStrategy,
             rolePermissionResolverStrategy,
-=======
-            verificationTokenStrategy,
->>>>>>> 037f1f89
         } = this.configService.authOptions;
         const { taxZoneStrategy, taxLineCalculationStrategy } = this.configService.taxOptions;
         const { jobQueueStrategy, jobBufferStorageStrategy } = this.configService.jobQueueOptions;
@@ -123,11 +120,8 @@
             sessionCacheStrategy,
             passwordHashingStrategy,
             passwordValidationStrategy,
-<<<<<<< HEAD
+            verificationTokenStrategy,
             rolePermissionResolverStrategy,
-=======
-            verificationTokenStrategy,
->>>>>>> 037f1f89
             assetNamingStrategy,
             assetPreviewStrategy,
             assetStorageStrategy,
