import { LanguageCode } from '@vendure/common/lib/generated-types';
import { ID } from '@vendure/common/lib/shared-types';

import { RequestContext } from '../../../api/common/request-context';
import { TtlCache } from '../../../common/ttl-cache';
import { idsAreEqual } from '../../../common/utils';
import { Order } from '../../../entity/order/order.entity';
import { PromotionCondition } from '../promotion-condition';

let customerService: import('../../../service/services/customer.service').CustomerService;

const fiveMinutes = 5 * 60 * 1000;
const cache = new TtlCache<ID, ID[]>({ ttl: fiveMinutes });

export const customerGroup = new PromotionCondition({
    code: 'customer_group',
    description: [{ languageCode: LanguageCode.en, value: 'Customer is a member of the specified group' }],
    args: {
        customerGroupId: {
            type: 'ID',
            ui: { component: 'customer-group-form-input' },
            label: [{ languageCode: LanguageCode.en, value: 'Customer group' }],
        },
    },
    async init(injector) {
        // Lazily-imported to avoid circular dependency issues.
        const { CustomerService } = await import('../../../service/services/customer.service');
        customerService = injector.get(CustomerService);
    },
    async check(ctx: RequestContext, order: Order, args) {
        if (!order.customer) {
            return false;
        }
        const customerId = order.customer.id;
        let groupIds = cache.get(customerId);
        if (!groupIds) {
<<<<<<< HEAD
            const groups = await customerService.getCustomerGroups(ctx, customerId);
            groupIds = groups.map(g => g.id);
=======
            const groups = await customerService.getCustomerGroups(customerId);
            groupIds = groups.map((g) => g.id);
>>>>>>> 70a76655
            cache.set(customerId, groupIds);
        }
        return !!groupIds.find((id) => idsAreEqual(id, args.customerGroupId));
    },
});<|MERGE_RESOLUTION|>--- conflicted
+++ resolved
@@ -34,13 +34,8 @@
         const customerId = order.customer.id;
         let groupIds = cache.get(customerId);
         if (!groupIds) {
-<<<<<<< HEAD
             const groups = await customerService.getCustomerGroups(ctx, customerId);
             groupIds = groups.map(g => g.id);
-=======
-            const groups = await customerService.getCustomerGroups(customerId);
-            groupIds = groups.map((g) => g.id);
->>>>>>> 70a76655
             cache.set(customerId, groupIds);
         }
         return !!groupIds.find((id) => idsAreEqual(id, args.customerGroupId));
