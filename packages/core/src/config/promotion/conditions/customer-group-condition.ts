import { LanguageCode } from '@vendure/common/lib/generated-types';
import { ID } from '@vendure/common/lib/shared-types';

import { RequestContext } from '../../../api/common/request-context';
import { TtlCache } from '../../../common/ttl-cache';
import { idsAreEqual } from '../../../common/utils';
import { Order } from '../../../entity/order/order.entity';
import { PromotionCondition } from '../promotion-condition';

let customerService: import('../../../service/services/customer.service').CustomerService;

const fiveMinutes = 5 * 60 * 1000;
const cache = new TtlCache<ID, ID[]>({ ttl: fiveMinutes });

export const customerGroup = new PromotionCondition({
    code: 'customer_group',
    description: [{ languageCode: LanguageCode.en, value: 'Customer is a member of the specified group' }],
    args: {
        customerGroupId: {
            type: 'ID',
            ui: { component: 'customer-group-form-input' },
            label: [{ languageCode: LanguageCode.en, value: 'Customer group' }],
        },
    },
    async init(injector) {
        // Lazily-imported to avoid circular dependency issues.
        const { CustomerService } = await import('../../../service/services/customer.service');
        customerService = injector.get(CustomerService);
    },
    async check(ctx: RequestContext, order: Order, args) {
        if (!order.customer) {
            return false;
        }
        const customerId = order.customer.id;
        let groupIds = cache.get(customerId);
        if (!groupIds) {
<<<<<<< HEAD
            const groups = await customerService.getCustomerGroups(undefined, customerId);
=======
            const groups = await customerService.getCustomerGroups(ctx, customerId);
>>>>>>> 89e84be3
            groupIds = groups.map(g => g.id);
            cache.set(customerId, groupIds);
        }
        return !!groupIds.find((id) => idsAreEqual(id, args.customerGroupId));
    },
});<|MERGE_RESOLUTION|>--- conflicted
+++ resolved
@@ -34,14 +34,10 @@
         const customerId = order.customer.id;
         let groupIds = cache.get(customerId);
         if (!groupIds) {
-<<<<<<< HEAD
-            const groups = await customerService.getCustomerGroups(undefined, customerId);
-=======
             const groups = await customerService.getCustomerGroups(ctx, customerId);
->>>>>>> 89e84be3
             groupIds = groups.map(g => g.id);
             cache.set(customerId, groupIds);
         }
-        return !!groupIds.find((id) => idsAreEqual(id, args.customerGroupId));
+        return !!groupIds.find(id => idsAreEqual(id, args.customerGroupId));
     },
 });