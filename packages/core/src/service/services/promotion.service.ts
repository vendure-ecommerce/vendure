--- conflicted
+++ resolved
@@ -230,13 +230,8 @@
                 deletedAt: null,
             },
         });
-<<<<<<< HEAD
-        if (!promotion) {
+        if (!promotion || promotion.couponCode !== couponCode) {
             return new CouponCodeInvalidError({ couponCode });
-=======
-        if (!promotion || promotion.couponCode !== couponCode) {
-            return new CouponCodeInvalidError(couponCode);
->>>>>>> 74551468
         }
         if (promotion.endsAt && +promotion.endsAt < +new Date()) {
             return new CouponCodeExpiredError({ couponCode });
