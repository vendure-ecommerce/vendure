--- conflicted
+++ resolved
@@ -130,7 +130,7 @@
             .addOrderBy('items.createdAt', 'ASC')
             .getOne();
         if (order) {
-            order.lines.forEach(line => {
+            order.lines.forEach((line) => {
                 line.productVariant = translateDeep(
                     this.productVariantService.applyChannelPriceAndTax(line.productVariant, ctx),
                     ctx.languageCode,
@@ -168,8 +168,8 @@
             .andWhere('order.customer.id = :customerId', { customerId })
             .getManyAndCount()
             .then(([items, totalItems]) => {
-                items.forEach(item => {
-                    item.lines.forEach(line => {
+                items.forEach((item) => {
+                    item.lines.forEach((line) => {
                         line.productVariant = translateDeep(line.productVariant, ctx.languageCode, [
                             'options',
                         ]);
@@ -260,7 +260,7 @@
         this.assertAddingItemsState(order);
         this.assertNotOverOrderItemsLimit(order, quantity);
         const productVariant = await this.getProductVariantOrThrow(ctx, productVariantId);
-        let orderLine = order.lines.find(line => {
+        let orderLine = order.lines.find((line) => {
             return (
                 idsAreEqual(line.productVariant.id, productVariantId) &&
                 JSON.stringify(line.customFields) === JSON.stringify(customFields)
@@ -331,7 +331,7 @@
         const order = await this.getOrderOrThrow(ctx, orderId);
         this.assertAddingItemsState(order);
         const orderLine = this.getOrderLineOrThrow(order, orderLineId);
-        order.lines = order.lines.filter(line => !idsAreEqual(line.id, orderLineId));
+        order.lines = order.lines.filter((line) => !idsAreEqual(line.id, orderLineId));
         const updatedOrder = await this.applyPriceAdjustments(ctx, order);
         await this.connection.getRepository(OrderLine).remove(orderLine);
         return updatedOrder;
@@ -359,7 +359,7 @@
     async removeCouponCode(ctx: RequestContext, orderId: ID, couponCode: string) {
         const order = await this.getOrderOrThrow(ctx, orderId);
         if (order.couponCodes.includes(couponCode)) {
-            order.couponCodes = order.couponCodes.filter(cc => cc !== couponCode);
+            order.couponCodes = order.couponCodes.filter((cc) => cc !== couponCode);
             await this.historyService.createHistoryEntryForOrder({
                 ctx,
                 orderId: order.id,
@@ -400,7 +400,7 @@
     async getEligibleShippingMethods(ctx: RequestContext, orderId: ID): Promise<ShippingMethodQuote[]> {
         const order = await this.getOrderOrThrow(ctx, orderId);
         const eligibleMethods = await this.shippingCalculator.getEligibleShippingMethods(ctx, order);
-        return eligibleMethods.map(eligible => ({
+        return eligibleMethods.map((eligible) => ({
             id: eligible.method.id as string,
             price: eligible.result.price,
             priceWithTax: eligible.result.priceWithTax,
@@ -413,7 +413,7 @@
         const order = await this.getOrderOrThrow(ctx, orderId);
         this.assertAddingItemsState(order);
         const eligibleMethods = await this.shippingCalculator.getEligibleShippingMethods(ctx, order);
-        const selectedMethod = eligibleMethods.find(m => idsAreEqual(m.method.id, shippingMethodId));
+        const selectedMethod = eligibleMethods.find((m) => idsAreEqual(m.method.id, shippingMethodId));
         if (!selectedMethod) {
             throw new UserInputError(`error.shipping-method-unavailable`);
         }
@@ -453,18 +453,7 @@
             throw new InternalServerError(payment.errorMessage);
         }
 
-<<<<<<< HEAD
-        function totalIsCovered(state: PaymentState): boolean {
-            return (
-                order.payments.filter(p => p.state === state).reduce((sum, p) => sum + p.amount, 0) ===
-                order.total
-            );
-        }
-
-        if (totalIsCovered('Settled')) {
-=======
         if (orderTotalIsCovered(order, 'Settled')) {
->>>>>>> a6e3e616
             return this.transitionToState(ctx, orderId, 'PaymentSettled');
         }
         if (orderTotalIsCovered(order, 'Authorized')) {
@@ -502,7 +491,7 @@
         }
         const { items, orders } = await this.getOrdersAndItemsFromLines(
             input.lines,
-            i => !i.fulfillment,
+            (i) => !i.fulfillment,
             'error.create-fulfillment-items-already-fulfilled',
         );
 
@@ -535,17 +524,7 @@
             if (!orderWithFulfillments) {
                 throw new InternalServerError('error.could-not-find-order');
             }
-<<<<<<< HEAD
-            const allOrderItemsFulfilled = orderWithFulfillments.lines
-                .reduce((orderItems, line) => [...orderItems, ...line.items], [] as OrderItem[])
-                .filter(orderItem => !orderItem.cancelled)
-                .every(orderItem => {
-                    return !!orderItem.fulfillment;
-                });
-            if (allOrderItemsFulfilled) {
-=======
             if (orderItemsAreFulfilled(orderWithFulfillments)) {
->>>>>>> a6e3e616
                 await this.transitionToState(ctx, order.id, 'Fulfilled');
             } else {
                 await this.transitionToState(ctx, order.id, 'PartiallyFulfilled');
@@ -572,7 +551,7 @@
             });
         }
         const items = lines.reduce((acc, l) => [...acc, ...l.items], [] as OrderItem[]);
-        return unique(items.map(i => i.fulfillment).filter(notNullOrUndefined), 'id');
+        return unique(items.map((i) => i.fulfillment).filter(notNullOrUndefined), 'id');
     }
 
     async getFulfillmentOrderItems(id: ID): Promise<OrderItem[]> {
@@ -600,7 +579,7 @@
         if (order.state === 'AddingItems' || order.state === 'ArrangingPayment') {
             return true;
         } else {
-            const lines: OrderLineInput[] = order.lines.map(l => ({
+            const lines: OrderLineInput[] = order.lines.map((l) => ({
                 orderLineId: l.id as string,
                 quantity: l.quantity,
             }));
@@ -618,7 +597,7 @@
         }
         const { items, orders } = await this.getOrdersAndItemsFromLines(
             lines,
-            i => !i.cancelled,
+            (i) => !i.cancelled,
             'error.cancel-order-lines-quantity-too-high',
         );
         if (1 < orders.length) {
@@ -636,7 +615,7 @@
 
         // Perform the cancellation
         await this.stockMovementService.createCancellationsForOrderItems(items);
-        items.forEach(i => (i.cancelled = true));
+        items.forEach((i) => (i.cancelled = true));
         await this.connection.getRepository(OrderItem).save(items, { reload: false });
 
         const orderWithItems = await this.connection.getRepository(Order).findOne(order.id, {
@@ -650,18 +629,11 @@
             orderId: order.id,
             type: HistoryEntryType.ORDER_CANCELLATION,
             data: {
-                orderItemIds: items.map(i => i.id),
+                orderItemIds: items.map((i) => i.id),
                 reason: input.reason || undefined,
             },
         });
-<<<<<<< HEAD
-        const allOrderItemsCancelled = orderWithItems.lines
-            .reduce((orderItems, line) => [...orderItems, ...line.items], [] as OrderItem[])
-            .every(orderItem => orderItem.cancelled);
-        return allOrderItemsCancelled;
-=======
         return orderItemsAreAllCancelled(orderWithItems);
->>>>>>> a6e3e616
     }
 
     async refundOrder(ctx: RequestContext, input: RefundOrderInput): Promise<Refund> {
@@ -675,7 +647,7 @@
         }
         const { items, orders } = await this.getOrdersAndItemsFromLines(
             input.lines,
-            i => !i.cancelled,
+            (i) => !i.cancelled,
             'error.refund-order-lines-quantity-too-high',
         );
         if (1 < orders.length) {
@@ -697,7 +669,7 @@
                 state: order.state,
             });
         }
-        if (items.some(i => !!i.refundId)) {
+        if (items.some((i) => !!i.refundId)) {
             throw new IllegalOperationError('error.refund-order-item-already-refunded');
         }
 
@@ -731,7 +703,7 @@
                 try {
                     await this.promotionService.validateCouponCode(couponCode, customer.id);
                 } catch (err) {
-                    order.couponCodes = order.couponCodes.filter(c => c !== couponCode);
+                    order.couponCodes = order.couponCodes.filter((c) => c !== couponCode);
                     codesRemoved = true;
                 }
             }
@@ -836,7 +808,7 @@
     }
 
     private getOrderLineOrThrow(order: Order, orderLineId: ID): OrderLine {
-        const orderItem = order.lines.find(line => idsAreEqual(line.id, orderLineId));
+        const orderItem = order.lines.find((line) => idsAreEqual(line.id, orderLineId));
         if (!orderItem) {
             throw new UserInputError(`error.order-does-not-contain-line-with-id`, { id: orderLineId });
         }
@@ -917,14 +889,14 @@
         const items = new Map<ID, OrderItem>();
 
         const lines = await this.connection.getRepository(OrderLine).findByIds(
-            orderLinesInput.map(l => l.orderLineId),
+            orderLinesInput.map((l) => l.orderLineId),
             {
                 relations: ['order', 'items', 'items.fulfillment'],
                 order: { id: 'ASC' },
             },
         );
         for (const line of lines) {
-            const inputLine = orderLinesInput.find(l => idsAreEqual(l.orderLineId, line.id));
+            const inputLine = orderLinesInput.find((l) => idsAreEqual(l.orderLineId, line.id));
             if (!inputLine) {
                 continue;
             }
@@ -936,7 +908,7 @@
             if (matchingItems.length < inputLine.quantity) {
                 throw new IllegalOperationError(noMatchesError);
             }
-            matchingItems.slice(0, inputLine.quantity).forEach(item => {
+            matchingItems.slice(0, inputLine.quantity).forEach((item) => {
                 items.set(item.id, item);
             });
         }
