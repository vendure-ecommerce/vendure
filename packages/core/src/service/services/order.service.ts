--- conflicted
+++ resolved
@@ -1758,26 +1758,21 @@
         if (orderToDelete) {
             await this.deleteOrder(ctx, orderToDelete);
         }
-        if (order && linesToDelete) {
-            const orderId = order.id;
-            for (const line of linesToDelete) {
-                const result = await this.removeItemFromOrder(ctx, orderId, line.orderLineId);
-                if (!isGraphQlErrorResult(result)) {
-                    order = result;
-                }
-            }
-        }
         if (order && linesToInsert) {
             const orderId = order.id;
             const result = await this.addItemsToOrder(ctx, orderId, linesToInsert);
             order = result.order;
         }
+        if (order && linesToInsert) {
+            const orderId = order.id;
+            const result = await this.addItemsToOrder(ctx, orderId, linesToInsert);
+            order = result.order;
+        }
         if (order && linesToModify) {
             const orderId = order.id;
             const result = await this.adjustOrderLines(ctx, orderId, linesToModify);
             order = result.order;
         }
-<<<<<<< HEAD
         if (order && linesToDelete) {
             const orderId = order.id;
             try {
@@ -1793,8 +1788,6 @@
                 Logger.error(e.message, undefined, e.stack);
             }
         }
-=======
->>>>>>> 03e08ee4
         const customer = await this.customerService.findOneByUserId(ctx, user.id);
         if (order && customer) {
             order.customer = customer;
