import { Injectable } from '@nestjs/common';
import {
    AddPaymentToOrderResult,
    ApplyCouponCodeResult,
    PaymentInput,
    PaymentMethodQuote,
    RemoveOrderItemsResult,
    SetOrderShippingMethodResult,
    UpdateOrderItemsResult,
} from '@vendure/common/lib/generated-shop-types';
import {
    AddFulfillmentToOrderResult,
    AddManualPaymentToOrderResult,
    AddNoteToOrderInput,
    AdjustmentType,
    CancelOrderInput,
    CancelOrderResult,
    CancelPaymentResult,
    CreateAddressInput,
    DeletionResponse,
    DeletionResult,
    FulfillOrderInput,
    HistoryEntryType,
    ManualPaymentInput,
    ModifyOrderInput,
    ModifyOrderResult,
    OrderLineInput,
    OrderListOptions,
    OrderProcessState,
    RefundOrderInput,
    RefundOrderResult,
    SettlePaymentResult,
    SettleRefundInput,
    ShippingMethodQuote,
    TransitionPaymentToStateResult,
    UpdateOrderNoteInput,
} from '@vendure/common/lib/generated-types';
import { ID, PaginatedList } from '@vendure/common/lib/shared-types';
import { summate } from '@vendure/common/lib/shared-utils';
import { unique } from '@vendure/common/lib/unique';
import { FindOptionsUtils } from 'typeorm/find-options/FindOptionsUtils';

import { RequestContext } from '../../api/common/request-context';
import { RelationPaths } from '../../api/decorators/relations.decorator';
import { RequestContextCacheService } from '../../cache/request-context-cache.service';
import { ErrorResultUnion, isGraphQlErrorResult } from '../../common/error/error-result';
import { EntityNotFoundError, InternalServerError, UserInputError } from '../../common/error/errors';
import {
    AlreadyRefundedError,
    CancelActiveOrderError,
    CancelPaymentError,
    EmptyOrderLineSelectionError,
    FulfillmentStateTransitionError,
    InsufficientStockOnHandError,
    ItemsAlreadyFulfilledError,
    ManualPaymentStateError,
    MultipleOrderError,
    NothingToRefundError,
    PaymentOrderMismatchError,
    QuantityTooGreatError,
    RefundOrderStateError,
    SettlePaymentError,
} from '../../common/error/generated-graphql-admin-errors';
import {
    IneligibleShippingMethodError,
    InsufficientStockError,
    NegativeQuantityError,
    OrderLimitError,
    OrderModificationError,
    OrderPaymentStateError,
    OrderStateTransitionError,
    PaymentDeclinedError,
    PaymentFailedError,
} from '../../common/error/generated-graphql-shop-errors';
import { EntityRelationPaths, EntityRelations } from '../../common/index';
import { grossPriceOf, netPriceOf } from '../../common/tax-utils';
import { ListQueryOptions, PaymentMetadata } from '../../common/types/common-types';
import { assertFound, idsAreEqual } from '../../common/utils';
import { ConfigService } from '../../config/config.service';
import { TransactionalConnection } from '../../connection/transactional-connection';
import { Customer } from '../../entity/customer/customer.entity';
import { Fulfillment } from '../../entity/fulfillment/fulfillment.entity';
import { HistoryEntry } from '../../entity/history-entry/history-entry.entity';
import { Session } from '../../entity/index';
import { OrderItem } from '../../entity/order-item/order-item.entity';
import { OrderLine } from '../../entity/order-line/order-line.entity';
import { OrderModification } from '../../entity/order-modification/order-modification.entity';
import { Order } from '../../entity/order/order.entity';
import { Payment } from '../../entity/payment/payment.entity';
import { ProductVariant } from '../../entity/product-variant/product-variant.entity';
import { Promotion } from '../../entity/promotion/promotion.entity';
import { Refund } from '../../entity/refund/refund.entity';
import { ShippingLine } from '../../entity/shipping-line/shipping-line.entity';
import { Allocation } from '../../entity/stock-movement/allocation.entity';
import { Surcharge } from '../../entity/surcharge/surcharge.entity';
import { User } from '../../entity/user/user.entity';
import { EventBus } from '../../event-bus/event-bus';
import { CouponCodeEvent } from '../../event-bus/index';
import { OrderEvent } from '../../event-bus/index';
import { OrderStateTransitionEvent } from '../../event-bus/index';
import { RefundStateTransitionEvent } from '../../event-bus/index';
import { OrderLineEvent } from '../../event-bus/index';
import { CustomFieldRelationService } from '../helpers/custom-field-relation/custom-field-relation.service';
import { FulfillmentState } from '../helpers/fulfillment-state-machine/fulfillment-state';
import { ListQueryBuilder } from '../helpers/list-query-builder/list-query-builder';
import { OrderCalculator } from '../helpers/order-calculator/order-calculator';
import { OrderMerger } from '../helpers/order-merger/order-merger';
import { OrderModifier } from '../helpers/order-modifier/order-modifier';
import { OrderState } from '../helpers/order-state-machine/order-state';
import { OrderStateMachine } from '../helpers/order-state-machine/order-state-machine';
import { PaymentState } from '../helpers/payment-state-machine/payment-state';
import { PaymentStateMachine } from '../helpers/payment-state-machine/payment-state-machine';
import { RefundStateMachine } from '../helpers/refund-state-machine/refund-state-machine';
import { ShippingCalculator } from '../helpers/shipping-calculator/shipping-calculator';
import { TranslatorService } from '../helpers/translator/translator.service';
import {
    orderItemsAreAllCancelled,
    orderItemsAreDelivered,
    orderItemsAreShipped,
    orderTotalIsCovered,
    totalCoveredByPayments,
} from '../helpers/utils/order-utils';
import { patchEntity } from '../helpers/utils/patch-entity';

import { ChannelService } from './channel.service';
import { CountryService } from './country.service';
import { CustomerService } from './customer.service';
import { FulfillmentService } from './fulfillment.service';
import { HistoryService } from './history.service';
import { PaymentMethodService } from './payment-method.service';
import { PaymentService } from './payment.service';
import { ProductVariantService } from './product-variant.service';
import { PromotionService } from './promotion.service';
import { StockMovementService } from './stock-movement.service';

/**
 * @description
 * Contains methods relating to {@link Order} entities.
 *
 * @docsCategory services
 */
@Injectable()
export class OrderService {
    constructor(
        private connection: TransactionalConnection,
        private configService: ConfigService,
        private productVariantService: ProductVariantService,
        private customerService: CustomerService,
        private countryService: CountryService,
        private orderCalculator: OrderCalculator,
        private shippingCalculator: ShippingCalculator,
        private orderStateMachine: OrderStateMachine,
        private orderMerger: OrderMerger,
        private paymentService: PaymentService,
        private paymentStateMachine: PaymentStateMachine,
        private paymentMethodService: PaymentMethodService,
        private fulfillmentService: FulfillmentService,
        private listQueryBuilder: ListQueryBuilder,
        private stockMovementService: StockMovementService,
        private refundStateMachine: RefundStateMachine,
        private historyService: HistoryService,
        private promotionService: PromotionService,
        private eventBus: EventBus,
        private channelService: ChannelService,
        private orderModifier: OrderModifier,
        private customFieldRelationService: CustomFieldRelationService,
        private requestCache: RequestContextCacheService,
        private translator: TranslatorService,
    ) {}

    /**
     * @description
     * Returns an array of all the configured states and transitions of the order process. This is
     * based on the default order process plus all configured {@link CustomOrderProcess} objects
     * defined in the {@link OrderOptions} `process` array.
     */
    getOrderProcessStates(): OrderProcessState[] {
        return Object.entries(this.orderStateMachine.config.transitions).map(([name, { to }]) => ({
            name,
            to,
        })) as OrderProcessState[];
    }

    findAll(
        ctx: RequestContext,
        options?: OrderListOptions,
        relations?: RelationPaths<Order>,
    ): Promise<PaginatedList<Order>> {
        return this.listQueryBuilder
            .build(Order, options, {
                ctx,
                relations: relations ?? [
                    'lines',
                    'customer',
                    'lines.productVariant',
                    'lines.items',
                    'channels',
                    'shippingLines',
                    'payments',
                ],
                channelId: ctx.channelId,
                customPropertyMap: {
                    customerLastName: 'customer.lastName',
                    transactionId: 'payment.transactionId',
                },
            })
            .getManyAndCount()
            .then(([items, totalItems]) => {
                return {
                    items,
                    totalItems,
                };
            });
    }

    async findOne(
        ctx: RequestContext,
        orderId: ID,
        relations?: RelationPaths<Order>,
    ): Promise<Order | undefined> {
        const qb = this.connection.getRepository(ctx, Order).createQueryBuilder('order');
        const effectiveRelations = relations ?? [
            'channels',
            'customer',
            'customer.user',
            'lines',
            'lines.items',
            'lines.items.fulfillments',
            'lines.productVariant',
            'lines.productVariant.taxCategory',
            'lines.productVariant.productVariantPrices',
            'lines.productVariant.translations',
            'lines.featuredAsset',
            'lines.taxCategory',
            'shippingLines',
            'surcharges',
        ];
        if (
            relations &&
            effectiveRelations.includes('lines.productVariant') &&
            !effectiveRelations.includes('lines.productVariant.taxCategory')
        ) {
            effectiveRelations.push('lines.productVariant.taxCategory');
        }
        FindOptionsUtils.applyFindManyOptionsOrConditionsToQueryBuilder(qb, {
            relations: effectiveRelations,
        });
        qb.leftJoin('order.channels', 'channel')
            .where('order.id = :orderId', { orderId })
            .andWhere('channel.id = :channelId', { channelId: ctx.channelId });
        if (effectiveRelations.includes('lines') && effectiveRelations.includes('lines.items')) {
            qb.addOrderBy('order__lines.createdAt', 'ASC').addOrderBy('order__lines__items.createdAt', 'ASC');
        }

        // tslint:disable-next-line:no-non-null-assertion
        FindOptionsUtils.joinEagerRelations(qb, qb.alias, qb.expressionMap.mainAlias!.metadata);

        const order = await qb.getOne();
        if (order) {
            if (effectiveRelations.includes('lines.productVariant')) {
                for (const line of order.lines) {
                    line.productVariant = this.translator.translate(
                        await this.productVariantService.applyChannelPriceAndTax(
                            line.productVariant,
                            ctx,
                            order,
                        ),
                        ctx,
                    );
                }
            }
            return order;
        }
    }

    async findOneByCode(
        ctx: RequestContext,
        orderCode: string,
        relations?: RelationPaths<Order>,
    ): Promise<Order | undefined> {
        const order = await this.connection.getRepository(ctx, Order).findOne({
            relations: ['customer'],
            where: {
                code: orderCode,
            },
        });
        return order ? this.findOne(ctx, order.id, relations) : undefined;
    }

    async findOneByOrderLineId(
        ctx: RequestContext,
        orderLineId: ID,
        relations?: RelationPaths<Order>,
    ): Promise<Order | undefined> {
        const order = await this.connection
            .getRepository(ctx, Order)
            .createQueryBuilder('order')
            .innerJoin('order.lines', 'line', 'line.id = :orderLineId', { orderLineId })
            .getOne();

        return order ? this.findOne(ctx, order.id, relations) : undefined;
    }

    async findByCustomerId(
        ctx: RequestContext,
        customerId: ID,
        options?: ListQueryOptions<Order>,
        relations?: RelationPaths<Order>,
    ): Promise<PaginatedList<Order>> {
        const effectiveRelations = (
            relations ?? ['lines', 'lines.items', 'customer', 'channels', 'shippingLines']
        ).filter(
            r =>
                // Don't join productVariant because it messes with the
                // price calculation in certain edge-case field resolver scenarios
                !r.includes('productVariant'),
        );
        return this.listQueryBuilder
            .build(Order, options, {
                relations: relations ?? ['lines', 'lines.items', 'customer', 'channels', 'shippingLines'],
                channelId: ctx.channelId,
                ctx,
            })
            .andWhere('order.customer.id = :customerId', { customerId })
            .getManyAndCount()
            .then(([items, totalItems]) => {
                return {
                    items,
                    totalItems,
                };
            });
    }

    /**
     * @description
     * Returns all {@link Payment} entities associated with the Order.
     */
    getOrderPayments(ctx: RequestContext, orderId: ID): Promise<Payment[]> {
        return this.connection.getRepository(ctx, Payment).find({
            relations: ['refunds'],
            where: {
                order: { id: orderId } as any,
            },
        });
    }

    /**
     * @description
     * Returns all OrderItems associated with the given {@link Refund}.
     */
    async getRefundOrderItems(ctx: RequestContext, refundId: ID): Promise<OrderItem[]> {
        const refund = await this.connection.getEntityOrThrow(ctx, Refund, refundId, {
            relations: ['orderItems'],
        });
        return refund.orderItems;
    }

    /**
     * @description
     * Returns an array of any {@link OrderModification} entities associated with the Order.
     */
    getOrderModifications(ctx: RequestContext, orderId: ID): Promise<OrderModification[]> {
        return this.connection.getRepository(ctx, OrderModification).find({
            where: {
                order: orderId,
            },
            relations: ['orderItems', 'payment', 'refund', 'surcharges'],
        });
    }

    /**
     * @description
     * Returns any {@link Refund}s associated with a {@link Payment}.
     */
    getPaymentRefunds(ctx: RequestContext, paymentId: ID): Promise<Refund[]> {
        return this.connection.getRepository(ctx, Refund).find({
            where: {
                paymentId,
            },
        });
    }

    /**
     * @description
     * Returns any Order associated with the specified User's Customer account
     * that is still in the `active` state.
     */
    async getActiveOrderForUser(ctx: RequestContext, userId: ID): Promise<Order | undefined> {
        const customer = await this.customerService.findOneByUserId(ctx, userId);
        if (customer) {
            const activeOrder = await this.connection
                .getRepository(ctx, Order)
                .createQueryBuilder('order')
                .innerJoinAndSelect('order.channels', 'channel', 'channel.id = :channelId', {
                    channelId: ctx.channelId,
                })
                .leftJoinAndSelect('order.customer', 'customer')
                .leftJoinAndSelect('order.shippingLines', 'shippingLines')
                .where('order.active = :active', { active: true })
                .andWhere('order.customer.id = :customerId', { customerId: customer.id })
                .orderBy('order.createdAt', 'DESC')
                .getOne();
            if (activeOrder) {
                return this.findOne(ctx, activeOrder.id);
            }
        }
    }

    /**
     * @description
     * Creates a new, empty Order. If a `userId` is passed, the Order will get associated with that
     * User's Customer account.
     */
    async create(ctx: RequestContext, userId?: ID): Promise<Order> {
        const newOrder = new Order({
            code: await this.configService.orderOptions.orderCodeStrategy.generate(ctx),
            state: this.orderStateMachine.getInitialState(),
            lines: [],
            surcharges: [],
            couponCodes: [],
            modifications: [],
            shippingAddress: {},
            billingAddress: {},
            subTotal: 0,
            subTotalWithTax: 0,
            currencyCode: ctx.channel.currencyCode,
        });
        if (userId) {
            const customer = await this.customerService.findOneByUserId(ctx, userId);
            if (customer) {
                newOrder.customer = customer;
            }
        }
        await this.channelService.assignToCurrentChannel(newOrder, ctx);
        const order = await this.connection.getRepository(ctx, Order).save(newOrder);
        this.eventBus.publish(new OrderEvent(ctx, order, 'created'));
        const transitionResult = await this.transitionToState(ctx, order.id, 'AddingItems');
        if (isGraphQlErrorResult(transitionResult)) {
            // this should never occur, so we will throw rather than return
            throw transitionResult;
        }
        return transitionResult;
    }

    /**
     * @description
     * Updates the custom fields of an Order.
     */
    async updateCustomFields(ctx: RequestContext, orderId: ID, customFields: any) {
        let order = await this.getOrderOrThrow(ctx, orderId);
        order = patchEntity(order, { customFields });
        await this.customFieldRelationService.updateRelations(ctx, Order, { customFields }, order);
        const updatedOrder = await this.connection.getRepository(ctx, Order).save(order);
        this.eventBus.publish(new OrderEvent(ctx, updatedOrder, 'updated'));
        return updatedOrder;
    }

    /**
     * @description
     * Adds an OrderItem to the Order, either creating a new OrderLine or
     * incrementing an existing one.
     */
    async addItemToOrder(
        ctx: RequestContext,
        orderId: ID,
        productVariantId: ID,
        quantity: number,
        customFields?: { [key: string]: any },
    ): Promise<ErrorResultUnion<UpdateOrderItemsResult, Order>> {
        const order = await this.getOrderOrThrow(ctx, orderId);
        const existingOrderLine = await this.orderModifier.getExistingOrderLine(
            ctx,
            order,
            productVariantId,
            customFields,
        );
        const validationError =
            this.assertQuantityIsPositive(quantity) ||
            this.assertAddingItemsState(order) ||
            this.assertNotOverOrderItemsLimit(order, quantity) ||
            this.assertNotOverOrderLineItemsLimit(existingOrderLine, quantity);
        if (validationError) {
            return validationError;
        }
        const variant = await this.connection.getEntityOrThrow(ctx, ProductVariant, productVariantId, {
            relations: ['product'],
            where: {
                enabled: true,
                deletedAt: null,
            },
        });
        if (variant.product.enabled === false) {
            throw new EntityNotFoundError('ProductVariant', productVariantId);
        }
        const correctedQuantity = await this.orderModifier.constrainQuantityToSaleable(
            ctx,
            variant,
            quantity,
            existingOrderLine?.quantity,
        );
        if (correctedQuantity === 0) {
            return new InsufficientStockError({ order, quantityAvailable: correctedQuantity });
        }
        const orderLine = await this.orderModifier.getOrCreateOrderLine(
            ctx,
            order,
            productVariantId,
            customFields,
        );
        if (correctedQuantity < quantity) {
            const newQuantity = (existingOrderLine ? existingOrderLine?.quantity : 0) + correctedQuantity;
            await this.orderModifier.updateOrderLineQuantity(ctx, orderLine, newQuantity, order);
        } else {
            await this.orderModifier.updateOrderLineQuantity(ctx, orderLine, correctedQuantity, order);
        }
        const quantityWasAdjustedDown = correctedQuantity < quantity;
        const updatedOrder = await this.applyPriceAdjustments(ctx, order, [orderLine]);
        if (quantityWasAdjustedDown) {
            return new InsufficientStockError({ quantityAvailable: correctedQuantity, order: updatedOrder });
        } else {
            return updatedOrder;
        }
    }

    /**
     * @description
     * Adjusts the quantity and/or custom field values of an existing OrderLine.
     */
    async adjustOrderLine(
        ctx: RequestContext,
        orderId: ID,
        orderLineId: ID,
        quantity: number,
        customFields?: { [key: string]: any },
    ): Promise<ErrorResultUnion<UpdateOrderItemsResult, Order>> {
        const order = await this.getOrderOrThrow(ctx, orderId);
        const orderLine = this.getOrderLineOrThrow(order, orderLineId);
        const validationError =
            this.assertAddingItemsState(order) ||
            this.assertQuantityIsPositive(quantity) ||
            this.assertNotOverOrderItemsLimit(order, quantity - orderLine.quantity) ||
            this.assertNotOverOrderLineItemsLimit(orderLine, quantity - orderLine.quantity);
        if (validationError) {
            return validationError;
        }
        if (customFields != null) {
            orderLine.customFields = customFields;
            await this.customFieldRelationService.updateRelations(
                ctx,
                OrderLine,
                { customFields },
                orderLine,
            );
        }
        const correctedQuantity = await this.orderModifier.constrainQuantityToSaleable(
            ctx,
            orderLine.productVariant,
            quantity,
        );
        let updatedOrderLines = [orderLine];
        if (correctedQuantity === 0) {
            order.lines = order.lines.filter(l => !idsAreEqual(l.id, orderLine.id));
            await this.connection.getRepository(ctx, OrderLine).remove(orderLine);
            this.eventBus.publish(new OrderLineEvent(ctx, order, orderLine, 'deleted'));
            updatedOrderLines = [];
        } else {
            await this.orderModifier.updateOrderLineQuantity(ctx, orderLine, correctedQuantity, order);
        }
        const quantityWasAdjustedDown = correctedQuantity < quantity;
        const updatedOrder = await this.applyPriceAdjustments(ctx, order, updatedOrderLines);
        if (quantityWasAdjustedDown) {
            return new InsufficientStockError({ quantityAvailable: correctedQuantity, order: updatedOrder });
        } else {
            return updatedOrder;
        }
    }

    /**
     * @description
     * Removes the specified OrderLine from the Order.
     */
    async removeItemFromOrder(
        ctx: RequestContext,
        orderId: ID,
        orderLineId: ID,
    ): Promise<ErrorResultUnion<RemoveOrderItemsResult, Order>> {
        const order = await this.getOrderOrThrow(ctx, orderId);
        const validationError = this.assertAddingItemsState(order);
        if (validationError) {
            return validationError;
        }
        const orderLine = this.getOrderLineOrThrow(order, orderLineId);
        order.lines = order.lines.filter(line => !idsAreEqual(line.id, orderLineId));
        const updatedOrder = await this.applyPriceAdjustments(ctx, order);
        await this.connection.getRepository(ctx, OrderLine).remove(orderLine);
        this.eventBus.publish(new OrderLineEvent(ctx, order, orderLine, 'deleted'));
        return updatedOrder;
    }

    /**
     * @description
     * Removes all OrderLines from the Order.
     */
    async removeAllItemsFromOrder(
        ctx: RequestContext,
        orderId: ID,
    ): Promise<ErrorResultUnion<RemoveOrderItemsResult, Order>> {
        const order = await this.getOrderOrThrow(ctx, orderId);
        const validationError = this.assertAddingItemsState(order);
        if (validationError) {
            return validationError;
        }
        await this.connection.getRepository(ctx, OrderLine).remove(order.lines);
        order.lines = [];
        const updatedOrder = await this.applyPriceAdjustments(ctx, order);
        return updatedOrder;
    }

    /**
     * @description
     * Adds a {@link Surcharge} to the Order.
     */
    async addSurchargeToOrder(
        ctx: RequestContext,
        orderId: ID,
        surchargeInput: Partial<Omit<Surcharge, 'id' | 'createdAt' | 'updatedAt' | 'order'>>,
    ): Promise<Order> {
        const order = await this.getOrderOrThrow(ctx, orderId);
        const surcharge = await this.connection.getRepository(ctx, Surcharge).save(
            new Surcharge({
                taxLines: [],
                sku: '',
                listPriceIncludesTax: ctx.channel.pricesIncludeTax,
                order,
                ...surchargeInput,
            }),
        );
        order.surcharges.push(surcharge);
        const updatedOrder = await this.applyPriceAdjustments(ctx, order);
        return updatedOrder;
    }

    /**
     * @description
     * Removes a {@link Surcharge} from the Order.
     */
    async removeSurchargeFromOrder(ctx: RequestContext, orderId: ID, surchargeId: ID): Promise<Order> {
        const order = await this.getOrderOrThrow(ctx, orderId);
        const surcharge = await this.connection.getEntityOrThrow(ctx, Surcharge, surchargeId);
        if (order.surcharges.find(s => idsAreEqual(s.id, surcharge.id))) {
            order.surcharges = order.surcharges.filter(s => !idsAreEqual(s.id, surchargeId));
            const updatedOrder = await this.applyPriceAdjustments(ctx, order);
            await this.connection.getRepository(ctx, Surcharge).remove(surcharge);
            return updatedOrder;
        } else {
            return order;
        }
    }

    /**
     * @description
     * Applies a coupon code to the Order, which should be a valid coupon code as specified in the configuration
     * of an active {@link Promotion}.
     */
    async applyCouponCode(
        ctx: RequestContext,
        orderId: ID,
        couponCode: string,
    ): Promise<ErrorResultUnion<ApplyCouponCodeResult, Order>> {
        const order = await this.getOrderOrThrow(ctx, orderId);
        if (order.couponCodes.includes(couponCode)) {
            return order;
        }
        const validationResult = await this.promotionService.validateCouponCode(
            ctx,
            couponCode,
            order.customer && order.customer.id,
        );
        if (isGraphQlErrorResult(validationResult)) {
            return validationResult;
        }
        order.couponCodes.push(couponCode);
        await this.historyService.createHistoryEntryForOrder({
            ctx,
            orderId: order.id,
            type: HistoryEntryType.ORDER_COUPON_APPLIED,
            data: { couponCode, promotionId: validationResult.id },
        });
        this.eventBus.publish(new CouponCodeEvent(ctx, couponCode, orderId, 'assigned'));
        return this.applyPriceAdjustments(ctx, order);
    }

    /**
     * @description
     * Removes a coupon code from the Order.
     */
    async removeCouponCode(ctx: RequestContext, orderId: ID, couponCode: string) {
        const order = await this.getOrderOrThrow(ctx, orderId);
        if (order.couponCodes.includes(couponCode)) {
            // When removing a couponCode which has triggered an Order-level discount
            // we need to make sure we persist the changes to the adjustments array of
            // any affected OrderItems.
            const affectedOrderItems = order.lines
                .reduce((items, l) => [...items, ...l.items], [] as OrderItem[])
                .filter(
                    i =>
                        i.adjustments.filter(a => a.type === AdjustmentType.DISTRIBUTED_ORDER_PROMOTION)
                            .length,
                );
            order.couponCodes = order.couponCodes.filter(cc => cc !== couponCode);
            await this.historyService.createHistoryEntryForOrder({
                ctx,
                orderId: order.id,
                type: HistoryEntryType.ORDER_COUPON_REMOVED,
                data: { couponCode },
            });
            this.eventBus.publish(new CouponCodeEvent(ctx, couponCode, orderId, 'removed'));
            const result = await this.applyPriceAdjustments(ctx, order);
            await this.connection.getRepository(ctx, OrderItem).save(affectedOrderItems);
            return result;
        } else {
            return order;
        }
    }

    /**
     * @description
     * Returns all {@link Promotion}s associated with an Order. A Promotion only gets associated with
     * and Order once the order has been placed (see {@link OrderPlacedStrategy}).
     */
    async getOrderPromotions(ctx: RequestContext, orderId: ID): Promise<Promotion[]> {
        const order = await this.connection.getEntityOrThrow(ctx, Order, orderId, {
            channelId: ctx.channelId,
            relations: ['promotions'],
        });
        return order.promotions || [];
    }

    /**
     * @description
     * Returns the next possible states that the Order may transition to.
     */
    getNextOrderStates(order: Order): ReadonlyArray<OrderState> {
        return this.orderStateMachine.getNextStates(order);
    }

    /**
     * @description
     * Sets the shipping address for the Order.
     */
    async setShippingAddress(ctx: RequestContext, orderId: ID, input: CreateAddressInput): Promise<Order> {
        const order = await this.getOrderOrThrow(ctx, orderId);
        const country = await this.countryService.findOneByCode(ctx, input.countryCode);
        order.shippingAddress = { ...input, countryCode: input.countryCode, country: country.name };
        await this.connection.getRepository(ctx, Order).save(order);
        // Since a changed ShippingAddress could alter the activeTaxZone,
        // we will remove any cached activeTaxZone so it can be re-calculated
        // as needed.
        this.requestCache.set(ctx, 'activeTaxZone', undefined);
        return this.applyPriceAdjustments(ctx, order, order.lines);
    }

    /**
     * @description
     * Sets the billing address for the Order.
     */
    async setBillingAddress(ctx: RequestContext, orderId: ID, input: CreateAddressInput): Promise<Order> {
        const order = await this.getOrderOrThrow(ctx, orderId);
        const country = await this.countryService.findOneByCode(ctx, input.countryCode);
        order.billingAddress = { ...input, countryCode: input.countryCode, country: country.name };
        await this.connection.getRepository(ctx, Order).save(order);
        // Since a changed ShippingAddress could alter the activeTaxZone,
        // we will remove any cached activeTaxZone so it can be re-calculated
        // as needed.
        this.requestCache.set(ctx, 'activeTaxZone', undefined);
        return this.applyPriceAdjustments(ctx, order, order.lines);
    }

    /**
     * @description
     * Returns an array of quotes stating which {@link ShippingMethod}s may be applied to this Order.
     * This is determined by the configured {@link ShippingEligibilityChecker} of each ShippingMethod.
     *
     * The quote also includes a price for each method, as determined by the configured
     * {@link ShippingCalculator} of each eligible ShippingMethod.
     */
    async getEligibleShippingMethods(ctx: RequestContext, orderId: ID): Promise<ShippingMethodQuote[]> {
        const order = await this.getOrderOrThrow(ctx, orderId);
        const eligibleMethods = await this.shippingCalculator.getEligibleShippingMethods(ctx, order);
        return eligibleMethods.map(eligible => {
            const { price, taxRate, priceIncludesTax, metadata } = eligible.result;
            return {
                id: eligible.method.id,
                price: priceIncludesTax ? netPriceOf(price, taxRate) : price,
                priceWithTax: priceIncludesTax ? price : grossPriceOf(price, taxRate),
                description: eligible.method.description,
                name: eligible.method.name,
                code: eligible.method.code,
                metadata,
                customFields: eligible.method.customFields,
            };
        });
    }

    /**
     * @description
     * Returns an array of quotes stating which {@link PaymentMethod}s may be used on this Order.
     */
    async getEligiblePaymentMethods(ctx: RequestContext, orderId: ID): Promise<PaymentMethodQuote[]> {
        const order = await this.getOrderOrThrow(ctx, orderId);
        return this.paymentMethodService.getEligiblePaymentMethods(ctx, order);
    }

    /**
     * @description
     * Sets the ShippingMethod to be used on this Order.
     */
    async setShippingMethod(
        ctx: RequestContext,
        orderId: ID,
        shippingMethodId: ID,
    ): Promise<ErrorResultUnion<SetOrderShippingMethodResult, Order>> {
        const order = await this.getOrderOrThrow(ctx, orderId);
        const validationError = this.assertAddingItemsState(order);
        if (validationError) {
            return validationError;
        }
        const shippingMethod = await this.shippingCalculator.getMethodIfEligible(
            ctx,
            order,
            shippingMethodId,
        );
        if (!shippingMethod) {
            return new IneligibleShippingMethodError();
        }
        let shippingLine: ShippingLine | undefined = order.shippingLines[0];
        if (shippingLine) {
            shippingLine.shippingMethod = shippingMethod;
        } else {
            shippingLine = await this.connection.getRepository(ctx, ShippingLine).save(
                new ShippingLine({
                    shippingMethod,
                    order,
                    adjustments: [],
                    listPrice: 0,
                    listPriceIncludesTax: ctx.channel.pricesIncludeTax,
                    taxLines: [],
                }),
            );
            order.shippingLines = [shippingLine];
        }
        await this.connection.getRepository(ctx, ShippingLine).save(shippingLine);
        await this.connection.getRepository(ctx, Order).save(order, { reload: false });
        await this.applyPriceAdjustments(ctx, order);
        return this.connection.getRepository(ctx, Order).save(order);
    }

    /**
     * @description
     * Transitions the Order to the given state.
     */
    async transitionToState(
        ctx: RequestContext,
        orderId: ID,
        state: OrderState,
    ): Promise<Order | OrderStateTransitionError> {
        const order = await this.getOrderOrThrow(ctx, orderId);
        order.payments = await this.getOrderPayments(ctx, orderId);
        const fromState = order.state;
        try {
            await this.orderStateMachine.transition(ctx, order, state);
        } catch (e: any) {
            const transitionError = ctx.translate(e.message, { fromState, toState: state });
            return new OrderStateTransitionError({ transitionError, fromState, toState: state });
        }
        await this.connection.getRepository(ctx, Order).save(order, { reload: false });
        this.eventBus.publish(new OrderStateTransitionEvent(fromState, state, ctx, order));
        return order;
    }

    /**
     * @description
     * Transitions a Fulfillment to the given state and then transitions the Order state based on
     * whether all Fulfillments of the Order are shipped or delivered.
     */
    async transitionFulfillmentToState(
        ctx: RequestContext,
        fulfillmentId: ID,
        state: FulfillmentState,
    ): Promise<Fulfillment | FulfillmentStateTransitionError> {
        const result = await this.fulfillmentService.transitionToState(ctx, fulfillmentId, state);
        if (isGraphQlErrorResult(result)) {
            return result;
        }
        const { fulfillment, fromState, toState, orders } = result;
        if (toState === 'Cancelled') {
            await this.stockMovementService.createCancellationsForOrderItems(ctx, fulfillment.orderItems);
            const lines = await this.groupOrderItemsIntoLines(ctx, fulfillment.orderItems);
            await this.stockMovementService.createAllocationsForOrderLines(ctx, lines);
        }
        await Promise.all(
            orders.map(order => this.handleFulfillmentStateTransitByOrder(ctx, order, fromState, toState)),
        );
        return fulfillment;
    }

    /**
     * @description
     * Allows the Order to be modified, which allows several aspects of the Order to be changed:
     *
     * * Changes to OrderLine quantities
     * * New OrderLines being added
     * * Arbitrary {@link Surcharge}s being added
     * * Shipping or billing address changes
     *
     * Setting the `dryRun` input property to `true` will apply all changes, including updating the price of the
     * Order, except history entry and additional payment actions.
     *
     * __Using dryRun option, you must wrap function call in transaction manually.__
     *
     */
    async modifyOrder(
        ctx: RequestContext,
        input: ModifyOrderInput,
    ): Promise<ErrorResultUnion<ModifyOrderResult, Order>> {
        const order = await this.getOrderOrThrow(ctx, input.orderId);
        const result = await this.orderModifier.modifyOrder(ctx, input, order);

        if (isGraphQlErrorResult(result)) {
            return result;
        }

        if (input.dryRun) {
            return result.order;
        }

        await this.historyService.createHistoryEntryForOrder({
            ctx,
            orderId: input.orderId,
            type: HistoryEntryType.ORDER_MODIFIED,
            data: {
                modificationId: result.modification.id,
            },
        });
        return this.getOrderOrThrow(ctx, input.orderId);
    }

    private async handleFulfillmentStateTransitByOrder(
        ctx: RequestContext,
        order: Order,
        fromState: FulfillmentState,
        toState: FulfillmentState,
    ): Promise<void> {
        const nextOrderStates = this.getNextOrderStates(order);

        const transitionOrderIfStateAvailable = (state: OrderState) =>
            nextOrderStates.includes(state) && this.transitionToState(ctx, order.id, state);

        if (toState === 'Shipped') {
            const orderWithFulfillment = await this.getOrderWithFulfillments(ctx, order.id);
            if (orderItemsAreShipped(orderWithFulfillment)) {
                await transitionOrderIfStateAvailable('Shipped');
            } else {
                await transitionOrderIfStateAvailable('PartiallyShipped');
            }
        }
        if (toState === 'Delivered') {
            const orderWithFulfillment = await this.getOrderWithFulfillments(ctx, order.id);
            if (orderItemsAreDelivered(orderWithFulfillment)) {
                await transitionOrderIfStateAvailable('Delivered');
            } else {
                await transitionOrderIfStateAvailable('PartiallyDelivered');
            }
        }
    }

    /**
     * @description
     * Transitions the given {@link Payment} to a new state. If the order totalWithTax price is then
     * covered by Payments, the Order state will be automatically transitioned to `PaymentSettled`
     * or `PaymentAuthorized`.
     */
    async transitionPaymentToState(
        ctx: RequestContext,
        paymentId: ID,
        state: PaymentState,
    ): Promise<ErrorResultUnion<TransitionPaymentToStateResult, Payment>> {
        const result = await this.paymentService.transitionToState(ctx, paymentId, state);
        if (isGraphQlErrorResult(result)) {
            return result;
        }
        const order = await this.findOne(ctx, result.order.id);
        if (order) {
            order.payments = await this.getOrderPayments(ctx, order.id);
            await this.transitionOrderIfTotalIsCovered(ctx, order);
        }
        return result;
    }

    /**
     * @description
     * Adds a new Payment to the Order. If the Order totalWithTax is covered by Payments, then the Order
     * state will get automatically transitioned to the `PaymentSettled` or `PaymentAuthorized` state.
     */
    async addPaymentToOrder(
        ctx: RequestContext,
        orderId: ID,
        input: PaymentInput,
    ): Promise<ErrorResultUnion<AddPaymentToOrderResult, Order>> {
        const order = await this.getOrderOrThrow(ctx, orderId);
        if (!this.canAddPaymentToOrder(order)) {
            return new OrderPaymentStateError();
        }
        order.payments = await this.getOrderPayments(ctx, order.id);
        const amountToPay = order.totalWithTax - totalCoveredByPayments(order);
        const payment = await this.paymentService.createPayment(
            ctx,
            order,
            amountToPay,
            input.method,
            input.metadata,
        );

        if (isGraphQlErrorResult(payment)) {
            return payment;
        }

        const existingPayments = await this.getOrderPayments(ctx, orderId);
        order.payments = [...existingPayments, payment];
        await this.connection.getRepository(ctx, Order).save(order, { reload: false });

        if (payment.state === 'Error') {
            return new PaymentFailedError({ paymentErrorMessage: payment.errorMessage || '' });
        }
        if (payment.state === 'Declined') {
            return new PaymentDeclinedError({ paymentErrorMessage: payment.errorMessage || '' });
        }

        return this.transitionOrderIfTotalIsCovered(ctx, order);
    }

    /**
     * @description
     * We can add a Payment to the order if:
     * 1. the Order is in the `ArrangingPayment` state or
     * 2. the Order's current state can transition to `PaymentAuthorized` and `PaymentSettled`
     */
    private canAddPaymentToOrder(order: Order): boolean {
        if (order.state === 'ArrangingPayment') {
            return true;
        }
        const canTransitionToPaymentAuthorized = this.orderStateMachine.canTransition(
            order.state,
            'PaymentAuthorized',
        );
        const canTransitionToPaymentSettled = this.orderStateMachine.canTransition(
            order.state,
            'PaymentSettled',
        );
        return canTransitionToPaymentAuthorized && canTransitionToPaymentSettled;
    }

    private async transitionOrderIfTotalIsCovered(
        ctx: RequestContext,
        order: Order,
    ): Promise<Order | OrderStateTransitionError> {
        const orderId = order.id;
        if (orderTotalIsCovered(order, 'Settled') && order.state !== 'PaymentSettled') {
            return this.transitionToState(ctx, orderId, 'PaymentSettled');
        }
        if (orderTotalIsCovered(order, ['Authorized', 'Settled']) && order.state !== 'PaymentAuthorized') {
            return this.transitionToState(ctx, orderId, 'PaymentAuthorized');
        }
        return order;
    }

    /**
     * @description
     * This method is used after modifying an existing completed order using the `modifyOrder()` method. If the modifications
     * cause the order total to increase (such as when adding a new OrderLine), then there will be an outstanding charge to
     * pay.
     *
     * This method allows you to add a new Payment and assumes the actual processing has been done manually, e.g. in the
     * dashboard of your payment provider.
     */
    async addManualPaymentToOrder(
        ctx: RequestContext,
        input: ManualPaymentInput,
    ): Promise<ErrorResultUnion<AddManualPaymentToOrderResult, Order>> {
        const order = await this.getOrderOrThrow(ctx, input.orderId);
        if (order.state !== 'ArrangingAdditionalPayment' && order.state !== 'ArrangingPayment') {
            return new ManualPaymentStateError();
        }
        const existingPayments = await this.getOrderPayments(ctx, order.id);
        order.payments = existingPayments;
        const amount = order.totalWithTax - totalCoveredByPayments(order);
        const modifications = await this.getOrderModifications(ctx, order.id);
        const unsettledModifications = modifications.filter(m => !m.isSettled);
        if (0 < unsettledModifications.length) {
            const outstandingModificationsTotal = summate(unsettledModifications, 'priceChange');
            if (outstandingModificationsTotal !== amount) {
                throw new InternalServerError(
                    `The outstanding order amount (${amount}) should equal the unsettled OrderModifications total (${outstandingModificationsTotal})`,
                );
            }
        }

        const payment = await this.paymentService.createManualPayment(ctx, order, amount, input);
        order.payments.push(payment);
        await this.connection.getRepository(ctx, Order).save(order, { reload: false });
        for (const modification of unsettledModifications) {
            modification.payment = payment;
            await this.connection.getRepository(ctx, OrderModification).save(modification);
        }
        return order;
    }

    /**
     * @description
     * Settles a payment by invoking the {@link PaymentMethodHandler}'s `settlePayment()` method. Automatically
     * transitions the Order state if all Payments are settled.
     */
    async settlePayment(
        ctx: RequestContext,
        paymentId: ID,
    ): Promise<ErrorResultUnion<SettlePaymentResult, Payment>> {
        const payment = await this.paymentService.settlePayment(ctx, paymentId);
        if (!isGraphQlErrorResult(payment)) {
            if (payment.state !== 'Settled') {
                return new SettlePaymentError({ paymentErrorMessage: payment.errorMessage || '' });
            }
            const order = await this.findOne(ctx, payment.order.id);
            if (order) {
                order.payments = await this.getOrderPayments(ctx, order.id);
                const orderTransitionResult = await this.transitionOrderIfTotalIsCovered(ctx, order);
                if (isGraphQlErrorResult(orderTransitionResult)) {
                    return orderTransitionResult;
                }
            }
        }
        return payment;
    }

    /**
     * @description
     * Cancels a payment by invoking the {@link PaymentMethodHandler}'s `cancelPayment()` method (if defined), and transitions the Payment to
     * the `Cancelled` state.
     */
    async cancelPayment(
        ctx: RequestContext,
        paymentId: ID,
    ): Promise<ErrorResultUnion<CancelPaymentResult, Payment>> {
        const payment = await this.paymentService.cancelPayment(ctx, paymentId);
        if (!isGraphQlErrorResult(payment)) {
            if (payment.state !== 'Cancelled') {
                return new CancelPaymentError(payment.errorMessage || '');
            }
        }
        return payment;
    }

    /**
     * @description
     * Creates a new Fulfillment associated with the given Order and OrderItems.
     */
    async createFulfillment(
        ctx: RequestContext,
        input: FulfillOrderInput,
    ): Promise<ErrorResultUnion<AddFulfillmentToOrderResult, Fulfillment>> {
        if (!input.lines || input.lines.length === 0 || summate(input.lines, 'quantity') === 0) {
            return new EmptyOrderLineSelectionError();
        }
        const ordersAndItems = await this.getOrdersAndItemsFromLines(
            ctx,
            input.lines,
            i => !i.fulfillment && !i.cancelled,
        );
        if (!ordersAndItems) {
            return new ItemsAlreadyFulfilledError();
        }
        const stockCheckResult = await this.ensureSufficientStockForFulfillment(ctx, input);
        if (isGraphQlErrorResult(stockCheckResult)) {
            return stockCheckResult;
        }

        const fulfillment = await this.fulfillmentService.create(
            ctx,
            ordersAndItems.orders,
            ordersAndItems.items,
            input.handler,
        );
        if (isGraphQlErrorResult(fulfillment)) {
            return fulfillment;
        }

        await this.stockMovementService.createSalesForOrder(ctx, ordersAndItems.items);

        for (const order of ordersAndItems.orders) {
            await this.historyService.createHistoryEntryForOrder({
                ctx,
                orderId: order.id,
                type: HistoryEntryType.ORDER_FULFILLMENT,
                data: {
                    fulfillmentId: fulfillment.id,
                },
            });
        }
        const result = await this.fulfillmentService.transitionToState(ctx, fulfillment.id, 'Pending');
        if (isGraphQlErrorResult(result)) {
            return result;
        }
        return result.fulfillment;
    }

    private async ensureSufficientStockForFulfillment(
        ctx: RequestContext,
        input: FulfillOrderInput,
    ): Promise<InsufficientStockOnHandError | undefined> {
        const lines = await this.connection.getRepository(ctx, OrderLine).findByIds(
            input.lines.map(l => l.orderLineId),
            { relations: ['productVariant'] },
        );

        for (const line of lines) {
            // tslint:disable-next-line:no-non-null-assertion
            const lineInput = input.lines.find(l => idsAreEqual(l.orderLineId, line.id))!;
            const fulfillableStockLevel = await this.productVariantService.getFulfillableStockLevel(
                ctx,
                line.productVariant,
            );
            if (fulfillableStockLevel < lineInput.quantity) {
<<<<<<< HEAD
                const productVariant = translateDeep(line.productVariant, ctx.languageCode);
                return new InsufficientStockOnHandError({
                    productVariantId: productVariant.id as string,
                    productVariantName: productVariant.name,
                    stockOnHand: productVariant.stockOnHand,
                });
=======
                const productVariant = this.translator.translate(line.productVariant, ctx);
                return new InsufficientStockOnHandError(
                    productVariant.id as string,
                    productVariant.name,
                    productVariant.stockOnHand,
                );
>>>>>>> ed00386b
            }
        }
    }

    /**
     * @description
     * Returns an array of all Fulfillments associated with the Order.
     */
    async getOrderFulfillments(ctx: RequestContext, order: Order): Promise<Fulfillment[]> {
        const itemIdsQb = await this.connection
            .getRepository(ctx, OrderItem)
            .createQueryBuilder('item')
            .select('item.id', 'id')
            .leftJoin('item.line', 'line')
            .leftJoin('line.order', 'order')
            .where('order.id = :orderId', { orderId: order.id });

        const fulfillments = await this.connection
            .getRepository(ctx, Fulfillment)
            .createQueryBuilder('fulfillment')
            .leftJoinAndSelect('fulfillment.orderItems', 'item')
            .where(`item.id IN (${itemIdsQb.getQuery()})`)
            .setParameters(itemIdsQb.getParameters())
            .getMany();

        return fulfillments;
    }

    /**
     * @description
     * Returns an array of all Surcharges associated with the Order.
     */
    async getOrderSurcharges(ctx: RequestContext, orderId: ID): Promise<Surcharge[]> {
        const order = await this.connection.getEntityOrThrow(ctx, Order, orderId, {
            channelId: ctx.channelId,
            relations: ['surcharges'],
        });
        return order.surcharges || [];
    }

    /**
     * @description
     * Cancels an Order by transitioning it to the `Cancelled` state. If stock is being tracked for the ProductVariants
     * in the Order, then new {@link StockMovement}s will be created to correct the stock levels.
     */
    async cancelOrder(
        ctx: RequestContext,
        input: CancelOrderInput,
    ): Promise<ErrorResultUnion<CancelOrderResult, Order>> {
        let allOrderItemsCancelled = false;
        const cancelResult =
            input.lines != null
                ? await this.cancelOrderByOrderLines(ctx, input, input.lines)
                : await this.cancelOrderById(ctx, input);

        if (isGraphQlErrorResult(cancelResult)) {
            return cancelResult;
        } else {
            allOrderItemsCancelled = cancelResult;
        }

        if (allOrderItemsCancelled) {
            const transitionResult = await this.transitionToState(ctx, input.orderId, 'Cancelled');
            if (isGraphQlErrorResult(transitionResult)) {
                return transitionResult;
            }
        }
        return assertFound(this.findOne(ctx, input.orderId));
    }

    private async cancelOrderById(ctx: RequestContext, input: CancelOrderInput) {
        const order = await this.getOrderOrThrow(ctx, input.orderId);
        if (order.active) {
            return true;
        } else {
            const lines: OrderLineInput[] = order.lines.map(l => ({
                orderLineId: l.id,
                quantity: l.quantity,
            }));
            return this.cancelOrderByOrderLines(ctx, input, lines);
        }
    }

    private async cancelOrderByOrderLines(
        ctx: RequestContext,
        input: CancelOrderInput,
        lines: OrderLineInput[],
    ) {
        if (lines.length === 0 || summate(lines, 'quantity') === 0) {
            return new EmptyOrderLineSelectionError();
        }
        const ordersAndItems = await this.getOrdersAndItemsFromLines(ctx, lines, i => !i.cancelled);
        if (!ordersAndItems) {
            return new QuantityTooGreatError();
        }
        if (1 < ordersAndItems.orders.length) {
            return new MultipleOrderError();
        }
        const { orders, items } = ordersAndItems;
        const order = orders[0];
        if (!idsAreEqual(order.id, input.orderId)) {
            return new MultipleOrderError();
        }
        if (order.active) {
            return new CancelActiveOrderError({ orderState: order.state });
        }
        const fullOrder = await this.findOne(ctx, order.id);

        const soldItems = items.filter(i => !!i.fulfillment);
        const allocatedItems = await this.getAllocatedItems(ctx, items);
        await this.stockMovementService.createCancellationsForOrderItems(ctx, soldItems);
        await this.stockMovementService.createReleasesForOrderItems(ctx, allocatedItems);
        items.forEach(i => (i.cancelled = true));
        await this.connection.getRepository(ctx, OrderItem).save(items, { reload: false });

        const orderWithItems = await this.connection.getEntityOrThrow(ctx, Order, order.id, {
            relations: ['lines', 'lines.items', 'surcharges', 'shippingLines'],
        });
        if (input.cancelShipping === true) {
            for (const shippingLine of orderWithItems.shippingLines) {
                shippingLine.adjustments.push({
                    adjustmentSource: 'CANCEL_ORDER',
                    type: AdjustmentType.OTHER,
                    description: 'shipping cancellation',
                    amount: -shippingLine.discountedPriceWithTax,
                });
                this.connection.getRepository(ctx, ShippingLine).save(shippingLine, { reload: false });
            }
        }
        // Update totals after cancellation
        this.orderCalculator.calculateOrderTotals(orderWithItems);
        await this.connection.getRepository(ctx, Order).save(orderWithItems, { reload: false });

        await this.historyService.createHistoryEntryForOrder({
            ctx,
            orderId: order.id,
            type: HistoryEntryType.ORDER_CANCELLATION,
            data: {
                orderItemIds: items.map(i => i.id),
                reason: input.reason || undefined,
                shippingCancelled: !!input.cancelShipping,
            },
        });

        return orderItemsAreAllCancelled(orderWithItems);
    }

    private async getAllocatedItems(ctx: RequestContext, items: OrderItem[]): Promise<OrderItem[]> {
        const allocatedItems: OrderItem[] = [];
        const allocationMap = new Map<ID, Allocation | false>();
        for (const item of items) {
            let allocation = allocationMap.get(item.lineId);
            if (!allocation) {
                allocation = await this.connection
                    .getRepository(ctx, Allocation)
                    .createQueryBuilder('allocation')
                    .where('allocation.orderLine = :lineId', { lineId: item.lineId })
                    .getOne();
                allocationMap.set(item.lineId, allocation || false);
            }
            if (allocation && !item.fulfillment) {
                allocatedItems.push(item);
            }
        }
        return allocatedItems;
    }

    /**
     * @description
     * Creates a {@link Refund} against the order and in doing so invokes the `createRefund()` method of the
     * {@link PaymentMethodHandler}.
     */
    async refundOrder(
        ctx: RequestContext,
        input: RefundOrderInput,
    ): Promise<ErrorResultUnion<RefundOrderResult, Refund>> {
        if (
            (!input.lines || input.lines.length === 0 || summate(input.lines, 'quantity') === 0) &&
            input.shipping === 0
        ) {
            return new NothingToRefundError();
        }
        const ordersAndItems = await this.getOrdersAndItemsFromLines(
            ctx,
            input.lines,
            i => i.refund?.state !== 'Settled',
        );
        if (!ordersAndItems) {
            return new QuantityTooGreatError();
        }
        const { orders, items } = ordersAndItems;
        if (1 < orders.length) {
            return new MultipleOrderError();
        }
        const payment = await this.connection.getEntityOrThrow(ctx, Payment, input.paymentId, {
            relations: ['order'],
        });
        if (orders && orders.length && !idsAreEqual(payment.order.id, orders[0].id)) {
            return new PaymentOrderMismatchError();
        }
        const order = payment.order;
        if (
            order.state === 'AddingItems' ||
            order.state === 'ArrangingPayment' ||
            order.state === 'PaymentAuthorized'
        ) {
            return new RefundOrderStateError({ orderState: order.state });
        }
        const alreadyRefunded = items.find(
            i => i.refund?.state === 'Pending' || i.refund?.state === 'Settled',
        );
        if (alreadyRefunded) {
            return new AlreadyRefundedError({ refundId: alreadyRefunded.refundId as string });
        }

        return await this.paymentService.createRefund(ctx, input, order, items, payment);
    }

    /**
     * @description
     * Settles a Refund by transitioning it to the `Settled` state.
     */
    async settleRefund(ctx: RequestContext, input: SettleRefundInput): Promise<Refund> {
        const refund = await this.connection.getEntityOrThrow(ctx, Refund, input.id, {
            relations: ['payment', 'payment.order'],
        });
        refund.transactionId = input.transactionId;
        const fromState = refund.state;
        const toState = 'Settled';
        await this.refundStateMachine.transition(ctx, refund.payment.order, refund, toState);
        await this.connection.getRepository(ctx, Refund).save(refund);
        this.eventBus.publish(
            new RefundStateTransitionEvent(fromState, toState, ctx, refund, refund.payment.order),
        );
        return refund;
    }

    /**
     * @description
     * Associates a Customer with the Order.
     */
    async addCustomerToOrder(ctx: RequestContext, orderId: ID, customer: Customer): Promise<Order> {
        const order = await this.getOrderOrThrow(ctx, orderId);
        order.customer = customer;
        await this.connection.getRepository(ctx, Order).save(order, { reload: false });
        // Check that any applied couponCodes are still valid now that
        // we know the Customer.
        if (order.couponCodes) {
            let codesRemoved = false;
            for (const couponCode of order.couponCodes.slice()) {
                const validationResult = await this.promotionService.validateCouponCode(
                    ctx,
                    couponCode,
                    customer.id,
                );
                if (isGraphQlErrorResult(validationResult)) {
                    order.couponCodes = order.couponCodes.filter(c => c !== couponCode);
                    codesRemoved = true;
                }
            }
            if (codesRemoved) {
                return this.applyPriceAdjustments(ctx, order);
            }
        }
        return order;
    }

    /**
     * @description
     * Creates a new "ORDER_NOTE" type {@link OrderHistoryEntry} in the Order's history timeline.
     */
    async addNoteToOrder(ctx: RequestContext, input: AddNoteToOrderInput): Promise<Order> {
        const order = await this.getOrderOrThrow(ctx, input.id);
        await this.historyService.createHistoryEntryForOrder(
            {
                ctx,
                orderId: order.id,
                type: HistoryEntryType.ORDER_NOTE,
                data: {
                    note: input.note,
                },
            },
            input.isPublic,
        );
        return order;
    }

    async updateOrderNote(ctx: RequestContext, input: UpdateOrderNoteInput): Promise<HistoryEntry> {
        return this.historyService.updateOrderHistoryEntry(ctx, {
            type: HistoryEntryType.ORDER_NOTE,
            data: input.note ? { note: input.note } : undefined,
            isPublic: input.isPublic ?? undefined,
            ctx,
            entryId: input.noteId,
        });
    }

    async deleteOrderNote(ctx: RequestContext, id: ID): Promise<DeletionResponse> {
        try {
            await this.historyService.deleteOrderHistoryEntry(ctx, id);
            return {
                result: DeletionResult.DELETED,
            };
        } catch (e: any) {
            return {
                result: DeletionResult.NOT_DELETED,
                message: e.message,
            };
        }
    }

    /**
     * @description
     * Deletes an Order, ensuring that any Sessions that reference this Order are dereferenced before deletion.
     *
     * @since 1.5.0
     */
    async deleteOrder(ctx: RequestContext, orderOrId: ID | Order) {
        const orderToDelete =
            orderOrId instanceof Order
                ? orderOrId
                : await this.connection
                      .getRepository(ctx, Order)
                      .findOneOrFail(orderOrId, { relations: ['lines'] });
        // If there is a Session referencing the Order to be deleted, we must first remove that
        // reference in order to avoid a foreign key error. See https://github.com/vendure-ecommerce/vendure/issues/1454
        const sessions = await this.connection
            .getRepository(ctx, Session)
            .find({ where: { activeOrderId: orderToDelete.id } });
        if (sessions.length) {
            await this.connection
                .getRepository(ctx, Session)
                .update(sessions.map(s => s.id) as string[], { activeOrder: null });
        }

        // TODO: v2 - Will not be needed after adding `{ onDelete: 'CASCADE' }` constraint to ShippingLine.order
        for (const shippingLine of orderToDelete.shippingLines) {
            await this.connection.getRepository(ctx, ShippingLine).delete(shippingLine.id);
        }
        await this.connection.getRepository(ctx, Order).delete(orderToDelete.id);
    }

    /**
     * @description
     * When a guest user with an anonymous Order signs in and has an existing Order associated with that Customer,
     * we need to reconcile the contents of the two orders.
     *
     * The logic used to do the merging is specified in the {@link OrderOptions} `mergeStrategy` config setting.
     */
    async mergeOrders(
        ctx: RequestContext,
        user: User,
        guestOrder?: Order,
        existingOrder?: Order,
    ): Promise<Order | undefined> {
        if (guestOrder && guestOrder.customer) {
            // In this case the "guest order" is actually an order of an existing Customer,
            // so we do not want to merge at all. See https://github.com/vendure-ecommerce/vendure/issues/263
            return existingOrder;
        }
        const mergeResult = await this.orderMerger.merge(ctx, guestOrder, existingOrder);
        const { orderToDelete, linesToInsert, linesToDelete, linesToModify } = mergeResult;
        let { order } = mergeResult;
        if (orderToDelete) {
            await this.deleteOrder(ctx, orderToDelete);
        }
        if (order && linesToInsert) {
            const orderId = order.id;
            for (const line of linesToInsert) {
                const result = await this.addItemToOrder(
                    ctx,
                    orderId,
                    line.productVariantId,
                    line.quantity,
                    line.customFields,
                );
                if (!isGraphQlErrorResult(result)) {
                    order = result;
                }
            }
        }
        if (order && linesToModify) {
            const orderId = order.id;
            for (const line of linesToModify) {
                const result = await this.adjustOrderLine(
                    ctx,
                    orderId,
                    line.orderLineId,
                    line.quantity,
                    line.customFields,
                );
                if (!isGraphQlErrorResult(result)) {
                    order = result;
                }
            }
        }
        if (order && linesToDelete) {
            const orderId = order.id;
            for (const line of linesToDelete) {
                const result = await this.removeItemFromOrder(ctx, orderId, line.orderLineId);
                if (!isGraphQlErrorResult(result)) {
                    order = result;
                }
            }
        }
        const customer = await this.customerService.findOneByUserId(ctx, user.id);
        if (order && customer) {
            order.customer = customer;
            await this.connection.getRepository(ctx, Order).save(order, { reload: false });
        }
        return order;
    }

    private async getOrderOrThrow(ctx: RequestContext, orderId: ID): Promise<Order> {
        const order = await this.findOne(ctx, orderId);
        if (!order) {
            throw new EntityNotFoundError('Order', orderId);
        }
        return order;
    }

    private getOrderLineOrThrow(order: Order, orderLineId: ID): OrderLine {
        const orderLine = order.lines.find(line => idsAreEqual(line.id, orderLineId));
        if (!orderLine) {
            throw new UserInputError(`error.order-does-not-contain-line-with-id`, { id: orderLineId });
        }
        return orderLine;
    }

    /**
     * Returns error if quantity is negative.
     */
    private assertQuantityIsPositive(quantity: number) {
        if (quantity < 0) {
            return new NegativeQuantityError();
        }
    }

    /**
     * Returns error if the Order is not in the "AddingItems" state.
     */
    private assertAddingItemsState(order: Order) {
        if (order.state !== 'AddingItems') {
            return new OrderModificationError();
        }
    }

    /**
     * Throws if adding the given quantity would take the total order items over the
     * maximum limit specified in the config.
     */
    private assertNotOverOrderItemsLimit(order: Order, quantityToAdd: number) {
        const currentItemsCount = summate(order.lines, 'quantity');
        const { orderItemsLimit } = this.configService.orderOptions;
        if (orderItemsLimit < currentItemsCount + quantityToAdd) {
            return new OrderLimitError({ maxItems: orderItemsLimit });
        }
    }

    /**
     * Throws if adding the given quantity would exceed the maximum allowed
     * quantity for one order line.
     */
    private assertNotOverOrderLineItemsLimit(orderLine: OrderLine | undefined, quantityToAdd: number) {
        const currentQuantity = orderLine?.quantity || 0;
        const { orderLineItemsLimit } = this.configService.orderOptions;
        if (orderLineItemsLimit < currentQuantity + quantityToAdd) {
            return new OrderLimitError({ maxItems: orderLineItemsLimit });
        }
    }

    /**
     * @description
     * Applies promotions, taxes and shipping to the Order. If the `updatedOrderLines` argument is passed in,
     * then all of those OrderLines will have their prices re-calculated using the configured {@link OrderItemPriceCalculationStrategy}.
     */
    async applyPriceAdjustments(
        ctx: RequestContext,
        order: Order,
        updatedOrderLines?: OrderLine[],
    ): Promise<Order> {
        if (updatedOrderLines?.length) {
            const { orderItemPriceCalculationStrategy, changedPriceHandlingStrategy } =
                this.configService.orderOptions;
            for (const updatedOrderLine of updatedOrderLines) {
                const variant = await this.productVariantService.applyChannelPriceAndTax(
                    updatedOrderLine.productVariant,
                    ctx,
                    order,
                );
                let priceResult = await orderItemPriceCalculationStrategy.calculateUnitPrice(
                    ctx,
                    variant,
                    updatedOrderLine.customFields || {},
                );
                const initialListPrice =
                    updatedOrderLine.items.find(i => i.initialListPrice != null)?.initialListPrice ??
                    priceResult.price;
                if (initialListPrice !== priceResult.price) {
                    priceResult = await changedPriceHandlingStrategy.handlePriceChange(
                        ctx,
                        priceResult,
                        updatedOrderLine.items,
                    );
                }
                for (const item of updatedOrderLine.items) {
                    if (item.initialListPrice == null) {
                        item.initialListPrice = initialListPrice;
                    }
                    item.listPrice = priceResult.price;
                    item.listPriceIncludesTax = priceResult.priceIncludesTax;
                }
            }
        }

        const promotions = await this.connection
            .getRepository(ctx, Promotion)
            .createQueryBuilder('promotion')
            .leftJoin('promotion.channels', 'channel')
            .where('channel.id = :channelId', { channelId: ctx.channelId })
            .andWhere('promotion.deletedAt IS NULL')
            .andWhere('promotion.enabled = :enabled', { enabled: true })
            .orderBy('promotion.priorityScore', 'ASC')
            .getMany();

        const updatedItems = await this.orderCalculator.applyPriceAdjustments(
            ctx,
            order,
            promotions,
            updatedOrderLines ?? [],
        );
        const updateFields: Array<keyof OrderItem> = [
            'initialListPrice',
            'listPrice',
            'listPriceIncludesTax',
            'adjustments',
            'taxLines',
        ];
        await this.connection
            .getRepository(ctx, OrderItem)
            .createQueryBuilder()
            .insert()
            .into(OrderItem, [...updateFields, 'id', 'lineId'])
            .values(updatedItems)
            .orUpdate({
                conflict_target: ['id'],
                overwrite: updateFields,
            })
            .updateEntity(false)
            .execute();
        await this.connection.getRepository(ctx, Order).save(order, { reload: false });
        await this.connection.getRepository(ctx, ShippingLine).save(order.shippingLines, { reload: false });
        return order;
    }

    private async getOrderWithFulfillments(ctx: RequestContext, orderId: ID): Promise<Order> {
        return await this.connection.getEntityOrThrow(ctx, Order, orderId, {
            relations: ['lines', 'lines.items', 'lines.items.fulfillments'],
        });
    }

    private async getOrdersAndItemsFromLines(
        ctx: RequestContext,
        orderLinesInput: OrderLineInput[],
        itemMatcher: (i: OrderItem) => boolean,
    ): Promise<{ orders: Order[]; items: OrderItem[] } | false> {
        const orders = new Map<ID, Order>();
        const items = new Map<ID, OrderItem>();

        const lines = await this.connection.getRepository(ctx, OrderLine).findByIds(
            orderLinesInput.map(l => l.orderLineId),
            {
                relations: ['order', 'items', 'items.fulfillments', 'order.channels', 'items.refund'],
                order: { id: 'ASC' },
            },
        );
        for (const line of lines) {
            const inputLine = orderLinesInput.find(l => idsAreEqual(l.orderLineId, line.id));
            if (!inputLine) {
                continue;
            }
            const order = line.order;
            if (!order.channels.some(channel => channel.id === ctx.channelId)) {
                throw new EntityNotFoundError('Order', order.id);
            }
            if (!orders.has(order.id)) {
                orders.set(order.id, order);
            }
            const matchingItems = line.items.sort((a, b) => (a.id < b.id ? -1 : 1)).filter(itemMatcher);
            if (matchingItems.length < inputLine.quantity) {
                return false;
            }
            matchingItems
                .slice(0)
                .sort((a, b) =>
                    // sort the OrderItems so that those without Fulfillments come first, as
                    // it makes sense to cancel these prior to cancelling fulfilled items.
                    !a.fulfillment && b.fulfillment ? -1 : a.fulfillment && !b.fulfillment ? 1 : 0,
                )
                .slice(0, inputLine.quantity)
                .forEach(item => {
                    items.set(item.id, item);
                });
        }
        return {
            orders: Array.from(orders.values()),
            items: Array.from(items.values()),
        };
    }

    private mergePaymentMetadata(m1: PaymentMetadata, m2?: PaymentMetadata): PaymentMetadata {
        if (!m2) {
            return m1;
        }
        const merged = { ...m1, ...m2 };
        if (m1.public && m1.public) {
            merged.public = { ...m1.public, ...m2.public };
        }
        return merged;
    }

    private async groupOrderItemsIntoLines(
        ctx: RequestContext,
        orderItems: OrderItem[],
    ): Promise<Array<{ orderLine: OrderLine; quantity: number }>> {
        const orderLineIdQuantityMap = new Map<ID, number>();
        for (const item of orderItems) {
            const quantity = orderLineIdQuantityMap.get(item.lineId);
            if (quantity == null) {
                orderLineIdQuantityMap.set(item.lineId, 1);
            } else {
                orderLineIdQuantityMap.set(item.lineId, quantity + 1);
            }
        }
        const orderLines = await this.connection
            .getRepository(ctx, OrderLine)
            .findByIds([...orderLineIdQuantityMap.keys()], {
                relations: ['productVariant'],
            });
        return orderLines.map(orderLine => ({
            orderLine,
            // tslint:disable-next-line:no-non-null-assertion
            quantity: orderLineIdQuantityMap.get(orderLine.id)!,
        }));
    }
}<|MERGE_RESOLUTION|>--- conflicted
+++ resolved
@@ -1229,21 +1229,12 @@
                 line.productVariant,
             );
             if (fulfillableStockLevel < lineInput.quantity) {
-<<<<<<< HEAD
-                const productVariant = translateDeep(line.productVariant, ctx.languageCode);
+                const productVariant = this.translator.translate(line.productVariant, ctx);
                 return new InsufficientStockOnHandError({
                     productVariantId: productVariant.id as string,
                     productVariantName: productVariant.name,
                     stockOnHand: productVariant.stockOnHand,
                 });
-=======
-                const productVariant = this.translator.translate(line.productVariant, ctx);
-                return new InsufficientStockOnHandError(
-                    productVariant.id as string,
-                    productVariant.name,
-                    productVariant.stockOnHand,
-                );
->>>>>>> ed00386b
             }
         }
     }
