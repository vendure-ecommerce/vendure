import { Injectable } from '@nestjs/common';
import {
    CreateRoleInput,
    DeletionResponse,
    DeletionResult,
    Permission,
    UpdateRoleInput,
} from '@vendure/common/lib/generated-types';
import {
    CUSTOMER_ROLE_CODE,
    CUSTOMER_ROLE_DESCRIPTION,
    SUPER_ADMIN_ROLE_CODE,
    SUPER_ADMIN_ROLE_DESCRIPTION,
} from '@vendure/common/lib/shared-constants';
import { ID, PaginatedList } from '@vendure/common/lib/shared-types';
import { unique } from '@vendure/common/lib/unique';

import { RequestContext } from '../../api/common/request-context';
import { RelationPaths } from '../../api/decorators/relations.decorator';
import { RequestContextCacheService } from '../../cache/request-context-cache.service';
import { getAllPermissionsMetadata } from '../../common/constants';
import {
    EntityNotFoundError,
    ForbiddenError,
    InternalServerError,
    UserInputError,
} from '../../common/error/errors';
import { ListQueryOptions } from '../../common/types/common-types';
import { assertFound, idsAreEqual } from '../../common/utils';
import { ConfigService } from '../../config/config.service';
import { TransactionalConnection } from '../../connection/transactional-connection';
import { Channel } from '../../entity/channel/channel.entity';
import { Role } from '../../entity/role/role.entity';
import { User } from '../../entity/user/user.entity';
import { EventBus } from '../../event-bus';
import { RoleEvent } from '../../event-bus/events/role-event';
import { ListQueryBuilder } from '../helpers/list-query-builder/list-query-builder';
import { getChannelPermissions } from '../helpers/utils/get-user-channels-permissions';
import { patchEntity } from '../helpers/utils/patch-entity';

import { ChannelService } from './channel.service';

/**
 * @description
 * Contains methods relating to {@link Role} entities.
 *
 * @docsCategory services
 */
@Injectable()
export class RoleService {
    constructor(
        private connection: TransactionalConnection,
        private channelService: ChannelService,
        private listQueryBuilder: ListQueryBuilder,
        private configService: ConfigService,
        private eventBus: EventBus,
        private requestContextCache: RequestContextCacheService,
    ) {}

    async initRoles() {
        await this.ensureSuperAdminRoleExists();
        await this.ensureCustomerRoleExists();
        await this.ensureRolesHaveValidPermissions();
    }

    findAll(
        ctx: RequestContext,
        options?: ListQueryOptions<Role>,
        relations?: RelationPaths<Role>,
    ): Promise<PaginatedList<Role>> {
        return this.listQueryBuilder
            .build(Role, options, { relations: unique([...(relations ?? []), 'channels']), ctx })
            .getManyAndCount()
            .then(async ([items, totalItems]) => {
                const visibleRoles: Role[] = [];
                for (const item of items) {
                    const canRead = await this.activeUserCanReadRole(ctx, item);
                    if (canRead) {
                        visibleRoles.push(item);
                    }
                }
                return {
                    items: visibleRoles,
                    totalItems,
                };
            });
    }

    findOne(ctx: RequestContext, roleId: ID, relations?: RelationPaths<Role>): Promise<Role | undefined> {
        return this.connection
            .getRepository(ctx, Role)
            .findOne({
                where: { id: roleId },
                relations: unique([...(relations ?? []), 'channels']),
            })
            .then(async result => {
                if (result && (await this.activeUserCanReadRole(ctx, result))) {
                    return result;
                }
            });
    }

    getChannelsForRole(ctx: RequestContext, roleId: ID): Promise<Channel[]> {
        return this.findOne(ctx, roleId).then(role => (role ? role.channels : []));
    }

    /**
     * @description
     * Returns the special SuperAdmin Role, which always exists in Vendure.
     */
    getSuperAdminRole(ctx?: RequestContext): Promise<Role> {
        return this.getRoleByCode(ctx, SUPER_ADMIN_ROLE_CODE).then(role => {
            if (!role) {
                throw new InternalServerError('error.super-admin-role-not-found');
            }
            return role;
        });
    }

    /**
     * @description
     * Returns the special Customer Role, which always exists in Vendure.
     */
    getCustomerRole(ctx?: RequestContext): Promise<Role> {
        return this.getRoleByCode(ctx, CUSTOMER_ROLE_CODE).then(role => {
            if (!role) {
                throw new InternalServerError('error.customer-role-not-found');
            }
            return role;
        });
    }

    /**
     * @description
     * Returns all the valid Permission values
     */
    getAllPermissions(): string[] {
        return Object.values(Permission);
    }

    /**
     * @description
     * Returns true if the User has the specified permission on that Channel
     */
    async userHasPermissionOnChannel(
        ctx: RequestContext,
        channelId: ID,
        permission: Permission,
    ): Promise<boolean> {
        return this.userHasAnyPermissionsOnChannel(ctx, channelId, [permission]);
    }

    /**
     * @description
     * Returns true if the User has any of the specified permissions on that Channel
     */
    async userHasAnyPermissionsOnChannel(
        ctx: RequestContext,
        channelId: ID,
        permissions: Permission[],
    ): Promise<boolean> {
        const permissionsOnChannel = await this.getActiveUserPermissionsOnChannel(ctx, channelId);
        for (const permission of permissions) {
            if (permissionsOnChannel.includes(permission)) {
                return true;
            }
        }
        return false;
    }

    private async activeUserCanReadRole(ctx: RequestContext, role: Role): Promise<boolean> {
        const permissionsRequired = getChannelPermissions([role]);
        for (const channelPermissions of permissionsRequired) {
            const activeUserHasRequiredPermissions = await this.userHasAllPermissionsOnChannel(
                ctx,
                channelPermissions.id,
                channelPermissions.permissions,
            );
            if (!activeUserHasRequiredPermissions) {
                return false;
            }
        }
        return true;
    }

    /**
     * @description
     * Returns true if the User has all the specified permissions on that Channel
     */
    async userHasAllPermissionsOnChannel(
        ctx: RequestContext,
        channelId: ID,
        permissions: Permission[],
    ): Promise<boolean> {
        const permissionsOnChannel = await this.getActiveUserPermissionsOnChannel(ctx, channelId);
        for (const permission of permissions) {
            if (!permissionsOnChannel.includes(permission)) {
                return false;
            }
        }
        return true;
    }

    private async getActiveUserPermissionsOnChannel(
        ctx: RequestContext,
        channelId: ID,
    ): Promise<Permission[]> {
        const { activeUserId } = ctx;
        if (activeUserId == null) {
            return [];
        }
        // For apps with many channels, this is a performance bottleneck as it will be called
        // for each channel in certain code paths such as the GetActiveAdministrator query in the
        // admin ui. Caching the result prevents unbounded quadratic slowdown.
        const userChannels = await this.requestContextCache.get(
            ctx,
            `RoleService.getActiveUserPermissionsOnChannel.user(${activeUserId})`,
            async () => {
                const user = await this.connection.getEntityOrThrow(ctx, User, activeUserId, {
                    relations: ['roles', 'roles.channels'],
                });
                return this.configService.authOptions.rolePermissionResolverStrategy.resolvePermissions(user);
            },
        );

        const channel = userChannels.find(c => idsAreEqual(c.id, channelId));
        if (!channel) {
            return [];
        }
        return channel.permissions;
    }

    async create(ctx: RequestContext, input: CreateRoleInput): Promise<Role> {
        this.checkPermissionsAreValid(input.permissions);

        let targetChannels: Channel[] = [];
        if (input.channelIds) {
            targetChannels = await this.getPermittedChannels(ctx, input.channelIds);
        } else {
            targetChannels = [ctx.channel];
        }
        await this.checkActiveUserHasSufficientPermissions(ctx, targetChannels, input.permissions);
        const role = await this.createRoleForChannels(ctx, input, targetChannels);
        await this.eventBus.publish(new RoleEvent(ctx, role, 'created', input));
        return role;
    }

    async update(ctx: RequestContext, input: UpdateRoleInput): Promise<Role> {
        this.checkPermissionsAreValid(input.permissions);
        const role = await this.findOne(ctx, input.id);
        if (!role) {
            throw new EntityNotFoundError('Role', input.id);
        }
        if (role.code === SUPER_ADMIN_ROLE_CODE || role.code === CUSTOMER_ROLE_CODE) {
            throw new InternalServerError('error.cannot-modify-role', { roleCode: role.code });
        }
        const targetChannels = input.channelIds
            ? await this.getPermittedChannels(ctx, input.channelIds)
            : undefined;
        if (input.permissions) {
            await this.checkActiveUserHasSufficientPermissions(
                ctx,
                targetChannels ?? role.channels,
                input.permissions,
            );
        }
        patchEntity(role, {
            code: input.code,
            description: input.description,
            permissions: input.permissions
                ? unique([Permission.Authenticated, ...input.permissions])
                : undefined,
        });
        if (targetChannels) {
            role.channels = targetChannels;
        }
<<<<<<< HEAD

        // TODO need to update the channel-role rows here if the strategy demands it

        await this.connection.getRepository(ctx, Role).save(updatedRole, { reload: false });
        await this.eventBus.publish(new RoleEvent(ctx, role, 'updated', input));
        return await assertFound(this.findOne(ctx, role.id));
=======
        await this.connection.getRepository(ctx, Role).save(role, { reload: false });
        const updatedRole = await assertFound(this.findOne(ctx, role.id));
        await this.eventBus.publish(new RoleEvent(ctx, updatedRole, 'updated', input));
        return updatedRole;
>>>>>>> c525a617
    }

    async delete(ctx: RequestContext, id: ID): Promise<DeletionResponse> {
        const role = await this.findOne(ctx, id);
        if (!role) {
            throw new EntityNotFoundError('Role', id);
        }
        if (role.code === SUPER_ADMIN_ROLE_CODE || role.code === CUSTOMER_ROLE_CODE) {
            throw new InternalServerError('error.cannot-delete-role', { roleCode: role.code });
        }
        const deletedRole = new Role(role);
        await this.connection.getRepository(ctx, Role).remove(role);
        await this.eventBus.publish(new RoleEvent(ctx, deletedRole, 'deleted', id));
        return {
            result: DeletionResult.DELETED,
        };
    }

    async assignRoleToChannel(ctx: RequestContext, roleId: ID, channelId: ID) {
        await this.channelService.assignToChannels(ctx, Role, roleId, [channelId]);
    }

    private async getPermittedChannels(ctx: RequestContext, channelIds: ID[]): Promise<Channel[]> {
        let permittedChannels: Channel[] = [];
        for (const channelId of channelIds) {
            const channel = await this.connection.getEntityOrThrow(ctx, Channel, channelId);
            const hasPermission = await this.userHasPermissionOnChannel(
                ctx,
                channelId,
                Permission.CreateAdministrator,
            );
            if (!hasPermission) {
                throw new ForbiddenError();
            }
            permittedChannels = [...permittedChannels, channel];
        }
        return permittedChannels;
    }

    private checkPermissionsAreValid(permissions?: Permission[] | null) {
        if (!permissions) {
            return;
        }
        const allAssignablePermissions = this.getAllAssignablePermissions();
        for (const permission of permissions) {
            if (!allAssignablePermissions.includes(permission) || permission === Permission.SuperAdmin) {
                throw new UserInputError('error.permission-invalid', { permission });
            }
        }
    }

    /**
     * @description
     * Checks that the active User has sufficient Permissions on the target Channels to create
     * a Role with the given Permissions. The rule is that an Administrator may only grant
     * Permissions that they themselves already possess.
     */
    private async checkActiveUserHasSufficientPermissions(
        ctx: RequestContext,
        targetChannels: Channel[],
        permissions: Permission[],
    ) {
        const permissionsRequired = getChannelPermissions([
            new Role({
                permissions: unique([Permission.Authenticated, ...permissions]),
                channels: targetChannels,
            }),
        ]);
        for (const channelPermissions of permissionsRequired) {
            const activeUserHasRequiredPermissions = await this.userHasAllPermissionsOnChannel(
                ctx,
                channelPermissions.id,
                channelPermissions.permissions,
            );
            if (!activeUserHasRequiredPermissions) {
                throw new UserInputError('error.active-user-does-not-have-sufficient-permissions');
            }
        }
    }

    private getRoleByCode(ctx: RequestContext | undefined, code: string) {
        const repository = ctx
            ? this.connection.getRepository(ctx, Role)
            : this.connection.rawConnection.getRepository(Role);

        return repository.findOne({
            where: { code },
        });
    }

    /**
     * Ensure that the SuperAdmin role exists and that it has all possible Permissions.
     */
    private async ensureSuperAdminRoleExists() {
        const assignablePermissions = this.getAllAssignablePermissions();
        try {
            const superAdminRole = await this.getSuperAdminRole();
            superAdminRole.permissions = assignablePermissions;
            await this.connection.rawConnection.getRepository(Role).save(superAdminRole, { reload: false });
        } catch (err: any) {
            const defaultChannel = await this.channelService.getDefaultChannel();
            await this.createRoleForChannels(
                RequestContext.empty(),
                {
                    code: SUPER_ADMIN_ROLE_CODE,
                    description: SUPER_ADMIN_ROLE_DESCRIPTION,
                    permissions: assignablePermissions,
                },
                [defaultChannel],
            );
        }
    }

    /**
     * The Customer Role is a special case which must always exist.
     */
    private async ensureCustomerRoleExists() {
        try {
            await this.getCustomerRole();
        } catch (err: any) {
            const defaultChannel = await this.channelService.getDefaultChannel();
            await this.createRoleForChannels(
                RequestContext.empty(),
                {
                    code: CUSTOMER_ROLE_CODE,
                    description: CUSTOMER_ROLE_DESCRIPTION,
                    permissions: [Permission.Authenticated],
                },
                [defaultChannel],
            );
        }
    }

    /**
     * Since custom permissions can be added and removed by config, there may exist one or more Roles with
     * invalid permissions (i.e. permissions that were set previously to a custom permission, which has been
     * subsequently removed from config). This method should run on startup to ensure that any such invalid
     * permissions are removed from those Roles.
     */
    private async ensureRolesHaveValidPermissions() {
        const roles = await this.connection.rawConnection.getRepository(Role).find();
        const assignablePermissions = this.getAllAssignablePermissions();
        for (const role of roles) {
            const invalidPermissions = role.permissions.filter(p => !assignablePermissions.includes(p));
            if (invalidPermissions.length) {
                role.permissions = role.permissions.filter(p => assignablePermissions.includes(p));
                await this.connection.rawConnection.getRepository(Role).save(role);
            }
        }
    }

    private createRoleForChannels(ctx: RequestContext, input: CreateRoleInput, channels: Channel[]) {
        const role = new Role({
            code: input.code,
            description: input.description,
            permissions: unique([Permission.Authenticated, ...input.permissions]),
            channels,
        });

        // TODO need to create channel-role rows here if the strategy demands it

        return this.connection.getRepository(ctx, Role).save(role);
    }

    private getAllAssignablePermissions(): Permission[] {
        return getAllPermissionsMetadata(this.configService.authOptions.customPermissions)
            .filter(p => p.assignable)
            .map(p => p.name as Permission);
    }
}<|MERGE_RESOLUTION|>--- conflicted
+++ resolved
@@ -274,19 +274,13 @@
         if (targetChannels) {
             role.channels = targetChannels;
         }
-<<<<<<< HEAD
 
         // TODO need to update the channel-role rows here if the strategy demands it
 
-        await this.connection.getRepository(ctx, Role).save(updatedRole, { reload: false });
-        await this.eventBus.publish(new RoleEvent(ctx, role, 'updated', input));
-        return await assertFound(this.findOne(ctx, role.id));
-=======
         await this.connection.getRepository(ctx, Role).save(role, { reload: false });
         const updatedRole = await assertFound(this.findOne(ctx, role.id));
         await this.eventBus.publish(new RoleEvent(ctx, updatedRole, 'updated', input));
         return updatedRole;
->>>>>>> c525a617
     }
 
     async delete(ctx: RequestContext, id: ID): Promise<DeletionResponse> {
