import { Injectable } from '@nestjs/common';
import {
    CancelPaymentResult,
    ManualPaymentInput,
    RefundOrderInput,
    SettlePaymentResult,
} from '@vendure/common/lib/generated-types';
import { DeepPartial, ID } from '@vendure/common/lib/shared-types';
import { summate } from '@vendure/common/lib/shared-utils';

import { RequestContext } from '../../api/common/request-context';
import { ErrorResultUnion } from '../../common/error/error-result';
import { InternalServerError } from '../../common/error/errors';
import {
    PaymentStateTransitionError,
    RefundStateTransitionError,
    SettlePaymentError,
} from '../../common/error/generated-graphql-admin-errors';
import { IneligiblePaymentMethodError } from '../../common/error/generated-graphql-shop-errors';
import { PaymentMetadata } from '../../common/types/common-types';
import { idsAreEqual } from '../../common/utils';
import { TransactionalConnection } from '../../connection/transactional-connection';
import { OrderItem } from '../../entity/order-item/order-item.entity';
import { Order } from '../../entity/order/order.entity';
import { Payment } from '../../entity/payment/payment.entity';
import { Refund } from '../../entity/refund/refund.entity';
import { EventBus } from '../../event-bus/event-bus';
import { PaymentStateTransitionEvent } from '../../event-bus/events/payment-state-transition-event';
import { RefundStateTransitionEvent } from '../../event-bus/events/refund-state-transition-event';
import { PaymentState } from '../helpers/payment-state-machine/payment-state';
import { PaymentStateMachine } from '../helpers/payment-state-machine/payment-state-machine';
import { RefundStateMachine } from '../helpers/refund-state-machine/refund-state-machine';

import { PaymentMethodService } from './payment-method.service';

/**
 * @description
 * Contains methods relating to {@link Payment} entities.
 *
 * @docsCategory services
 */
@Injectable()
export class PaymentService {
    constructor(
        private connection: TransactionalConnection,
        private paymentStateMachine: PaymentStateMachine,
        private refundStateMachine: RefundStateMachine,
        private paymentMethodService: PaymentMethodService,
        private eventBus: EventBus,
    ) {}

    async create(ctx: RequestContext, input: DeepPartial<Payment>): Promise<Payment> {
        const newPayment = new Payment({
            ...input,
            state: this.paymentStateMachine.getInitialState(),
        });
        return this.connection.getRepository(ctx, Payment).save(newPayment);
    }

    async findOneOrThrow(ctx: RequestContext, id: ID, relations: string[] = ['order']): Promise<Payment> {
        return await this.connection.getEntityOrThrow(ctx, Payment, id, {
            relations,
        });
    }

    /**
     * @description
     * Transitions a Payment to the given state.
     *
     * When updating a Payment in the context of an Order, it is
     * preferable to use the {@link OrderService} `transitionPaymentToState()` method, which will also handle
     * updating the Order state too.
     */
    async transitionToState(
        ctx: RequestContext,
        paymentId: ID,
        state: PaymentState,
    ): Promise<Payment | PaymentStateTransitionError> {
        if (state === 'Settled') {
            return this.settlePayment(ctx, paymentId);
        }
        if (state === 'Cancelled') {
            return this.cancelPayment(ctx, paymentId);
        }
        const payment = await this.findOneOrThrow(ctx, paymentId);
        const fromState = payment.state;
<<<<<<< HEAD

        try {
            await this.paymentStateMachine.transition(ctx, payment.order, payment, state);
        } catch (e: any) {
            const transitionError = ctx.translate(e.message, { fromState, toState: state });
            return new PaymentStateTransitionError({ transitionError, fromState, toState: state });
        }
        await this.connection.getRepository(ctx, Payment).save(payment, { reload: false });
        this.eventBus.publish(new PaymentStateTransitionEvent(fromState, state, ctx, payment, payment.order));

        return payment;
=======
        return this.transitionStateAndSave(ctx, payment, fromState, state);
>>>>>>> ed00386b
    }

    getNextStates(payment: Payment): ReadonlyArray<PaymentState> {
        return this.paymentStateMachine.getNextStates(payment);
    }

    /**
     * @description
     * Creates a new Payment.
     *
     * When creating a Payment in the context of an Order, it is
     * preferable to use the {@link OrderService} `addPaymentToOrder()` method, which will also handle
     * updating the Order state too.
     */
    async createPayment(
        ctx: RequestContext,
        order: Order,
        amount: number,
        method: string,
        metadata: any,
    ): Promise<Payment | IneligiblePaymentMethodError> {
        const { paymentMethod, handler, checker } = await this.paymentMethodService.getMethodAndOperations(
            ctx,
            method,
        );
        if (paymentMethod.checker && checker) {
            const eligible = await checker.check(ctx, order, paymentMethod.checker.args, paymentMethod);
            if (eligible === false || typeof eligible === 'string') {
                return new IneligiblePaymentMethodError({
                    eligibilityCheckerMessage: typeof eligible === 'string' ? eligible : undefined,
                });
            }
        }
        const result = await handler.createPayment(
            ctx,
            order,
            amount,
            paymentMethod.handler.args,
            metadata || {},
            paymentMethod,
        );
        const initialState = 'Created';
        const payment = await this.connection
            .getRepository(ctx, Payment)
            .save(new Payment({ ...result, method, state: initialState }));
        await this.paymentStateMachine.transition(ctx, order, payment, result.state);
        await this.connection.getRepository(ctx, Payment).save(payment, { reload: false });
        this.eventBus.publish(
            new PaymentStateTransitionEvent(initialState, result.state, ctx, payment, order),
        );
        return payment;
    }

    /**
     * @description
     * Settles a Payment.
     *
     * When settling a Payment in the context of an Order, it is
     * preferable to use the {@link OrderService} `settlePayment()` method, which will also handle
     * updating the Order state too.
     */
    async settlePayment(ctx: RequestContext, paymentId: ID): Promise<PaymentStateTransitionError | Payment> {
        const payment = await this.connection.getEntityOrThrow(ctx, Payment, paymentId, {
            relations: ['order'],
        });
        const { paymentMethod, handler } = await this.paymentMethodService.getMethodAndOperations(
            ctx,
            payment.method,
        );
        const settlePaymentResult = await handler.settlePayment(
            ctx,
            payment.order,
            payment,
            paymentMethod.handler.args,
            paymentMethod,
        );
        const fromState = payment.state;
        let toState: PaymentState;
        payment.metadata = this.mergePaymentMetadata(payment.metadata, settlePaymentResult.metadata);
        if (settlePaymentResult.success) {
            toState = 'Settled';
        } else {
            toState = settlePaymentResult.state || 'Error';
            payment.errorMessage = settlePaymentResult.errorMessage;
        }
        return this.transitionStateAndSave(ctx, payment, fromState, toState);
    }

    async cancelPayment(ctx: RequestContext, paymentId: ID): Promise<PaymentStateTransitionError | Payment> {
        const payment = await this.connection.getEntityOrThrow(ctx, Payment, paymentId, {
            relations: ['order'],
        });
        const { paymentMethod, handler } = await this.paymentMethodService.getMethodAndOperations(
            ctx,
            payment.method,
        );
        const cancelPaymentResult = await handler.cancelPayment(
            ctx,
            payment.order,
            payment,
            paymentMethod.handler.args,
            paymentMethod,
        );
        const fromState = payment.state;
        let toState: PaymentState;
        payment.metadata = this.mergePaymentMetadata(payment.metadata, cancelPaymentResult?.metadata);
        if (cancelPaymentResult == null || cancelPaymentResult.success) {
            toState = 'Cancelled';
        } else {
            toState = cancelPaymentResult.state || 'Error';
            payment.errorMessage = cancelPaymentResult.errorMessage;
        }
        return this.transitionStateAndSave(ctx, payment, fromState, toState);
    }

    private async transitionStateAndSave(
        ctx: RequestContext,
        payment: Payment,
        fromState: PaymentState,
        toState: PaymentState,
    ) {
        if (fromState === toState) {
            // in case metadata was changed
            await this.connection.getRepository(ctx, Payment).save(payment, { reload: false });
            return payment;
        }
        try {
            await this.paymentStateMachine.transition(ctx, payment.order, payment, toState);
        } catch (e: any) {
            const transitionError = ctx.translate(e.message, { fromState, toState });
            return new PaymentStateTransitionError({ transitionError, fromState, toState });
        }
        await this.connection.getRepository(ctx, Payment).save(payment, { reload: false });
        this.eventBus.publish(
            new PaymentStateTransitionEvent(fromState, toState, ctx, payment, payment.order),
        );
        return payment;
    }

    /**
     * @description
     * Creates a Payment from the manual payment mutation in the Admin API
     *
     * When creating a manual Payment in the context of an Order, it is
     * preferable to use the {@link OrderService} `addManualPaymentToOrder()` method, which will also handle
     * updating the Order state too.
     */
    async createManualPayment(ctx: RequestContext, order: Order, amount: number, input: ManualPaymentInput) {
        const initialState = 'Created';
        const endState = 'Settled';
        const payment = await this.connection.getRepository(ctx, Payment).save(
            new Payment({
                amount,
                order,
                transactionId: input.transactionId,
                metadata: input.metadata,
                method: input.method,
                state: initialState,
            }),
        );
        await this.paymentStateMachine.transition(ctx, order, payment, endState);
        await this.connection.getRepository(ctx, Payment).save(payment, { reload: false });
        this.eventBus.publish(new PaymentStateTransitionEvent(initialState, endState, ctx, payment, order));
        return payment;
    }

    /**
     * @description
     * Creates a Refund against the specified Payment. If the amount to be refunded exceeds the value of the
     * specified Payment (in the case of multiple payments on a single Order), then the remaining outstanding
     * refund amount will be refunded against the next available Payment from the Order.
     *
     * When creating a Refund in the context of an Order, it is
     * preferable to use the {@link OrderService} `refundOrder()` method, which performs additional
     * validation.
     */
    async createRefund(
        ctx: RequestContext,
        input: RefundOrderInput,
        order: Order,
        items: OrderItem[],
        selectedPayment: Payment,
    ): Promise<Refund | RefundStateTransitionError> {
        const orderWithRefunds = await this.connection.getEntityOrThrow(ctx, Order, order.id, {
            relations: ['payments', 'payments.refunds'],
        });

        function paymentRefundTotal(payment: Payment): number {
            const nonFailedRefunds = payment.refunds?.filter(refund => refund.state !== 'Failed') ?? [];
            return summate(nonFailedRefunds, 'total');
        }

        const existingNonFailedRefunds =
            orderWithRefunds.payments
                ?.reduce((refunds, p) => [...refunds, ...p.refunds], [] as Refund[])
                .filter(refund => refund.state !== 'Failed') ?? [];
        const refundablePayments = orderWithRefunds.payments.filter(p => {
            return paymentRefundTotal(p) < p.amount;
        });
        const itemAmount = summate(items, 'proratedUnitPriceWithTax');
        let primaryRefund: Refund | undefined;
        const refundedPaymentIds: ID[] = [];
        const refundTotal = itemAmount + input.shipping + input.adjustment;
        const refundMax =
            orderWithRefunds.payments
                ?.map(p => p.amount - paymentRefundTotal(p))
                .reduce((sum, amount) => sum + amount, 0) ?? 0;
        let refundOutstanding = Math.min(refundTotal, refundMax);
        do {
            const paymentToRefund =
                (refundedPaymentIds.length === 0 &&
                    refundablePayments.find(p => idsAreEqual(p.id, selectedPayment.id))) ||
                refundablePayments.find(p => !refundedPaymentIds.includes(p.id)) ||
                refundablePayments[0];
            if (!paymentToRefund) {
                throw new InternalServerError(`Could not find a Payment to refund`);
            }
            const amountNotRefunded = paymentToRefund.amount - paymentRefundTotal(paymentToRefund);
            const total = Math.min(amountNotRefunded, refundOutstanding);
            let refund = new Refund({
                payment: paymentToRefund,
                total,
                orderItems: items,
                items: itemAmount,
                reason: input.reason,
                adjustment: input.adjustment,
                shipping: input.shipping,
                method: selectedPayment.method,
                state: 'Pending',
                metadata: {},
            });
            const { paymentMethod, handler } = await this.paymentMethodService.getMethodAndOperations(
                ctx,
                paymentToRefund.method,
            );
            const createRefundResult = await handler.createRefund(
                ctx,
                input,
                total,
                order,
                paymentToRefund,
                paymentMethod.handler.args,
                paymentMethod,
            );
            if (createRefundResult) {
                refund.transactionId = createRefundResult.transactionId || '';
                refund.metadata = createRefundResult.metadata || {};
            }
            refund = await this.connection.getRepository(ctx, Refund).save(refund);
            if (createRefundResult) {
                const fromState = refund.state;
                try {
                    await this.refundStateMachine.transition(ctx, order, refund, createRefundResult.state);
                } catch (e: any) {
                    return new RefundStateTransitionError({
                        transitionError: e.message,
                        fromState,
                        toState: createRefundResult.state,
                    });
                }
                await this.connection.getRepository(ctx, Refund).save(refund, { reload: false });
                this.eventBus.publish(
                    new RefundStateTransitionEvent(fromState, createRefundResult.state, ctx, refund, order),
                );
            }
            if (primaryRefund == null) {
                primaryRefund = refund;
            }
            existingNonFailedRefunds.push(refund);
            refundedPaymentIds.push(paymentToRefund.id);
            refundOutstanding = refundTotal - summate(existingNonFailedRefunds, 'total');
        } while (0 < refundOutstanding);
        // tslint:disable-next-line:no-non-null-assertion
        return primaryRefund!;
    }

    private mergePaymentMetadata(m1: PaymentMetadata, m2?: PaymentMetadata): PaymentMetadata {
        if (!m2) {
            return m1;
        }
        const merged = { ...m1, ...m2 };
        if (m1.public && m1.public) {
            merged.public = { ...m1.public, ...m2.public };
        }
        return merged;
    }
}<|MERGE_RESOLUTION|>--- conflicted
+++ resolved
@@ -84,21 +84,7 @@
         }
         const payment = await this.findOneOrThrow(ctx, paymentId);
         const fromState = payment.state;
-<<<<<<< HEAD
-
-        try {
-            await this.paymentStateMachine.transition(ctx, payment.order, payment, state);
-        } catch (e: any) {
-            const transitionError = ctx.translate(e.message, { fromState, toState: state });
-            return new PaymentStateTransitionError({ transitionError, fromState, toState: state });
-        }
-        await this.connection.getRepository(ctx, Payment).save(payment, { reload: false });
-        this.eventBus.publish(new PaymentStateTransitionEvent(fromState, state, ctx, payment, payment.order));
-
-        return payment;
-=======
         return this.transitionStateAndSave(ctx, payment, fromState, state);
->>>>>>> ed00386b
     }
 
     getNextStates(payment: Payment): ReadonlyArray<PaymentState> {
