--- conflicted
+++ resolved
@@ -150,18 +150,12 @@
      * @description
      * Serializes a {@link Session} instance into a simplified plain object suitable for caching.
      */
-<<<<<<< HEAD
     async serializeSession(session: AuthenticatedSession | AnonymousSession): Promise<CachedSession> {
-        const expiry =
-            Math.floor(new Date().getTime() / 1000) + this.configService.authOptions.sessionCacheTTL;
-=======
-    serializeSession(session: AuthenticatedSession | AnonymousSession): CachedSession {
         const { sessionCacheTTL } = this.configService.authOptions;
         const sessionCacheTTLSeconds =
             typeof sessionCacheTTL === 'string' ? ms(sessionCacheTTL) / 1000 : sessionCacheTTL;
 
         const expiry = new Date().getTime() / 1000 + sessionCacheTTLSeconds;
->>>>>>> e22c6017
         const serializedSession: CachedSession = {
             cacheExpiry: expiry,
             id: session.id,
