--- conflicted
+++ resolved
@@ -532,12 +532,8 @@
                 variant.price * priceFactor,
                 input.channelId,
             );
-<<<<<<< HEAD
             const assetIds = variant.assets?.map(a => a.assetId) || [];
             await this.assetService.assignToChannel(ctx, { channelId: input.channelId, assetIds });
-            this.eventBus.publish(new ProductVariantChannelEvent(ctx, variant, input.channelId, 'assigned'));
-=======
->>>>>>> 0c997bf3
         }
         const result = await this.findByIds(
             ctx,
