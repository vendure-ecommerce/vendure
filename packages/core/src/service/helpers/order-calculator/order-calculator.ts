--- conflicted
+++ resolved
@@ -176,8 +176,6 @@
             // Must be re-calculated for each line, since the previous lines may have triggered promotions
             // which affected the order price.
             const applicablePromotions = await filterAsync(promotions, p => p.test(order, utils));
-<<<<<<< HEAD
-=======
 
             const lineHasExistingPromotions =
                 line.items[0].pendingAdjustments &&
@@ -193,7 +191,6 @@
                 // DB. Therefore add them to the `updatedOrderItems` set.
                 line.items.forEach(i => updatedOrderItems.add(i));
             }
->>>>>>> 51bb98d8
 
             for (const promotion of applicablePromotions) {
                 let priceAdjusted = false;
@@ -202,27 +199,6 @@
                 // as to render later promotions no longer applicable.
                 if (await promotion.test(order, utils)) {
                     for (const item of line.items) {
-<<<<<<< HEAD
-                        const itemHasPromotions =
-                            item.pendingAdjustments &&
-                            !!item.pendingAdjustments.find(a => a.type === AdjustmentType.PROMOTION);
-                        if (itemHasPromotions) {
-                            item.clearAdjustments(AdjustmentType.PROMOTION);
-                        }
-                        if (applicablePromotions) {
-                            const adjustment = await promotion.apply({
-                                orderItem: item,
-                                orderLine: line,
-                                utils,
-                            });
-                            if (adjustment) {
-                                item.pendingAdjustments = item.pendingAdjustments.concat(adjustment);
-                                priceAdjusted = true;
-                                updatedOrderItems.add(item);
-                            } else if (itemHasPromotions) {
-                                updatedOrderItems.add(item);
-                            }
-=======
                         const adjustment = await promotion.apply({
                             orderItem: item,
                             orderLine: line,
@@ -232,7 +208,6 @@
                             item.pendingAdjustments = item.pendingAdjustments.concat(adjustment);
                             priceAdjusted = true;
                             updatedOrderItems.add(item);
->>>>>>> 51bb98d8
                         }
                     }
                     if (priceAdjusted) {
