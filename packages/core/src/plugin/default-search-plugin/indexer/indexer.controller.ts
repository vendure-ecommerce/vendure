import { Controller } from '@nestjs/common';
import { MessagePattern } from '@nestjs/microservices';
import { InjectConnection } from '@nestjs/typeorm';
import { LanguageCode } from '@vendure/common/lib/generated-types';
import { ID } from '@vendure/common/lib/shared-types';
import { unique } from '@vendure/common/lib/unique';
import { Observable } from 'rxjs';
import { Connection } from 'typeorm';
import { FindOptionsUtils } from 'typeorm/find-options/FindOptionsUtils';

import { RequestContext } from '../../../api/common/request-context';
import { AsyncQueue } from '../../../common/async-queue';
import { Logger } from '../../../config/logger/vendure-logger';
import { FacetValue } from '../../../entity/facet-value/facet-value.entity';
import { ProductVariant } from '../../../entity/product-variant/product-variant.entity';
import { Product } from '../../../entity/product/product.entity';
import { translateDeep } from '../../../service/helpers/utils/translate-entity';
import { ProductVariantService } from '../../../service/services/product-variant.service';
import { asyncObservable } from '../../../worker/async-observable';
import { SearchIndexItem } from '../search-index-item.entity';
import {
    AssignProductToChannelMessage,
    DeleteAssetMessage,
    DeleteProductMessage,
    DeleteVariantMessage,
    ReindexMessage,
    RemoveProductFromChannelMessage,
    UpdateAssetMessage,
    UpdateProductMessage,
    UpdateVariantMessage,
    UpdateVariantsByIdMessage,
} from '../types';

export const BATCH_SIZE = 1000;
export const variantRelations = [
    'product',
    'product.featuredAsset',
    'product.facetValues',
    'product.facetValues.facet',
    'product.channels',
    'featuredAsset',
    'facetValues',
    'facetValues.facet',
    'collections',
    'taxCategory',
];

export const workerLoggerCtx = 'DefaultSearchPlugin Worker';

@Controller()
export class IndexerController {
    private queue = new AsyncQueue('search-index');

    constructor(
        @InjectConnection() private connection: Connection,
        private productVariantService: ProductVariantService,
    ) {}

    @MessagePattern(ReindexMessage.pattern)
    reindex({ ctx: rawContext }: ReindexMessage['data']): Observable<ReindexMessage['response']> {
        const ctx = RequestContext.deserialize(rawContext);
        return asyncObservable(async observer => {
            const timeStart = Date.now();
            const qb = this.getSearchIndexQueryBuilder(ctx.channelId);
            const count = await qb.getCount();
            Logger.verbose(`Reindexing ${count} variants for channel ${ctx.channel.code}`, workerLoggerCtx);
            const batches = Math.ceil(count / BATCH_SIZE);

            await this.connection
                .getRepository(SearchIndexItem)
                .delete({ languageCode: ctx.languageCode, channelId: ctx.channelId });
            Logger.verbose('Deleted existing index items', workerLoggerCtx);

            for (let i = 0; i < batches; i++) {
                Logger.verbose(`Processing batch ${i + 1} of ${batches}`, workerLoggerCtx);

                const variants = await qb
                    .andWhere('variants__product.deletedAt IS NULL')
                    .take(BATCH_SIZE)
                    .skip(i * BATCH_SIZE)
                    .getMany();
                const hydratedVariants = this.hydrateVariants(ctx, variants);
                await this.saveVariants(ctx.languageCode, ctx.channelId, hydratedVariants);
                observer.next({
                    total: count,
                    completed: Math.min((i + 1) * BATCH_SIZE, count),
                    duration: +new Date() - timeStart,
                });
            }
            Logger.verbose(`Completed reindexing`, workerLoggerCtx);
            return {
                total: count,
                completed: count,
                duration: +new Date() - timeStart,
            };
        });
    }

    @MessagePattern(UpdateVariantsByIdMessage.pattern)
    updateVariantsById({
        ctx: rawContext,
        ids,
    }: UpdateVariantsByIdMessage['data']): Observable<UpdateVariantsByIdMessage['response']> {
        const ctx = RequestContext.deserialize(rawContext);

        return asyncObservable(async observer => {
            const timeStart = Date.now();
            if (ids.length) {
                const batches = Math.ceil(ids.length / BATCH_SIZE);
                Logger.verbose(`Updating ${ids.length} variants...`);

                for (let i = 0; i < batches; i++) {
                    const begin = i * BATCH_SIZE;
                    const end = begin + BATCH_SIZE;
                    Logger.verbose(`Updating ids from index ${begin} to ${end}`);
                    const batchIds = ids.slice(begin, end);
                    const batch = await this.connection.getRepository(ProductVariant).findByIds(batchIds, {
                        relations: variantRelations,
                        where: { deletedAt: null },
                    });
                    const variants = this.hydrateVariants(ctx, batch);
                    await this.saveVariants(ctx.languageCode, ctx.channelId, variants);
                    observer.next({
                        total: ids.length,
                        completed: Math.min((i + 1) * BATCH_SIZE, ids.length),
                        duration: +new Date() - timeStart,
                    });
                }
            }
            Logger.verbose(`Completed reindexing!`);
            return {
                total: ids.length,
                completed: ids.length,
                duration: +new Date() - timeStart,
            };
        });
    }

    @MessagePattern(UpdateProductMessage.pattern)
    updateProduct(data: UpdateProductMessage['data']): Observable<UpdateProductMessage['response']> {
        const ctx = RequestContext.deserialize(data.ctx);
        return asyncObservable(async () => {
            return this.updateProductInChannel(ctx, data.productId, ctx.channelId);
        });
    }

    @MessagePattern(UpdateVariantMessage.pattern)
    updateVariants(data: UpdateVariantMessage['data']): Observable<UpdateVariantMessage['response']> {
        const ctx = RequestContext.deserialize(data.ctx);
        return asyncObservable(async () => {
            return this.updateVariantsInChannel(ctx, data.variantIds, ctx.channelId);
        });
    }

    @MessagePattern(DeleteProductMessage.pattern)
    deleteProduct(data: DeleteProductMessage['data']): Observable<DeleteProductMessage['response']> {
        const ctx = RequestContext.deserialize(data.ctx);
        return asyncObservable(async () => {
            return this.deleteProductInChannel(ctx, data.productId, ctx.channelId);
        });
    }

    @MessagePattern(DeleteVariantMessage.pattern)
    deleteVariant(data: DeleteVariantMessage['data']): Observable<DeleteVariantMessage['response']> {
        const ctx = RequestContext.deserialize(data.ctx);
        return asyncObservable(async () => {
            const variants = await this.connection.getRepository(ProductVariant).findByIds(data.variantIds);
            if (variants.length) {
                await this.removeSearchIndexItems(
                    ctx.languageCode,
                    ctx.channelId,
                    variants.map(v => v.id),
                );
            }
            return true;
        });
    }

    @MessagePattern(AssignProductToChannelMessage.pattern)
    assignProductToChannel(
        data: AssignProductToChannelMessage['data'],
    ): Observable<AssignProductToChannelMessage['response']> {
        const ctx = RequestContext.deserialize(data.ctx);
        return asyncObservable(async () => {
            return this.updateProductInChannel(ctx, data.productId, data.channelId);
        });
    }

    @MessagePattern(RemoveProductFromChannelMessage.pattern)
    removeProductFromChannel(
        data: RemoveProductFromChannelMessage['data'],
    ): Observable<RemoveProductFromChannelMessage['response']> {
        const ctx = RequestContext.deserialize(data.ctx);
        return asyncObservable(async () => {
            return this.deleteProductInChannel(ctx, data.productId, data.channelId);
        });
    }

    @MessagePattern(UpdateAssetMessage.pattern)
    updateAsset(data: UpdateAssetMessage['data']): Observable<UpdateAssetMessage['response']> {
        return asyncObservable(async () => {
            const id = data.asset.id;
            function getFocalPoint(point?: { x: number; y: number }) {
                return point && point.x && point.y ? point : null;
            }
            const focalPoint = getFocalPoint(data.asset.focalPoint);
            await this.connection
                .getRepository(SearchIndexItem)
                .update({ productAssetId: id }, { productPreviewFocalPoint: focalPoint });
            await this.connection
                .getRepository(SearchIndexItem)
                .update({ productVariantAssetId: id }, { productVariantPreviewFocalPoint: focalPoint });
            return true;
        });
    }

    @MessagePattern(DeleteAssetMessage.pattern)
    deleteAsset(data: DeleteAssetMessage['data']): Observable<DeleteAssetMessage['response']> {
        return asyncObservable(async () => {
            const id = data.asset.id;
            await this.connection
                .getRepository(SearchIndexItem)
                .update({ productAssetId: id }, { productAssetId: null });
            await this.connection
                .getRepository(SearchIndexItem)
                .update({ productVariantAssetId: id }, { productVariantAssetId: null });
            return true;
        });
    }

    private async updateProductInChannel(
        ctx: RequestContext,
        productId: ID,
        channelId: ID,
    ): Promise<boolean> {
        const product = await this.connection.getRepository(Product).findOne(productId, {
            relations: ['variants'],
        });
        if (product) {
            let updatedVariants = await this.connection.getRepository(ProductVariant).findByIds(
                product.variants.map(v => v.id),
                {
                    relations: variantRelations,
                    where: { deletedAt: null },
                },
            );
            if (product.enabled === false) {
                updatedVariants.forEach(v => (v.enabled = false));
            }
            Logger.verbose(`Updating ${updatedVariants.length} variants`, workerLoggerCtx);
            updatedVariants = this.hydrateVariants(ctx, updatedVariants);
            if (updatedVariants.length) {
                await this.saveVariants(ctx.languageCode, channelId, updatedVariants);
            }
        }
        return true;
    }

    private async updateVariantsInChannel(
        ctx: RequestContext,
        variantIds: ID[],
        channelId: ID,
    ): Promise<boolean> {
        const variants = await this.connection.getRepository(ProductVariant).findByIds(variantIds, {
            relations: variantRelations,
            where: { deletedAt: null },
        });
        if (variants) {
            const updatedVariants = this.hydrateVariants(ctx, variants);
            Logger.verbose(`Updating ${updatedVariants.length} variants`, workerLoggerCtx);
            await this.saveVariants(ctx.languageCode, channelId, updatedVariants);
        }
        return true;
    }

    private async deleteProductInChannel(
        ctx: RequestContext,
        productId: ID,
        channelId: ID,
    ): Promise<boolean> {
        const product = await this.connection.getRepository(Product).findOne(productId, {
            relations: ['variants'],
        });
        if (product) {
            const removedVariantIds = product.variants.map(v => v.id);
            if (removedVariantIds.length) {
                await this.removeSearchIndexItems(ctx.languageCode, channelId, removedVariantIds);
            }
        }
        return true;
    }

    private getSearchIndexQueryBuilder(channelId: ID) {
        const qb = this.connection.getRepository(ProductVariant).createQueryBuilder('variants');
        FindOptionsUtils.applyFindManyOptionsOrConditionsToQueryBuilder(qb, {
            relations: variantRelations,
        });
        FindOptionsUtils.joinEagerRelations(qb, qb.alias, this.connection.getMetadata(ProductVariant));
        qb.leftJoin('variants.product', 'product')
            .leftJoin('product.channels', 'channel')
            .where('channel.id = :channelId', { channelId })
            .andWhere('variants__product.deletedAt IS NULL')
            .andWhere('variants.deletedAt IS NULL');
        return qb;
    }

    /**
     * Given an array of ProductVariants, this method applies the correct taxes and translations.
     */
    private hydrateVariants(ctx: RequestContext, variants: ProductVariant[]): ProductVariant[] {
        return variants
            .map(v => this.productVariantService.applyChannelPriceAndTax(v, ctx))
<<<<<<< HEAD
            .map(v => translateDeep(v, ctx.languageCode, ['product']));
=======
            .map(v => translateDeep(v, ctx.languageCode, ['product', 'collections']));
>>>>>>> 908d33fb
    }

    private async saveVariants(languageCode: LanguageCode, channelId: ID, variants: ProductVariant[]) {
        const items = variants.map(
            (v: ProductVariant) =>
                new SearchIndexItem({
                    productVariantId: v.id,
                    channelId,
                    languageCode,
                    sku: v.sku,
                    enabled: v.product.enabled === false ? false : v.enabled,
                    slug: v.product.slug,
                    price: v.price,
                    priceWithTax: v.priceWithTax,
                    productId: v.product.id,
                    productName: v.product.name,
                    description: v.product.description,
                    productVariantName: v.name,
                    productAssetId: v.product.featuredAsset ? v.product.featuredAsset.id : null,
                    productPreviewFocalPoint: v.product.featuredAsset
                        ? v.product.featuredAsset.focalPoint
                        : null,
                    productVariantPreviewFocalPoint: v.featuredAsset ? v.featuredAsset.focalPoint : null,
                    productVariantAssetId: v.featuredAsset ? v.featuredAsset.id : null,
                    productPreview: v.product.featuredAsset ? v.product.featuredAsset.preview : '',
                    productVariantPreview: v.featuredAsset ? v.featuredAsset.preview : '',
                    channelIds: v.product.channels.map(c => c.id as string),
                    facetIds: this.getFacetIds(v),
                    facetValueIds: this.getFacetValueIds(v),
                    collectionIds: v.collections.map(c => c.id.toString()),
<<<<<<< HEAD
=======
                    collectionSlugs: v.collections.map(c => c.slug),
>>>>>>> 908d33fb
                }),
        );
        await this.queue.push(() => this.connection.getRepository(SearchIndexItem).save(items));
    }

    private getFacetIds(variant: ProductVariant): string[] {
        const facetIds = (fv: FacetValue) => fv.facet.id.toString();
        const variantFacetIds = variant.facetValues.map(facetIds);
        const productFacetIds = variant.product.facetValues.map(facetIds);
        return unique([...variantFacetIds, ...productFacetIds]);
    }

    private getFacetValueIds(variant: ProductVariant): string[] {
        const facetValueIds = (fv: FacetValue) => fv.id.toString();
        const variantFacetValueIds = variant.facetValues.map(facetValueIds);
        const productFacetValueIds = variant.product.facetValues.map(facetValueIds);
        return unique([...variantFacetValueIds, ...productFacetValueIds]);
    }

    /**
     * Remove items from the search index
     */
    private async removeSearchIndexItems(languageCode: LanguageCode, channelId: ID, variantIds: ID[]) {
        const compositeKeys = variantIds.map(id => ({
            productVariantId: id,
            channelId,
            languageCode,
        })) as any[];
        await this.queue.push(() => this.connection.getRepository(SearchIndexItem).delete(compositeKeys));
    }
}<|MERGE_RESOLUTION|>--- conflicted
+++ resolved
@@ -310,11 +310,7 @@
     private hydrateVariants(ctx: RequestContext, variants: ProductVariant[]): ProductVariant[] {
         return variants
             .map(v => this.productVariantService.applyChannelPriceAndTax(v, ctx))
-<<<<<<< HEAD
             .map(v => translateDeep(v, ctx.languageCode, ['product']));
-=======
-            .map(v => translateDeep(v, ctx.languageCode, ['product', 'collections']));
->>>>>>> 908d33fb
     }
 
     private async saveVariants(languageCode: LanguageCode, channelId: ID, variants: ProductVariant[]) {
@@ -345,10 +341,7 @@
                     facetIds: this.getFacetIds(v),
                     facetValueIds: this.getFacetValueIds(v),
                     collectionIds: v.collections.map(c => c.id.toString()),
-<<<<<<< HEAD
-=======
                     collectionSlugs: v.collections.map(c => c.slug),
->>>>>>> 908d33fb
                 }),
         );
         await this.queue.push(() => this.connection.getRepository(SearchIndexItem).save(items));
