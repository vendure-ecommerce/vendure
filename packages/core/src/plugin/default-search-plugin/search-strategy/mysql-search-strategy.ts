--- conflicted
+++ resolved
@@ -79,7 +79,7 @@
             .take(take)
             .skip(skip)
             .getRawMany()
-            .then((res) => res.map((r) => mapToSearchResult(r, ctx.channel.currencyCode)));
+            .then(res => res.map(r => mapToSearchResult(r, ctx.channel.currencyCode)));
     }
 
     async getTotalCount(ctx: RequestContext, input: SearchInput, enabledOnly: boolean): Promise<number> {
@@ -100,7 +100,7 @@
             .select('COUNT(*) as total')
             .from(`(${innerQb.getQuery()})`, 'inner')
             .setParameters(innerQb.getParameters());
-        return totalItemsQb.getRawOne().then((res) => res.total);
+        return totalItemsQb.getRawOne().then(res => res.total);
     }
 
     private applyTermAndFilters(
@@ -124,21 +124,10 @@
                      MATCH (description) AGAINST (:term)* 1`,
                     'score',
                 )
-<<<<<<< HEAD
-                .andWhere(
-                    new Brackets((qb1) => {
-                        qb1.where('sku LIKE :like_term')
-                            .orWhere('MATCH (productName) AGAINST (:term)')
-                            .orWhere('MATCH (productVariantName) AGAINST (:term)')
-                            .orWhere('MATCH (description) AGAINST (:term)');
-                    }),
-                )
-=======
                 .where('sku LIKE :like_term')
                 .orWhere('MATCH (productName) AGAINST (:term)')
                 .orWhere('MATCH (productVariantName) AGAINST (:term)')
                 .orWhere('MATCH (description) AGAINST (:term)')
->>>>>>> 5f47773f
                 .setParameters({ term, like_term: `%${term}%` });
 
             qb.innerJoin(`(${termScoreQuery.getQuery()})`, 'term_result', 'inner_productId = si.productId')
@@ -150,7 +139,7 @@
         }
         if (facetValueIds?.length) {
             qb.andWhere(
-                new Brackets((qb1) => {
+                new Brackets(qb1 => {
                     for (const id of facetValueIds) {
                         const placeholder = '_' + id;
                         const clause = `FIND_IN_SET(:${placeholder}, facetValueIds)`;
@@ -185,7 +174,7 @@
      */
     private createMysqlSelect(groupByProduct: boolean): string {
         return fieldsToSelect
-            .map((col) => {
+            .map(col => {
                 const qualifiedName = `si.${col}`;
                 const alias = `si_${col}`;
                 if (groupByProduct && col !== 'productId') {
