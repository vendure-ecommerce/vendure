--- conflicted
+++ resolved
@@ -3,14 +3,10 @@
 import { AnyRoute, RouteOptions } from '@tanstack/react-router';
 import React from 'react';
 
-<<<<<<< HEAD
 import { DashboardWidgetDefinition } from '../dashboard-widget/types.js';
 
-export interface DashboardBaseRouteDefinition {
-=======
 export interface DashboardRouteDefinition {
     component: (route: AnyRoute) => React.ReactNode;
->>>>>>> a76d9053
     id: string;
     path: string;
     navMenuItem?: Partial<NavMenuItem> & { sectionId: string };
