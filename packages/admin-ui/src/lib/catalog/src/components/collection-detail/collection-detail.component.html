<vdr-action-bar>
    <vdr-ab-left>
        <vdr-entity-info [entity]="entity$ | async"></vdr-entity-info>
        <vdr-language-selector
            [disabled]="isNew$ | async"
            [availableLanguageCodes]="availableLanguages$ | async"
            [currentLanguageCode]="languageCode$ | async"
            (languageCodeChange)="setLanguage($event)"
        ></vdr-language-selector>
    </vdr-ab-left>

    <vdr-ab-right>
        <vdr-action-bar-items locationId="collection-detail"></vdr-action-bar-items>
        <button
            class="btn btn-primary"
            *ngIf="isNew$ | async; else updateButton"
            (click)="create()"
            [disabled]="detailForm.invalid || detailForm.pristine"
        >
            {{ 'common.create' | translate }}
        </button>
        <ng-template #updateButton>
            <button
                *vdrIfPermissions="updatePermission"
                class="btn btn-primary"
                (click)="save()"
                [disabled]="(detailForm.invalid || detailForm.pristine) && !assetsChanged()"
            >
                {{ 'common.update' | translate }}
            </button>
        </ng-template>
    </vdr-ab-right>
</vdr-action-bar>

<form class="form" [formGroup]="detailForm" *ngIf="entity$ | async as category">
    <div class="clr-row">
        <div class="clr-col">
            <vdr-form-field [label]="'catalog.visibility' | translate" for="visibility">
                <clr-toggle-wrapper>
                    <input
                        type="checkbox"
                        clrToggle
                        formControlName="visible"
                        id="visibility"
                        [vdrDisabled]="!(updatePermission | hasPermission)"
                    />
                    <label class="visible-toggle">
                        <ng-container *ngIf="detailForm.value.visible; else private">{{
                            'catalog.public' | translate
                        }}</ng-container>
                        <ng-template #private>{{ 'catalog.private' | translate }}</ng-template>
                    </label>
                </clr-toggle-wrapper>
            </vdr-form-field>
            <vdr-form-field [label]="'common.name' | translate" for="name">
                <input
                    id="name"
                    type="text"
                    formControlName="name"
                    [readonly]="!(updatePermission | hasPermission)"
                    (input)="updateSlug($event.target.value)"
                />
            </vdr-form-field>
            <vdr-form-field
                [label]="'catalog.slug' | translate"
                for="slug"
                [errors]="{ pattern: ('catalog.slug-pattern-error' | translate) }"
            >
                <input
                    id="slug"
                    type="text"
                    formControlName="slug"
                    [readonly]="!(updatePermission | hasPermission)"
                />
            </vdr-form-field>
            <vdr-rich-text-editor
                formControlName="description"
                [readonly]="!(updatePermission | hasPermission)"
                [label]="'common.description' | translate"
            ></vdr-rich-text-editor>

            <section formGroupName="customFields" *ngIf="customFields.length">
                <label>{{ 'common.custom-fields' | translate }}</label>
                <vdr-tabbed-custom-fields
                    entityName="Collection"
                    [customFields]="customFields"
                    [customFieldsFormGroup]="detailForm.get(['customFields'])"
                    [readonly]="!(updatePermission | hasPermission)"
                ></vdr-tabbed-custom-fields>
            </section>
            <vdr-custom-detail-component-host
                locationId="collection-detail"
                [entity$]="entity$"
                [detailForm]="detailForm"
            ></vdr-custom-detail-component-host>
        </div>
        <div class="clr-col-md-auto">
            <vdr-assets
                [assets]="category.assets"
                [featuredAsset]="category.featuredAsset"
                [updatePermissions]="updatePermission"
                (change)="assetChanges = $event"
            ></vdr-assets>
        </div>
    </div>
    <div class="clr-row">
        <div class="clr-col">
            <label>{{ 'catalog.filters' | translate }}</label>
<<<<<<< HEAD
            <vdr-form-field [label]="'catalog.filter-inheritance' | translate" for="inheritFilters">
                <clr-toggle-wrapper>
                    <input
                        type="checkbox"
                        clrToggle
                        formControlName="inheritFilters"
                        id="inheritFilters"
                        [vdrDisabled]="!(updatePermission | hasPermission)"
                    />
                    <label class="visible-toggle">
                        <ng-container *ngIf="detailForm.value.inheritFilters; else noInherit">{{
                            'catalog.inherit-filters-from-parent' | translate
                        }}</ng-container>
                        <ng-template #noInherit>{{
                            'catalog.do-not-inherit-filters' | translate
                        }}</ng-template>
                    </label>
                </clr-toggle-wrapper>
            </vdr-form-field>
            <div formArrayName="filters">
                <ng-container *ngFor="let filter of filters; index as i">
                    <vdr-configurable-input
                        (remove)="removeFilter($event)"
                        [operation]="filter"
                        [operationDefinition]="getFilterDefinition(filter)"
                        [formControlName]="i"
                        [readonly]="!(updatePermission | hasPermission)"
                    ></vdr-configurable-input>
                </ng-container>
            </div>
=======
            <ng-container *ngFor="let filter of filters; index as i; trackBy:trackByFn">
                <vdr-configurable-input
                    (remove)="removeFilter(i)"
                    [operation]="filter"
                    [operationDefinition]="getFilterDefinition(filter)"
                    [formControlName]="i"
                    [readonly]="!(updatePermission | hasPermission)"
                ></vdr-configurable-input>
            </ng-container>
>>>>>>> 449c584a

            <div *vdrIfPermissions="updatePermission">
                <vdr-dropdown>
                    <button class="btn btn-outline" vdrDropdownTrigger>
                        <clr-icon shape="plus"></clr-icon>
                        {{ 'marketing.add-condition' | translate }}
                    </button>
                    <vdr-dropdown-menu vdrPosition="bottom-left">
                        <button
                            *ngFor="let filter of allFilters"
                            type="button"
                            vdrDropdownItem
                            (click)="addFilter(filter)"
                        >
                            {{ filter.description }}
                        </button>
                    </vdr-dropdown-menu>
                </vdr-dropdown>
            </div>
        </div>
        <div class="clr-col">
            <vdr-collection-contents
                [collectionId]="id"
                [parentId]="parentId$ | async"
                [updatedFilters]="updatedFilters$ | async"
                [previewUpdatedFilters]="livePreview"
                #collectionContents
            >
                <ng-template let-count>
                    <div class="contents-title">
                        {{ 'catalog.collection-contents' | translate }} ({{
                            'common.results-count' | translate: { count: count }
                        }})
                    </div>
                    <clr-checkbox-wrapper [class.disabled]="detailForm.get('filters')?.pristine">
                        <input
                            type="checkbox"
                            clrCheckbox
                            [ngModelOptions]="{ standalone: true }"
                            [disabled]="detailForm.get('filters')?.pristine"
                            [ngModel]="livePreview"
                            (ngModelChange)="toggleLivePreview()"
                        />
                        <label>{{ 'catalog.live-preview-contents' | translate }}</label>
                    </clr-checkbox-wrapper>
                </ng-template>
            </vdr-collection-contents>
        </div>
    </div>
</form><|MERGE_RESOLUTION|>--- conflicted
+++ resolved
@@ -106,7 +106,6 @@
     <div class="clr-row">
         <div class="clr-col">
             <label>{{ 'catalog.filters' | translate }}</label>
-<<<<<<< HEAD
             <vdr-form-field [label]="'catalog.filter-inheritance' | translate" for="inheritFilters">
                 <clr-toggle-wrapper>
                     <input
@@ -137,17 +136,6 @@
                     ></vdr-configurable-input>
                 </ng-container>
             </div>
-=======
-            <ng-container *ngFor="let filter of filters; index as i; trackBy:trackByFn">
-                <vdr-configurable-input
-                    (remove)="removeFilter(i)"
-                    [operation]="filter"
-                    [operationDefinition]="getFilterDefinition(filter)"
-                    [formControlName]="i"
-                    [readonly]="!(updatePermission | hasPermission)"
-                ></vdr-configurable-input>
-            </ng-container>
->>>>>>> 449c584a
 
             <div *vdrIfPermissions="updatePermission">
                 <vdr-dropdown>
