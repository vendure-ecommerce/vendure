import { HttpClient, HttpParams } from '@angular/common/http';
import { Component } from '@angular/core';
import { Router } from '@angular/router';
import { ADMIN_UI_VERSION, AuthService, AUTH_REDIRECT_PARAM, getAppConfig } from '@vendure/admin-ui/core';

@Component({
    selector: 'vdr-login',
    templateUrl: './login.component.html',
    styleUrls: ['./login.component.scss'],
})
export class LoginComponent {
    username = '';
    password = '';
    rememberMe = false;
    version = ADMIN_UI_VERSION;
    errorMessage: string | undefined;
    brand = getAppConfig().brand;
    hideVendureBranding = getAppConfig().hideVendureBranding;
    hideVersion = getAppConfig().hideVersion;
    customImageUrl = getAppConfig().loginImageUrl;
    imageUrl = '';
    imageUnsplashUrl = '';
    imageLocation = '';
    imageCreator = '';
    imageCreatorUrl = '';

    constructor(private authService: AuthService, private router: Router, private httpClient: HttpClient) {
        if (this.customImageUrl) {
            this.imageUrl = this.customImageUrl;
        } else {
            this.loadImage();
        }
    }

    logIn(): void {
        this.errorMessage = undefined;
        this.authService.logIn(this.username, this.password, this.rememberMe).subscribe(result => {
            switch (result.__typename) {
                case 'CurrentUser':
                    const redirect = this.getRedirectRoute();
                    this.router.navigateByUrl(redirect ? redirect : '/');
                    break;
                case 'InvalidCredentialsError':
                case 'NativeAuthStrategyError':
                    this.errorMessage = result.message;
                    break;
            }
        });
    }

    loadImage() {
        this.httpClient
            .get('https://login-image.vendure.io')
            .toPromise()
            .then(res => {
                this.updateImage(res);
            });
    }

    updateImage(res: any) {
        const user: any = (res as any).user;
        const location: any = (res as any).location;

<<<<<<< HEAD
        this.imageUrl = res.urls.regular + '?utm_source=Vendure+Login+Image&utm_medium=referral';
        this.imageCreator = user.name;
        this.imageLocation = location.name;
        this.imageCreatorUrl = user.links.html + '?utm_source=Vendure+Login+Image&utm_medium=referral';
=======
        this.imageUrl = res.urls.regular;
        this.imageCreator = user.name;
        this.imageLocation = location.name;
        this.imageCreatorUrl = user.links.html;
>>>>>>> b534b31a
        this.imageUnsplashUrl = res.links.html;
    }

    /**
     * Attempts to read a redirect param from the current url and parse it into a
     * route from which the user was redirected after a 401 error.
     */
    private getRedirectRoute(): string | undefined {
        let redirectTo: string | undefined;
        const re = new RegExp(`${AUTH_REDIRECT_PARAM}=(.*)`);
        try {
            const redirectToParam = window.location.search.match(re);
            if (redirectToParam && 1 < redirectToParam.length) {
                redirectTo = atob(decodeURIComponent(redirectToParam[1]));
            }
        } catch (e) {
            // ignore
        }
        return redirectTo;
    }
}<|MERGE_RESOLUTION|>--- conflicted
+++ resolved
@@ -61,17 +61,10 @@
         const user: any = (res as any).user;
         const location: any = (res as any).location;
 
-<<<<<<< HEAD
         this.imageUrl = res.urls.regular + '?utm_source=Vendure+Login+Image&utm_medium=referral';
         this.imageCreator = user.name;
         this.imageLocation = location.name;
         this.imageCreatorUrl = user.links.html + '?utm_source=Vendure+Login+Image&utm_medium=referral';
-=======
-        this.imageUrl = res.urls.regular;
-        this.imageCreator = user.name;
-        this.imageLocation = location.name;
-        this.imageCreatorUrl = user.links.html;
->>>>>>> b534b31a
         this.imageUnsplashUrl = res.links.html;
     }
 
