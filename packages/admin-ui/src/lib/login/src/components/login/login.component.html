--- conflicted
+++ resolved
@@ -6,13 +6,7 @@
                     {{ 'common.login-image-title' | translate }}
                 </div>
                 <div class="login-wrapper-image-copyright">
-<<<<<<< HEAD
-                    <p *ngIf="imageCreator" class="creator">
-                        Photo by  <a [href]="imageCreatorUrl" target="_blank">{{ imageCreator }}</a> 
-                        on <a [href]="imageUnsplashUrl" target="_blank">Unsplash</a></p>
-=======
                     <p *ngIf="imageCreator" class="creator">Photo by  <a [href]="imageCreatorUrl" target="_blank">{{ imageCreator }}</a> on <a [href]="imageUnsplashUrl" target="_blank">Unsplash</a></p>
->>>>>>> b534b31a
                     <p *ngIf="imageLocation" class="location">{{ imageLocation }}</p>
                 </div>
             </div>
