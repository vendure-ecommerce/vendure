--- conflicted
+++ resolved
@@ -1,18 +1,4 @@
-<<<<<<< HEAD
 import * as Codegen from '../../common/generated-types';
-=======
-import {
-    CreatePromotion,
-    CreatePromotionInput,
-    DeletePromotion,
-    GetAdjustmentOperations,
-    GetPromotion,
-    GetPromotionList,
-    PromotionFilterParameter,
-    UpdatePromotion,
-    UpdatePromotionInput,
-} from '../../common/generated-types';
->>>>>>> 50883deb
 import {
     CREATE_PROMOTION,
     DELETE_PROMOTION,
@@ -27,8 +13,7 @@
 export class PromotionDataService {
     constructor(private baseDataService: BaseDataService) {}
 
-<<<<<<< HEAD
-    getPromotions(take: number = 10, skip: number = 0) {
+    getPromotions(take: number = 10, skip: number = 0, filter?: Codegen.PromotionFilterParameter) {
         return this.baseDataService.query<
             Codegen.GetPromotionListQuery,
             Codegen.GetPromotionListQueryVariables
@@ -36,17 +21,7 @@
             options: {
                 take,
                 skip,
-=======
-    getPromotions(take: number = 10, skip: number = 0, filter?: PromotionFilterParameter) {
-        return this.baseDataService.query<GetPromotionList.Query, GetPromotionList.Variables>(
-            GET_PROMOTION_LIST,
-            {
-                options: {
-                    take,
-                    skip,
-                    filter,
-                },
->>>>>>> 50883deb
+                filter,
             },
         });
     }
