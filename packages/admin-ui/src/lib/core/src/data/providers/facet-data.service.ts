import { WatchQueryFetchPolicy } from '@apollo/client/core';
import { pick } from '@vendure/common/lib/pick';

<<<<<<< HEAD
import * as Codegen from '../../common/generated-types';
=======
import {
    AssignFacetsToChannel,
    AssignFacetsToChannelInput,
    CreateFacet,
    CreateFacetInput,
    CreateFacetValueInput,
    CreateFacetValues,
    DeleteFacet,
    DeleteFacets,
    DeleteFacetValues,
    FacetValueListOptions,
    GetFacetList,
    GetFacetValueListQuery,
    GetFacetValueListQueryVariables,
    GetFacetWithValues,
    RemoveFacetsFromChannel,
    RemoveFacetsFromChannelInput,
    UpdateFacet,
    UpdateFacetInput,
    UpdateFacetValueInput,
    UpdateFacetValues,
} from '../../common/generated-types';
>>>>>>> a866a515
import {
    ASSIGN_FACETS_TO_CHANNEL,
    CREATE_FACET,
    CREATE_FACET_VALUES,
    DELETE_FACET,
    DELETE_FACETS,
    DELETE_FACET_VALUES,
    GET_FACET_LIST,
    GET_FACET_VALUE_LIST,
    GET_FACET_WITH_VALUES,
    REMOVE_FACETS_FROM_CHANNEL,
    UPDATE_FACET,
    UPDATE_FACET_VALUES,
} from '../definitions/facet-definitions';

import { BaseDataService } from './base-data.service';

export class FacetDataService {
    constructor(private baseDataService: BaseDataService) {}

    getFacets(take: number = 10, skip: number = 0) {
        return this.baseDataService.query<Codegen.GetFacetListQuery, Codegen.GetFacetListQueryVariables>(
            GET_FACET_LIST,
            {
                options: {
                    take,
                    skip,
                },
            },
        );
    }

    getFacetValues(options: FacetValueListOptions, fetchPolicy?: WatchQueryFetchPolicy) {
        return this.baseDataService.query<GetFacetValueListQuery, GetFacetValueListQueryVariables>(
            GET_FACET_VALUE_LIST,
            { options },
            fetchPolicy,
        );
    }

    getAllFacets() {
        return this.baseDataService.query<Codegen.GetFacetListQuery, Codegen.GetFacetListQueryVariables>(
            GET_FACET_LIST,
            {},
        );
    }

    getFacet(id: string) {
        return this.baseDataService.query<
            Codegen.GetFacetWithValuesQuery,
            Codegen.GetFacetWithValuesQueryVariables
        >(GET_FACET_WITH_VALUES, {
            id,
        });
    }

    createFacet(facet: Codegen.CreateFacetInput) {
        const input: Codegen.CreateFacetMutationVariables = {
            input: pick(facet, ['code', 'isPrivate', 'translations', 'values', 'customFields']),
        };
        return this.baseDataService.mutate<Codegen.CreateFacetMutation, Codegen.CreateFacetMutationVariables>(
            CREATE_FACET,
            input,
        );
    }

    updateFacet(facet: Codegen.UpdateFacetInput) {
        const input: Codegen.UpdateFacetMutationVariables = {
            input: pick(facet, ['id', 'code', 'isPrivate', 'translations', 'customFields']),
        };
        return this.baseDataService.mutate<Codegen.UpdateFacetMutation, Codegen.UpdateFacetMutationVariables>(
            UPDATE_FACET,
            input,
        );
    }

    deleteFacet(id: string, force: boolean) {
        return this.baseDataService.mutate<Codegen.DeleteFacetMutation, Codegen.DeleteFacetMutationVariables>(
            DELETE_FACET,
            {
                id,
                force,
            },
        );
    }

    deleteFacets(ids: string[], force: boolean) {
        return this.baseDataService.mutate<Codegen.DeleteFacetsMutation, Codegen.DeleteFacetsMutationVariables>(DELETE_FACETS, {
            ids,
            force,
        });
    }

    createFacetValues(facetValues: Codegen.CreateFacetValueInput[]) {
        const input: Codegen.CreateFacetValuesMutationVariables = {
            input: facetValues.map(pick(['facetId', 'code', 'translations', 'customFields'])),
        };
        return this.baseDataService.mutate<
            Codegen.CreateFacetValuesMutation,
            Codegen.CreateFacetValuesMutationVariables
        >(CREATE_FACET_VALUES, input);
    }

    updateFacetValues(facetValues: Codegen.UpdateFacetValueInput[]) {
        const input: Codegen.UpdateFacetValuesMutationVariables = {
            input: facetValues.map(pick(['id', 'code', 'translations', 'customFields'])),
        };
        return this.baseDataService.mutate<
            Codegen.UpdateFacetValuesMutation,
            Codegen.UpdateFacetValuesMutationVariables
        >(UPDATE_FACET_VALUES, input);
    }

    deleteFacetValues(ids: string[], force: boolean) {
        return this.baseDataService.mutate<
            Codegen.DeleteFacetValuesMutation,
            Codegen.DeleteFacetValuesMutationVariables
        >(DELETE_FACET_VALUES, {
            ids,
            force,
        });
    }

    assignFacetsToChannel(input: Codegen.AssignFacetsToChannelInput) {
        return this.baseDataService.mutate<Codegen.AssignFacetsToChannelMutation, Codegen.AssignFacetsToChannelMutationVariables>(
            ASSIGN_FACETS_TO_CHANNEL,
            {
                input,
            },
        );
    }

    removeFacetsFromChannel(input: Codegen.RemoveFacetsFromChannelInput) {
        return this.baseDataService.mutate<
            Codegen.RemoveFacetsFromChannelMutation,
            Codegen.RemoveFacetsFromChannelMutationVariables
        >(REMOVE_FACETS_FROM_CHANNEL, {
            input,
        });
    }
}<|MERGE_RESOLUTION|>--- conflicted
+++ resolved
@@ -1,32 +1,7 @@
 import { WatchQueryFetchPolicy } from '@apollo/client/core';
 import { pick } from '@vendure/common/lib/pick';
 
-<<<<<<< HEAD
 import * as Codegen from '../../common/generated-types';
-=======
-import {
-    AssignFacetsToChannel,
-    AssignFacetsToChannelInput,
-    CreateFacet,
-    CreateFacetInput,
-    CreateFacetValueInput,
-    CreateFacetValues,
-    DeleteFacet,
-    DeleteFacets,
-    DeleteFacetValues,
-    FacetValueListOptions,
-    GetFacetList,
-    GetFacetValueListQuery,
-    GetFacetValueListQueryVariables,
-    GetFacetWithValues,
-    RemoveFacetsFromChannel,
-    RemoveFacetsFromChannelInput,
-    UpdateFacet,
-    UpdateFacetInput,
-    UpdateFacetValueInput,
-    UpdateFacetValues,
-} from '../../common/generated-types';
->>>>>>> a866a515
 import {
     ASSIGN_FACETS_TO_CHANNEL,
     CREATE_FACET,
@@ -59,8 +34,8 @@
         );
     }
 
-    getFacetValues(options: FacetValueListOptions, fetchPolicy?: WatchQueryFetchPolicy) {
-        return this.baseDataService.query<GetFacetValueListQuery, GetFacetValueListQueryVariables>(
+    getFacetValues(options: Codegen.FacetValueListOptions, fetchPolicy?: WatchQueryFetchPolicy) {
+        return this.baseDataService.query<Codegen.GetFacetValueListQuery, Codegen.GetFacetValueListQueryVariables>(
             GET_FACET_VALUE_LIST,
             { options },
             fetchPolicy,
