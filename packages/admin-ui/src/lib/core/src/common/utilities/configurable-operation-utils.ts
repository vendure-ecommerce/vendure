--- conflicted
+++ resolved
@@ -15,13 +15,8 @@
  */
 export function getConfigArgValue(value: any) {
     try {
-<<<<<<< HEAD
-        return value ? JSON.parse(value) : undefined;
+        return value != null ? JSON.parse(value) : undefined;
     } catch (e: any) {
-=======
-        return value != null ? JSON.parse(value) : undefined;
-    } catch (e) {
->>>>>>> 87a0ba3e
         return value;
     }
 }
