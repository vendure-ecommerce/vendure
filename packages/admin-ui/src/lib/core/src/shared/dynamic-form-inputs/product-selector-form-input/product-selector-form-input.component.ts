import { ChangeDetectionStrategy, Component, OnInit } from '@angular/core';
import { FormControl } from '@angular/forms';
import { DefaultFormComponentId } from '@vendure/common/lib/shared-types';
import { notNullOrUndefined } from '@vendure/common/lib/shared-utils';
import { forkJoin, Observable, of } from 'rxjs';
import { map, startWith, switchMap } from 'rxjs/operators';

import { FormInputComponent, InputComponentConfig } from '../../../common/component-registry-types';
import { GetProductVariant, ProductSelectorSearch } from '../../../common/generated-types';
import { DataService } from '../../../data/providers/data.service';

@Component({
    selector: 'vdr-product-selector-form-input',
    templateUrl: './product-selector-form-input.component.html',
    styleUrls: ['./product-selector-form-input.component.scss'],
    changeDetection: ChangeDetectionStrategy.OnPush,
})
export class ProductSelectorFormInputComponent implements FormInputComponent, OnInit {
    static readonly id: DefaultFormComponentId = 'product-selector-form-input';
    readonly isListInput = true;
    readonly: boolean;
    formControl: FormControl;
    config: InputComponentConfig;
    selection$: Observable<GetProductVariant.ProductVariant[]>;

    constructor(private dataService: DataService) {}

    ngOnInit() {
        this.formControl.setValidators([
            (control) => {
                if (!control.value || !control.value.length) {
                    return {
                        atLeastOne: { length: control.value.length },
                    };
                }
                return null;
            },
        ]);

        this.selection$ = this.formControl.valueChanges.pipe(
            startWith(this.formControl.value),
<<<<<<< HEAD
            switchMap((value) => {
                if (Array.isArray(value)) {
=======
            switchMap(value => {
                if (Array.isArray(value) && 0 < value.length) {
>>>>>>> 5f47773f
                    return forkJoin(
                        value.map((id) =>
                            this.dataService.product
                                .getProductVariant(id)
                                .mapSingle((data) => data.productVariant),
                        ),
                    );
                }
                return of([]);
            }),
            map((variants) => variants.filter(notNullOrUndefined)),
        );
    }

    addProductVariant(product: ProductSelectorSearch.Items) {
        const value = this.formControl.value as string[];
        this.formControl.setValue([...new Set([...value, product.productVariantId])]);
    }

    removeProductVariant(id: string) {
        const value = this.formControl.value as string[];
        this.formControl.setValue(value.filter((_id) => _id !== id));
    }
}<|MERGE_RESOLUTION|>--- conflicted
+++ resolved
@@ -27,7 +27,7 @@
 
     ngOnInit() {
         this.formControl.setValidators([
-            (control) => {
+            control => {
                 if (!control.value || !control.value.length) {
                     return {
                         atLeastOne: { length: control.value.length },
@@ -39,24 +39,19 @@
 
         this.selection$ = this.formControl.valueChanges.pipe(
             startWith(this.formControl.value),
-<<<<<<< HEAD
-            switchMap((value) => {
-                if (Array.isArray(value)) {
-=======
             switchMap(value => {
                 if (Array.isArray(value) && 0 < value.length) {
->>>>>>> 5f47773f
                     return forkJoin(
-                        value.map((id) =>
+                        value.map(id =>
                             this.dataService.product
                                 .getProductVariant(id)
-                                .mapSingle((data) => data.productVariant),
+                                .mapSingle(data => data.productVariant),
                         ),
                     );
                 }
                 return of([]);
             }),
-            map((variants) => variants.filter(notNullOrUndefined)),
+            map(variants => variants.filter(notNullOrUndefined)),
         );
     }
 
@@ -67,6 +62,6 @@
 
     removeProductVariant(id: string) {
         const value = this.formControl.value as string[];
-        this.formControl.setValue(value.filter((_id) => _id !== id));
+        this.formControl.setValue(value.filter(_id => _id !== id));
     }
 }