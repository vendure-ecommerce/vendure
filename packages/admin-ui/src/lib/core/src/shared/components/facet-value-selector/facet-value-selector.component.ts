import {
    ChangeDetectionStrategy,
    Component,
    EventEmitter,
    Input,
    OnInit,
    Output,
    ViewChild,
} from '@angular/core';
import { ControlValueAccessor, NG_VALUE_ACCESSOR } from '@angular/forms';
import { NgSelectComponent } from '@ng-select/ng-select';

import { FacetValue, FacetWithValues } from '../../../common/generated-types';
import { flattenFacetValues } from '../../../common/utilities/flatten-facet-values';
import { DataService } from '../../../data/providers/data.service';

export type FacetValueSeletorItem = {
    name: string;
    facetName: string;
    id: string;
    value: FacetValue.Fragment;
};

@Component({
    selector: 'vdr-facet-value-selector',
    templateUrl: './facet-value-selector.component.html',
    styleUrls: ['./facet-value-selector.component.scss'],
    changeDetection: ChangeDetectionStrategy.OnPush,
    providers: [
        {
            provide: NG_VALUE_ACCESSOR,
            useExisting: FacetValueSelectorComponent,
            multi: true,
        },
    ],
})
export class FacetValueSelectorComponent implements OnInit, ControlValueAccessor {
    @Output() selectedValuesChange = new EventEmitter<FacetValue.Fragment[]>();
    @Input() facets: FacetWithValues.Fragment[];
    @Input() readonly = false;

    @ViewChild(NgSelectComponent) private ngSelect: NgSelectComponent;

    facetValues: FacetValueSeletorItem[] = [];
    onChangeFn: (val: any) => void;
    onTouchFn: () => void;
    disabled = false;
    value: string[];
    constructor(private dataService: DataService) {}

    ngOnInit() {
        this.facetValues = flattenFacetValues(this.facets).map(this.toSelectorItem);
    }

    onChange(selected: FacetValueSeletorItem[]) {
        if (this.readonly) {
            return;
        }
        this.selectedValuesChange.emit(selected.map(s => s.value));
        if (this.onChangeFn) {
            this.onChangeFn(JSON.stringify(selected.map(s => s.id)));
        }
    }

    registerOnChange(fn: any) {
        this.onChangeFn = fn;
    }

    registerOnTouched(fn: any) {
        this.onTouchFn = fn;
    }

    setDisabledState(isDisabled: boolean): void {
        this.disabled = isDisabled;
    }

    focus() {
        this.ngSelect.focus();
    }

    writeValue(obj: string | FacetValue.Fragment[] | Array<string | number> | null): void {
        if (typeof obj === 'string') {
            try {
                const facetIds = JSON.parse(obj) as string[];
                this.value = facetIds;
            } catch (err) {
                // TODO: log error
                throw err;
            }
<<<<<<< HEAD
        } else if (obj) {
            this.value = obj.map(fv => fv.id);
=======
        } else if (Array.isArray(obj)) {
            const isIdArray = (input: unknown[]): input is Array<string | number> =>
                input.every(i => typeof i === 'number' || typeof i === 'string');
            if (isIdArray(obj)) {
                this.value = obj.map(fv => fv.toString());
            } else {
                this.value = obj.map(fv => fv.id);
            }
>>>>>>> 908d33fb
        }
    }

    private toSelectorItem = (facetValue: FacetValue.Fragment): FacetValueSeletorItem => {
        return {
            name: facetValue.name,
            facetName: facetValue.facet.name,
            id: facetValue.id,
            value: facetValue,
        };
    };
}<|MERGE_RESOLUTION|>--- conflicted
+++ resolved
@@ -87,10 +87,6 @@
                 // TODO: log error
                 throw err;
             }
-<<<<<<< HEAD
-        } else if (obj) {
-            this.value = obj.map(fv => fv.id);
-=======
         } else if (Array.isArray(obj)) {
             const isIdArray = (input: unknown[]): input is Array<string | number> =>
                 input.every(i => typeof i === 'number' || typeof i === 'string');
@@ -99,7 +95,6 @@
             } else {
                 this.value = obj.map(fv => fv.id);
             }
->>>>>>> 908d33fb
         }
     }
 
