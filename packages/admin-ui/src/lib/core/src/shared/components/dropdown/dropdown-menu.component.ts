--- conflicted
+++ resolved
@@ -38,11 +38,7 @@
         <ng-template #menu>
             <div [dir]="direction$ | async">
                 <div class="dropdown open">
-<<<<<<< HEAD
-                    <div class="dropdown-menu drop-shadow-md" [ngClass]="customClasses">
-=======
-                    <div class="dropdown-menu" [ngClass]="customClasses" [style.maxHeight.px]="maxHeight">
->>>>>>> 983a0097
+                    <div class="dropdown-menu drop-shadow-md" [ngClass]="customClasses" [style.maxHeight.px]="maxHeight">
                         <div
                             class="dropdown-content-wrapper bg-white  border border-gray-200 py-2 rounded-md"
                             [cdkTrapFocus]="true"
