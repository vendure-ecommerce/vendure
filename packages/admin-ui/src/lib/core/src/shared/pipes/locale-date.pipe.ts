--- conflicted
+++ resolved
@@ -1,12 +1,6 @@
-<<<<<<< HEAD
-import { Pipe, PipeTransform } from '@angular/core';
-
-import { LocaleBasePipe } from './locale-base.pipe';
-=======
 import { ChangeDetectorRef, Optional, Pipe, PipeTransform } from '@angular/core';
 
 import { DataService } from '../../data/providers/data.service';
->>>>>>> 82c26859
 
 import { LocaleBasePipe } from './locale-base.pipe';
 
@@ -20,12 +14,9 @@
     pure: false,
 })
 export class LocaleDatePipe extends LocaleBasePipe implements PipeTransform {
-<<<<<<< HEAD
-=======
     constructor(@Optional() dataService?: DataService, @Optional() changeDetectorRef?: ChangeDetectorRef) {
         super(dataService, changeDetectorRef);
     }
->>>>>>> 82c26859
     transform(value: unknown, ...args: unknown[]): unknown {
         const [format, locale] = args;
         if (this.locale || typeof locale === 'string') {
