{
    "apiHost": "http://localhost",
    "apiPort": "3000",
    "adminApiPath": "admin-api",
    "tokenMethod": "bearer",
    "authTokenHeaderKey": "vendure-auth-token",
    "channelTokenKey": "vendure-token",
    "defaultLanguage": "en",
    "defaultLocale": "US",
    "availableLanguages": [
        "he",
        "ar",
        "de",
        "en",
        "es",
        "pl",
        "zh_Hans",
        "zh_Hant",
        "pt_BR",
        "pt_PT",
        "cs",
        "fr",
        "ru",
        "uk",
        "it",
        "fa",
        "ne",
        "hr",
<<<<<<< HEAD
        "nb"
    ],
    "availableLocales": [
        "AF",
        "AL",
        "DZ",
        "AS",
        "AD",
        "AO",
        "AI",
        "AQ",
        "AG",
        "AR",
        "AM",
        "AW",
        "AU",
        "AT",
        "AZ",
        "BS",
        "BH",
        "BD",
        "BB",
        "BY",
        "BE",
        "BZ",
        "BJ",
        "BM",
        "BT",
        "BO",
        "BQ",
        "BA",
        "BW",
        "BV",
        "BR",
        "IO",
        "BN",
        "BG",
        "BF",
        "BI",
        "CV",
        "KH",
        "CM",
        "CA",
        "KY",
        "CF",
        "TD",
        "CL",
        "CN",
        "CX",
        "CC",
        "CO",
        "KM",
        "CD",
        "CG",
        "CK",
        "CR",
        "HR",
        "CU",
        "CW",
        "CY",
        "CZ",
        "CI",
        "DK",
        "DJ",
        "DM",
        "DO",
        "EC",
        "EG",
        "SV",
        "GQ",
        "ER",
        "EE",
        "SZ",
        "ET",
        "FK",
        "FO",
        "FJ",
        "FI",
        "FR",
        "GF",
        "PF",
        "TF",
        "GA",
        "GM",
        "GE",
        "DE",
        "GH",
        "GI",
        "GR",
        "GL",
        "GD",
        "GP",
        "GU",
        "GT",
        "GG",
        "GN",
        "GW",
        "GY",
        "HT",
        "HM",
        "VA",
        "HN",
        "HK",
        "HU",
        "IS",
        "IN",
        "ID",
        "IR",
        "IQ",
        "IE",
        "IM",
        "IL",
        "IT",
        "JM",
        "JP",
        "JE",
        "JO",
        "KZ",
        "KE",
        "KI",
        "KP",
        "KR",
        "KW",
        "KG",
        "LA",
        "LV",
        "LB",
        "LS",
        "LR",
        "LY",
        "LI",
        "LT",
        "LU",
        "MO",
        "MG",
        "MW",
        "MY",
        "MV",
        "ML",
        "MT",
        "MH",
        "MQ",
        "MR",
        "MU",
        "YT",
        "MX",
        "FM",
        "MD",
        "MC",
        "MN",
        "ME",
        "MS",
        "MA",
        "MZ",
        "MM",
        "NA",
        "NR",
        "NP",
        "NL",
        "NC",
        "NZ",
        "NI",
        "NE",
        "NG",
        "NU",
        "NF",
        "MK",
        "MP",
        "NO",
        "OM",
        "PK",
        "PW",
        "PS",
        "PA",
        "PG",
        "PY",
        "PE",
        "PH",
        "PN",
        "PL",
        "PT",
        "PR",
        "QA",
        "RO",
        "RU",
        "RW",
        "RE",
        "BL",
        "SH",
        "KN",
        "LC",
        "MF",
        "PM",
        "VC",
        "WS",
        "SM",
        "ST",
        "SA",
        "SN",
        "RS",
        "SC",
        "SL",
        "SG",
        "SX",
        "SK",
        "SI",
        "SB",
        "SO",
        "ZA",
        "GS",
        "SS",
        "ES",
        "LK",
        "SD",
        "SR",
        "SJ",
        "SE",
        "CH",
        "SY",
        "TW",
        "TJ",
        "TZ",
        "TH",
        "TL",
        "TG",
        "TK",
        "TO",
        "TT",
        "TN",
        "TR",
        "TM",
        "TC",
        "TV",
        "UG",
        "UA",
        "AE",
        "GB",
        "UM",
        "US",
        "UY",
        "UZ",
        "VU",
        "VE",
        "VN",
        "VG",
        "VI",
        "WF",
        "EH",
        "YE",
        "ZM",
        "ZW",
        "AX"
=======
        "sv"
>>>>>>> b4f8a55e
    ],
    "brand": "",
    "hideVendureBranding": false,
    "hideVersion": false,
    "cancellationReasons": [
        "order.cancel-reason-customer-request",
        "order.cancel-reason-not-available"
    ]
}<|MERGE_RESOLUTION|>--- conflicted
+++ resolved
@@ -26,8 +26,8 @@
         "fa",
         "ne",
         "hr",
-<<<<<<< HEAD
-        "nb"
+        "nb",
+        "sv"
     ],
     "availableLocales": [
         "AF",
@@ -279,9 +279,6 @@
         "ZM",
         "ZW",
         "AX"
-=======
-        "sv"
->>>>>>> b4f8a55e
     ],
     "brand": "",
     "hideVendureBranding": false,
