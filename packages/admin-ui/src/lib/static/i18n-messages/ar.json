--- conflicted
+++ resolved
@@ -3,18 +3,12 @@
     "create-new-administrator": "إنشاء مشرف جديد"
   },
   "asset": {
-<<<<<<< HEAD
     "add-asset": "إضافة منتج",
     "add-asset-with-count": "إضافة {count , plural , = 0 {منتجات} {1 منتج} {{count} منتجات}}",
     "assets-selected-count": "{count} منتجات مختارة",
+    "change-asset": "تعديل الأصل",
     "dimensions": "أحجام",
-=======
-    "add-asset": "إضافة أصل",
-    "add-asset-with-count": "إضافة {count, plural, =0 {أصول} one {1 أصل} other {{count} أصول}}",
-    "assets-selected-count": "{count} أصول محددة",
-    "change-asset": "تعديل الأصل",
-    "dimensions": "أبعاد",
->>>>>>> fc276086
+
     "focal-point": "النقطة المحورية",
     "notify-create-assets-success": "إنشاء {count, plural, one {منتج جديد} other {{count} منتجات جديدة}}",
     "original-asset-size": "حجم المنتج ",
@@ -76,15 +70,9 @@
     "assets": "نماذج",
     "assign-product-to-channel-success": "تم تعيينه بنجاح {count, plural, one {1 منتج} other {{count} منتجات}} إلى {channel}",
     "assign-products-to-channel": "تعيين المنتجات للقناة",
-<<<<<<< HEAD
-    "assign-to-named-channel": "تعيين إلى {ChannelCode}",
-    "assign-variant-to-channel-success": "تم تعيين {count , الجمع , واحد {1 متغير المنتج} {{count} متغيرات المنتج}} إلى {channel}",
-    "assign-variants-to-channel": "تعيين انواع المنتج للقناة",
-=======
     "assign-to-named-channel": "تعيين إلى {channelCode}",
     "assign-variant-to-channel-success": "تم تعيين {count, plural, one {1 متغير المنتج} other {{count} متغيرات المنتج}} إلى {channel}",
     "assign-variants-to-channel": "تعيين متغيرات المنتج للقناة",
->>>>>>> fc276086
     "auto-update-option-variant-name": "تحديث أسماء ProductVariants تلقائيًا باستخدام هذا الخيار",
     "auto-update-product-variant-name": "تحديث أسماء ProductVariants تلقائيًا",
     "calculated-price": "السعر المحسوب",
