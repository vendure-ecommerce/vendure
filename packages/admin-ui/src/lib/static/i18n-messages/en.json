{
  "admin": {
    "create-new-administrator": "Create new administrator"
  },
  "asset": {
    "add-asset": "Add asset",
    "add-asset-with-count": "Add {count, plural, 0 {assets} one {1 asset} other {{count} assets}}",
    "assets-selected-count": "{ count } assets selected",
    "dimensions": "Dimensions",
    "focal-point": "Focal point",
    "notify-create-assets-success": "Created {count, plural, one {new Asset} other {{count} new Assets}}",
    "original-asset-size": "Source size",
    "preview": "Preview",
    "remove-asset": "Remove asset",
    "search-asset-name": "Search assets by name",
    "select-assets": "Select assets",
    "set-as-featured-asset": "Set as featured asset",
    "set-focal-point": "Set focal point",
    "source-file": "Source file",
    "unset-focal-point": "Unset",
    "update-focal-point": "Update point",
    "update-focal-point-error": "Could not update focal point",
    "update-focal-point-success": "Updated focal point",
    "upload-assets": "Upload assets",
    "uploading": "Uploading..."
  },
  "breadcrumb": {
    "administrators": "Administrators",
    "assets": "Assets",
    "channels": "Channels",
    "collections": "Collections",
    "countries": "Countries",
    "customer-groups": "Customer groups",
    "customers": "Customers",
    "dashboard": "Dashboard",
    "facets": "Facets",
    "global-settings": "Global settings",
    "job-queue": "Job queue",
    "manage-variants": "Manage variants",
    "orders": "Orders",
    "payment-methods": "Payment methods",
    "products": "Products",
    "promotions": "Promotions",
    "roles": "Roles",
    "shipping-methods": "Shipping methods",
    "system-status": "System status",
    "tax-categories": "Tax categories",
    "tax-rates": "Tax rates",
    "zones": "Zones"
  },
  "catalog": {
    "add-facet-value": "Add facet value",
    "add-facets": "Add facets",
    "add-option": "Add option",
    "assign-product-to-channel-success": "Successfully assigned Product to \"{ channel }\"",
    "assign-products-to-channel": "Assign products to channel",
    "assign-to-channel": "Assign to channel",
    "assign-to-named-channel": "Assign to { channelCode }",
    "channel-price-preview": "Channel price preview",
    "collection-contents": "Collection contents",
    "confirm-adding-options-delete-default-body": "Adding options to this product will cause the existing default variant to be deleted. Do you wish to proceed?",
    "confirm-adding-options-delete-default-title": "Delete default variant?",
<<<<<<< HEAD
    "confirm-delete-administrator": "Delete administrator?",
    "confirm-delete-asset": "Delete asset?",
=======
    "confirm-delete-assets": "Delete {count} {count, plural, one {asset} other {assets}}?",
>>>>>>> b2f3f082
    "confirm-delete-channel": "Delete channel?",
    "confirm-delete-collection": "Delete collection?",
    "confirm-delete-collection-and-children-body": "Deleting this collection will also delete all child collections",
    "confirm-delete-country": "Delete country?",
    "confirm-delete-customer": "Delete customer?",
    "confirm-delete-facet": "Delete facet?",
    "confirm-delete-facet-value": "Delete facet value?",
    "confirm-delete-product": "Delete product?",
    "confirm-delete-product-variant": "Delete product variant?",
    "confirm-delete-promotion": "Delete promotion?",
    "confirm-delete-shipping-method": "Delete shipping method?",
    "confirm-delete-zone": "Delete zone?",
    "create-new-collection": "Create new collection",
    "create-new-facet": "Create new facet",
    "create-new-product": "New product",
    "created-new-variants-success": "Successfully created {count} new {count, plural, one {variant} other {variants}}",
    "default-variant": "Default variant",
    "delete-default-variant": "Delete default variant",
    "display-variant-cards": "View details",
    "display-variant-table": "View as table",
    "drop-files-to-upload": "Drop files to upload",
    "expand-all-collections": "Expand all collections",
    "facet-values": "Facet values",
    "filter-by-name": "Filter by name",
    "filters": "Filters",
    "group-by-product": "Group by product",
    "manage-variants": "Manage variants",
    "move-down": "Move down",
    "move-to": "Move to",
    "move-up": "Move up",
    "no-channel-selected": "No channel selected",
    "no-featured-asset": "No featured asset",
    "no-selection": "No selection",
    "notify-remove-product-from-channel-error": "Could not remove product from channel",
    "notify-remove-product-from-channel-success": "Successfully removed product from channel",
    "option": "Option",
    "option-name": "Option name",
    "option-values": "Option values",
    "price": "Price",
    "price-conversion-factor": "Price conversion factor",
    "price-in-channel": "Price in { channel }",
    "price-includes-tax-at": "Includes tax at { rate }%",
    "price-with-tax-in-default-zone": "Inc. { rate }% tax: { price }",
    "private": "Private",
    "product-details": "Product details",
    "product-name": "Product name",
    "product-variants": "Product variants",
    "public": "Public",
    "rebuild-search-index": "Rebuild search index",
    "reindex-error": "An error occurred while rebuilding search index",
    "reindex-successful": "Indexed {count, plural, one {product variant} other {{count} product variants}} in {time}ms",
    "reindexing": "Rebuilding search index",
    "remove-from-channel": "Remove from channel",
    "remove-option": "Remove option",
    "remove-product-from-channel": "Remove product from channel",
    "search-for-term": "Search for term",
    "search-product-name-or-code": "Search by product name or code",
    "sku": "SKU",
    "slug": "Slug",
    "stock-on-hand": "Stock",
    "tax-category": "Tax category",
    "taxes": "Taxes",
    "track-inventory": "Track inventory",
    "update-product-option": "Update product option",
    "values": "Values",
    "variant": "Variant",
    "view-contents": "View contents",
    "visibility": "Visibility"
  },
  "common": {
    "ID": "ID",
    "actions": "Actions",
    "add-new-variants": "Add {count, plural, one {1 variant} other {{count} variants}}",
    "add-note": "Add note",
    "available-languages": "Available languages",
    "cancel": "Cancel",
    "cancel-navigation": "Cancel navigation",
    "channel": "Channel",
    "channels": "Channels",
    "code": "Code",
    "confirm": "Confirm",
    "confirm-delete-note": "Delete note?",
    "confirm-navigation": "Confirm navigation",
    "create": "Create",
    "created-at": "Created at",
    "custom-fields": "Custom fields",
    "default-channel": "Default channel",
    "default-language": "Default language",
    "delete": "Delete",
    "description": "Description",
    "details": "Details",
    "disabled": "Disabled",
    "discard-changes": "Discard changes",
    "display-custom-fields": "Display custom fields",
    "done": "Done",
    "edit": "Edit",
    "edit-field": "Edit field",
    "edit-note": "Edit note",
    "enabled": "Enabled",
    "extension-running-in-separate-window": "Extension is running in a separate window",
    "guest": "Guest",
    "hide-custom-fields": "Hide custom fields",
    "items-per-page-option": "{ count } per page",
    "language": "Language",
    "launch-extension": "Launch extension",
    "live-update": "Live update",
    "log-out": "Log out",
    "login": "Log in",
    "more": "More...",
    "name": "Name",
    "no-results": "No results",
    "not-set": "Not set",
    "notify-create-error": "An error occurred, could not create { entity }",
    "notify-create-success": "Created new { entity }",
    "notify-delete-error": "An error occurred, could not delete { entity }",
    "notify-delete-success": "Deleted { entity }",
    "notify-save-changes-error": "An error occurred, could not save changes",
    "notify-saved-changes": "Saved changes",
    "notify-update-error": "An error occurred, could not update { entity }",
    "notify-update-success": "Updated { entity }",
    "open": "Open",
    "password": "Password",
    "price": "Price",
    "price-with-tax": "Price with tax",
    "private": "Private",
    "public": "Public",
    "remember-me": "Remember me",
    "remove": "Remove",
    "results-count": "{ count } {count, plural, one {result} other {results}}",
    "select": "Select...",
    "select-display-language": "Select display language",
    "select-today": "Select today",
    "there-are-unsaved-changes": "There are unsaved changes. Navigating away will cause these changes to be lost.",
    "update": "Update",
    "updated-at": "Updated at",
    "username": "Username",
    "view-next-month": "View next month",
    "view-previous-month": "View previous month",
    "with-selected": "With selected..."
  },
  "customer": {
    "add-customer-to-group": "Add customer to group",
    "add-customer-to-groups-with-count": "Add customer to {count, plural, one {1 group} other {{count} groups}}",
    "add-customers-to-group": "Add customers to group",
    "add-customers-to-group-success": "Added {customerCount, plural, one {1 customer} other {{customerCount} customers}} to \"{ groupName }\"",
    "add-customers-to-group-with-count": "Add {count, plural, one {1 customer} other {{count} customers}}",
    "add-customers-to-group-with-name": "Add customers to \"{ groupName }\"",
    "addresses": "Addresses",
    "city": "City",
    "confirm-delete-customer-group": "Delete customer group?",
    "confirm-remove-customer-from-group": "Remove customer from group?",
    "country": "Country",
    "create-customer-group": "Create customer group",
    "create-new-address": "Create new address",
    "create-new-customer": "Create new customer",
    "create-new-customer-group": "Create new customer group",
    "customer-groups": "Customer groups",
    "customer-history": "Customer history",
    "customer-type": "Customer type",
    "default-billing-address": "Default billing",
    "default-shipping-address": "Default shipping",
    "email-address": "Email address",
    "email-verification-sent": "A verification email has been sent to { emailAddress }",
    "first-name": "First name",
    "full-name": "Full name",
    "guest": "Guest",
    "history-customer-added-to-group": "Customer added to group \"{ groupName }\"",
    "history-customer-address-created": "Address created",
    "history-customer-address-deleted": "Address deleted",
    "history-customer-address-updated": "Address updated",
    "history-customer-detail-updated": "Customer details updated",
    "history-customer-email-update-requested": "Email address update requested",
    "history-customer-email-update-verified": "Email address update verified",
    "history-customer-password-reset-requested": "Password reset requested",
    "history-customer-password-reset-verified": "Password reset verified",
    "history-customer-password-updated": "Password updated",
    "history-customer-registered": "Customer registered",
    "history-customer-removed-from-group": "Customer removed from group \"{ groupName }\"",
    "history-customer-verified": "Customer verified",
    "history-using-external-auth-strategy": "using { strategy }",
    "history-using-native-auth-strategy": "using email address",
    "last-login": "Last login",
    "last-name": "Last name",
    "name": "Name",
    "new-email-address": "New email address",
    "no-orders-placed": "No orders placed",
    "not-a-member-of-any-groups": "This customer is not a member of any groups",
    "old-email-address": "Old email address",
    "orders": "Orders",
    "password": "Password",
    "phone-number": "Phone number",
    "postal-code": "Postal code",
    "province": "Province",
    "registered": "Registered",
    "remove-customers-from-group-success": "Removed {customerCount, plural, one {1 customer} other {{customerCount} customers}} from \"{ groupName }\"",
    "remove-from-group": "Remove from this group",
    "search-customers-by-email": "Search by email address",
    "set-as-default-billing-address": "Set as default billing",
    "set-as-default-shipping-address": "Set as default shipping",
    "street-line-1": "Street line 1",
    "street-line-2": "Street line 2",
    "title": "Title",
    "update-customer-group": "Update customer group",
    "verified": "Verified",
    "view-group-members": "View group members"
  },
  "datetime": {
    "ago-days": "{count, plural, one {1 day} other {{count} days}} ago",
    "ago-hours": "{count, plural, one {1 hr} other {{count} hrs}} ago",
    "ago-minutes": "{count, plural, one {1 min} other {{count} mins}} ago",
    "ago-seconds": "{count, plural, =0 {just now} one {1 sec ago} other {{count} secs ago}}",
    "ago-years": "{count, plural, one {1 year} other {{count} years}} ago",
    "duration-milliseconds": "{ms}ms",
    "duration-minutes:seconds": "{m}:{s}m",
    "duration-seconds": "{s}s",
    "month-apr": "April",
    "month-aug": "August",
    "month-dec": "December",
    "month-feb": "February",
    "month-jan": "January",
    "month-jul": "July",
    "month-jun": "June",
    "month-mar": "March",
    "month-may": "May",
    "month-nov": "November",
    "month-oct": "October",
    "month-sep": "September",
    "time": "Time",
    "weekday-fr": "Fr",
    "weekday-mo": "Mo",
    "weekday-sa": "Sa",
    "weekday-su": "Su",
    "weekday-th": "Th",
    "weekday-tu": "Tu",
    "weekday-we": "We"
  },
  "editor": {
    "image-alt": "Description (alt)",
    "image-src": "Source",
    "image-title": "Title",
    "insert-image": "Insert image",
    "link-href": "Link href",
    "link-title": "Link title",
    "remove-link": "Remove",
    "set-link": "Set link"
  },
  "error": {
    "403-forbidden": "You are not currently authorized to access \"{ path }\". Either you lack permissions, or your session has expired.",
    "could-not-connect-to-server": "Could not connect to the Vendure server at { url }",
    "facet-value-form-values-do-not-match": "The number of values in the facet form does not match the actual number of values",
    "health-check-failed": "System health check failed",
    "no-default-shipping-zone-set": "This channel has no default shipping zone. This may cause errors when calculating order shipping charges.",
    "no-default-tax-zone-set": "This channel has no default tax zone, which will cause errors when calculating prices. Please create or select a zone.",
    "product-variant-form-values-do-not-match": "The number of variants in the product form does not match the actual number of variants"
  },
  "lang": {
    "af": "Afrikaans",
    "ak": "Akan",
    "am": "Amharic",
    "ar": "Arabic",
    "as": "Assamese",
    "az": "Azerbaijani",
    "be": "Belarusian",
    "bg": "Bulgarian",
    "bm": "Bambara",
    "bn": "Bangla",
    "bo": "Tibetan",
    "br": "Breton",
    "bs": "Bosnian",
    "ca": "Catalan",
    "ce": "Chechen",
    "co": "Corsican",
    "cs": "Czech",
    "cu": "Church Slavic",
    "cy": "Welsh",
    "da": "Danish",
    "de": "German",
    "de_AT": "Austrian German",
    "de_CH": "Swiss High German",
    "dz": "Dzongkha",
    "ee": "Ewe",
    "el": "Greek",
    "en": "English",
    "en_AU": "Australian English",
    "en_CA": "Canadian English",
    "en_GB": "British English",
    "en_US": "American English",
    "eo": "Esperanto",
    "es": "Spanish",
    "es_ES": "European Spanish",
    "es_MX": "Mexican Spanish",
    "et": "Estonian",
    "eu": "Basque",
    "fa": "Persian",
    "fa_AF": "Dari",
    "ff": "Fulah",
    "fi": "Finnish",
    "fo": "Faroese",
    "fr": "French",
    "fr_CA": "Canadian French",
    "fr_CH": "Swiss French",
    "fy": "Western Frisian",
    "ga": "Irish",
    "gd": "Scottish Gaelic",
    "gl": "Galician",
    "gu": "Gujarati",
    "gv": "Manx",
    "ha": "Hausa",
    "he": "Hebrew",
    "hi": "Hindi",
    "hr": "Croatian",
    "ht": "Haitian Creole",
    "hu": "Hungarian",
    "hy": "Armenian",
    "ia": "Interlingua",
    "id": "Indonesian",
    "ig": "Igbo",
    "ii": "Sichuan Yi",
    "is": "Icelandic",
    "it": "Italian",
    "ja": "Japanese",
    "jv": "Javanese",
    "ka": "Georgian",
    "ki": "Kikuyu",
    "kk": "Kazakh",
    "kl": "Kalaallisut",
    "km": "Khmer",
    "kn": "Kannada",
    "ko": "Korean",
    "ks": "Kashmiri",
    "ku": "Kurdish",
    "kw": "Cornish",
    "ky": "Kyrgyz",
    "la": "Latin",
    "lb": "Luxembourgish",
    "lg": "Ganda",
    "ln": "Lingala",
    "lo": "Lao",
    "lt": "Lithuanian",
    "lu": "Luba-Katanga",
    "lv": "Latvian",
    "mg": "Malagasy",
    "mi": "Maori",
    "mk": "Macedonian",
    "ml": "Malayalam",
    "mn": "Mongolian",
    "mr": "Marathi",
    "ms": "Malay",
    "mt": "Maltese",
    "my": "Burmese",
    "nb": "Norwegian Bokmål",
    "nd": "North Ndebele",
    "ne": "Nepali",
    "nl": "Dutch",
    "nl_BE": "Flemish",
    "nn": "Norwegian Nynorsk",
    "ny": "Nyanja",
    "om": "Oromo",
    "or": "Odia",
    "os": "Ossetic",
    "pa": "Punjabi",
    "pl": "Polish",
    "ps": "Pashto",
    "pt": "Portuguese",
    "pt_BR": "Brazilian Portuguese",
    "pt_PT": "European Portuguese",
    "qu": "Quechua",
    "rm": "Romansh",
    "rn": "Rundi",
    "ro": "Romanian",
    "ro_MD": "Moldavian",
    "ru": "Russian",
    "rw": "Kinyarwanda",
    "sa": "Sanskrit",
    "sd": "Sindhi",
    "se": "Northern Sami",
    "sg": "Sango",
    "si": "Sinhala",
    "sk": "Slovak",
    "sl": "Slovenian",
    "sm": "Samoan",
    "sn": "Shona",
    "so": "Somali",
    "sq": "Albanian",
    "sr": "Serbian",
    "st": "Southern Sotho",
    "su": "Sundanese",
    "sv": "Swedish",
    "sw": "Swahili",
    "sw_CD": "Congo Swahili",
    "ta": "Tamil",
    "te": "Telugu",
    "tg": "Tajik",
    "th": "Thai",
    "ti": "Tigrinya",
    "tk": "Turkmen",
    "to": "Tongan",
    "tr": "Turkish",
    "tt": "Tatar",
    "ug": "Uyghur",
    "uk": "Ukrainian",
    "ur": "Urdu",
    "uz": "Uzbek",
    "vi": "Vietnamese",
    "vo": "Volapük",
    "wo": "Wolof",
    "xh": "Xhosa",
    "yi": "Yiddish",
    "yo": "Yoruba",
    "zh": "Chinese",
    "zh_Hans": "Simplified Chinese",
    "zh_Hant": "Traditional Chinese",
    "zu": "Zulu"
  },
  "marketing": {
    "actions": "Actions",
    "add-action": "Add action",
    "add-condition": "Add condition",
    "conditions": "Conditions",
    "coupon-code": "Coupon code",
    "create-new-promotion": "Create new promotion",
    "ends-at": "Ends at",
    "per-customer-limit": "Per-customer limit",
    "starts-at": "Starts at"
  },
  "nav": {
    "administrators": "Administrators",
    "assets": "Assets",
    "catalog": "Catalog",
    "channels": "Channels",
    "collections": "Collections",
    "countries": "Countries",
    "customer-groups": "Customer groups",
    "customers": "Customers",
    "facets": "Facets",
    "global-settings": "Global settings",
    "job-queue": "Job queue",
    "marketing": "Marketing",
    "orders": "Orders",
    "payment-methods": "Payment methods",
    "products": "Products",
    "promotions": "Promotions",
    "roles": "Roles",
    "sales": "Sales",
    "settings": "Settings",
    "shipping-methods": "Shipping methods",
    "system": "System",
    "system-status": "System Status",
    "tax-categories": "Tax categories",
    "tax-rates": "Tax Rates",
    "zones": "Zones"
  },
  "order": {
    "add-note": "Add note",
    "amount": "Amount",
    "billing-address": "Billing address",
    "cancel": "Cancel",
    "cancel-order": "Cancel Order",
    "cancel-reason-customer-request": "Customer request",
    "cancel-reason-not-available": "Not available",
    "cancel-selected-items": "Cancel selected items",
    "cancellation-reason": "Cancellation reason",
    "cancelled-order-success": "Successfully cancelled order",
    "contents": "Contents",
    "create-fulfillment": "Create fulfillment",
    "create-fulfillment-success": "Created fulfillment",
    "customer": "Customer",
    "fulfill": "Fulfill",
    "fulfill-order": "Fulfill order",
    "fulfillment": "Fulfillment",
    "fulfillment-method": "Fulfillment method",
    "history-coupon-code-applied": "Coupon code applied",
    "history-coupon-code-removed": "Coupon code removed",
    "history-fulfillment-created": "Fulfillment created",
    "history-items-cancelled": "{count} {count, plural, one {item} other {items}} cancelled",
    "history-order-cancelled": "Order cancelled",
    "history-order-fulfilled": "Order fulfilled",
    "history-order-transition": "Order transitioned from {from} to {to}",
    "history-payment-settled": "Payment settled",
    "history-payment-transition": "Payment #{id} transitioned from {from} to {to}",
    "history-refund-transition": "Refund #{id} transitioned from {from} to {to}",
    "item-count": "{count} {count, plural, one {item} other {items}}",
    "line-fulfillment-all": "All items fulfilled",
    "line-fulfillment-none": "No items fulfilled",
    "line-fulfillment-partial": "{ count } of { total } items fulfilled",
    "net-price": "Net price",
    "note-is-private": "Note is private",
    "note-only-visible-to-administrators": "Visible to admins only",
    "note-visible-to-customer": "Visible to admins and customer",
    "order-history": "Order history",
    "payment": "Payment",
    "payment-amount": "Payment amount",
    "payment-metadata": "Payment metadata",
    "payment-method": "Payment method",
    "payment-state": "State",
    "payment-to-refund": "Payment to refund",
    "product-name": "Product name",
    "product-sku": "SKU",
    "promotions-applied": "Promotions applied",
    "quantity": "Quantity",
    "refund": "Refund",
    "refund-adjustment": "Adjustment",
    "refund-and-cancel-order": "Refund & cancel order",
    "refund-metadata": "Refund metadata",
    "refund-order": "Refund order",
    "refund-order-success": "Successfully refunded order",
    "refund-reason": "Refund reason",
    "refund-reason-customer-request": "Customer request",
    "refund-reason-not-available": "Not available",
    "refund-reason-required": "Refund reason is required",
    "refund-shipping": "Refund shipping",
    "refund-total": "Refund total",
    "refund-total-error": "Refund total must be between {min} and {max}",
    "refund-with-amount": "Refund {amount}",
    "refunded-count": "{count} {count, plural, one {item} other {items}} refunded",
    "return-to-stock": "Return to stock",
    "search-by-order-code": "Search by order code",
    "settle-payment": "Settle payment",
    "settle-payment-error": "Could not settle payment",
    "settle-payment-success": "Sucessfully settled payment",
    "settle-refund": "Settle refund",
    "settle-refund-manual-instructions": "After manually refunding via your payment provider ({method}), enter the transaction ID here.",
    "settle-refund-success": "Successfully settled refund",
    "shipping": "Shipping",
    "shipping-address": "Shipping address",
    "shipping-method": "Shipping method",
    "state": "State",
    "state-adding-items": "Adding items",
    "state-all-orders": "All orders",
    "state-arranging-payment": "Arranging payment",
    "state-cancelled": "Cancelled",
    "state-fulfilled": "Fulfilled",
    "state-partially-fulfilled": "Partially fulfilled",
    "state-payment-authorized": "Payment authorized",
    "state-payment-settled": "Payment settled",
    "sub-total": "Sub total",
    "total": "Total",
    "tracking-code": "Tracking code",
    "transaction-id": "Transaction ID",
    "unfulfilled": "Unfulfilled",
    "unit-price": "Unit price"
  },
  "settings": {
    "add-countries-to-zone": "Add countries to { zoneName }",
    "add-countries-to-zone-success": "Added { countryCount } {countryCount, plural, one {country} other {countries}} to zone \"{ zoneName }\"",
    "add-products-to-test-order": "Add products to the test order",
    "administrator": "Administrator",
    "catalog": "Catalog",
    "channel": "Channel",
    "channel-token": "Channel token",
    "confirm-delete-role": "Delete role?",
    "confirm-delete-tax-category": "Delete tax category?",
    "confirm-delete-tax-rate": "Delete tax rate?",
    "create": "Create",
    "create-new-channel": "Create new channel",
    "create-new-country": "Create new country",
    "create-new-role": "Create new role",
    "create-new-shipping-method": "Create new shipping method",
    "create-new-tax-category": "Create tax category",
    "create-new-tax-rate": "Create new tax rate",
    "create-new-zone": "Create new zone",
    "create-zone": "Create zone",
    "currency": "Currency",
    "customer": "Customer",
    "default-role-label": "This is a default Role and cannot be modified",
    "default-shipping-zone": "Default shipping zone",
    "default-tax-zone": "Default tax zone",
    "delete": "Delete",
    "eligible": "Eligible",
    "email-address": "Email address",
    "filter-by-member-name": "Filter by country",
    "first-name": "First name",
    "last-name": "Last name",
    "no-eligible-shipping-methods": "No eligible shipping methods",
    "order": "Order",
    "password": "Password",
    "payment-method-config-options": "Payment method configuration",
    "permissions": "Permissions",
    "prices-include-tax": "Prices include tax for the default Zone",
    "promotion": "Promotion",
    "rate": "Rate",
    "read": "Read",
    "remove-countries-from-zone-success": "Removed { countryCount } {countryCount, plural, one {country} other {countries}} from zone \"{ zoneName }\"",
    "remove-from-zone": "Remove from zone",
    "roles": "Roles",
    "search-by-product-name-or-sku": "Search by product name or SKU",
    "search-country-by-name": "Search countries by name",
    "section": "Section",
    "settings": "Settings",
    "shipping-calculator": "Shipping calculator",
    "shipping-eligibility-checker": "Shipping eligibility checker",
    "shipping-method": "Shipping Method",
    "tax-category": "Tax category",
    "tax-rate": "Tax rate",
    "test-address": "Test address",
    "test-order": "Test order",
    "test-result": "Test result",
    "test-shipping-method": "Test shipping method",
    "test-shipping-methods": "Test shipping methods",
    "track-inventory-default": "Track inventory by default",
    "update": "Update",
    "update-zone": "Update zone",
    "view-zone-members": "View members",
    "zone": "Zone"
  },
  "system": {
    "all-job-queues": "All job queues",
    "health-all-systems-up": "All systems up",
    "health-error": "Error: one or more systems are down!",
    "health-last-checked": "Last checked",
    "health-message": "Message",
    "health-refresh": "Refresh",
    "health-status": "Status",
    "health-status-down": "Down",
    "health-status-up": "Up",
    "hide-settled-jobs": "Hide settled jobs",
    "job-data": "Job data",
    "job-duration": "Duration",
    "job-error": "Job error",
    "job-queue-name": "Queue name",
    "job-result": "Job result",
    "job-state": "Job state"
  }
}<|MERGE_RESOLUTION|>--- conflicted
+++ resolved
@@ -60,12 +60,8 @@
     "collection-contents": "Collection contents",
     "confirm-adding-options-delete-default-body": "Adding options to this product will cause the existing default variant to be deleted. Do you wish to proceed?",
     "confirm-adding-options-delete-default-title": "Delete default variant?",
-<<<<<<< HEAD
     "confirm-delete-administrator": "Delete administrator?",
-    "confirm-delete-asset": "Delete asset?",
-=======
     "confirm-delete-assets": "Delete {count} {count, plural, one {asset} other {assets}}?",
->>>>>>> b2f3f082
     "confirm-delete-channel": "Delete channel?",
     "confirm-delete-collection": "Delete collection?",
     "confirm-delete-collection-and-children-body": "Deleting this collection will also delete all child collections",
