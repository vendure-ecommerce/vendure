{
<<<<<<< HEAD
  "generatedOn": "2022-05-18T20:34:05.187Z",
  "lastCommit": "1a4acedb81fa781ac109d4964db4d2080350ace2",
  "translationStatus": {
    "cs": {
      "tokenCount": 652,
      "translatedCount": 591,
      "percentage": 91
    },
    "de": {
      "tokenCount": 652,
      "translatedCount": 570,
      "percentage": 87
    },
    "en": {
      "tokenCount": 652,
      "translatedCount": 651,
      "percentage": 100
    },
    "es": {
      "tokenCount": 652,
      "translatedCount": 623,
      "percentage": 96
    },
    "fr": {
      "tokenCount": 652,
      "translatedCount": 613,
      "percentage": 94
    },
    "it": {
      "tokenCount": 652,
      "translatedCount": 621,
      "percentage": 95
    },
    "pl": {
      "tokenCount": 652,
      "translatedCount": 405,
      "percentage": 62
    },
    "pt_BR": {
      "tokenCount": 652,
      "translatedCount": 589,
      "percentage": 90
    },
    "pt_PT": {
      "tokenCount": 652,
      "translatedCount": 634,
      "percentage": 97
    },
    "ru": {
      "tokenCount": 652,
      "translatedCount": 620,
      "percentage": 95
    },
    "uk": {
      "tokenCount": 652,
      "translatedCount": 620,
      "percentage": 95
    },
    "zh_Hans": {
      "tokenCount": 652,
      "translatedCount": 557,
      "percentage": 85
    },
    "zh_Hant": {
      "tokenCount": 652,
      "translatedCount": 385,
=======
  "generatedOn": "2022-08-17T13:04:00.715Z",
  "lastCommit": "afa9340409a191b75d701b3c4d789131e8a9c4db",
  "translationStatus": {
    "cs": {
      "tokenCount": 654,
      "translatedCount": 593,
      "percentage": 91
    },
    "de": {
      "tokenCount": 654,
      "translatedCount": 572,
      "percentage": 87
    },
    "en": {
      "tokenCount": 654,
      "translatedCount": 653,
      "percentage": 100
    },
    "es": {
      "tokenCount": 654,
      "translatedCount": 624,
      "percentage": 95
    },
    "fr": {
      "tokenCount": 654,
      "translatedCount": 614,
      "percentage": 94
    },
    "it": {
      "tokenCount": 654,
      "translatedCount": 622,
      "percentage": 95
    },
    "pl": {
      "tokenCount": 654,
      "translatedCount": 407,
      "percentage": 62
    },
    "pt_BR": {
      "tokenCount": 654,
      "translatedCount": 591,
      "percentage": 90
    },
    "pt_PT": {
      "tokenCount": 654,
      "translatedCount": 635,
      "percentage": 97
    },
    "ru": {
      "tokenCount": 654,
      "translatedCount": 621,
      "percentage": 95
    },
    "uk": {
      "tokenCount": 654,
      "translatedCount": 621,
      "percentage": 95
    },
    "zh_Hans": {
      "tokenCount": 654,
      "translatedCount": 559,
      "percentage": 85
    },
    "zh_Hant": {
      "tokenCount": 654,
      "translatedCount": 387,
>>>>>>> ed00386b
      "percentage": 59
    }
  }
}<|MERGE_RESOLUTION|>--- conflicted
+++ resolved
@@ -1,72 +1,4 @@
 {
-<<<<<<< HEAD
-  "generatedOn": "2022-05-18T20:34:05.187Z",
-  "lastCommit": "1a4acedb81fa781ac109d4964db4d2080350ace2",
-  "translationStatus": {
-    "cs": {
-      "tokenCount": 652,
-      "translatedCount": 591,
-      "percentage": 91
-    },
-    "de": {
-      "tokenCount": 652,
-      "translatedCount": 570,
-      "percentage": 87
-    },
-    "en": {
-      "tokenCount": 652,
-      "translatedCount": 651,
-      "percentage": 100
-    },
-    "es": {
-      "tokenCount": 652,
-      "translatedCount": 623,
-      "percentage": 96
-    },
-    "fr": {
-      "tokenCount": 652,
-      "translatedCount": 613,
-      "percentage": 94
-    },
-    "it": {
-      "tokenCount": 652,
-      "translatedCount": 621,
-      "percentage": 95
-    },
-    "pl": {
-      "tokenCount": 652,
-      "translatedCount": 405,
-      "percentage": 62
-    },
-    "pt_BR": {
-      "tokenCount": 652,
-      "translatedCount": 589,
-      "percentage": 90
-    },
-    "pt_PT": {
-      "tokenCount": 652,
-      "translatedCount": 634,
-      "percentage": 97
-    },
-    "ru": {
-      "tokenCount": 652,
-      "translatedCount": 620,
-      "percentage": 95
-    },
-    "uk": {
-      "tokenCount": 652,
-      "translatedCount": 620,
-      "percentage": 95
-    },
-    "zh_Hans": {
-      "tokenCount": 652,
-      "translatedCount": 557,
-      "percentage": 85
-    },
-    "zh_Hant": {
-      "tokenCount": 652,
-      "translatedCount": 385,
-=======
   "generatedOn": "2022-08-17T13:04:00.715Z",
   "lastCommit": "afa9340409a191b75d701b3c4d789131e8a9c4db",
   "translationStatus": {
@@ -133,7 +65,6 @@
     "zh_Hant": {
       "tokenCount": 654,
       "translatedCount": 387,
->>>>>>> ed00386b
       "percentage": 59
     }
   }
