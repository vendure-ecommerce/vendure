--- conflicted
+++ resolved
@@ -4,12 +4,8 @@
 import path from 'path';
 import { Project, SourceFile } from 'ts-morph';
 
-<<<<<<< HEAD
 import { CliCommand, CliCommandInputOptions, CliCommandReturnVal } from '../../../shared/cli-command';
-=======
-import { CliCommand, CliCommandReturnVal } from '../../../shared/cli-command';
 import { analyzeProject } from '../../../shared/shared-prompts';
->>>>>>> 60856ca1
 import { VendureConfigRef } from '../../../shared/vendure-config-ref';
 import { VendurePluginRef } from '../../../shared/vendure-plugin-ref';
 import { addImportsToFile, createFile, getPluginClasses } from '../../../utilities/ast-utils';
@@ -45,12 +41,8 @@
         pluginDir: inputOptions?.location ?? '',
     } as any;
     intro('Adding a new Vendure plugin!');
-<<<<<<< HEAD
+    const { project } = await analyzeProject({ cancelledMessage });
     if (!options.name && !inputOptions?.nonInteractive) {
-=======
-    const { project } = await analyzeProject({ cancelledMessage });
-    if (!options.name) {
->>>>>>> 60856ca1
         const name = await text({
             message: 'What is the name of the plugin?',
             initialValue: 'my-new-feature',
@@ -68,22 +60,8 @@
             options.name = name;
         }
     }
-<<<<<<< HEAD
-    const pluginDir = getPluginDirName(options.name);
-=======
     const existingPluginDir = findExistingPluginsDir(project);
     const pluginDir = getPluginDirName(options.name, existingPluginDir);
-    const confirmation = await text({
-        message: 'Plugin location',
-        initialValue: pluginDir,
-        placeholder: '',
-        validate: input => {
-            if (fs.existsSync(input)) {
-                return `A directory named "${input}" already exists. Please specify a different directory.`;
-            }
-        },
-    });
->>>>>>> 60856ca1
 
     if (!inputOptions?.nonInteractive) {
         const confirmation = await text({
@@ -110,12 +88,7 @@
         }
     }
 
-<<<<<<< HEAD
     const { plugin, project, modifiedSourceFiles } = await generatePlugin(options);
-=======
-    options.pluginDir = confirmation;
-    const { plugin, modifiedSourceFiles } = await generatePlugin(project, options);
->>>>>>> 60856ca1
 
     const configSpinner = spinner();
     configSpinner.start('Updating VendureConfig...');
