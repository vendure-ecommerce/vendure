import { cancel, intro, isCancel, log, outro, select, spinner } from '@clack/prompts';
import pc from 'picocolors';

import { Messages } from '../../constants';
import { CliCommand } from '../../shared/cli-command';
import { pauseForPromptDisplay } from '../../utilities/utils';

import { addApiExtensionCommand } from './api-extension/add-api-extension';
import { addCodegenCommand } from './codegen/add-codegen';
import { addEntityCommand } from './entity/add-entity';
import { addJobQueueCommand } from './job-queue/add-job-queue';
import { createNewPluginCommand } from './plugin/create-new-plugin';
import { addServiceCommand } from './service/add-service';
import { addUiExtensionsCommand } from './ui-extensions/add-ui-extensions';

const cancelledMessage = 'Add feature cancelled.';

interface NonInteractiveOptions {
    action?: string;
    name?: string;
    location?: string;
}

export async function addCommand(nonInteractiveMode: boolean = false, options: NonInteractiveOptions = {}) {
    // eslint-disable-next-line no-console
    console.log(`\n`);
    intro(pc.blue("✨ Let's add a new feature to your Vendure project!"));
    const addCommands: Array<CliCommand<any>> = [
        createNewPluginCommand,
        addEntityCommand,
        addServiceCommand,
        addApiExtensionCommand,
        addJobQueueCommand,
        addUiExtensionsCommand,
        addCodegenCommand,
    ];
<<<<<<< HEAD
    const featureType =
        options.action ??
        (await select({
            message: 'Which feature would you like to add?',
            options: addCommands.map(c => ({
                value: c.id,
                label: `[${c.category}] ${c.description}`,
            })),
        }));
=======
    const featureType = await select({
        message: 'Which feature would you like to add?',
        options: addCommands.map(c => ({
            value: c.id,
            label: `${pc.blue(`${c.category}`)} ${c.description}`,
        })),
    });
>>>>>>> 60856ca1
    if (isCancel(featureType)) {
        cancel(cancelledMessage);
        process.exit(0);
    }
    try {
        const command = addCommands.find(c => c.id === featureType);
        if (!command) {
            throw new Error(`Could not find command with id "${featureType as string}"`);
        }
        const { modifiedSourceFiles, project } = await command.run(options);

        if (modifiedSourceFiles.length) {
            const importsSpinner = spinner();
            importsSpinner.start('Organizing imports...');
            await pauseForPromptDisplay();
            for (const sourceFile of modifiedSourceFiles) {
                sourceFile.organizeImports();
            }
            await project.save();
            importsSpinner.stop('Imports organized');
        }
        outro('✅ Done!');
    } catch (e: any) {
        log.error(e.message as string);
        const isCliMessage = Object.values(Messages).includes(e.message);
        if (!isCliMessage && e.stack) {
            log.error(e.stack);
        }
        outro('❌ Error');
    }
}<|MERGE_RESOLUTION|>--- conflicted
+++ resolved
@@ -34,25 +34,15 @@
         addUiExtensionsCommand,
         addCodegenCommand,
     ];
-<<<<<<< HEAD
     const featureType =
         options.action ??
         (await select({
             message: 'Which feature would you like to add?',
             options: addCommands.map(c => ({
                 value: c.id,
-                label: `[${c.category}] ${c.description}`,
+                label: `${pc.blue(`${c.category}`)} ${c.description}`,
             })),
         }));
-=======
-    const featureType = await select({
-        message: 'Which feature would you like to add?',
-        options: addCommands.map(c => ({
-            value: c.id,
-            label: `${pc.blue(`${c.category}`)} ${c.description}`,
-        })),
-    });
->>>>>>> 60856ca1
     if (isCancel(featureType)) {
         cancel(cancelledMessage);
         process.exit(0);
