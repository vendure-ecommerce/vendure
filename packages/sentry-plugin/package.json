{
    "name": "@vendure/sentry-plugin",
    "version": "3.4.3",
    "license": "GPL-3.0-or-later",
    "main": "dist/index.js",
    "types": "dist/index.d.ts",
    "files": [
        "dist/**/*"
    ],
    "exports": {
        ".": {
            "types": "./dist/index.d.ts",
            "default": "./dist/index.js"
        },
        "./instrument": {
            "types": "./dist/instrument.d.ts",
            "default": "./dist/instrument.js"
        }
    },
    "repository": {
        "type": "git",
        "url": "https://github.com/vendure-ecommerce/vendure"
    },
    "scripts": {
        "watch": "tsc -p ./tsconfig.build.json --watch",
        "build": "rimraf lib && tsc -p ./tsconfig.build.json",
        "lint": "eslint --fix ."
    },
    "homepage": "https://www.vendure.io",
    "funding": "https://github.com/sponsors/michaelbromley",
    "publishConfig": {
        "access": "public"
    },
    "devDependencies": {
<<<<<<< HEAD
        "@vendure/common": "3.4.2",
        "@vendure/core": "3.4.2"
    },
    "dependencies": {
        "@sentry/nestjs": "^10.2.0",
        "@sentry/profiling-node": "^10.2.0"
=======
        "@sentry/node": "^7.106.1",
        "@vendure/common": "3.4.3",
        "@vendure/core": "3.4.3"
>>>>>>> 94d55006
    }
}<|MERGE_RESOLUTION|>--- conflicted
+++ resolved
@@ -32,17 +32,11 @@
         "access": "public"
     },
     "devDependencies": {
-<<<<<<< HEAD
-        "@vendure/common": "3.4.2",
-        "@vendure/core": "3.4.2"
+        "@vendure/common": "3.4.3",
+        "@vendure/core": "3.4.3"
     },
     "dependencies": {
         "@sentry/nestjs": "^10.2.0",
         "@sentry/profiling-node": "^10.2.0"
-=======
-        "@sentry/node": "^7.106.1",
-        "@vendure/common": "3.4.3",
-        "@vendure/core": "3.4.3"
->>>>>>> 94d55006
     }
 }