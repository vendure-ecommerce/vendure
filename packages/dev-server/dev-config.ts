--- conflicted
+++ resolved
@@ -66,13 +66,8 @@
             assetUploadDir: path.join(__dirname, 'assets'),
         }),
         DefaultSearchPlugin.init({ bufferUpdates: true, indexStockStatus: false }),
-<<<<<<< HEAD
-        BullMQJobQueuePlugin.init({}),
-        // DefaultJobQueuePlugin.init({}),
-=======
         // BullMQJobQueuePlugin.init({}),
         DefaultJobQueuePlugin.init({}),
->>>>>>> 897c21c0
         // JobQueueTestPlugin.init({ queueCount: 10 }),
         // ElasticsearchPlugin.init({
         //     host: 'http://localhost',
@@ -115,7 +110,7 @@
         case 'sqlite':
             console.log('Using sqlite connection');
             return {
-                synchronize: true,
+                synchronize: false,
                 type: 'better-sqlite3',
                 database: path.join(__dirname, 'vendure.sqlite'),
             };
