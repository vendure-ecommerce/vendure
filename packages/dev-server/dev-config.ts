/* eslint-disable no-console */
import { AdminUiPlugin } from '@vendure/admin-ui-plugin';
import { AssetServerPlugin } from '@vendure/asset-server-plugin';
import { ADMIN_API_PATH, API_PORT, SHOP_API_PATH } from '@vendure/common/lib/shared-constants';
import {
    Asset,
    DefaultJobQueuePlugin,
    DefaultLogger,
    DefaultSearchPlugin,
    dummyPaymentHandler,
    FacetValue,
    LanguageCode,
    LogLevel,
    VendureConfig,
} from '@vendure/core';
import { ElasticsearchPlugin } from '@vendure/elasticsearch-plugin';
import { defaultEmailHandlers, EmailPlugin, FileBasedTemplateLoader } from '@vendure/email-plugin';
import { BullMQJobQueuePlugin } from '@vendure/job-queue-plugin/package/bullmq';
import 'dotenv/config';
import { compileUiExtensions } from '@vendure/ui-devkit/compiler';
import path from 'path';
import { DataSourceOptions } from 'typeorm';

import { MultivendorPlugin } from './example-plugins/multivendor-plugin/multivendor.plugin';

/**
 * Config settings used during development
 */
export const devConfig: VendureConfig = {
    apiOptions: {
        port: API_PORT,
        adminApiPath: ADMIN_API_PATH,
        adminApiPlayground: {
            settings: {
                'request.credentials': 'include',
            },
        },
        adminApiDebug: true,
        shopApiPath: SHOP_API_PATH,
        shopApiPlayground: {
            settings: {
                'request.credentials': 'include',
            },
        },
        shopApiDebug: true,
    },
    authOptions: {
        disableAuth: false,
        tokenMethod: ['bearer', 'cookie'] as const,
        requireVerification: true,
        customPermissions: [],
        cookieOptions: {
            secret: 'abc',
        },
    },
    dbConnectionOptions: {
        synchronize: false,
        logging: false,
        migrations: [path.join(__dirname, 'migrations/*.ts')],
        ...getDbConfig(),
    },
    paymentOptions: {
        paymentMethodHandlers: [dummyPaymentHandler],
    },

    customFields: {},
    logger: new DefaultLogger({ level: LogLevel.Info }),
    importExportOptions: {
        importAssetsDir: path.join(__dirname, 'import-assets'),
    },
    plugins: [
        // MultivendorPlugin.init({
        //     platformFeePercent: 10,
        //     platformFeeSKU: 'FEE',
        // }),
        AssetServerPlugin.init({
            route: 'assets',
            assetUploadDir: path.join(__dirname, 'assets'),
        }),
        DefaultSearchPlugin.init({ bufferUpdates: false, indexStockStatus: false }),
        // Enable if you need to debug the job queue
        // BullMQJobQueuePlugin.init({}),
        DefaultJobQueuePlugin.init({}),
        // JobQueueTestPlugin.init({ queueCount: 10 }),
        // ElasticsearchPlugin.init({
        //     host: 'http://localhost',
        //     port: 9200,
        //     bufferUpdates: true,
        // }),
        EmailPlugin.init({
            devMode: true,
            route: 'mailbox',
            handlers: defaultEmailHandlers,
            templateLoader: new FileBasedTemplateLoader(path.join(__dirname, '../email-plugin/templates')),
            outputPath: path.join(__dirname, 'test-emails'),
            globalTemplateVars: {
                verifyEmailAddressUrl: 'http://localhost:4201/verify',
                passwordResetUrl: 'http://localhost:4201/reset-password',
                changeEmailAddressUrl: 'http://localhost:4201/change-email-address',
            },
        }),
        AdminUiPlugin.init({
            route: 'admin',
            port: 5001,
            // Un-comment to compile a custom admin ui
            // app: compileUiExtensions({
            //     outputPath: path.join(__dirname, './custom-admin-ui'),
            //     extensions: [
            //         {
            //             id: 'ui-extensions-library',
            //             extensionPath: path.join(__dirname, 'example-plugins/ui-extensions-library/ui'),
            //             routes: [{ route: 'ui-library', filePath: 'routes.ts' }],
            //             providers: ['providers.ts'],
            //         },
            //         {
            //             globalStyles: path.join(
            //                 __dirname,
            //                 'test-plugins/with-ui-extension/ui/custom-theme.scss',
            //             ),
            //         },
            //     ],
            //     devMode: true,
            // }),
        }),
    ],
};

function getDbConfig(): DataSourceOptions {
    const dbType = process.env.DB || 'mysql';
    switch (dbType) {
        case 'postgres':
            console.log('Using postgres connection');
            return {
<<<<<<< HEAD
                synchronize: process.env.DB_SYNC === 'true',
=======
                synchronize: true,
>>>>>>> f56ce3ac
                type: 'postgres',
                host: process.env.DB_HOST || 'localhost',
                port: Number(process.env.DB_PORT) || 5432,
                username: process.env.DB_USERNAME || 'vendure',
                password: process.env.DB_PASSWORD || 'password',
                database: process.env.DB_NAME || 'vendure-dev',
                schema: process.env.DB_SCHEMA || 'public',
            };
        case 'sqlite':
            console.log('Using sqlite connection');
            return {
<<<<<<< HEAD
                synchronize: process.env.DB_SYNC === 'true',
=======
                synchronize: true,
>>>>>>> f56ce3ac
                type: 'better-sqlite3',
                database: path.join(__dirname, 'vendure.sqlite'),
            };
        case 'sqljs':
            console.log('Using sql.js connection');
            return {
                type: 'sqljs',
                autoSave: true,
                database: new Uint8Array([]),
                location: path.join(__dirname, 'vendure.sqlite'),
            };
        case 'mysql':
        case 'mariadb':
        default:
            console.log('Using mysql connection');
            return {
                synchronize: process.env.DB_SYNC === 'true',
                type: 'mariadb',
                host: '127.0.0.1',
                port: 3306,
                username: 'vendure',
                password: 'password',
                database: 'vendure-dev',
            };
    }
}<|MERGE_RESOLUTION|>--- conflicted
+++ resolved
@@ -8,7 +8,6 @@
     DefaultLogger,
     DefaultSearchPlugin,
     dummyPaymentHandler,
-    FacetValue,
     LanguageCode,
     LogLevel,
     VendureConfig,
@@ -64,7 +63,7 @@
     },
 
     customFields: {},
-    logger: new DefaultLogger({ level: LogLevel.Info }),
+    logger: new DefaultLogger({ level: LogLevel.Verbose }),
     importExportOptions: {
         importAssetsDir: path.join(__dirname, 'import-assets'),
     },
@@ -131,11 +130,7 @@
         case 'postgres':
             console.log('Using postgres connection');
             return {
-<<<<<<< HEAD
                 synchronize: process.env.DB_SYNC === 'true',
-=======
-                synchronize: true,
->>>>>>> f56ce3ac
                 type: 'postgres',
                 host: process.env.DB_HOST || 'localhost',
                 port: Number(process.env.DB_PORT) || 5432,
@@ -147,11 +142,7 @@
         case 'sqlite':
             console.log('Using sqlite connection');
             return {
-<<<<<<< HEAD
                 synchronize: process.env.DB_SYNC === 'true',
-=======
-                synchronize: true,
->>>>>>> f56ce3ac
                 type: 'better-sqlite3',
                 database: path.join(__dirname, 'vendure.sqlite'),
             };
