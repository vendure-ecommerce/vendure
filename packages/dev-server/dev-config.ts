/* eslint-disable no-console */
import { AdminUiPlugin } from '@vendure/admin-ui-plugin';
import { AssetServerPlugin } from '@vendure/asset-server-plugin';
import { ADMIN_API_PATH, API_PORT, SHOP_API_PATH } from '@vendure/common/lib/shared-constants';
import {
    Asset,
    ChannelRolePermissionResolverStrategy,
    DefaultJobQueuePlugin,
    DefaultLogger,
    DefaultSearchPlugin,
    dummyPaymentHandler,
    FacetValue,
    LogLevel,
    VendureConfig,
} from '@vendure/core';
import { defaultEmailHandlers, EmailPlugin, FileBasedTemplateLoader } from '@vendure/email-plugin';
import 'dotenv/config';
import path from 'path';
import { DataSourceOptions } from 'typeorm';

/**
 * Config settings used during development
 */
export const devConfig: VendureConfig = {
    apiOptions: {
        port: API_PORT,
        adminApiPath: ADMIN_API_PATH,
        adminApiPlayground: {
            settings: {
                'request.credentials': 'include',
            },
        },
        adminApiDebug: true,
        shopApiPath: SHOP_API_PATH,
        shopApiPlayground: {
            settings: {
                'request.credentials': 'include',
            },
        },
        shopApiDebug: true,
    },
    authOptions: {
        disableAuth: false,
        tokenMethod: ['bearer', 'cookie'] as const,
        requireVerification: true,
        customPermissions: [],
        cookieOptions: {
            secret: 'abc',
        },
        // TODO remove once PR is ready to merge :)
        rolePermissionResolverStrategy: new ChannelRolePermissionResolverStrategy(),
    },
    dbConnectionOptions: {
        synchronize: false,
        logging: false,
        migrations: [path.join(__dirname, 'migrations/*.ts')],
        ...getDbConfig(),
    },
    paymentOptions: {
        paymentMethodHandlers: [dummyPaymentHandler],
    },

<<<<<<< HEAD
    customFields: {
        Product: [
            {
                name: 'test',
                type: 'relation',
                entity: Asset,
            },
        ],
        FacetValue: [
            {
                name: 'childFacetValue',
                type: 'relation',
                entity: FacetValue,
            },
        ],
    },
    // TODO remove if this feature is closer to merging
    logger: new DefaultLogger({ level: LogLevel.Debug }),
=======
    customFields: {},
    logger: new DefaultLogger({ level: LogLevel.Info }),
>>>>>>> e22c6017
    importExportOptions: {
        importAssetsDir: path.join(__dirname, 'import-assets'),
    },
    plugins: [
        // MultivendorPlugin.init({
        //     platformFeePercent: 10,
        //     platformFeeSKU: 'FEE',
        // }),
        AssetServerPlugin.init({
            route: 'assets',
            assetUploadDir: path.join(__dirname, 'assets'),
        }),
        DefaultSearchPlugin.init({ bufferUpdates: false, indexStockStatus: false }),
        // Enable if you need to debug the job queue
        // BullMQJobQueuePlugin.init({}),
        DefaultJobQueuePlugin.init({}),
        // JobQueueTestPlugin.init({ queueCount: 10 }),
        // ElasticsearchPlugin.init({
        //     host: 'http://localhost',
        //     port: 9200,
        //     bufferUpdates: true,
        // }),
        EmailPlugin.init({
            devMode: true,
            route: 'mailbox',
            handlers: defaultEmailHandlers,
            templateLoader: new FileBasedTemplateLoader(path.join(__dirname, '../email-plugin/templates')),
            outputPath: path.join(__dirname, 'test-emails'),
            globalTemplateVars: {
                verifyEmailAddressUrl: 'http://localhost:4201/verify',
                passwordResetUrl: 'http://localhost:4201/reset-password',
                changeEmailAddressUrl: 'http://localhost:4201/change-email-address',
            },
        }),
        AdminUiPlugin.init({
            route: 'admin',
            port: 5001,
            // Un-comment to compile a custom admin ui
            // app: compileUiExtensions({
            //     outputPath: path.join(__dirname, './custom-admin-ui'),
            //     extensions: [
            //         {
            //             id: 'ui-extensions-library',
            //             extensionPath: path.join(__dirname, 'example-plugins/ui-extensions-library/ui'),
            //             routes: [{ route: 'ui-library', filePath: 'routes.ts' }],
            //             providers: ['providers.ts'],
            //         },
            //         {
            //             globalStyles: path.join(
            //                 __dirname,
            //                 'test-plugins/with-ui-extension/ui/custom-theme.scss',
            //             ),
            //         },
            //     ],
            //     devMode: true,
            // }),
        }),
    ],
};

function getDbConfig(): DataSourceOptions {
    const dbType = process.env.DB || 'mysql';
    switch (dbType) {
        case 'postgres':
            console.log('Using postgres connection');
            return {
                synchronize: true,
                type: 'postgres',
                host: process.env.DB_HOST || 'localhost',
                port: Number(process.env.DB_PORT) || 5432,
                username: process.env.DB_USERNAME || 'vendure',
                password: process.env.DB_PASSWORD || 'password',
                database: process.env.DB_NAME || 'vendure-dev',
                schema: process.env.DB_SCHEMA || 'public',
            };
        case 'sqlite':
            console.log('Using sqlite connection');
            return {
                synchronize: true,
                type: 'better-sqlite3',
                database: path.join(__dirname, 'vendure.sqlite'),
            };
        case 'sqljs':
            console.log('Using sql.js connection');
            return {
                type: 'sqljs',
                autoSave: true,
                database: new Uint8Array([]),
                location: path.join(__dirname, 'vendure.sqlite'),
            };
        case 'mysql':
        case 'mariadb':
        default:
            console.log('Using mysql connection');
            return {
                synchronize: true,
                type: 'mariadb',
                host: '127.0.0.1',
                port: 3306,
                username: 'vendure',
                password: 'password',
                database: 'vendure-dev',
            };
    }
}<|MERGE_RESOLUTION|>--- conflicted
+++ resolved
@@ -3,13 +3,11 @@
 import { AssetServerPlugin } from '@vendure/asset-server-plugin';
 import { ADMIN_API_PATH, API_PORT, SHOP_API_PATH } from '@vendure/common/lib/shared-constants';
 import {
-    Asset,
     ChannelRolePermissionResolverStrategy,
     DefaultJobQueuePlugin,
     DefaultLogger,
     DefaultSearchPlugin,
     dummyPaymentHandler,
-    FacetValue,
     LogLevel,
     VendureConfig,
 } from '@vendure/core';
@@ -60,29 +58,9 @@
         paymentMethodHandlers: [dummyPaymentHandler],
     },
 
-<<<<<<< HEAD
-    customFields: {
-        Product: [
-            {
-                name: 'test',
-                type: 'relation',
-                entity: Asset,
-            },
-        ],
-        FacetValue: [
-            {
-                name: 'childFacetValue',
-                type: 'relation',
-                entity: FacetValue,
-            },
-        ],
-    },
+    customFields: {},
     // TODO remove if this feature is closer to merging
     logger: new DefaultLogger({ level: LogLevel.Debug }),
-=======
-    customFields: {},
-    logger: new DefaultLogger({ level: LogLevel.Info }),
->>>>>>> e22c6017
     importExportOptions: {
         importAssetsDir: path.join(__dirname, 'import-assets'),
     },
