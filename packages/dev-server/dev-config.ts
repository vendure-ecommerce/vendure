--- conflicted
+++ resolved
@@ -78,10 +78,7 @@
             assetUploadDir: path.join(__dirname, 'assets'),
         }),
         DefaultSearchPlugin.init({ bufferUpdates: false, indexStockStatus: false }),
-<<<<<<< HEAD
-=======
         // Enable if you need to debug the job queue
->>>>>>> 983a0097
         // BullMQJobQueuePlugin.init({}),
         DefaultJobQueuePlugin.init({}),
         // JobQueueTestPlugin.init({ queueCount: 10 }),
