--- conflicted
+++ resolved
@@ -114,7 +114,6 @@
             },
         }),
         ...(IS_INSTRUMENTED ? [TelemetryPlugin.init({})] : []),
-<<<<<<< HEAD
         ...(process.env.ENABLE_SENTRY === 'true' && process.env.SENTRY_DSN
             ? [
                   SentryPlugin.init({
@@ -146,7 +145,6 @@
         //     //     devMode: true,
         //     // }),
         // }),
-=======
         AdminUiPlugin.init({
             route: 'admin',
             port: 5001,
@@ -172,7 +170,6 @@
             //     devMode: true,
             // }),
         }),
->>>>>>> de797374
         DashboardPlugin.init({
             route: 'dashboard',
             appDir: path.join(__dirname, './dist'),
