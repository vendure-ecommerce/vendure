{
  "name": "dev-server",
<<<<<<< HEAD
  "version": "1.3.1",
=======
  "version": "1.3.4",
>>>>>>> 9328018d
  "main": "index.js",
  "license": "MIT",
  "private": true,
  "scripts": {
    "populate": "node -r ts-node/register populate-dev-server.ts",
    "run:server": "ts-node-dev index.ts",
    "run:worker": "ts-node-dev index-worker.ts",
    "start": "concurrently yarn:run*",
    "load-test:1k": "node -r ts-node/register load-testing/run-load-test.ts 1000",
    "load-test:10k": "node -r ts-node/register load-testing/run-load-test.ts 10000",
    "load-test:100k": "node -r ts-node/register load-testing/run-load-test.ts 100000"
  },
  "dependencies": {
<<<<<<< HEAD
    "@vendure/admin-ui-plugin": "^1.3.1",
    "@vendure/asset-server-plugin": "^1.3.1",
    "@vendure/common": "^1.3.1",
    "@vendure/core": "^1.3.1",
    "@vendure/elasticsearch-plugin": "^1.3.1",
    "@vendure/email-plugin": "^1.3.1",
=======
    "@vendure/admin-ui-plugin": "^1.3.4",
    "@vendure/asset-server-plugin": "^1.3.4",
    "@vendure/common": "^1.3.4",
    "@vendure/core": "^1.3.4",
    "@vendure/elasticsearch-plugin": "^1.3.4",
    "@vendure/email-plugin": "^1.3.4",
>>>>>>> 9328018d
    "typescript": "4.3.5"
  },
  "devDependencies": {
    "@types/csv-stringify": "^3.1.0",
<<<<<<< HEAD
    "@vendure/testing": "^1.3.1",
    "@vendure/ui-devkit": "^1.3.1",
=======
    "@vendure/testing": "^1.3.4",
    "@vendure/ui-devkit": "^1.3.4",
>>>>>>> 9328018d
    "concurrently": "^5.0.0",
    "csv-stringify": "^5.3.3"
  }
}<|MERGE_RESOLUTION|>--- conflicted
+++ resolved
@@ -1,10 +1,6 @@
 {
   "name": "dev-server",
-<<<<<<< HEAD
-  "version": "1.3.1",
-=======
   "version": "1.3.4",
->>>>>>> 9328018d
   "main": "index.js",
   "license": "MIT",
   "private": true,
@@ -18,32 +14,18 @@
     "load-test:100k": "node -r ts-node/register load-testing/run-load-test.ts 100000"
   },
   "dependencies": {
-<<<<<<< HEAD
-    "@vendure/admin-ui-plugin": "^1.3.1",
-    "@vendure/asset-server-plugin": "^1.3.1",
-    "@vendure/common": "^1.3.1",
-    "@vendure/core": "^1.3.1",
-    "@vendure/elasticsearch-plugin": "^1.3.1",
-    "@vendure/email-plugin": "^1.3.1",
-=======
     "@vendure/admin-ui-plugin": "^1.3.4",
     "@vendure/asset-server-plugin": "^1.3.4",
     "@vendure/common": "^1.3.4",
     "@vendure/core": "^1.3.4",
     "@vendure/elasticsearch-plugin": "^1.3.4",
     "@vendure/email-plugin": "^1.3.4",
->>>>>>> 9328018d
     "typescript": "4.3.5"
   },
   "devDependencies": {
     "@types/csv-stringify": "^3.1.0",
-<<<<<<< HEAD
-    "@vendure/testing": "^1.3.1",
-    "@vendure/ui-devkit": "^1.3.1",
-=======
     "@vendure/testing": "^1.3.4",
     "@vendure/ui-devkit": "^1.3.4",
->>>>>>> 9328018d
     "concurrently": "^5.0.0",
     "csv-stringify": "^5.3.3"
   }
