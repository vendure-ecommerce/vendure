--- conflicted
+++ resolved
@@ -1,10 +1,6 @@
 {
   "name": "dev-server",
-<<<<<<< HEAD
   "version": "2.0.0-next.2",
-=======
-  "version": "1.5.2",
->>>>>>> b98220b6
   "main": "index.js",
   "license": "MIT",
   "private": true,
@@ -18,7 +14,6 @@
     "load-test:100k": "node -r ts-node/register load-testing/run-load-test.ts 100000"
   },
   "dependencies": {
-<<<<<<< HEAD
     "@vendure/admin-ui-plugin": "^2.0.0-next.2",
     "@vendure/asset-server-plugin": "^2.0.0-next.2",
     "@vendure/common": "^2.0.0-next.2",
@@ -31,21 +26,6 @@
     "@types/csv-stringify": "^3.1.0",
     "@vendure/testing": "^2.0.0-next.2",
     "@vendure/ui-devkit": "^2.0.0-next.2",
-=======
-    "@vendure/admin-ui-plugin": "^1.5.2",
-    "@vendure/asset-server-plugin": "^1.5.2",
-    "@vendure/common": "^1.5.2",
-    "@vendure/core": "^1.5.2",
-    "@vendure/elasticsearch-plugin": "^1.5.2",
-    "@vendure/email-plugin": "^1.5.2",
-    "typescript": "4.3.5"
-  },
-  "devDependencies": {
-    "@types/csv-stringify": "^3.1.0",
-    "@vendure/testing": "^1.5.2",
-    "@vendure/ui-devkit": "^1.5.2",
-    "commander": "^7.1.0",
->>>>>>> b98220b6
     "concurrently": "^5.0.0",
     "csv-stringify": "^5.3.3",
     "progress": "^2.0.3"
