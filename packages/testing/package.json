{
    "name": "@vendure/testing",
<<<<<<< HEAD
    "version": "3.4.0-alpha.0",
=======
    "version": "3.3.2",
>>>>>>> d0875323
    "description": "End-to-end testing tools for Vendure projects",
    "keywords": [
        "vendure",
        "testing",
        "e2e"
    ],
    "author": "Michael Bromley <michael@michaelbromley.co.uk>",
    "homepage": "https://www.vendure.io/",
    "license": "GPL-3.0-or-later",
    "directories": {
        "lib": "lib"
    },
    "files": [
        "lib"
    ],
    "publishConfig": {
        "access": "public"
    },
    "main": "lib/index.js",
    "types": "lib/index.d.ts",
    "repository": {
        "type": "git",
        "url": "https://github.com/vendure-ecommerce/vendure"
    },
    "funding": "https://github.com/sponsors/michaelbromley",
    "scripts": {
        "build": "tsc -p ./tsconfig.build.json",
        "watch": "tsc -p ./tsconfig.build.json -w",
        "lint": "eslint --fix .",
        "ci": "npm run build",
        "test": "vitest --config vitest.config.mts --run"
    },
    "bugs": {
        "url": "https://github.com/vendure-ecommerce/vendure/issues"
    },
    "dependencies": {
        "@graphql-typed-document-node/core": "^3.2.0",
<<<<<<< HEAD
        "@vendure/common": "3.4.0-alpha.0",
=======
        "@vendure/common": "3.3.2",
>>>>>>> d0875323
        "faker": "^4.1.0",
        "form-data": "^4.0.0",
        "graphql": "^16.10.0",
        "graphql-tag": "^2.12.6",
        "node-fetch": "^2.7.0",
        "sql.js": "1.13.0"
    },
    "devDependencies": {
        "@types/faker": "^5.5.9",
        "@types/mysql": "^2.15.26",
        "@types/node-fetch": "^2.6.4",
        "@types/pg": "^8.11.2",
<<<<<<< HEAD
        "@vendure/core": "3.4.0-alpha.0",
=======
        "@vendure/core": "3.3.2",
>>>>>>> d0875323
        "mysql": "^2.18.1",
        "pg": "^8.11.3",
        "rimraf": "^5.0.5",
        "typescript": "5.8.2"
    }
}<|MERGE_RESOLUTION|>--- conflicted
+++ resolved
@@ -1,10 +1,6 @@
 {
     "name": "@vendure/testing",
-<<<<<<< HEAD
-    "version": "3.4.0-alpha.0",
-=======
     "version": "3.3.2",
->>>>>>> d0875323
     "description": "End-to-end testing tools for Vendure projects",
     "keywords": [
         "vendure",
@@ -42,11 +38,7 @@
     },
     "dependencies": {
         "@graphql-typed-document-node/core": "^3.2.0",
-<<<<<<< HEAD
-        "@vendure/common": "3.4.0-alpha.0",
-=======
         "@vendure/common": "3.3.2",
->>>>>>> d0875323
         "faker": "^4.1.0",
         "form-data": "^4.0.0",
         "graphql": "^16.10.0",
@@ -59,11 +51,7 @@
         "@types/mysql": "^2.15.26",
         "@types/node-fetch": "^2.6.4",
         "@types/pg": "^8.11.2",
-<<<<<<< HEAD
-        "@vendure/core": "3.4.0-alpha.0",
-=======
         "@vendure/core": "3.3.2",
->>>>>>> d0875323
         "mysql": "^2.18.1",
         "pg": "^8.11.3",
         "rimraf": "^5.0.5",
