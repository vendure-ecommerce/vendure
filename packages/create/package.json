{
    "name": "@vendure/create",
<<<<<<< HEAD
    "version": "3.1.0-next.3",
=======
    "version": "3.0.5",
>>>>>>> 54f6c7c4
    "license": "GPL-3.0-or-later",
    "bin": {
        "create": "./index.js"
    },
    "files": [
        "index.js",
        "lib/**/*",
        "assets/**/*"
    ],
    "scripts": {
        "dev": "ts-node src/create-vendure-app.ts",
        "copy-assets": "rimraf assets && ts-node ./build.ts",
        "build": "npm run copy-assets && rimraf lib && tsc -p ./tsconfig.build.json",
        "watch": "npm run copy-assets && rimraf lib && tsc -p ./tsconfig.build.json -w",
        "lint": "eslint --fix ."
    },
    "homepage": "https://www.vendure.io/",
    "funding": "https://github.com/sponsors/michaelbromley",
    "publishConfig": {
        "access": "public"
    },
    "devDependencies": {
        "@types/cross-spawn": "^6.0.6",
        "@types/fs-extra": "^11.0.4",
        "@types/handlebars": "^4.1.0",
        "@types/semver": "^7.5.8",
<<<<<<< HEAD
        "@vendure/core": "3.1.0-next.3",
=======
        "@vendure/core": "^3.0.5",
>>>>>>> 54f6c7c4
        "rimraf": "^5.0.5",
        "ts-node": "^10.9.2",
        "typescript": "5.3.3"
    },
    "dependencies": {
        "@clack/prompts": "^0.7.0",
<<<<<<< HEAD
        "@vendure/common": "3.1.0-next.3",
=======
        "@vendure/common": "^3.0.5",
>>>>>>> 54f6c7c4
        "commander": "^11.0.0",
        "cross-spawn": "^7.0.3",
        "fs-extra": "^11.2.0",
        "handlebars": "^4.7.8",
        "open": "^8.4.2",
        "picocolors": "^1.0.0",
        "semver": "^7.5.4",
        "tcp-port-used": "^1.0.2"
    }
}<|MERGE_RESOLUTION|>--- conflicted
+++ resolved
@@ -1,10 +1,6 @@
 {
     "name": "@vendure/create",
-<<<<<<< HEAD
     "version": "3.1.0-next.3",
-=======
-    "version": "3.0.5",
->>>>>>> 54f6c7c4
     "license": "GPL-3.0-or-later",
     "bin": {
         "create": "./index.js"
@@ -31,22 +27,14 @@
         "@types/fs-extra": "^11.0.4",
         "@types/handlebars": "^4.1.0",
         "@types/semver": "^7.5.8",
-<<<<<<< HEAD
         "@vendure/core": "3.1.0-next.3",
-=======
-        "@vendure/core": "^3.0.5",
->>>>>>> 54f6c7c4
         "rimraf": "^5.0.5",
         "ts-node": "^10.9.2",
         "typescript": "5.3.3"
     },
     "dependencies": {
         "@clack/prompts": "^0.7.0",
-<<<<<<< HEAD
         "@vendure/common": "3.1.0-next.3",
-=======
-        "@vendure/common": "^3.0.5",
->>>>>>> 54f6c7c4
         "commander": "^11.0.0",
         "cross-spawn": "^7.0.3",
         "fs-extra": "^11.2.0",
