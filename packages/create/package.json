--- conflicted
+++ resolved
@@ -37,17 +37,10 @@
         "typescript": "5.8.2"
     },
     "dependencies": {
-<<<<<<< HEAD
         "@clack/prompts": "^0.11.0",
-        "@vendure/common": "3.4.3",
+        "@vendure/common": "3.4.4",
         "commander": "^14.0.1",
         "cross-spawn": "^7.0.6",
-=======
-        "@clack/prompts": "^0.7.0",
-        "@vendure/common": "3.4.4",
-        "commander": "^11.0.0",
-        "cross-spawn": "^7.0.3",
->>>>>>> 9ac6ca70
         "fs-extra": "^11.2.0",
         "handlebars": "^4.7.8",
         "open": "^10.2.0",
