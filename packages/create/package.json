--- conflicted
+++ resolved
@@ -1,10 +1,6 @@
 {
     "name": "@vendure/create",
-<<<<<<< HEAD
-    "version": "3.4.0-alpha.0",
-=======
     "version": "3.3.2",
->>>>>>> d0875323
     "license": "GPL-3.0-or-later",
     "bin": {
         "create": "./index.js"
@@ -35,22 +31,14 @@
         "@types/fs-extra": "^11.0.4",
         "@types/handlebars": "^4.1.0",
         "@types/semver": "^7.5.8",
-<<<<<<< HEAD
-        "@vendure/core": "3.4.0-alpha.0",
-=======
         "@vendure/core": "3.3.2",
->>>>>>> d0875323
         "rimraf": "^5.0.5",
         "ts-node": "^10.9.2",
         "typescript": "5.8.2"
     },
     "dependencies": {
         "@clack/prompts": "^0.7.0",
-<<<<<<< HEAD
-        "@vendure/common": "3.4.0-alpha.0",
-=======
         "@vendure/common": "3.3.2",
->>>>>>> d0875323
         "commander": "^11.0.0",
         "cross-spawn": "^7.0.3",
         "fs-extra": "^11.2.0",
