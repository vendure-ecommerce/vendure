{
  "name": "@vendure/create",
<<<<<<< HEAD
  "version": "1.3.1",
=======
  "version": "1.3.4",
>>>>>>> 9328018d
  "license": "MIT",
  "bin": {
    "create": "./index.js"
  },
  "files": [
    "index.js",
    "lib/**/*",
    "assets/**/*"
  ],
  "scripts": {
    "copy-assets": "rimraf assets && ts-node ./build.ts",
    "build": "yarn copy-assets && rimraf lib && tsc -p ./tsconfig.build.json",
    "watch": "yarn copy-assets && rimraf lib && tsc -p ./tsconfig.build.json -w",
    "lint": "tslint --fix --project ./"
  },
  "homepage": "https://www.vendure.io/",
  "funding": "https://github.com/sponsors/michaelbromley",
  "publishConfig": {
    "access": "public"
  },
  "devDependencies": {
    "@types/cross-spawn": "^6.0.2",
    "@types/detect-port": "^1.3.0",
    "@types/fs-extra": "^9.0.1",
    "@types/handlebars": "^4.1.0",
    "@types/listr": "^0.14.2",
    "@types/semver": "^6.2.2",
<<<<<<< HEAD
    "@vendure/core": "^1.3.1",
=======
    "@vendure/core": "^1.3.4",
>>>>>>> 9328018d
    "rimraf": "^3.0.2",
    "ts-node": "^10.2.1",
    "typescript": "4.3.5"
  },
  "dependencies": {
<<<<<<< HEAD
    "@vendure/common": "^1.3.1",
=======
    "@vendure/common": "^1.3.4",
>>>>>>> 9328018d
    "chalk": "^4.1.0",
    "commander": "^7.1.0",
    "cross-spawn": "^7.0.3",
    "detect-port": "^1.3.0",
    "fs-extra": "^10.0.0",
    "handlebars": "^4.7.6",
    "listr": "^0.14.3",
    "prompts": "^2.3.2",
    "rxjs": "^6.6.3",
    "semver": "^7.3.2",
    "tcp-port-used": "^1.0.1"
  }
}<|MERGE_RESOLUTION|>--- conflicted
+++ resolved
@@ -1,10 +1,6 @@
 {
   "name": "@vendure/create",
-<<<<<<< HEAD
-  "version": "1.3.1",
-=======
   "version": "1.3.4",
->>>>>>> 9328018d
   "license": "MIT",
   "bin": {
     "create": "./index.js"
@@ -32,21 +28,13 @@
     "@types/handlebars": "^4.1.0",
     "@types/listr": "^0.14.2",
     "@types/semver": "^6.2.2",
-<<<<<<< HEAD
-    "@vendure/core": "^1.3.1",
-=======
     "@vendure/core": "^1.3.4",
->>>>>>> 9328018d
     "rimraf": "^3.0.2",
     "ts-node": "^10.2.1",
     "typescript": "4.3.5"
   },
   "dependencies": {
-<<<<<<< HEAD
-    "@vendure/common": "^1.3.1",
-=======
     "@vendure/common": "^1.3.4",
->>>>>>> 9328018d
     "chalk": "^4.1.0",
     "commander": "^7.1.0",
     "cross-spawn": "^7.0.3",
