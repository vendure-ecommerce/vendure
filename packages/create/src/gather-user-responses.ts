import { SUPER_ADMIN_USER_IDENTIFIER, SUPER_ADMIN_USER_PASSWORD } from '@vendure/common/lib/shared-constants';
import fs from 'fs-extra';
import Handlebars from 'handlebars';
import path from 'path';
import prompts, { PromptObject } from 'prompts';

import { DbType, UserResponses } from './types';

// tslint:disable:no-console

/**
 * Prompts the user to determine how the new Vendure app should be configured.
 */
export async function gatherUserResponses(root: string): Promise<UserResponses> {
    function onSubmit(prompt: PromptObject, answer: any) {
        if (prompt.name === 'dbType') {
            dbType = answer;
        }
    }

    let dbType: DbType;

    const answers = await prompts(
        [
            {
                type: 'select',
                name: 'dbType',
                message: 'Which database are you using?',
                choices: [
                    { title: 'MySQL / MariaDB', value: 'mysql' },
                    { title: 'Postgres', value: 'postgres' },
                    { title: 'SQLite', value: 'sqlite' },
                    { title: 'SQL.js', value: 'sqljs' },
                    // Don't show these until they have been tested.
                    // { title: 'MS SQL Server', value: 'mssql' },
                    // { title: 'Oracle', value: 'oracle' },
                ],
                initial: 0 as any,
            },
            {
                type: (() => (dbType === 'sqlite' || dbType === 'sqljs' ? null : 'text')) as any,
                name: 'dbHost',
                message: `What's the database host address?`,
                initial: '192.168.99.100',
            },
            {
                type: (() => (dbType === 'sqlite' || dbType === 'sqljs' ? null : 'text')) as any,
                name: 'dbPort',
                message: `What port is the database listening on?`,
                initial: (() => defaultDBPort(dbType)) as any,
            },
            {
                type: (() => (dbType === 'sqlite' || dbType === 'sqljs' ? null : 'text')) as any,
                name: 'dbName',
                message: `What's the name of the database?`,
                initial: 'vendure',
            },
            {
                type: (() => (dbType === 'sqlite' || dbType === 'sqljs' ? null : 'text')) as any,
                name: 'dbUserName',
                message: `What's the database user name?`,
                initial: 'root',
            },
            {
                type: (() => (dbType === 'sqlite' || dbType === 'sqljs' ? null : 'password')) as any,
                name: 'dbPassword',
                message: `What's the database password?`,
            },
            {
                type: 'select',
                name: 'language',
                message: 'Which programming language will you be using?',
                choices: [
                    { title: 'TypeScript', value: 'ts' },
                    { title: 'JavaScript', value: 'js' },
                ],
                initial: 0 as any,
            },
            {
                type: 'toggle',
                name: 'populateProducts',
                message: 'Populate with some sample product data?',
                initial: true,
                active: 'yes',
                inactive: 'no',
            },
            {
                type: 'text',
                name: 'superadminIdentifier',
                message: 'What identifier do you want to use for the superadmin user?',
                initial: SUPER_ADMIN_USER_IDENTIFIER,
            },
            {
                type: 'text',
                name: 'superadminPassword',
                message: 'What password do you want to use for the superadmin user?',
                initial: SUPER_ADMIN_USER_PASSWORD,
            },
        ],
        {
            onSubmit,
            onCancel() {
                /* */
            },
        },
    );

    if (!answers.language) {
        console.log('Setup aborted. No changes made');
        process.exit(0);
    }

    const {
        indexSource,
        indexWorkerSource,
        configSource,
        migrationSource,
        readmeSource,
    } = await generateSources(root, answers);
    return {
        indexSource,
        indexWorkerSource,
        configSource,
        migrationSource,
        readmeSource,
        usingTs: answers.language === 'ts',
        dbType: answers.dbType,
        populateProducts: answers.populateProducts,
        superadminIdentifier: answers.superadminIdentifier,
        superadminPassword: answers.superadminPassword,
    };
}

/**
 * Returns mock "user response" without prompting, for use in CI
 */
export async function gatherCiUserResponses(root: string): Promise<UserResponses> {
    const ciAnswers = {
        dbType: 'sqlite' as const,
        dbHost: '',
        dbPort: '',
        dbName: 'vendure',
        dbUserName: '',
        dbPassword: '',
        language: 'ts',
        populateProducts: true,
        superadminIdentifier: SUPER_ADMIN_USER_IDENTIFIER,
        superadminPassword: SUPER_ADMIN_USER_PASSWORD,
    };
    const {
        indexSource,
        indexWorkerSource,
        configSource,
        migrationSource,
        readmeSource,
    } = await generateSources(root, ciAnswers);
    return {
        indexSource,
        indexWorkerSource,
        configSource,
        migrationSource,
        readmeSource,
        usingTs: ciAnswers.language === 'ts',
        dbType: ciAnswers.dbType,
        populateProducts: ciAnswers.populateProducts,
        superadminIdentifier: ciAnswers.superadminIdentifier,
        superadminPassword: ciAnswers.superadminPassword,
    };
}

/**
 * Create the server index, worker and config source code based on the options specified by the CLI prompts.
 */
async function generateSources(
    root: string,
    answers: any,
): Promise<{
    indexSource: string;
    indexWorkerSource: string;
    configSource: string;
    migrationSource: string;
    readmeSource: string;
}> {
    const assetPath = (fileName: string) => path.join(__dirname, '../assets', fileName);

    const templateContext = {
        ...answers,
        name: path.basename(root),
        isTs: answers.language === 'ts',
        isSQLite: answers.dbType === 'sqlite',
        isSQLjs: answers.dbType === 'sqljs',
        requiresConnection: answers.dbType !== 'sqlite' && answers.dbType !== 'sqljs',
<<<<<<< HEAD
        sessionSecret: Math.random()
            .toString(36)
            .substr(3),
=======
>>>>>>> c91b01ea
    };
    const configTemplate = await fs.readFile(assetPath('vendure-config.hbs'), 'utf-8');
    const configSource = Handlebars.compile(configTemplate)(templateContext);
    const indexTemplate = await fs.readFile(assetPath('index.hbs'), 'utf-8');
    const indexSource = Handlebars.compile(indexTemplate)(templateContext);
    const indexWorkerTemplate = await fs.readFile(assetPath('index-worker.hbs'), 'utf-8');
    const indexWorkerSource = Handlebars.compile(indexWorkerTemplate)(templateContext);
    const migrationTemplate = await fs.readFile(assetPath('migration.hbs'), 'utf-8');
    const migrationSource = Handlebars.compile(migrationTemplate)(templateContext);
    const readmeTemplate = await fs.readFile(assetPath('readme.hbs'), 'utf-8');
    const readmeSource = Handlebars.compile(readmeTemplate)(templateContext);
    return { indexSource, indexWorkerSource, configSource, migrationSource, readmeSource };
}

function defaultDBPort(dbType: DbType): number {
    switch (dbType) {
        case 'mysql':
            return 3306;
        case 'postgres':
            return 5432;
        case 'mssql':
            return 1433;
        case 'oracle':
            return 1521;
        default:
            return 3306;
    }
}<|MERGE_RESOLUTION|>--- conflicted
+++ resolved
@@ -190,12 +190,6 @@
         isSQLite: answers.dbType === 'sqlite',
         isSQLjs: answers.dbType === 'sqljs',
         requiresConnection: answers.dbType !== 'sqlite' && answers.dbType !== 'sqljs',
-<<<<<<< HEAD
-        sessionSecret: Math.random()
-            .toString(36)
-            .substr(3),
-=======
->>>>>>> c91b01ea
     };
     const configTemplate = await fs.readFile(assetPath('vendure-config.hbs'), 'utf-8');
     const configSource = Handlebars.compile(configTemplate)(templateContext);
