{
    "name": "@vendure/job-queue-plugin",
<<<<<<< HEAD
    "version": "3.4.0-alpha.0",
=======
    "version": "3.3.2",
>>>>>>> d0875323
    "license": "GPL-3.0-or-later",
    "main": "package/index.js",
    "types": "package/index.d.ts",
    "files": [
        "package/**/*"
    ],
    "repository": {
        "type": "git",
        "url": "https://github.com/vendure-ecommerce/vendure"
    },
    "private": false,
    "scripts": {
        "watch": "tsc -p ./tsconfig.build.json --watch",
        "build": "rimraf package && tsc -p ./tsconfig.build.json",
        "lint": "eslint --fix .",
        "test": "vitest --run",
        "e2e-wip": "node e2e/check-connection.js || jest --config ../../e2e-common/jest-config.js --runInBand --package=job-queue-plugin",
        "ci": "npm run build"
    },
    "homepage": "https://www.vendure.io/",
    "funding": "https://github.com/sponsors/michaelbromley",
    "publishConfig": {
        "access": "public"
    },
    "devDependencies": {
        "@google-cloud/pubsub": "^2.8.0",
<<<<<<< HEAD
        "@vendure/common": "3.4.0-alpha.0",
        "@vendure/core": "3.4.0-alpha.0",
=======
        "@vendure/common": "3.3.2",
        "@vendure/core": "3.3.2",
>>>>>>> d0875323
        "bullmq": "^5.4.2",
        "ioredis": "^5.3.2",
        "rimraf": "^5.0.5",
        "typescript": "5.8.2"
    }
}<|MERGE_RESOLUTION|>--- conflicted
+++ resolved
@@ -1,10 +1,6 @@
 {
     "name": "@vendure/job-queue-plugin",
-<<<<<<< HEAD
-    "version": "3.4.0-alpha.0",
-=======
     "version": "3.3.2",
->>>>>>> d0875323
     "license": "GPL-3.0-or-later",
     "main": "package/index.js",
     "types": "package/index.d.ts",
@@ -31,13 +27,8 @@
     },
     "devDependencies": {
         "@google-cloud/pubsub": "^2.8.0",
-<<<<<<< HEAD
-        "@vendure/common": "3.4.0-alpha.0",
-        "@vendure/core": "3.4.0-alpha.0",
-=======
         "@vendure/common": "3.3.2",
         "@vendure/core": "3.3.2",
->>>>>>> d0875323
         "bullmq": "^5.4.2",
         "ioredis": "^5.3.2",
         "rimraf": "^5.0.5",
