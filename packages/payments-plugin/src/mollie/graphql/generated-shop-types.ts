--- conflicted
+++ resolved
@@ -16,11 +16,7 @@
   /** The `JSON` scalar type represents JSON values as specified by [ECMA-404](http://www.ecma-international.org/publications/files/ECMA-ST/ECMA-404.pdf). */
   JSON: any;
   /** The `Money` scalar type represents monetary values and supports signed double-precision fractional values as specified by [IEEE 754](https://en.wikipedia.org/wiki/IEEE_floating_point). */
-<<<<<<< HEAD
-  Money: any;
-=======
   Money: number;
->>>>>>> 6e7e15e5
   /** The `Upload` scalar type represents a file upload. */
   Upload: any;
 };
