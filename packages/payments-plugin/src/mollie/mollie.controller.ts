import { Body, Controller, Param, Post } from '@nestjs/common';
import { Logger } from '@vendure/core';

import { loggerCtx } from './constants';
import { MollieService } from './mollie.service';

@Controller('payments')
export class MollieController {
    constructor(private mollieService: MollieService) {}

    @Post('mollie/:channelToken/:paymentMethodId')
    async webhook(
        @Param('channelToken') channelToken: string,
        @Param('paymentMethodId') paymentMethodId: string,
        @Body() body: any,
    ): Promise<void> {
        if (!body.id) {
            return Logger.warn(` Ignoring incoming webhook, because it has no body.id.`, loggerCtx);
        }
        try {
<<<<<<< HEAD
            await this.mollieService.settlePayment({ channelToken, paymentMethodId, paymentId: body.id });
        } catch (error: any) {
=======
            await this.mollieService.handleMollieStatusUpdate({ channelToken, paymentMethodId, orderId: body.id });
        } catch (error) {
>>>>>>> f4f977bb
            Logger.error(`Failed to process incoming webhook: ${error?.message}`, loggerCtx, error);
            throw error;
        }
    }
}<|MERGE_RESOLUTION|>--- conflicted
+++ resolved
@@ -18,13 +18,12 @@
             return Logger.warn(` Ignoring incoming webhook, because it has no body.id.`, loggerCtx);
         }
         try {
-<<<<<<< HEAD
-            await this.mollieService.settlePayment({ channelToken, paymentMethodId, paymentId: body.id });
+            await this.mollieService.handleMollieStatusUpdate({
+                channelToken,
+                paymentMethodId,
+                orderId: body.id,
+            });
         } catch (error: any) {
-=======
-            await this.mollieService.handleMollieStatusUpdate({ channelToken, paymentMethodId, orderId: body.id });
-        } catch (error) {
->>>>>>> f4f977bb
             Logger.error(`Failed to process incoming webhook: ${error?.message}`, loggerCtx, error);
             throw error;
         }
