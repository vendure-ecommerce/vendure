--- conflicted
+++ resolved
@@ -18,13 +18,9 @@
 import {
     ErrorCode,
     MolliePaymentIntentError,
-<<<<<<< HEAD
-    MolliePaymentIntentResult,
-=======
     MolliePaymentIntentInput,
     MolliePaymentIntentResult,
     MolliePaymentMethod,
->>>>>>> 024c1e33
 } from './graphql/generated-shop-types';
 import { MolliePluginOptions } from './mollie.plugin';
 import { CreateParameters } from '@mollie/api-client/dist/types/src/binders/payments/parameters';
@@ -38,9 +34,6 @@
 
 class PaymentIntentError implements MolliePaymentIntentError {
     errorCode = ErrorCode.ORDER_PAYMENT_STATE_ERROR;
-<<<<<<< HEAD
-    constructor(public message: string) {}
-=======
 
     constructor(public message: string) {
     }
@@ -51,7 +44,6 @@
 
     constructor(public message: string) {
     }
->>>>>>> 024c1e33
 }
 
 @Injectable()
@@ -71,11 +63,6 @@
      */
     async createPaymentIntent(
         ctx: RequestContext,
-<<<<<<< HEAD
-        paymentMethodCode: string,
-    ): Promise<MolliePaymentIntentResult> {
-        const [order, paymentMethods] = await Promise.all([
-=======
         { paymentMethodCode, molliePaymentMethodCode }: MolliePaymentIntentInput,
     ): Promise<MolliePaymentIntentResult> {
         const allowedMethods = Object.values(MollieClientMethod) as string[];
@@ -83,7 +70,6 @@
             return new InvalidInput(`molliePaymentMethodCode has to be one of "${allowedMethods.join(',')}"`);
         }
         const [order, paymentMethod] = await Promise.all([
->>>>>>> 024c1e33
             this.activeOrderService.getOrderFromContext(ctx),
             this.getPaymentMethod(ctx, paymentMethodCode),
         ]);
@@ -103,24 +89,11 @@
         if (!paymentMethod) {
             return new PaymentIntentError(`No paymentMethod found with code ${paymentMethodCode}`);
         }
-<<<<<<< HEAD
-        const apiKeyArg = paymentMethod.handler.args.find(arg => arg.name === 'apiKey');
-        const redirectUrlArg = paymentMethod.handler.args.find(arg => arg.name === 'redirectUrl');
-        if (!apiKeyArg || !redirectUrlArg) {
-            Logger.warn(
-                `CreatePaymentIntent failed, because no apiKey or redirect is configured for ${paymentMethod.code}`,
-                loggerCtx,
-            );
-            return new PaymentIntentError(
-                `Paymentmethod ${paymentMethod.code} has no apiKey or redirectUrl configured`,
-            );
-=======
         const apiKey = paymentMethod.handler.args.find(arg => arg.name === 'apiKey')?.value;
         let redirectUrl = paymentMethod.handler.args.find(arg => arg.name === 'redirectUrl')?.value;
         if (!apiKey || !redirectUrl) {
             Logger.warn(`CreatePaymentIntent failed, because no apiKey or redirect is configured for ${paymentMethod.code}`, loggerCtx);
             return new PaymentIntentError(`Paymentmethod ${paymentMethod.code} has no apiKey or redirectUrl configured`);
->>>>>>> 024c1e33
         }
         const mollieClient = createMollieClient({ apiKey });
         redirectUrl = redirectUrl.endsWith('/') ? redirectUrl.slice(0, -1) : redirectUrl; // remove appending slash
