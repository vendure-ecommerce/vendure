--- conflicted
+++ resolved
@@ -127,41 +127,21 @@
             );
         }
         const apiKey = paymentMethod.handler.args.find(arg => arg.name === 'apiKey')?.value;
-<<<<<<< HEAD
-        let redirectUrl = paymentMethod.handler.args.find(arg => arg.name === 'redirectUrl')?.value;
-        if (!apiKey || !redirectUrl) {
-            Logger.warn(
-                `CreatePaymentIntent failed, because no apiKey or redirect is configured for ${paymentMethod.code}`,
-                loggerCtx,
-            );
-            return new PaymentIntentError(
-                `Paymentmethod ${paymentMethod.code} has no apiKey or redirectUrl configured`,
-            );
-=======
         if (!apiKey) {
             Logger.warn(
                 `CreatePaymentIntent failed, because no apiKey is configured for ${paymentMethod.code}`,
                 loggerCtx,
             );
             return new PaymentIntentError(`Paymentmethod ${paymentMethod.code} has no apiKey configured`);
->>>>>>> 8cd56e26
         }
         const mollieClient = createMollieClient({ apiKey });
         redirectUrl = redirectUrl.endsWith('/') && this.options.useDynamicRedirectUrl != true ? redirectUrl.slice(0, -1) : redirectUrl; // remove appending slash
         const vendureHost = this.options.vendureHost.endsWith('/')
             ? this.options.vendureHost.slice(0, -1)
             : this.options.vendureHost; // remove appending slash
-        const billingAddress =
-            toMollieAddress(order.billingAddress, order.customer) ||
-            toMollieAddress(order.shippingAddress, order.customer);
+        const billingAddress = toMollieAddress(order.billingAddress, order.customer) || toMollieAddress(order.shippingAddress, order.customer);
         if (!billingAddress) {
-<<<<<<< HEAD
-            return new InvalidInputError(
-                'Order doesn\'t have a complete shipping address or billing address. At least city, streetline1 and country are needed to create a payment intent.',
-            );
-=======
             return new InvalidInputError(`Order doesn't have a complete shipping address or billing address. At least city, postalCode, streetline1 and country are needed to create a payment intent.`);
->>>>>>> 8cd56e26
         }
         const alreadyPaid = totalCoveredByPayments(order);
         const amountToPay = order.totalWithTax - alreadyPaid;
@@ -181,7 +161,7 @@
         Logger.info(`Created Mollie order ${mollieOrder.id} for order ${order.code}`);
         const url = mollieOrder.getCheckoutUrl();
         if (!url) {
-            throw Error('Unable to getCheckoutUrl() from Mollie order');
+            throw Error(`Unable to getCheckoutUrl() from Mollie order`);
         }
         return {
             url,
@@ -191,21 +171,8 @@
     /**
      * Update Vendure payments and order status based on the incoming Mollie order
      */
-<<<<<<< HEAD
-    async handleMollieStatusUpdate({
-        channelToken,
-        paymentMethodId,
-        orderId,
-    }: OrderStatusInput): Promise<void> {
-        const ctx = await this.createContext(channelToken);
-        Logger.info(
-            `Received status update for channel ${channelToken} for Mollie order ${orderId}`,
-            loggerCtx,
-        );
-=======
     async handleMollieStatusUpdate(ctx: RequestContext, { channelToken, paymentMethodId, orderId }: OrderStatusInput): Promise<void> {
         Logger.info(`Received status update for channel ${channelToken} for Mollie order ${orderId}`, loggerCtx);
->>>>>>> 8cd56e26
         const paymentMethod = await this.paymentMethodService.findOne(ctx, paymentMethodId);
         if (!paymentMethod) {
             // Fail silently, as we don't want to expose if a paymentMethodId exists or not
