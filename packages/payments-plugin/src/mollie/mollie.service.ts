--- conflicted
+++ resolved
@@ -1,15 +1,9 @@
-<<<<<<< HEAD
-import createMollieClient, { PaymentStatus } from '@mollie/api-client';
-import { PaymentMethod as MollieClientMethod } from '@mollie/api-client';
-import { CreateParameters } from '@mollie/api-client/dist/types/src/binders/payments/parameters';
-=======
 import createMollieClient, {
     Order as MollieOrder,
     OrderStatus,
     PaymentMethod as MollieClientMethod,
 } from '@mollie/api-client';
 import { CreateParameters } from '@mollie/api-client/dist/types/src/binders/orders/parameters';
->>>>>>> f4f977bb
 import { Inject, Injectable } from '@nestjs/common';
 import {
     ActiveOrderService,
@@ -75,7 +69,9 @@
     ): Promise<MolliePaymentIntentResult> {
         const allowedMethods = Object.values(MollieClientMethod) as string[];
         if (molliePaymentMethodCode && !allowedMethods.includes(molliePaymentMethodCode)) {
-            return new InvalidInputError(`molliePaymentMethodCode has to be one of "${allowedMethods.join(',')}"`);
+            return new InvalidInputError(
+                `molliePaymentMethodCode has to be one of "${allowedMethods.join(',')}"`,
+            );
         }
         const [order, paymentMethod] = await Promise.all([
             this.activeOrderService.getActiveOrder(ctx, undefined),
@@ -84,9 +80,9 @@
         if (!order) {
             return new PaymentIntentError('No active order found for session');
         }
-        await this.entityHydrator.hydrate(ctx, order,
-            { relations: ['customer', 'surcharges', 'lines.productVariant', 'shippingLines.shippingMethod'] }
-        );
+        await this.entityHydrator.hydrate(ctx, order, {
+            relations: ['customer', 'surcharges', 'lines.productVariant', 'shippingLines.shippingMethod'],
+        });
         if (!order.lines?.length) {
             return new PaymentIntentError('Cannot create payment intent for empty order');
         }
@@ -115,9 +111,13 @@
         const vendureHost = this.options.vendureHost.endsWith('/')
             ? this.options.vendureHost.slice(0, -1)
             : this.options.vendureHost; // remove appending slash
-        const billingAddress = toMollieAddress(order.billingAddress, order.customer) || toMollieAddress(order.shippingAddress, order.customer);
+        const billingAddress =
+            toMollieAddress(order.billingAddress, order.customer) ||
+            toMollieAddress(order.shippingAddress, order.customer);
         if (!billingAddress) {
-            return new InvalidInputError(`Order doesn't have a complete shipping address or billing address. At least city, streetline1 and country are needed to create a payment intent.`);
+            return new InvalidInputError(
+                `Order doesn't have a complete shipping address or billing address. At least city, streetline1 and country are needed to create a payment intent.`,
+            );
         }
         const orderInput: CreateParameters = {
             orderNumber: order.code,
@@ -145,9 +145,16 @@
     /**
      * Update Vendure payments and order status based on the incoming Mollie order
      */
-    async handleMollieStatusUpdate({ channelToken, paymentMethodId, orderId }: OrderStatusInput): Promise<void> {
+    async handleMollieStatusUpdate({
+        channelToken,
+        paymentMethodId,
+        orderId,
+    }: OrderStatusInput): Promise<void> {
         const ctx = await this.createContext(channelToken);
-        Logger.info(`Received status update for channel ${channelToken} for Mollie order ${orderId}`, loggerCtx);
+        Logger.info(
+            `Received status update for channel ${channelToken} for Mollie order ${orderId}`,
+            loggerCtx,
+        );
         const paymentMethod = await this.paymentMethodService.findOne(ctx, paymentMethodId);
         if (!paymentMethod) {
             // Fail silently, as we don't want to expose if a paymentMethodId exists or not
@@ -160,22 +167,20 @@
         }
         const client = createMollieClient({ apiKey });
         const mollieOrder = await client.orders.get(orderId);
-        Logger.info(`Processing status '${mollieOrder.status}' for order ${mollieOrder.orderNumber} for channel ${channelToken} for Mollie order ${orderId}`, loggerCtx);
+        Logger.info(
+            `Processing status '${mollieOrder.status}' for order ${mollieOrder.orderNumber} for channel ${channelToken} for Mollie order ${orderId}`,
+            loggerCtx,
+        );
         let order = await this.orderService.findOneByCode(ctx, mollieOrder.orderNumber, ['payments']);
         if (!order) {
-            throw Error(`Unable to find order ${mollieOrder.orderNumber}, unable to process Mollie order ${mollieOrder.id}`);
-        }
-<<<<<<< HEAD
-        if (!orderCode) {
             throw Error(
-                `Molliepayment does not have metadata.orderCode, unable to settle payment ${molliePayment.id}!`,
-            );
-=======
-        if (mollieOrder.status === OrderStatus.paid ) {
+                `Unable to find order ${mollieOrder.orderNumber}, unable to process Mollie order ${mollieOrder.id}`,
+            );
+        }
+        if (mollieOrder.status === OrderStatus.paid) {
             // Paid is only used by 1-step payments without Authorized state. This will settle immediately
             await this.addPayment(ctx, order, mollieOrder, paymentMethod.code, 'Settled');
             return;
->>>>>>> f4f977bb
         }
         if (order.state === 'AddingItems' && mollieOrder.status === OrderStatus.authorized) {
             order = await this.addPayment(ctx, order, mollieOrder, paymentMethod.code, 'Authorized');
@@ -190,11 +195,16 @@
             return this.settleExistingPayment(ctx, order, mollieOrder.id);
         }
         if (order.state === 'PaymentAuthorized' || order.state === 'PaymentSettled') {
-            Logger.info(`Order ${order.code} is '${order.state}', no need for handling Mollie status '${mollieOrder.status}'`, loggerCtx);
+            Logger.info(
+                `Order ${order.code} is '${order.state}', no need for handling Mollie status '${mollieOrder.status}'`,
+                loggerCtx,
+            );
             return;
         }
         // Any other combination of Mollie status and Vendure status indicates something is wrong.
-        throw Error(`Unhandled incoming Mollie status '${mollieOrder.status}' for order ${order.code} with status '${order.state}'`);
+        throw Error(
+            `Unhandled incoming Mollie status '${mollieOrder.status}' for order ${order.code} with status '${order.state}'`,
+        );
     }
 
     /**
@@ -205,7 +215,7 @@
         order: Order,
         mollieOrder: MollieOrder,
         paymentMethodCode: string,
-        status: 'Authorized' | 'Settled'
+        status: 'Authorized' | 'Settled',
     ): Promise<Order> {
         if (order.state !== 'ArrangingPayment') {
             const transitionToStateResult = await this.orderService.transitionToState(
@@ -233,13 +243,7 @@
             },
         });
         if (!(addPaymentToOrderResult instanceof Order)) {
-<<<<<<< HEAD
-            throw Error(`Error adding payment to order ${orderCode}: ${addPaymentToOrderResult.message}`);
-=======
-            throw Error(
-                `Error adding payment to order ${order.code}: ${addPaymentToOrderResult.message}`,
-            );
->>>>>>> f4f977bb
+            throw Error(`Error adding payment to order ${order.code}: ${addPaymentToOrderResult.message}`);
         }
         return addPaymentToOrderResult;
     }
@@ -250,12 +254,17 @@
     async settleExistingPayment(ctx: RequestContext, order: Order, mollieOrderId: string): Promise<void> {
         const payment = order.payments.find(p => p.transactionId === mollieOrderId);
         if (!payment) {
-            throw Error(`Cannot find payment ${mollieOrderId} for ${order.code}. Unable to settle this payment`);
+            throw Error(
+                `Cannot find payment ${mollieOrderId} for ${order.code}. Unable to settle this payment`,
+            );
         }
         const result = await this.orderService.settlePayment(ctx, payment.id);
         if ((result as ErrorResult).message) {
             throw Error(
-                `Error settling payment ${payment.id} for order ${order.code}: ${(result as ErrorResult).errorCode} - ${(result as ErrorResult).message}`);
+                `Error settling payment ${payment.id} for order ${order.code}: ${
+                    (result as ErrorResult).errorCode
+                } - ${(result as ErrorResult).message}`,
+            );
         }
     }
 
