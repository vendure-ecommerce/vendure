import { Controller, Headers, HttpStatus, Post, Req, Res } from '@nestjs/common';
import {
    InternalServerError,
    LanguageCode,
    Logger,
    Order,
    OrderService,
    PaymentMethod,
    RequestContext,
    RequestContextService,
    TransactionalConnection,
} from '@vendure/core';
import { OrderStateTransitionError } from '@vendure/core/dist/common/error/generated-graphql-shop-errors';
import { Response } from 'express';
import Stripe from 'stripe';

import { loggerCtx } from './constants';
import { stripePaymentMethodHandler } from './stripe.handler';
import { StripeService } from './stripe.service';
import { RequestWithRawBody } from './types';

const missingHeaderErrorMessage = 'Missing stripe-signature header';
const signatureErrorMessage = 'Error verifying Stripe webhook signature';
const noPaymentIntentErrorMessage = 'No payment intent in the event payload';

@Controller('payments')
export class StripeController {
    constructor(
        private connection: TransactionalConnection,
        private orderService: OrderService,
        private stripeService: StripeService,
        private requestContextService: RequestContextService,
    ) {}

    @Post('stripe')
    async webhook(
        @Headers('stripe-signature') signature: string | undefined,
        @Req() request: RequestWithRawBody,
        @Res() response: Response,
    ): Promise<void> {
        if (!signature) {
            Logger.error(missingHeaderErrorMessage, loggerCtx);
            response.status(HttpStatus.BAD_REQUEST).send(missingHeaderErrorMessage);
            return;
        }
<<<<<<< HEAD
        const event = request.body as Stripe.Event;
=======

        let event = null;
        try {
            event = this.stripeService.constructEventFromPayload(request.rawBody, signature);
        } catch (e: any) {
            Logger.error(`${signatureErrorMessage} ${signature}: ${JSON.stringify(e.message)}`, loggerCtx);
            response.status(HttpStatus.BAD_REQUEST).send(signatureErrorMessage);
            return;
        }

>>>>>>> 6e7e15e5
        const paymentIntent = event.data.object as Stripe.PaymentIntent;
        const { metadata: { channelToken, orderCode, orderId } = {} } = paymentIntent;
        const ctx = await this.createContext(channelToken, request);
        const order = await this.orderService.findOneByCode(ctx, orderCode);
        if (!paymentIntent) {
            Logger.error(noPaymentIntentErrorMessage, loggerCtx);
            response.status(HttpStatus.BAD_REQUEST).send(noPaymentIntentErrorMessage);
            return;
        }
        if (!order) {
            throw Error(`Unable to find order ${orderCode}, unable to settle payment ${paymentIntent.id}!`);
        }
        if (event.type === 'payment_intent.payment_failed') {
            const message = paymentIntent.last_payment_error?.message ?? 'unknown error';
            Logger.warn(`Payment for order ${orderCode} failed: ${message}`, loggerCtx);
            response.status(HttpStatus.OK).send('Ok');
            return;
        }
        if (event.type !== 'payment_intent.succeeded') {
            // This should never happen as the webhook is configured to receive
            // payment_intent.succeeded and payment_intent.payment_failed events only
            Logger.info(`Received ${event.type} status update for order ${orderCode}`, loggerCtx);
            return;
        }
        try {
            // Throws an error if the signature is invalid
            await this.stripeService.constructEventFromPayload(ctx, order, request.rawBody, signature);
        } catch (e: any) {
            Logger.error(`${signatureErrorMessage} ${signature}: ${e.message}`, loggerCtx);
            response.status(HttpStatus.BAD_REQUEST).send(signatureErrorMessage);
            return;
        }
        if (order.state !== 'ArrangingPayment') {
            const transitionToStateResult = await this.orderService.transitionToState(
                ctx,
                orderId,
                'ArrangingPayment',
            );

            if (transitionToStateResult instanceof OrderStateTransitionError) {
                Logger.error(
                    `Error transitioning order ${orderCode} to ArrangingPayment state: ${transitionToStateResult.message}`,
                    loggerCtx,
                );
                return;
            }
        }

        const paymentMethod = await this.getPaymentMethod(ctx);

        const addPaymentToOrderResult = await this.orderService.addPaymentToOrder(ctx, orderId, {
            method: paymentMethod.code,
            metadata: {
                paymentIntentAmountReceived: paymentIntent.amount_received,
                paymentIntentId: paymentIntent.id,
            },
        });

        if (!(addPaymentToOrderResult instanceof Order)) {
            Logger.error(
                `Error adding payment to order ${orderCode}: ${addPaymentToOrderResult.message}`,
                loggerCtx,
            );
            return;
        }

        Logger.info(`Stripe payment intent id ${paymentIntent.id} added to order ${orderCode}`, loggerCtx);
        response.status(HttpStatus.OK).send('Ok');
    }

    private async createContext(channelToken: string, req: RequestWithRawBody): Promise<RequestContext> {
        return this.requestContextService.create({
            apiType: 'admin',
            channelOrToken: channelToken,
            req,
            languageCode: LanguageCode.en,
        });
    }

    private async getPaymentMethod(ctx: RequestContext): Promise<PaymentMethod> {
        const method = (await this.connection.getRepository(ctx, PaymentMethod).find()).find(
            m => m.handler.code === stripePaymentMethodHandler.code,
        );

        if (!method) {
            throw new InternalServerError(`[${loggerCtx}] Could not find Stripe PaymentMethod`);
        }

        return method;
    }
}<|MERGE_RESOLUTION|>--- conflicted
+++ resolved
@@ -43,20 +43,7 @@
             response.status(HttpStatus.BAD_REQUEST).send(missingHeaderErrorMessage);
             return;
         }
-<<<<<<< HEAD
         const event = request.body as Stripe.Event;
-=======
-
-        let event = null;
-        try {
-            event = this.stripeService.constructEventFromPayload(request.rawBody, signature);
-        } catch (e: any) {
-            Logger.error(`${signatureErrorMessage} ${signature}: ${JSON.stringify(e.message)}`, loggerCtx);
-            response.status(HttpStatus.BAD_REQUEST).send(signatureErrorMessage);
-            return;
-        }
-
->>>>>>> 6e7e15e5
         const paymentIntent = event.data.object as Stripe.PaymentIntent;
         const { metadata: { channelToken, orderCode, orderId } = {} } = paymentIntent;
         const ctx = await this.createContext(channelToken, request);
