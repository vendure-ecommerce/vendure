import { Inject, Injectable } from '@nestjs/common';
import { ConfigArg } from '@vendure/common/lib/generated-types';
import { Ctx, Customer, Logger, Order, PaymentMethodService, RequestContext, TransactionalConnection, UserInputError } from '@vendure/core';
import Stripe from 'stripe';

import { loggerCtx, STRIPE_PLUGIN_OPTIONS } from './constants';
import { VendureStripeClient } from './stripe-client';
import { getAmountInStripeMinorUnits } from './stripe-utils';
import { stripePaymentMethodHandler } from './stripe.handler';
import { StripePluginOptions } from './types';

@Injectable()
export class StripeService {

    constructor(
        private connection: TransactionalConnection,
        private paymentMethodService: PaymentMethodService,
        @Inject(STRIPE_PLUGIN_OPTIONS) private options: StripePluginOptions,
    ) {
    }

    async createPaymentIntent(ctx: RequestContext, order: Order): Promise<string> {
        let customerId: string | undefined;
        const stripe = await this.getStripeClient(ctx, order);

        if (this.options.storeCustomersInStripe && ctx.activeUserId) {
            customerId = await this.getStripeCustomerId(ctx, order);
        }
        const amountInMinorUnits = getAmountInStripeMinorUnits(order);
        const { client_secret } = await stripe.paymentIntents.create(
            {
                amount: amountInMinorUnits,
                currency: order.currencyCode.toLowerCase(),
                customer: customerId,
                automatic_payment_methods: {
                    enabled: true,
                },
                metadata: {
                    channelToken: ctx.channel.token,
                    orderId: order.id,
                    orderCode: order.code,
                },
            },
            { idempotencyKey: `${order.code}_${amountInMinorUnits}` },
        );

        if (!client_secret) {
            // This should never happen
            Logger.warn(
                `Payment intent creation for order ${order.code} did not return client secret`,
                loggerCtx,
            );
            throw Error('Failed to create payment intent');
        }

        return client_secret ?? undefined;
    }

    async constructEventFromPayload(ctx: RequestContext, order: Order, payload: Buffer, signature: string): Promise<Stripe.Event> {
        const stripe = await this.getStripeClient(ctx, order)
        return stripe.webhooks.constructEvent(payload, signature, stripe.webhookSecret);
    }

    /**
     * Get Stripe client based on eligible payment methods for order
     */
    async getStripeClient(ctx: RequestContext, order: Order): Promise<VendureStripeClient> {
        const [eligiblePaymentMethods, paymentMethods] = await Promise.all([
            this.paymentMethodService.getEligiblePaymentMethods(ctx, order),
            this.paymentMethodService.findAll(ctx, {
                filter: {
                    enabled: { eq: true }
                }
            })
        ]);
        const stripePaymentMethod = paymentMethods.items.find((pm) => pm.handler.code === stripePaymentMethodHandler.code);
        if (!stripePaymentMethod) {
            throw new UserInputError(`No enabled Stripe payment method found`);
        }
        const isEligible = eligiblePaymentMethods.some((pm) => pm.code === stripePaymentMethod.code);
        if (!isEligible) {
            throw new UserInputError(`Stripe payment method is not eligible for order ${order.code}`);
        }
        const apiKey = this.findOrThrowArgValue(stripePaymentMethod.handler.args, 'apiKey');
        const webhookSecret = this.findOrThrowArgValue(stripePaymentMethod.handler.args, 'webhookSecret');
        return new VendureStripeClient(apiKey, webhookSecret);
    }

    private findOrThrowArgValue(args: ConfigArg[], name: string): string {
        const value = args.find((arg) => arg.name === name)?.value;
        if (!value) {
            throw Error(`No argument named '${name}' found!`);
        }
        return value;
    }

    /**
     * Returns the stripeCustomerId if the Customer has one. If that's not the case, queries Stripe to check
     * if the customer is already registered, in which case it saves the id as stripeCustomerId and returns it.
     * Otherwise, creates a new Customer record in Stripe and returns the generated id.
     */
    private async getStripeCustomerId(ctx: RequestContext, activeOrder: Order): Promise<string | undefined> {
<<<<<<< HEAD
        const [stripe, order] = await Promise.all([
            this.getStripeClient(ctx, activeOrder),
            // Load relation with customer not available in the response from activeOrderService.getOrderFromContext()
            this.connection.getRepository(ctx, Order).findOne(activeOrder.id, {
                relations: ['customer'],
            })
        ]);
=======
        // Load relation with customer not available in the response from activeOrderService.getOrderFromContext()
        const order = await this.connection.getRepository(Order).findOne({
            where: { id: activeOrder.id },
            relations: ['customer'],
        });
>>>>>>> 6e7e15e5

        if (!order || !order.customer) {
            // This should never happen
            return undefined;
        }

        const { customer } = order;

        if (customer.customFields.stripeCustomerId) {
            return customer.customFields.stripeCustomerId;
        }

        let stripeCustomerId;

        const stripeCustomers = await stripe.customers.list({ email: customer.emailAddress });
        if (stripeCustomers.data.length > 0) {
            stripeCustomerId = stripeCustomers.data[0].id;
        } else {
            const newStripeCustomer = await stripe.customers.create({
                email: customer.emailAddress,
                name: `${customer.firstName} ${customer.lastName}`,
            });

            stripeCustomerId = newStripeCustomer.id;

            Logger.info(`Created Stripe Customer record for customerId ${customer.id}`, loggerCtx);
        }

        customer.customFields.stripeCustomerId = stripeCustomerId;
        await this.connection.getRepository(ctx, Customer).save(customer, { reload: false });

        return stripeCustomerId;
    }
}<|MERGE_RESOLUTION|>--- conflicted
+++ resolved
@@ -100,21 +100,14 @@
      * Otherwise, creates a new Customer record in Stripe and returns the generated id.
      */
     private async getStripeCustomerId(ctx: RequestContext, activeOrder: Order): Promise<string | undefined> {
-<<<<<<< HEAD
         const [stripe, order] = await Promise.all([
             this.getStripeClient(ctx, activeOrder),
             // Load relation with customer not available in the response from activeOrderService.getOrderFromContext()
-            this.connection.getRepository(ctx, Order).findOne(activeOrder.id, {
+            this.connection.getRepository(ctx, Order).findOne({
+                where: { id: activeOrder.id },
                 relations: ['customer'],
             })
         ]);
-=======
-        // Load relation with customer not available in the response from activeOrderService.getOrderFromContext()
-        const order = await this.connection.getRepository(Order).findOne({
-            where: { id: activeOrder.id },
-            relations: ['customer'],
-        });
->>>>>>> 6e7e15e5
 
         if (!order || !order.customer) {
             // This should never happen
