import { LanguageCode } from '@vendure/common/lib/generated-types';
import {
    Customer,
    EntityHydrator,
    Injector,
    Logger,
    Order,
    PaymentMethodHandler,
    RequestContext,
    TransactionalConnection,
} from '@vendure/core';
import { BraintreeGateway } from 'braintree';

import { defaultExtractMetadataFn, getGateway } from './braintree-common';
import { BRAINTREE_PLUGIN_OPTIONS, loggerCtx } from './constants';
import { BraintreePluginOptions } from './types';

let options: BraintreePluginOptions;
let connection: TransactionalConnection;
let entityHydrator: EntityHydrator;

/**
 * The handler for Braintree payments.
 */
export const braintreePaymentMethodHandler = new PaymentMethodHandler({
    code: 'braintree',
    description: [{ languageCode: LanguageCode.en, value: 'Braintree payments' }],
    args: {
        merchantId: { type: 'string', label: [{ languageCode: LanguageCode.en, value: 'Merchant ID' }] },
        publicKey: { type: 'string', label: [{ languageCode: LanguageCode.en, value: 'Public Key' }] },
        privateKey: { type: 'string', label: [{ languageCode: LanguageCode.en, value: 'Private Key' }] },
    },
    init(injector: Injector) {
        options = injector.get<BraintreePluginOptions>(BRAINTREE_PLUGIN_OPTIONS);
        connection = injector.get(TransactionalConnection);
        entityHydrator = injector.get(EntityHydrator);
    },
    async createPayment(ctx, order, amount, args, metadata) {
        const gateway = getGateway(args, options);
        let customerId: string | undefined;
        try {
            await entityHydrator.hydrate(ctx, order, { relations: ['customer'] });
            const customer = order.customer;
            if (options.storeCustomersInBraintree && ctx.activeUserId && customer) {
                customerId = await getBraintreeCustomerId(ctx, gateway, customer);
            }
<<<<<<< HEAD
            return processPayment(ctx, gateway, order, amount, nonce, customerId, options, storeCardInVault);
        } catch (e: any) {
=======
            return processPayment(ctx, gateway, order, amount, metadata.nonce, customerId, options);
        } catch (e) {
>>>>>>> 87a0ba3e
            Logger.error(e, loggerCtx);
            return {
                amount: order.total,
                state: 'Error' as const,
                transactionId: '',
                errorMessage: e.toString(),
                metadata: e,
            };
        }
    },

    settlePayment() {
        return {
            success: true,
        };
    },

    async createRefund(ctx, input, total, order, payment, args) {
        const gateway = getGateway(args, options);
        const response = await gateway.transaction.refund(payment.transactionId, (total / 100).toString(10));
        if (!response.success) {
            return {
                state: 'Failed' as const,
                transactionId: response.transaction?.id,
                metadata: response,
            };
        }
        return {
            state: 'Settled' as const,
            transactionId: response.transaction.id,
            metadata: response,
        };
    },
});

async function processPayment(
    ctx: RequestContext,
    gateway: BraintreeGateway,
    order: Order,
    amount: number,
    paymentMethodNonce: any,
    customerId: string | undefined,
    pluginOptions: BraintreePluginOptions,
) {
    const response = await gateway.transaction.sale({
        customerId,
        amount: (amount / 100).toString(10),
        orderId: order.code,
        paymentMethodNonce,
        options: {
            submitForSettlement: true,
            storeInVaultOnSuccess: !!customerId,
        },
    });
    const extractMetadataFn = pluginOptions.extractMetadata ?? defaultExtractMetadataFn;
    const metadata = extractMetadataFn(response.transaction);
    if (!response.success) {
        return {
            amount,
            state: 'Declined' as const,
            transactionId: response.transaction.id,
            errorMessage: response.message,
            metadata,
        };
    }
    return {
        amount,
        state: 'Settled' as const,
        transactionId: response.transaction.id,
        metadata,
    };
}

/**
 * If the Customer has no braintreeCustomerId, create one, else return the existing braintreeCustomerId.
 */
async function getBraintreeCustomerId(
    ctx: RequestContext,
    gateway: BraintreeGateway,
    customer: Customer,
): Promise<string | undefined> {
    if (!customer.customFields.braintreeCustomerId) {
        try {
            const result = await gateway.customer.create({
                firstName: customer.firstName,
                lastName: customer.lastName,
                email: customer.emailAddress,
            });
            if (result.success) {
                const customerId = result.customer.id;
                Logger.verbose(`Created Braintree Customer record for customerId ${customer.id}`, loggerCtx);
                customer.customFields.braintreeCustomerId = customerId;
                await connection.getRepository(ctx, Customer).save(customer, { reload: false });
                return customerId;
            } else {
                Logger.error(
                    `Failed to create Braintree Customer record for customerId ${customer.id}. View Debug level logs for details.`,
                    loggerCtx,
                );
                Logger.debug(JSON.stringify(result.errors, null, 2), loggerCtx);
            }
        } catch (e: any) {
            Logger.error(e.message, loggerCtx, e.stack);
        }
    } else {
        return customer.customFields.braintreeCustomerId;
    }
}<|MERGE_RESOLUTION|>--- conflicted
+++ resolved
@@ -44,16 +44,11 @@
             if (options.storeCustomersInBraintree && ctx.activeUserId && customer) {
                 customerId = await getBraintreeCustomerId(ctx, gateway, customer);
             }
-<<<<<<< HEAD
-            return processPayment(ctx, gateway, order, amount, nonce, customerId, options, storeCardInVault);
-        } catch (e: any) {
-=======
             return processPayment(ctx, gateway, order, amount, metadata.nonce, customerId, options);
         } catch (e) {
->>>>>>> 87a0ba3e
             Logger.error(e, loggerCtx);
             return {
-                amount: order.total,
+                amount,
                 state: 'Error' as const,
                 transactionId: '',
                 errorMessage: e.toString(),
