--- conflicted
+++ resolved
@@ -1,10 +1,6 @@
 {
     "name": "@vendure/payments-plugin",
-<<<<<<< HEAD
     "version": "3.1.0-next.3",
-=======
-    "version": "3.0.6",
->>>>>>> 03e08ee4
     "license": "GPL-3.0-or-later",
     "main": "package/index.js",
     "types": "package/index.d.ts",
@@ -51,15 +47,9 @@
         "@mollie/api-client": "^3.7.0",
         "@types/braintree": "^3.3.11",
         "@types/localtunnel": "2.0.4",
-<<<<<<< HEAD
         "@vendure/common": "3.1.0-next.3",
         "@vendure/core": "3.1.0-next.3",
         "@vendure/testing": "3.1.0-next.3",
-=======
-        "@vendure/common": "^3.0.6",
-        "@vendure/core": "^3.0.6",
-        "@vendure/testing": "^3.0.6",
->>>>>>> 03e08ee4
         "braintree": "^3.22.0",
         "localtunnel": "2.0.2",
         "nock": "^13.1.4",
