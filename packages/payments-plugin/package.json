{
<<<<<<< HEAD
  "name": "@vendure/payments-plugin",
  "version": "1.8.3",
  "license": "MIT",
  "main": "package/index.js",
  "types": "package/index.d.ts",
  "files": [
    "package/**/*"
  ],
  "private": false,
  "scripts": {
    "watch": "tsc -p ./tsconfig.build.json --watch",
    "build": "rimraf package && tsc -p ./tsconfig.build.json",
    "e2e": "jest --config ../../e2e-common/jest-config.js --runInBand --package=payments-plugin",
    "lint": "tslint --fix --project ./",
    "ci": "yarn build",
    "dev-server:mollie": "yarn build && DB=sqlite node -r ts-node/register e2e/mollie-dev-server.ts"
  },
  "homepage": "https://www.vendure.io/",
  "funding": "https://github.com/sponsors/michaelbromley",
  "publishConfig": {
    "access": "public"
  },
  "peerDependencies": {
    "@mollie/api-client": "3.x",
    "braintree": "3.x",
    "stripe": "8.x"
  },
  "devDependencies": {
    "@mollie/api-client": "^3.6.0",
    "@types/braintree": "^2.22.15",
    "@types/localtunnel": "^2.0.1",
    "@vendure/common": "^1.8.3",
    "@vendure/core": "^1.8.3",
    "@vendure/testing": "^1.8.3",
    "braintree": "^3.0.0",
    "localtunnel": "^2.0.2",
    "nock": "^13.1.4",
    "rimraf": "^3.0.2",
    "stripe": "^8.197.0",
    "typescript": "4.3.5"
  }
=======
    "name": "@vendure/payments-plugin",
    "version": "1.8.4",
    "license": "MIT",
    "main": "package/index.js",
    "types": "package/index.d.ts",
    "files": [
        "package/**/*"
    ],
    "private": false,
    "scripts": {
        "watch": "tsc -p ./tsconfig.build.json --watch",
        "build": "rimraf package && tsc -p ./tsconfig.build.json",
        "e2e": "jest --config ../../e2e-common/jest-config.js --runInBand --package=payments-plugin",
        "lint": "tslint --fix --project ./",
        "ci": "yarn build"
    },
    "homepage": "https://www.vendure.io/",
    "funding": "https://github.com/sponsors/michaelbromley",
    "publishConfig": {
        "access": "public"
    },
    "peerDependencies": {
        "@mollie/api-client": "3.x",
        "braintree": "3.x",
        "stripe": "8.x"
    },
    "devDependencies": {
        "@mollie/api-client": "^3.6.0",
        "@types/braintree": "^2.22.15",
        "@vendure/common": "^1.8.4",
        "@vendure/core": "^1.8.4",
        "@vendure/testing": "^1.8.4",
        "braintree": "^3.0.0",
        "nock": "^13.1.4",
        "rimraf": "^3.0.2",
        "stripe": "^8.197.0",
        "typescript": "4.3.5"
    }
>>>>>>> c5ec76c5
}<|MERGE_RESOLUTION|>--- conflicted
+++ resolved
@@ -1,47 +1,4 @@
 {
-<<<<<<< HEAD
-  "name": "@vendure/payments-plugin",
-  "version": "1.8.3",
-  "license": "MIT",
-  "main": "package/index.js",
-  "types": "package/index.d.ts",
-  "files": [
-    "package/**/*"
-  ],
-  "private": false,
-  "scripts": {
-    "watch": "tsc -p ./tsconfig.build.json --watch",
-    "build": "rimraf package && tsc -p ./tsconfig.build.json",
-    "e2e": "jest --config ../../e2e-common/jest-config.js --runInBand --package=payments-plugin",
-    "lint": "tslint --fix --project ./",
-    "ci": "yarn build",
-    "dev-server:mollie": "yarn build && DB=sqlite node -r ts-node/register e2e/mollie-dev-server.ts"
-  },
-  "homepage": "https://www.vendure.io/",
-  "funding": "https://github.com/sponsors/michaelbromley",
-  "publishConfig": {
-    "access": "public"
-  },
-  "peerDependencies": {
-    "@mollie/api-client": "3.x",
-    "braintree": "3.x",
-    "stripe": "8.x"
-  },
-  "devDependencies": {
-    "@mollie/api-client": "^3.6.0",
-    "@types/braintree": "^2.22.15",
-    "@types/localtunnel": "^2.0.1",
-    "@vendure/common": "^1.8.3",
-    "@vendure/core": "^1.8.3",
-    "@vendure/testing": "^1.8.3",
-    "braintree": "^3.0.0",
-    "localtunnel": "^2.0.2",
-    "nock": "^13.1.4",
-    "rimraf": "^3.0.2",
-    "stripe": "^8.197.0",
-    "typescript": "4.3.5"
-  }
-=======
     "name": "@vendure/payments-plugin",
     "version": "1.8.4",
     "license": "MIT",
@@ -80,5 +37,4 @@
         "stripe": "^8.197.0",
         "typescript": "4.3.5"
     }
->>>>>>> c5ec76c5
 }