--- conflicted
+++ resolved
@@ -38,12 +38,6 @@
         "nock": "^13.1.4",
         "rimraf": "^3.0.2",
         "stripe": "^8.197.0",
-<<<<<<< HEAD
-        "typescript": "4.5.5"
-    },
-    "dependencies": {}
-=======
         "typescript": "4.9.5"
     }
->>>>>>> 6e7e15e5
 }