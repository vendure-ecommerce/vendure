--- conflicted
+++ resolved
@@ -1,10 +1,6 @@
 {
     "name": "@vendure/payments-plugin",
-<<<<<<< HEAD
-    "version": "3.4.0-alpha.0",
-=======
     "version": "3.3.2",
->>>>>>> d0875323
     "license": "GPL-3.0-or-later",
     "main": "package/index.js",
     "types": "package/index.d.ts",
@@ -54,15 +50,9 @@
         "@mollie/api-client": "^3.7.0",
         "@types/braintree": "^3.3.11",
         "@types/localtunnel": "2.0.4",
-<<<<<<< HEAD
-        "@vendure/common": "3.4.0-alpha.0",
-        "@vendure/core": "3.4.0-alpha.0",
-        "@vendure/testing": "3.4.0-alpha.0",
-=======
         "@vendure/common": "3.3.2",
         "@vendure/core": "3.3.2",
         "@vendure/testing": "3.3.2",
->>>>>>> d0875323
         "braintree": "^3.22.0",
         "localtunnel": "2.0.2",
         "nock": "^13.1.4",
