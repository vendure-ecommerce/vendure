/* eslint-disable */
export type Maybe<T> = T | null;
export type InputMaybe<T> = Maybe<T>;
export type Exact<T extends { [key: string]: unknown }> = { [K in keyof T]: T[K] };
export type MakeOptional<T, K extends keyof T> = Omit<T, K> & { [SubKey in K]?: Maybe<T[SubKey]> };
export type MakeMaybe<T, K extends keyof T> = Omit<T, K> & { [SubKey in K]: Maybe<T[SubKey]> };
/** All built-in and custom scalars, mapped to their actual values */
export type Scalars = {
    ID: string;
    String: string;
    Boolean: boolean;
    Int: number;
    Float: number;
    DateTime: any;
    JSON: any;
    Money: number;
    Upload: any;
};

export type AddFulfillmentToOrderResult =
    | CreateFulfillmentError
    | EmptyOrderLineSelectionError
    | Fulfillment
    | FulfillmentStateTransitionError
    | InsufficientStockOnHandError
    | InvalidFulfillmentHandlerError
    | ItemsAlreadyFulfilledError;

export type AddItemInput = {
    productVariantId: Scalars['ID'];
    quantity: Scalars['Int'];
};

export type AddItemToDraftOrderInput = {
    productVariantId: Scalars['ID'];
    quantity: Scalars['Int'];
};

export type AddManualPaymentToOrderResult = ManualPaymentStateError | Order;

export type AddNoteToCustomerInput = {
    id: Scalars['ID'];
    isPublic: Scalars['Boolean'];
    note: Scalars['String'];
};

export type AddNoteToOrderInput = {
    id: Scalars['ID'];
    isPublic: Scalars['Boolean'];
    note: Scalars['String'];
};

export type Address = Node & {
    city?: Maybe<Scalars['String']>;
    company?: Maybe<Scalars['String']>;
    country: Country;
    createdAt: Scalars['DateTime'];
    customFields?: Maybe<Scalars['JSON']>;
    defaultBillingAddress?: Maybe<Scalars['Boolean']>;
    defaultShippingAddress?: Maybe<Scalars['Boolean']>;
    fullName?: Maybe<Scalars['String']>;
    id: Scalars['ID'];
    phoneNumber?: Maybe<Scalars['String']>;
    postalCode?: Maybe<Scalars['String']>;
    province?: Maybe<Scalars['String']>;
    streetLine1: Scalars['String'];
    streetLine2?: Maybe<Scalars['String']>;
    updatedAt: Scalars['DateTime'];
};

export type AdjustDraftOrderLineInput = {
    orderLineId: Scalars['ID'];
    quantity: Scalars['Int'];
};

export type Adjustment = {
    adjustmentSource: Scalars['String'];
    amount: Scalars['Money'];
    data?: Maybe<Scalars['JSON']>;
    description: Scalars['String'];
    type: AdjustmentType;
};

export enum AdjustmentType {
    DISTRIBUTED_ORDER_PROMOTION = 'DISTRIBUTED_ORDER_PROMOTION',
    OTHER = 'OTHER',
    PROMOTION = 'PROMOTION',
}

export type Administrator = Node & {
    createdAt: Scalars['DateTime'];
    customFields?: Maybe<Scalars['JSON']>;
    emailAddress: Scalars['String'];
    firstName: Scalars['String'];
    id: Scalars['ID'];
    lastName: Scalars['String'];
    updatedAt: Scalars['DateTime'];
    user: User;
};

export type AdministratorFilterParameter = {
    createdAt?: InputMaybe<DateOperators>;
    emailAddress?: InputMaybe<StringOperators>;
    firstName?: InputMaybe<StringOperators>;
    id?: InputMaybe<IdOperators>;
    lastName?: InputMaybe<StringOperators>;
    updatedAt?: InputMaybe<DateOperators>;
};

export type AdministratorList = PaginatedList & {
    items: Array<Administrator>;
    totalItems: Scalars['Int'];
};

export type AdministratorListOptions = {
    /** Allows the results to be filtered */
    filter?: InputMaybe<AdministratorFilterParameter>;
    /** Specifies whether multiple "filter" arguments should be combines with a logical AND or OR operation. Defaults to AND. */
    filterOperator?: InputMaybe<LogicalOperator>;
    /** Skips the first n results, for use in pagination */
    skip?: InputMaybe<Scalars['Int']>;
    /** Specifies which properties to sort the results by */
    sort?: InputMaybe<AdministratorSortParameter>;
    /** Takes n results, for use in pagination */
    take?: InputMaybe<Scalars['Int']>;
};

export type AdministratorPaymentInput = {
    metadata?: InputMaybe<Scalars['JSON']>;
    paymentMethod?: InputMaybe<Scalars['String']>;
};

export type AdministratorRefundInput = {
    paymentId: Scalars['ID'];
    reason?: InputMaybe<Scalars['String']>;
};

export type AdministratorSortParameter = {
    createdAt?: InputMaybe<SortOrder>;
    emailAddress?: InputMaybe<SortOrder>;
    firstName?: InputMaybe<SortOrder>;
    id?: InputMaybe<SortOrder>;
    lastName?: InputMaybe<SortOrder>;
    updatedAt?: InputMaybe<SortOrder>;
};

export type Allocation = Node &
    StockMovement & {
        createdAt: Scalars['DateTime'];
        id: Scalars['ID'];
        orderLine: OrderLine;
        productVariant: ProductVariant;
        quantity: Scalars['Int'];
        type: StockMovementType;
        updatedAt: Scalars['DateTime'];
    };

/** Returned if an attempting to refund an OrderItem which has already been refunded */
export type AlreadyRefundedError = ErrorResult & {
    errorCode: ErrorCode;
    message: Scalars['String'];
    refundId: Scalars['ID'];
};

export type ApplyCouponCodeResult =
    | CouponCodeExpiredError
    | CouponCodeInvalidError
    | CouponCodeLimitError
    | Order;

export type Asset = Node & {
<<<<<<< HEAD
    createdAt: Scalars['DateTime'];
    customFields?: Maybe<Scalars['JSON']>;
    fileSize: Scalars['Int'];
    focalPoint?: Maybe<Coordinate>;
    height: Scalars['Int'];
    id: Scalars['ID'];
    mimeType: Scalars['String'];
    name: Scalars['String'];
    preview: Scalars['String'];
    source: Scalars['String'];
    tags: Array<Tag>;
    type: AssetType;
    updatedAt: Scalars['DateTime'];
    width: Scalars['Int'];
=======
  id: Scalars['ID'];
  createdAt: Scalars['DateTime'];
  updatedAt: Scalars['DateTime'];
  name: Scalars['String'];
  type: AssetType;
  fileSize: Scalars['Int'];
  mimeType: Scalars['String'];
  width: Scalars['Int'];
  height: Scalars['Int'];
  source: Scalars['String'];
  preview: Scalars['String'];
  focalPoint?: Maybe<Coordinate>;
  tags: Array<Tag>;
  customFields?: Maybe<Scalars['JSON']>;
>>>>>>> 8cd56e26
};

export type AssetFilterParameter = {
    createdAt?: InputMaybe<DateOperators>;
    fileSize?: InputMaybe<NumberOperators>;
    height?: InputMaybe<NumberOperators>;
    id?: InputMaybe<IdOperators>;
    mimeType?: InputMaybe<StringOperators>;
    name?: InputMaybe<StringOperators>;
    preview?: InputMaybe<StringOperators>;
    source?: InputMaybe<StringOperators>;
    type?: InputMaybe<StringOperators>;
    updatedAt?: InputMaybe<DateOperators>;
    width?: InputMaybe<NumberOperators>;
};

export type AssetList = PaginatedList & {
    items: Array<Asset>;
    totalItems: Scalars['Int'];
};

export type AssetListOptions = {
    /** Allows the results to be filtered */
    filter?: InputMaybe<AssetFilterParameter>;
    /** Specifies whether multiple "filter" arguments should be combines with a logical AND or OR operation. Defaults to AND. */
    filterOperator?: InputMaybe<LogicalOperator>;
    /** Skips the first n results, for use in pagination */
    skip?: InputMaybe<Scalars['Int']>;
    /** Specifies which properties to sort the results by */
    sort?: InputMaybe<AssetSortParameter>;
    tags?: InputMaybe<Array<Scalars['String']>>;
    tagsOperator?: InputMaybe<LogicalOperator>;
    /** Takes n results, for use in pagination */
    take?: InputMaybe<Scalars['Int']>;
};

export type AssetSortParameter = {
    createdAt?: InputMaybe<SortOrder>;
    fileSize?: InputMaybe<SortOrder>;
    height?: InputMaybe<SortOrder>;
    id?: InputMaybe<SortOrder>;
    mimeType?: InputMaybe<SortOrder>;
    name?: InputMaybe<SortOrder>;
    preview?: InputMaybe<SortOrder>;
    source?: InputMaybe<SortOrder>;
    updatedAt?: InputMaybe<SortOrder>;
    width?: InputMaybe<SortOrder>;
};

export enum AssetType {
    BINARY = 'BINARY',
    IMAGE = 'IMAGE',
    VIDEO = 'VIDEO',
}

export type AssignAssetsToChannelInput = {
    assetIds: Array<Scalars['ID']>;
    channelId: Scalars['ID'];
};

export type AssignCollectionsToChannelInput = {
    channelId: Scalars['ID'];
    collectionIds: Array<Scalars['ID']>;
};

export type AssignFacetsToChannelInput = {
    channelId: Scalars['ID'];
    facetIds: Array<Scalars['ID']>;
};

export type AssignProductVariantsToChannelInput = {
    channelId: Scalars['ID'];
    priceFactor?: InputMaybe<Scalars['Float']>;
    productVariantIds: Array<Scalars['ID']>;
};

export type AssignProductsToChannelInput = {
    channelId: Scalars['ID'];
    priceFactor?: InputMaybe<Scalars['Float']>;
    productIds: Array<Scalars['ID']>;
};

export type AssignPromotionsToChannelInput = {
    channelId: Scalars['ID'];
    promotionIds: Array<Scalars['ID']>;
};

export type AuthenticationInput = {
    native?: InputMaybe<NativeAuthInput>;
};

export type AuthenticationMethod = Node & {
    createdAt: Scalars['DateTime'];
    id: Scalars['ID'];
    strategy: Scalars['String'];
    updatedAt: Scalars['DateTime'];
};

export type AuthenticationResult = CurrentUser | InvalidCredentialsError;

export type BooleanCustomFieldConfig = CustomField & {
    description?: Maybe<Array<LocalizedString>>;
    internal?: Maybe<Scalars['Boolean']>;
    label?: Maybe<Array<LocalizedString>>;
    list: Scalars['Boolean'];
    name: Scalars['String'];
    nullable?: Maybe<Scalars['Boolean']>;
    readonly?: Maybe<Scalars['Boolean']>;
    type: Scalars['String'];
    ui?: Maybe<Scalars['JSON']>;
};

/** Operators for filtering on a list of Boolean fields */
export type BooleanListOperators = {
    inList: Scalars['Boolean'];
};

/** Operators for filtering on a Boolean field */
export type BooleanOperators = {
    eq?: InputMaybe<Scalars['Boolean']>;
    isNull?: InputMaybe<Scalars['Boolean']>;
};

/** Returned if an attempting to cancel lines from an Order which is still active */
export type CancelActiveOrderError = ErrorResult & {
    errorCode: ErrorCode;
    message: Scalars['String'];
    orderState: Scalars['String'];
};

export type CancelOrderInput = {
    /** Specify whether the shipping charges should also be cancelled. Defaults to false */
    cancelShipping?: InputMaybe<Scalars['Boolean']>;
    /** Optionally specify which OrderLines to cancel. If not provided, all OrderLines will be cancelled */
    lines?: InputMaybe<Array<OrderLineInput>>;
    /** The id of the order to be cancelled */
    orderId: Scalars['ID'];
    reason?: InputMaybe<Scalars['String']>;
};

export type CancelOrderResult =
    | CancelActiveOrderError
    | EmptyOrderLineSelectionError
    | MultipleOrderError
    | Order
    | OrderStateTransitionError
    | QuantityTooGreatError;

/** Returned if the Payment cancellation fails */
export type CancelPaymentError = ErrorResult & {
    errorCode: ErrorCode;
    message: Scalars['String'];
    paymentErrorMessage: Scalars['String'];
};

export type CancelPaymentResult = CancelPaymentError | Payment | PaymentStateTransitionError;

export type Cancellation = Node &
    StockMovement & {
        createdAt: Scalars['DateTime'];
        id: Scalars['ID'];
        orderLine: OrderLine;
        productVariant: ProductVariant;
        quantity: Scalars['Int'];
        type: StockMovementType;
        updatedAt: Scalars['DateTime'];
    };

export type Channel = Node & {
    code: Scalars['String'];
    createdAt: Scalars['DateTime'];
    /** @deprecated Use defaultCurrencyCode instead */
    currencyCode: CurrencyCode;
    customFields?: Maybe<Scalars['JSON']>;
    defaultCurrencyCode: CurrencyCode;
    defaultLanguageCode: LanguageCode;
    defaultShippingZone?: Maybe<Zone>;
    defaultTaxZone?: Maybe<Zone>;
    id: Scalars['ID'];
    pricesIncludeTax: Scalars['Boolean'];
    seller?: Maybe<Seller>;
    token: Scalars['String'];
    updatedAt: Scalars['DateTime'];
};

/**
 * Returned when the default LanguageCode of a Channel is no longer found in the `availableLanguages`
 * of the GlobalSettings
 */
export type ChannelDefaultLanguageError = ErrorResult & {
    channelCode: Scalars['String'];
    errorCode: ErrorCode;
    language: Scalars['String'];
    message: Scalars['String'];
};

export type Collection = Node & {
    assets: Array<Asset>;
    breadcrumbs: Array<CollectionBreadcrumb>;
    children?: Maybe<Array<Collection>>;
    createdAt: Scalars['DateTime'];
    customFields?: Maybe<Scalars['JSON']>;
    description: Scalars['String'];
    featuredAsset?: Maybe<Asset>;
    filters: Array<ConfigurableOperation>;
    id: Scalars['ID'];
    inheritFilters: Scalars['Boolean'];
    isPrivate: Scalars['Boolean'];
    languageCode?: Maybe<LanguageCode>;
    name: Scalars['String'];
    parent?: Maybe<Collection>;
    position: Scalars['Int'];
    productVariants: ProductVariantList;
    slug: Scalars['String'];
    translations: Array<CollectionTranslation>;
    updatedAt: Scalars['DateTime'];
};

export type CollectionProductVariantsArgs = {
    options?: InputMaybe<ProductVariantListOptions>;
};

export type CollectionBreadcrumb = {
    id: Scalars['ID'];
    name: Scalars['String'];
    slug: Scalars['String'];
};

export type CollectionFilterParameter = {
    createdAt?: InputMaybe<DateOperators>;
    description?: InputMaybe<StringOperators>;
    id?: InputMaybe<IdOperators>;
    inheritFilters?: InputMaybe<BooleanOperators>;
    isPrivate?: InputMaybe<BooleanOperators>;
    languageCode?: InputMaybe<StringOperators>;
    name?: InputMaybe<StringOperators>;
    position?: InputMaybe<NumberOperators>;
    slug?: InputMaybe<StringOperators>;
    updatedAt?: InputMaybe<DateOperators>;
};

export type CollectionList = PaginatedList & {
    items: Array<Collection>;
    totalItems: Scalars['Int'];
};

export type CollectionListOptions = {
    /** Allows the results to be filtered */
    filter?: InputMaybe<CollectionFilterParameter>;
    /** Specifies whether multiple "filter" arguments should be combines with a logical AND or OR operation. Defaults to AND. */
    filterOperator?: InputMaybe<LogicalOperator>;
    /** Skips the first n results, for use in pagination */
    skip?: InputMaybe<Scalars['Int']>;
    /** Specifies which properties to sort the results by */
    sort?: InputMaybe<CollectionSortParameter>;
    /** Takes n results, for use in pagination */
    take?: InputMaybe<Scalars['Int']>;
};

/**
 * Which Collections are present in the products returned
 * by the search, and in what quantity.
 */
export type CollectionResult = {
    collection: Collection;
    count: Scalars['Int'];
};

export type CollectionSortParameter = {
    createdAt?: InputMaybe<SortOrder>;
    description?: InputMaybe<SortOrder>;
    id?: InputMaybe<SortOrder>;
    name?: InputMaybe<SortOrder>;
    position?: InputMaybe<SortOrder>;
    slug?: InputMaybe<SortOrder>;
    updatedAt?: InputMaybe<SortOrder>;
};

export type CollectionTranslation = {
    createdAt: Scalars['DateTime'];
    description: Scalars['String'];
    id: Scalars['ID'];
    languageCode: LanguageCode;
    name: Scalars['String'];
    slug: Scalars['String'];
    updatedAt: Scalars['DateTime'];
};

export type ConfigArg = {
    name: Scalars['String'];
    value: Scalars['String'];
};

export type ConfigArgDefinition = {
    defaultValue?: Maybe<Scalars['JSON']>;
    description?: Maybe<Scalars['String']>;
    label?: Maybe<Scalars['String']>;
    list: Scalars['Boolean'];
    name: Scalars['String'];
    required: Scalars['Boolean'];
    type: Scalars['String'];
    ui?: Maybe<Scalars['JSON']>;
};

export type ConfigArgInput = {
    name: Scalars['String'];
    /** A JSON stringified representation of the actual value */
    value: Scalars['String'];
};

export type ConfigurableOperation = {
    args: Array<ConfigArg>;
    code: Scalars['String'];
};

export type ConfigurableOperationDefinition = {
    args: Array<ConfigArgDefinition>;
    code: Scalars['String'];
    description: Scalars['String'];
};

export type ConfigurableOperationInput = {
    arguments: Array<ConfigArgInput>;
    code: Scalars['String'];
};

export type Coordinate = {
    x: Scalars['Float'];
    y: Scalars['Float'];
};

export type CoordinateInput = {
    x: Scalars['Float'];
    y: Scalars['Float'];
};

export type Country = Node &
    Region & {
        code: Scalars['String'];
        createdAt: Scalars['DateTime'];
        customFields?: Maybe<Scalars['JSON']>;
        enabled: Scalars['Boolean'];
        id: Scalars['ID'];
        languageCode: LanguageCode;
        name: Scalars['String'];
        parent?: Maybe<Region>;
        parentId?: Maybe<Scalars['ID']>;
        translations: Array<RegionTranslation>;
        type: Scalars['String'];
        updatedAt: Scalars['DateTime'];
    };

export type CountryFilterParameter = {
    code?: InputMaybe<StringOperators>;
    createdAt?: InputMaybe<DateOperators>;
    enabled?: InputMaybe<BooleanOperators>;
    id?: InputMaybe<IdOperators>;
    languageCode?: InputMaybe<StringOperators>;
    name?: InputMaybe<StringOperators>;
    parentId?: InputMaybe<IdOperators>;
    type?: InputMaybe<StringOperators>;
    updatedAt?: InputMaybe<DateOperators>;
};

export type CountryList = PaginatedList & {
    items: Array<Country>;
    totalItems: Scalars['Int'];
};

export type CountryListOptions = {
    /** Allows the results to be filtered */
    filter?: InputMaybe<CountryFilterParameter>;
    /** Specifies whether multiple "filter" arguments should be combines with a logical AND or OR operation. Defaults to AND. */
    filterOperator?: InputMaybe<LogicalOperator>;
    /** Skips the first n results, for use in pagination */
    skip?: InputMaybe<Scalars['Int']>;
    /** Specifies which properties to sort the results by */
    sort?: InputMaybe<CountrySortParameter>;
    /** Takes n results, for use in pagination */
    take?: InputMaybe<Scalars['Int']>;
};

export type CountrySortParameter = {
    code?: InputMaybe<SortOrder>;
    createdAt?: InputMaybe<SortOrder>;
    id?: InputMaybe<SortOrder>;
    name?: InputMaybe<SortOrder>;
    parentId?: InputMaybe<SortOrder>;
    type?: InputMaybe<SortOrder>;
    updatedAt?: InputMaybe<SortOrder>;
};

export type CountryTranslationInput = {
    customFields?: InputMaybe<Scalars['JSON']>;
    id?: InputMaybe<Scalars['ID']>;
    languageCode: LanguageCode;
    name?: InputMaybe<Scalars['String']>;
};

/** Returned if the provided coupon code is invalid */
export type CouponCodeExpiredError = ErrorResult & {
    couponCode: Scalars['String'];
    errorCode: ErrorCode;
    message: Scalars['String'];
};

/** Returned if the provided coupon code is invalid */
export type CouponCodeInvalidError = ErrorResult & {
    couponCode: Scalars['String'];
    errorCode: ErrorCode;
    message: Scalars['String'];
};

/** Returned if the provided coupon code is invalid */
export type CouponCodeLimitError = ErrorResult & {
    couponCode: Scalars['String'];
    errorCode: ErrorCode;
    limit: Scalars['Int'];
    message: Scalars['String'];
};

export type CreateAddressInput = {
    city?: InputMaybe<Scalars['String']>;
    company?: InputMaybe<Scalars['String']>;
    countryCode: Scalars['String'];
    customFields?: InputMaybe<Scalars['JSON']>;
    defaultBillingAddress?: InputMaybe<Scalars['Boolean']>;
    defaultShippingAddress?: InputMaybe<Scalars['Boolean']>;
    fullName?: InputMaybe<Scalars['String']>;
    phoneNumber?: InputMaybe<Scalars['String']>;
    postalCode?: InputMaybe<Scalars['String']>;
    province?: InputMaybe<Scalars['String']>;
    streetLine1: Scalars['String'];
    streetLine2?: InputMaybe<Scalars['String']>;
};

export type CreateAdministratorInput = {
    customFields?: InputMaybe<Scalars['JSON']>;
    emailAddress: Scalars['String'];
    firstName: Scalars['String'];
    lastName: Scalars['String'];
    password: Scalars['String'];
    roleIds: Array<Scalars['ID']>;
};

export type CreateAssetInput = {
    customFields?: InputMaybe<Scalars['JSON']>;
    file: Scalars['Upload'];
    tags?: InputMaybe<Array<Scalars['String']>>;
};

export type CreateAssetResult = Asset | MimeTypeError;

export type CreateChannelInput = {
    code: Scalars['String'];
    currencyCode: CurrencyCode;
    customFields?: InputMaybe<Scalars['JSON']>;
    defaultLanguageCode: LanguageCode;
    defaultShippingZoneId: Scalars['ID'];
    defaultTaxZoneId: Scalars['ID'];
    pricesIncludeTax: Scalars['Boolean'];
    sellerId?: InputMaybe<Scalars['ID']>;
    token: Scalars['String'];
};

export type CreateChannelResult = Channel | LanguageNotAvailableError;

export type CreateCollectionInput = {
    assetIds?: InputMaybe<Array<Scalars['ID']>>;
    customFields?: InputMaybe<Scalars['JSON']>;
    featuredAssetId?: InputMaybe<Scalars['ID']>;
    filters: Array<ConfigurableOperationInput>;
    inheritFilters?: InputMaybe<Scalars['Boolean']>;
    isPrivate?: InputMaybe<Scalars['Boolean']>;
    parentId?: InputMaybe<Scalars['ID']>;
    translations: Array<CreateCollectionTranslationInput>;
};

export type CreateCollectionTranslationInput = {
    customFields?: InputMaybe<Scalars['JSON']>;
    description: Scalars['String'];
    languageCode: LanguageCode;
    name: Scalars['String'];
    slug: Scalars['String'];
};

export type CreateCountryInput = {
    code: Scalars['String'];
    customFields?: InputMaybe<Scalars['JSON']>;
    enabled: Scalars['Boolean'];
    translations: Array<CountryTranslationInput>;
};

export type CreateCustomerGroupInput = {
    customFields?: InputMaybe<Scalars['JSON']>;
    customerIds?: InputMaybe<Array<Scalars['ID']>>;
    name: Scalars['String'];
};

export type CreateCustomerInput = {
    customFields?: InputMaybe<Scalars['JSON']>;
    emailAddress: Scalars['String'];
    firstName: Scalars['String'];
    lastName: Scalars['String'];
    phoneNumber?: InputMaybe<Scalars['String']>;
    title?: InputMaybe<Scalars['String']>;
};

export type CreateCustomerResult = Customer | EmailAddressConflictError;

export type CreateFacetInput = {
    code: Scalars['String'];
    customFields?: InputMaybe<Scalars['JSON']>;
    isPrivate: Scalars['Boolean'];
    translations: Array<FacetTranslationInput>;
    values?: InputMaybe<Array<CreateFacetValueWithFacetInput>>;
};

export type CreateFacetValueInput = {
    code: Scalars['String'];
    customFields?: InputMaybe<Scalars['JSON']>;
    facetId: Scalars['ID'];
    translations: Array<FacetValueTranslationInput>;
};

export type CreateFacetValueWithFacetInput = {
    code: Scalars['String'];
    translations: Array<FacetValueTranslationInput>;
};

/** Returned if an error is thrown in a FulfillmentHandler's createFulfillment method */
export type CreateFulfillmentError = ErrorResult & {
    errorCode: ErrorCode;
    fulfillmentHandlerError: Scalars['String'];
    message: Scalars['String'];
};

export type CreateGroupOptionInput = {
    code: Scalars['String'];
    translations: Array<ProductOptionGroupTranslationInput>;
};

export type CreatePaymentMethodInput = {
    checker?: InputMaybe<ConfigurableOperationInput>;
    code: Scalars['String'];
    customFields?: InputMaybe<Scalars['JSON']>;
    enabled: Scalars['Boolean'];
    handler: ConfigurableOperationInput;
    translations: Array<PaymentMethodTranslationInput>;
};

export type CreateProductInput = {
    assetIds?: InputMaybe<Array<Scalars['ID']>>;
    customFields?: InputMaybe<Scalars['JSON']>;
    enabled?: InputMaybe<Scalars['Boolean']>;
    facetValueIds?: InputMaybe<Array<Scalars['ID']>>;
    featuredAssetId?: InputMaybe<Scalars['ID']>;
    translations: Array<ProductTranslationInput>;
};

export type CreateProductOptionGroupInput = {
    code: Scalars['String'];
    customFields?: InputMaybe<Scalars['JSON']>;
    options: Array<CreateGroupOptionInput>;
    translations: Array<ProductOptionGroupTranslationInput>;
};

export type CreateProductOptionInput = {
    code: Scalars['String'];
    customFields?: InputMaybe<Scalars['JSON']>;
    productOptionGroupId: Scalars['ID'];
    translations: Array<ProductOptionGroupTranslationInput>;
};

export type CreateProductVariantInput = {
    assetIds?: InputMaybe<Array<Scalars['ID']>>;
    customFields?: InputMaybe<Scalars['JSON']>;
    facetValueIds?: InputMaybe<Array<Scalars['ID']>>;
    featuredAssetId?: InputMaybe<Scalars['ID']>;
    optionIds?: InputMaybe<Array<Scalars['ID']>>;
    outOfStockThreshold?: InputMaybe<Scalars['Int']>;
    price?: InputMaybe<Scalars['Money']>;
    productId: Scalars['ID'];
    sku: Scalars['String'];
    stockLevels?: InputMaybe<Array<StockLevelInput>>;
    stockOnHand?: InputMaybe<Scalars['Int']>;
    taxCategoryId?: InputMaybe<Scalars['ID']>;
    trackInventory?: InputMaybe<GlobalFlag>;
    translations: Array<ProductVariantTranslationInput>;
    useGlobalOutOfStockThreshold?: InputMaybe<Scalars['Boolean']>;
};

export type CreateProductVariantOptionInput = {
    code: Scalars['String'];
    optionGroupId: Scalars['ID'];
    translations: Array<ProductOptionTranslationInput>;
};

export type CreatePromotionInput = {
    actions: Array<ConfigurableOperationInput>;
    conditions: Array<ConfigurableOperationInput>;
    couponCode?: InputMaybe<Scalars['String']>;
    customFields?: InputMaybe<Scalars['JSON']>;
    enabled: Scalars['Boolean'];
    endsAt?: InputMaybe<Scalars['DateTime']>;
    perCustomerUsageLimit?: InputMaybe<Scalars['Int']>;
    startsAt?: InputMaybe<Scalars['DateTime']>;
    translations: Array<PromotionTranslationInput>;
};

export type CreatePromotionResult = MissingConditionsError | Promotion;

export type CreateProvinceInput = {
    code: Scalars['String'];
    customFields?: InputMaybe<Scalars['JSON']>;
    enabled: Scalars['Boolean'];
    translations: Array<ProvinceTranslationInput>;
};

export type CreateRoleInput = {
    channelIds?: InputMaybe<Array<Scalars['ID']>>;
    code: Scalars['String'];
    description: Scalars['String'];
    permissions: Array<Permission>;
};

export type CreateSellerInput = {
    customFields?: InputMaybe<Scalars['JSON']>;
    name: Scalars['String'];
};

export type CreateShippingMethodInput = {
    calculator: ConfigurableOperationInput;
    checker: ConfigurableOperationInput;
    code: Scalars['String'];
    customFields?: InputMaybe<Scalars['JSON']>;
    fulfillmentHandler: Scalars['String'];
    translations: Array<ShippingMethodTranslationInput>;
};

export type CreateStockLocationInput = {
    customFields?: InputMaybe<Scalars['JSON']>;
    description?: InputMaybe<Scalars['String']>;
    name: Scalars['String'];
};

export type CreateTagInput = {
    value: Scalars['String'];
};

export type CreateTaxCategoryInput = {
    customFields?: InputMaybe<Scalars['JSON']>;
    isDefault?: InputMaybe<Scalars['Boolean']>;
    name: Scalars['String'];
};

export type CreateTaxRateInput = {
    categoryId: Scalars['ID'];
    customFields?: InputMaybe<Scalars['JSON']>;
    customerGroupId?: InputMaybe<Scalars['ID']>;
    enabled: Scalars['Boolean'];
    name: Scalars['String'];
    value: Scalars['Float'];
    zoneId: Scalars['ID'];
};

export type CreateZoneInput = {
    customFields?: InputMaybe<Scalars['JSON']>;
    memberIds?: InputMaybe<Array<Scalars['ID']>>;
    name: Scalars['String'];
};

/**
 * @description
 * ISO 4217 currency code
 *
 * @docsCategory common
 */
export enum CurrencyCode {
    /** United Arab Emirates dirham */
    AED = 'AED',
    /** Afghan afghani */
    AFN = 'AFN',
    /** Albanian lek */
    ALL = 'ALL',
    /** Armenian dram */
    AMD = 'AMD',
    /** Netherlands Antillean guilder */
    ANG = 'ANG',
    /** Angolan kwanza */
    AOA = 'AOA',
    /** Argentine peso */
    ARS = 'ARS',
    /** Australian dollar */
    AUD = 'AUD',
    /** Aruban florin */
    AWG = 'AWG',
    /** Azerbaijani manat */
    AZN = 'AZN',
    /** Bosnia and Herzegovina convertible mark */
    BAM = 'BAM',
    /** Barbados dollar */
    BBD = 'BBD',
    /** Bangladeshi taka */
    BDT = 'BDT',
    /** Bulgarian lev */
    BGN = 'BGN',
    /** Bahraini dinar */
    BHD = 'BHD',
    /** Burundian franc */
    BIF = 'BIF',
    /** Bermudian dollar */
    BMD = 'BMD',
    /** Brunei dollar */
    BND = 'BND',
    /** Boliviano */
    BOB = 'BOB',
    /** Brazilian real */
    BRL = 'BRL',
    /** Bahamian dollar */
    BSD = 'BSD',
    /** Bhutanese ngultrum */
    BTN = 'BTN',
    /** Botswana pula */
    BWP = 'BWP',
    /** Belarusian ruble */
    BYN = 'BYN',
    /** Belize dollar */
    BZD = 'BZD',
    /** Canadian dollar */
    CAD = 'CAD',
    /** Congolese franc */
    CDF = 'CDF',
    /** Swiss franc */
    CHF = 'CHF',
    /** Chilean peso */
    CLP = 'CLP',
    /** Renminbi (Chinese) yuan */
    CNY = 'CNY',
    /** Colombian peso */
    COP = 'COP',
    /** Costa Rican colon */
    CRC = 'CRC',
    /** Cuban convertible peso */
    CUC = 'CUC',
    /** Cuban peso */
    CUP = 'CUP',
    /** Cape Verde escudo */
    CVE = 'CVE',
    /** Czech koruna */
    CZK = 'CZK',
    /** Djiboutian franc */
    DJF = 'DJF',
    /** Danish krone */
    DKK = 'DKK',
    /** Dominican peso */
    DOP = 'DOP',
    /** Algerian dinar */
    DZD = 'DZD',
    /** Egyptian pound */
    EGP = 'EGP',
    /** Eritrean nakfa */
    ERN = 'ERN',
    /** Ethiopian birr */
    ETB = 'ETB',
    /** Euro */
    EUR = 'EUR',
    /** Fiji dollar */
    FJD = 'FJD',
    /** Falkland Islands pound */
    FKP = 'FKP',
    /** Pound sterling */
    GBP = 'GBP',
    /** Georgian lari */
    GEL = 'GEL',
    /** Ghanaian cedi */
    GHS = 'GHS',
    /** Gibraltar pound */
    GIP = 'GIP',
    /** Gambian dalasi */
    GMD = 'GMD',
    /** Guinean franc */
    GNF = 'GNF',
    /** Guatemalan quetzal */
    GTQ = 'GTQ',
    /** Guyanese dollar */
    GYD = 'GYD',
    /** Hong Kong dollar */
    HKD = 'HKD',
    /** Honduran lempira */
    HNL = 'HNL',
    /** Croatian kuna */
    HRK = 'HRK',
    /** Haitian gourde */
    HTG = 'HTG',
    /** Hungarian forint */
    HUF = 'HUF',
    /** Indonesian rupiah */
    IDR = 'IDR',
    /** Israeli new shekel */
    ILS = 'ILS',
    /** Indian rupee */
    INR = 'INR',
    /** Iraqi dinar */
    IQD = 'IQD',
    /** Iranian rial */
    IRR = 'IRR',
    /** Icelandic króna */
    ISK = 'ISK',
    /** Jamaican dollar */
    JMD = 'JMD',
    /** Jordanian dinar */
    JOD = 'JOD',
    /** Japanese yen */
    JPY = 'JPY',
    /** Kenyan shilling */
    KES = 'KES',
    /** Kyrgyzstani som */
    KGS = 'KGS',
    /** Cambodian riel */
    KHR = 'KHR',
    /** Comoro franc */
    KMF = 'KMF',
    /** North Korean won */
    KPW = 'KPW',
    /** South Korean won */
    KRW = 'KRW',
    /** Kuwaiti dinar */
    KWD = 'KWD',
    /** Cayman Islands dollar */
    KYD = 'KYD',
    /** Kazakhstani tenge */
    KZT = 'KZT',
    /** Lao kip */
    LAK = 'LAK',
    /** Lebanese pound */
    LBP = 'LBP',
    /** Sri Lankan rupee */
    LKR = 'LKR',
    /** Liberian dollar */
    LRD = 'LRD',
    /** Lesotho loti */
    LSL = 'LSL',
    /** Libyan dinar */
    LYD = 'LYD',
    /** Moroccan dirham */
    MAD = 'MAD',
    /** Moldovan leu */
    MDL = 'MDL',
    /** Malagasy ariary */
    MGA = 'MGA',
    /** Macedonian denar */
    MKD = 'MKD',
    /** Myanmar kyat */
    MMK = 'MMK',
    /** Mongolian tögrög */
    MNT = 'MNT',
    /** Macanese pataca */
    MOP = 'MOP',
    /** Mauritanian ouguiya */
    MRU = 'MRU',
    /** Mauritian rupee */
    MUR = 'MUR',
    /** Maldivian rufiyaa */
    MVR = 'MVR',
    /** Malawian kwacha */
    MWK = 'MWK',
    /** Mexican peso */
    MXN = 'MXN',
    /** Malaysian ringgit */
    MYR = 'MYR',
    /** Mozambican metical */
    MZN = 'MZN',
    /** Namibian dollar */
    NAD = 'NAD',
    /** Nigerian naira */
    NGN = 'NGN',
    /** Nicaraguan córdoba */
    NIO = 'NIO',
    /** Norwegian krone */
    NOK = 'NOK',
    /** Nepalese rupee */
    NPR = 'NPR',
    /** New Zealand dollar */
    NZD = 'NZD',
    /** Omani rial */
    OMR = 'OMR',
    /** Panamanian balboa */
    PAB = 'PAB',
    /** Peruvian sol */
    PEN = 'PEN',
    /** Papua New Guinean kina */
    PGK = 'PGK',
    /** Philippine peso */
    PHP = 'PHP',
    /** Pakistani rupee */
    PKR = 'PKR',
    /** Polish złoty */
    PLN = 'PLN',
    /** Paraguayan guaraní */
    PYG = 'PYG',
    /** Qatari riyal */
    QAR = 'QAR',
    /** Romanian leu */
    RON = 'RON',
    /** Serbian dinar */
    RSD = 'RSD',
    /** Russian ruble */
    RUB = 'RUB',
    /** Rwandan franc */
    RWF = 'RWF',
    /** Saudi riyal */
    SAR = 'SAR',
    /** Solomon Islands dollar */
    SBD = 'SBD',
    /** Seychelles rupee */
    SCR = 'SCR',
    /** Sudanese pound */
    SDG = 'SDG',
    /** Swedish krona/kronor */
    SEK = 'SEK',
    /** Singapore dollar */
    SGD = 'SGD',
    /** Saint Helena pound */
    SHP = 'SHP',
    /** Sierra Leonean leone */
    SLL = 'SLL',
    /** Somali shilling */
    SOS = 'SOS',
    /** Surinamese dollar */
    SRD = 'SRD',
    /** South Sudanese pound */
    SSP = 'SSP',
    /** São Tomé and Príncipe dobra */
    STN = 'STN',
    /** Salvadoran colón */
    SVC = 'SVC',
    /** Syrian pound */
    SYP = 'SYP',
    /** Swazi lilangeni */
    SZL = 'SZL',
    /** Thai baht */
    THB = 'THB',
    /** Tajikistani somoni */
    TJS = 'TJS',
    /** Turkmenistan manat */
    TMT = 'TMT',
    /** Tunisian dinar */
    TND = 'TND',
    /** Tongan paʻanga */
    TOP = 'TOP',
    /** Turkish lira */
    TRY = 'TRY',
    /** Trinidad and Tobago dollar */
    TTD = 'TTD',
    /** New Taiwan dollar */
    TWD = 'TWD',
    /** Tanzanian shilling */
    TZS = 'TZS',
    /** Ukrainian hryvnia */
    UAH = 'UAH',
    /** Ugandan shilling */
    UGX = 'UGX',
    /** United States dollar */
    USD = 'USD',
    /** Uruguayan peso */
    UYU = 'UYU',
    /** Uzbekistan som */
    UZS = 'UZS',
    /** Venezuelan bolívar soberano */
    VES = 'VES',
    /** Vietnamese đồng */
    VND = 'VND',
    /** Vanuatu vatu */
    VUV = 'VUV',
    /** Samoan tala */
    WST = 'WST',
    /** CFA franc BEAC */
    XAF = 'XAF',
    /** East Caribbean dollar */
    XCD = 'XCD',
    /** CFA franc BCEAO */
    XOF = 'XOF',
    /** CFP franc (franc Pacifique) */
    XPF = 'XPF',
    /** Yemeni rial */
    YER = 'YER',
    /** South African rand */
    ZAR = 'ZAR',
    /** Zambian kwacha */
    ZMW = 'ZMW',
    /** Zimbabwean dollar */
    ZWL = 'ZWL',
}

export type CurrentUser = {
    channels: Array<CurrentUserChannel>;
    id: Scalars['ID'];
    identifier: Scalars['String'];
};

export type CurrentUserChannel = {
    code: Scalars['String'];
    id: Scalars['ID'];
    permissions: Array<Permission>;
    token: Scalars['String'];
};

export type CustomField = {
    description?: Maybe<Array<LocalizedString>>;
    internal?: Maybe<Scalars['Boolean']>;
    label?: Maybe<Array<LocalizedString>>;
    list: Scalars['Boolean'];
    name: Scalars['String'];
    nullable?: Maybe<Scalars['Boolean']>;
    readonly?: Maybe<Scalars['Boolean']>;
    type: Scalars['String'];
    ui?: Maybe<Scalars['JSON']>;
};

export type CustomFieldConfig =
    | BooleanCustomFieldConfig
    | DateTimeCustomFieldConfig
    | FloatCustomFieldConfig
    | IntCustomFieldConfig
    | LocaleStringCustomFieldConfig
    | LocaleTextCustomFieldConfig
    | RelationCustomFieldConfig
    | StringCustomFieldConfig
    | TextCustomFieldConfig;

export type CustomFields = {
    Address: Array<CustomFieldConfig>;
    Administrator: Array<CustomFieldConfig>;
    Asset: Array<CustomFieldConfig>;
    Channel: Array<CustomFieldConfig>;
    Collection: Array<CustomFieldConfig>;
    Customer: Array<CustomFieldConfig>;
    CustomerGroup: Array<CustomFieldConfig>;
    Facet: Array<CustomFieldConfig>;
    FacetValue: Array<CustomFieldConfig>;
    Fulfillment: Array<CustomFieldConfig>;
    GlobalSettings: Array<CustomFieldConfig>;
    Order: Array<CustomFieldConfig>;
    OrderLine: Array<CustomFieldConfig>;
    PaymentMethod: Array<CustomFieldConfig>;
    Product: Array<CustomFieldConfig>;
    ProductOption: Array<CustomFieldConfig>;
    ProductOptionGroup: Array<CustomFieldConfig>;
    ProductVariant: Array<CustomFieldConfig>;
    Promotion: Array<CustomFieldConfig>;
    Region: Array<CustomFieldConfig>;
    Seller: Array<CustomFieldConfig>;
    ShippingMethod: Array<CustomFieldConfig>;
    StockLocation: Array<CustomFieldConfig>;
    TaxCategory: Array<CustomFieldConfig>;
    TaxRate: Array<CustomFieldConfig>;
    User: Array<CustomFieldConfig>;
    Zone: Array<CustomFieldConfig>;
};

export type Customer = Node & {
    addresses?: Maybe<Array<Address>>;
    createdAt: Scalars['DateTime'];
    customFields?: Maybe<Scalars['JSON']>;
    emailAddress: Scalars['String'];
    firstName: Scalars['String'];
    groups: Array<CustomerGroup>;
    history: HistoryEntryList;
    id: Scalars['ID'];
    lastName: Scalars['String'];
    orders: OrderList;
    phoneNumber?: Maybe<Scalars['String']>;
    title?: Maybe<Scalars['String']>;
    updatedAt: Scalars['DateTime'];
    user?: Maybe<User>;
};

export type CustomerHistoryArgs = {
    options?: InputMaybe<HistoryEntryListOptions>;
};

export type CustomerOrdersArgs = {
    options?: InputMaybe<OrderListOptions>;
};

export type CustomerFilterParameter = {
    createdAt?: InputMaybe<DateOperators>;
    emailAddress?: InputMaybe<StringOperators>;
    firstName?: InputMaybe<StringOperators>;
    id?: InputMaybe<IdOperators>;
    lastName?: InputMaybe<StringOperators>;
    phoneNumber?: InputMaybe<StringOperators>;
    postalCode?: InputMaybe<StringOperators>;
    title?: InputMaybe<StringOperators>;
    updatedAt?: InputMaybe<DateOperators>;
};

export type CustomerGroup = Node & {
    createdAt: Scalars['DateTime'];
    customFields?: Maybe<Scalars['JSON']>;
    customers: CustomerList;
    id: Scalars['ID'];
    name: Scalars['String'];
    updatedAt: Scalars['DateTime'];
};

export type CustomerGroupCustomersArgs = {
    options?: InputMaybe<CustomerListOptions>;
};

export type CustomerGroupFilterParameter = {
    createdAt?: InputMaybe<DateOperators>;
    id?: InputMaybe<IdOperators>;
    name?: InputMaybe<StringOperators>;
    updatedAt?: InputMaybe<DateOperators>;
};

export type CustomerGroupList = PaginatedList & {
    items: Array<CustomerGroup>;
    totalItems: Scalars['Int'];
};

export type CustomerGroupListOptions = {
    /** Allows the results to be filtered */
    filter?: InputMaybe<CustomerGroupFilterParameter>;
    /** Specifies whether multiple "filter" arguments should be combines with a logical AND or OR operation. Defaults to AND. */
    filterOperator?: InputMaybe<LogicalOperator>;
    /** Skips the first n results, for use in pagination */
    skip?: InputMaybe<Scalars['Int']>;
    /** Specifies which properties to sort the results by */
    sort?: InputMaybe<CustomerGroupSortParameter>;
    /** Takes n results, for use in pagination */
    take?: InputMaybe<Scalars['Int']>;
};

export type CustomerGroupSortParameter = {
    createdAt?: InputMaybe<SortOrder>;
    id?: InputMaybe<SortOrder>;
    name?: InputMaybe<SortOrder>;
    updatedAt?: InputMaybe<SortOrder>;
};

export type CustomerList = PaginatedList & {
    items: Array<Customer>;
    totalItems: Scalars['Int'];
};

export type CustomerListOptions = {
    /** Allows the results to be filtered */
    filter?: InputMaybe<CustomerFilterParameter>;
    /** Specifies whether multiple "filter" arguments should be combines with a logical AND or OR operation. Defaults to AND. */
    filterOperator?: InputMaybe<LogicalOperator>;
    /** Skips the first n results, for use in pagination */
    skip?: InputMaybe<Scalars['Int']>;
    /** Specifies which properties to sort the results by */
    sort?: InputMaybe<CustomerSortParameter>;
    /** Takes n results, for use in pagination */
    take?: InputMaybe<Scalars['Int']>;
};

export type CustomerSortParameter = {
    createdAt?: InputMaybe<SortOrder>;
    emailAddress?: InputMaybe<SortOrder>;
    firstName?: InputMaybe<SortOrder>;
    id?: InputMaybe<SortOrder>;
    lastName?: InputMaybe<SortOrder>;
    phoneNumber?: InputMaybe<SortOrder>;
    title?: InputMaybe<SortOrder>;
    updatedAt?: InputMaybe<SortOrder>;
};

/** Operators for filtering on a list of Date fields */
export type DateListOperators = {
    inList: Scalars['DateTime'];
};

/** Operators for filtering on a DateTime field */
export type DateOperators = {
    after?: InputMaybe<Scalars['DateTime']>;
    before?: InputMaybe<Scalars['DateTime']>;
    between?: InputMaybe<DateRange>;
    eq?: InputMaybe<Scalars['DateTime']>;
    isNull?: InputMaybe<Scalars['Boolean']>;
};

export type DateRange = {
    end: Scalars['DateTime'];
    start: Scalars['DateTime'];
};

/**
 * Expects the same validation formats as the `<input type="datetime-local">` HTML element.
 * See https://developer.mozilla.org/en-US/docs/Web/HTML/Element/input/datetime-local#Additional_attributes
 */
export type DateTimeCustomFieldConfig = CustomField & {
    description?: Maybe<Array<LocalizedString>>;
    internal?: Maybe<Scalars['Boolean']>;
    label?: Maybe<Array<LocalizedString>>;
    list: Scalars['Boolean'];
    max?: Maybe<Scalars['String']>;
    min?: Maybe<Scalars['String']>;
    name: Scalars['String'];
    nullable?: Maybe<Scalars['Boolean']>;
    readonly?: Maybe<Scalars['Boolean']>;
    step?: Maybe<Scalars['Int']>;
    type: Scalars['String'];
    ui?: Maybe<Scalars['JSON']>;
};

export type DeleteAssetInput = {
    assetId: Scalars['ID'];
    deleteFromAllChannels?: InputMaybe<Scalars['Boolean']>;
    force?: InputMaybe<Scalars['Boolean']>;
};

export type DeleteAssetsInput = {
    assetIds: Array<Scalars['ID']>;
    deleteFromAllChannels?: InputMaybe<Scalars['Boolean']>;
    force?: InputMaybe<Scalars['Boolean']>;
};

export type DeleteStockLocationInput = {
    id: Scalars['ID'];
    transferToLocationId?: InputMaybe<Scalars['ID']>;
};

export type DeletionResponse = {
    message?: Maybe<Scalars['String']>;
    result: DeletionResult;
};

export enum DeletionResult {
    /** The entity was successfully deleted */
    DELETED = 'DELETED',
    /** Deletion did not take place, reason given in message */
    NOT_DELETED = 'NOT_DELETED',
}

export type Discount = {
    adjustmentSource: Scalars['String'];
    amount: Scalars['Money'];
    amountWithTax: Scalars['Money'];
    description: Scalars['String'];
    type: AdjustmentType;
};

/** Returned when attempting to create a Customer with an email address already registered to an existing User. */
export type EmailAddressConflictError = ErrorResult & {
    errorCode: ErrorCode;
    message: Scalars['String'];
};

/** Returned if no OrderLines have been specified for the operation */
export type EmptyOrderLineSelectionError = ErrorResult & {
    errorCode: ErrorCode;
    message: Scalars['String'];
};

export enum ErrorCode {
    ALREADY_REFUNDED_ERROR = 'ALREADY_REFUNDED_ERROR',
    CANCEL_ACTIVE_ORDER_ERROR = 'CANCEL_ACTIVE_ORDER_ERROR',
    CANCEL_PAYMENT_ERROR = 'CANCEL_PAYMENT_ERROR',
    CHANNEL_DEFAULT_LANGUAGE_ERROR = 'CHANNEL_DEFAULT_LANGUAGE_ERROR',
    COUPON_CODE_EXPIRED_ERROR = 'COUPON_CODE_EXPIRED_ERROR',
    COUPON_CODE_INVALID_ERROR = 'COUPON_CODE_INVALID_ERROR',
    COUPON_CODE_LIMIT_ERROR = 'COUPON_CODE_LIMIT_ERROR',
    CREATE_FULFILLMENT_ERROR = 'CREATE_FULFILLMENT_ERROR',
    EMAIL_ADDRESS_CONFLICT_ERROR = 'EMAIL_ADDRESS_CONFLICT_ERROR',
    EMPTY_ORDER_LINE_SELECTION_ERROR = 'EMPTY_ORDER_LINE_SELECTION_ERROR',
    FACET_IN_USE_ERROR = 'FACET_IN_USE_ERROR',
    FULFILLMENT_STATE_TRANSITION_ERROR = 'FULFILLMENT_STATE_TRANSITION_ERROR',
    GUEST_CHECKOUT_ERROR = 'GUEST_CHECKOUT_ERROR',
    INELIGIBLE_SHIPPING_METHOD_ERROR = 'INELIGIBLE_SHIPPING_METHOD_ERROR',
    INSUFFICIENT_STOCK_ERROR = 'INSUFFICIENT_STOCK_ERROR',
    INSUFFICIENT_STOCK_ON_HAND_ERROR = 'INSUFFICIENT_STOCK_ON_HAND_ERROR',
    INVALID_CREDENTIALS_ERROR = 'INVALID_CREDENTIALS_ERROR',
    INVALID_FULFILLMENT_HANDLER_ERROR = 'INVALID_FULFILLMENT_HANDLER_ERROR',
    ITEMS_ALREADY_FULFILLED_ERROR = 'ITEMS_ALREADY_FULFILLED_ERROR',
    LANGUAGE_NOT_AVAILABLE_ERROR = 'LANGUAGE_NOT_AVAILABLE_ERROR',
    MANUAL_PAYMENT_STATE_ERROR = 'MANUAL_PAYMENT_STATE_ERROR',
    MIME_TYPE_ERROR = 'MIME_TYPE_ERROR',
    MISSING_CONDITIONS_ERROR = 'MISSING_CONDITIONS_ERROR',
    MULTIPLE_ORDER_ERROR = 'MULTIPLE_ORDER_ERROR',
    NATIVE_AUTH_STRATEGY_ERROR = 'NATIVE_AUTH_STRATEGY_ERROR',
    NEGATIVE_QUANTITY_ERROR = 'NEGATIVE_QUANTITY_ERROR',
    NOTHING_TO_REFUND_ERROR = 'NOTHING_TO_REFUND_ERROR',
    NO_ACTIVE_ORDER_ERROR = 'NO_ACTIVE_ORDER_ERROR',
    NO_CHANGES_SPECIFIED_ERROR = 'NO_CHANGES_SPECIFIED_ERROR',
    ORDER_LIMIT_ERROR = 'ORDER_LIMIT_ERROR',
    ORDER_MODIFICATION_ERROR = 'ORDER_MODIFICATION_ERROR',
    ORDER_MODIFICATION_STATE_ERROR = 'ORDER_MODIFICATION_STATE_ERROR',
    ORDER_STATE_TRANSITION_ERROR = 'ORDER_STATE_TRANSITION_ERROR',
    PAYMENT_METHOD_MISSING_ERROR = 'PAYMENT_METHOD_MISSING_ERROR',
    PAYMENT_ORDER_MISMATCH_ERROR = 'PAYMENT_ORDER_MISMATCH_ERROR',
    PAYMENT_STATE_TRANSITION_ERROR = 'PAYMENT_STATE_TRANSITION_ERROR',
    PRODUCT_OPTION_IN_USE_ERROR = 'PRODUCT_OPTION_IN_USE_ERROR',
    QUANTITY_TOO_GREAT_ERROR = 'QUANTITY_TOO_GREAT_ERROR',
    REFUND_ORDER_STATE_ERROR = 'REFUND_ORDER_STATE_ERROR',
    REFUND_PAYMENT_ID_MISSING_ERROR = 'REFUND_PAYMENT_ID_MISSING_ERROR',
    REFUND_STATE_TRANSITION_ERROR = 'REFUND_STATE_TRANSITION_ERROR',
    SETTLE_PAYMENT_ERROR = 'SETTLE_PAYMENT_ERROR',
    UNKNOWN_ERROR = 'UNKNOWN_ERROR',
}

export type ErrorResult = {
    errorCode: ErrorCode;
    message: Scalars['String'];
};

export type Facet = Node & {
    code: Scalars['String'];
    createdAt: Scalars['DateTime'];
    customFields?: Maybe<Scalars['JSON']>;
    id: Scalars['ID'];
    isPrivate: Scalars['Boolean'];
    languageCode: LanguageCode;
    name: Scalars['String'];
    translations: Array<FacetTranslation>;
    updatedAt: Scalars['DateTime'];
    values: Array<FacetValue>;
};

export type FacetFilterParameter = {
    code?: InputMaybe<StringOperators>;
    createdAt?: InputMaybe<DateOperators>;
    id?: InputMaybe<IdOperators>;
    isPrivate?: InputMaybe<BooleanOperators>;
    languageCode?: InputMaybe<StringOperators>;
    name?: InputMaybe<StringOperators>;
    updatedAt?: InputMaybe<DateOperators>;
};

export type FacetInUseError = ErrorResult & {
    errorCode: ErrorCode;
    facetCode: Scalars['String'];
    message: Scalars['String'];
    productCount: Scalars['Int'];
    variantCount: Scalars['Int'];
};

export type FacetList = PaginatedList & {
    items: Array<Facet>;
    totalItems: Scalars['Int'];
};

export type FacetListOptions = {
    /** Allows the results to be filtered */
    filter?: InputMaybe<FacetFilterParameter>;
    /** Specifies whether multiple "filter" arguments should be combines with a logical AND or OR operation. Defaults to AND. */
    filterOperator?: InputMaybe<LogicalOperator>;
    /** Skips the first n results, for use in pagination */
    skip?: InputMaybe<Scalars['Int']>;
    /** Specifies which properties to sort the results by */
    sort?: InputMaybe<FacetSortParameter>;
    /** Takes n results, for use in pagination */
    take?: InputMaybe<Scalars['Int']>;
};

export type FacetSortParameter = {
    code?: InputMaybe<SortOrder>;
    createdAt?: InputMaybe<SortOrder>;
    id?: InputMaybe<SortOrder>;
    name?: InputMaybe<SortOrder>;
    updatedAt?: InputMaybe<SortOrder>;
};

export type FacetTranslation = {
    createdAt: Scalars['DateTime'];
    id: Scalars['ID'];
    languageCode: LanguageCode;
    name: Scalars['String'];
    updatedAt: Scalars['DateTime'];
};

export type FacetTranslationInput = {
    customFields?: InputMaybe<Scalars['JSON']>;
    id?: InputMaybe<Scalars['ID']>;
    languageCode: LanguageCode;
    name?: InputMaybe<Scalars['String']>;
};

export type FacetValue = Node & {
    code: Scalars['String'];
    createdAt: Scalars['DateTime'];
    customFields?: Maybe<Scalars['JSON']>;
    facet: Facet;
    id: Scalars['ID'];
    languageCode: LanguageCode;
    name: Scalars['String'];
    translations: Array<FacetValueTranslation>;
    updatedAt: Scalars['DateTime'];
};

/**
 * Used to construct boolean expressions for filtering search results
 * by FacetValue ID. Examples:
 *
 * * ID=1 OR ID=2: `{ facetValueFilters: [{ or: [1,2] }] }`
 * * ID=1 AND ID=2: `{ facetValueFilters: [{ and: 1 }, { and: 2 }] }`
 * * ID=1 AND (ID=2 OR ID=3): `{ facetValueFilters: [{ and: 1 }, { or: [2,3] }] }`
 */
export type FacetValueFilterInput = {
    and?: InputMaybe<Scalars['ID']>;
    or?: InputMaybe<Array<Scalars['ID']>>;
};

export type FacetValueFilterParameter = {
    code?: InputMaybe<StringOperators>;
    createdAt?: InputMaybe<DateOperators>;
    id?: InputMaybe<IdOperators>;
    languageCode?: InputMaybe<StringOperators>;
    name?: InputMaybe<StringOperators>;
    updatedAt?: InputMaybe<DateOperators>;
};

export type FacetValueList = PaginatedList & {
    items: Array<FacetValue>;
    totalItems: Scalars['Int'];
};

export type FacetValueListOptions = {
    /** Allows the results to be filtered */
    filter?: InputMaybe<FacetValueFilterParameter>;
    /** Specifies whether multiple "filter" arguments should be combines with a logical AND or OR operation. Defaults to AND. */
    filterOperator?: InputMaybe<LogicalOperator>;
    /** Skips the first n results, for use in pagination */
    skip?: InputMaybe<Scalars['Int']>;
    /** Specifies which properties to sort the results by */
    sort?: InputMaybe<FacetValueSortParameter>;
    /** Takes n results, for use in pagination */
    take?: InputMaybe<Scalars['Int']>;
};

/**
 * Which FacetValues are present in the products returned
 * by the search, and in what quantity.
 */
export type FacetValueResult = {
    count: Scalars['Int'];
    facetValue: FacetValue;
};

export type FacetValueSortParameter = {
    code?: InputMaybe<SortOrder>;
    createdAt?: InputMaybe<SortOrder>;
    id?: InputMaybe<SortOrder>;
    name?: InputMaybe<SortOrder>;
    updatedAt?: InputMaybe<SortOrder>;
};

export type FacetValueTranslation = {
    createdAt: Scalars['DateTime'];
    id: Scalars['ID'];
    languageCode: LanguageCode;
    name: Scalars['String'];
    updatedAt: Scalars['DateTime'];
};

export type FacetValueTranslationInput = {
    customFields?: InputMaybe<Scalars['JSON']>;
    id?: InputMaybe<Scalars['ID']>;
    languageCode: LanguageCode;
    name?: InputMaybe<Scalars['String']>;
};

export type FloatCustomFieldConfig = CustomField & {
    description?: Maybe<Array<LocalizedString>>;
    internal?: Maybe<Scalars['Boolean']>;
    label?: Maybe<Array<LocalizedString>>;
    list: Scalars['Boolean'];
    max?: Maybe<Scalars['Float']>;
    min?: Maybe<Scalars['Float']>;
    name: Scalars['String'];
    nullable?: Maybe<Scalars['Boolean']>;
    readonly?: Maybe<Scalars['Boolean']>;
    step?: Maybe<Scalars['Float']>;
    type: Scalars['String'];
    ui?: Maybe<Scalars['JSON']>;
};

export type FulfillOrderInput = {
    handler: ConfigurableOperationInput;
    lines: Array<OrderLineInput>;
};

export type Fulfillment = Node & {
    createdAt: Scalars['DateTime'];
    customFields?: Maybe<Scalars['JSON']>;
    id: Scalars['ID'];
    lines: Array<FulfillmentLine>;
    method: Scalars['String'];
    nextStates: Array<Scalars['String']>;
    state: Scalars['String'];
    /** @deprecated Use the `lines` field instead */
    summary: Array<FulfillmentLine>;
    trackingCode?: Maybe<Scalars['String']>;
    updatedAt: Scalars['DateTime'];
};

export type FulfillmentLine = {
    fulfillment: Fulfillment;
    fulfillmentId: Scalars['ID'];
    orderLine: OrderLine;
    orderLineId: Scalars['ID'];
    quantity: Scalars['Int'];
};

/** Returned when there is an error in transitioning the Fulfillment state */
export type FulfillmentStateTransitionError = ErrorResult & {
    errorCode: ErrorCode;
    fromState: Scalars['String'];
    message: Scalars['String'];
    toState: Scalars['String'];
    transitionError: Scalars['String'];
};

export enum GlobalFlag {
    FALSE = 'FALSE',
    INHERIT = 'INHERIT',
    TRUE = 'TRUE',
}

export type GlobalSettings = {
    availableLanguages: Array<LanguageCode>;
    createdAt: Scalars['DateTime'];
    customFields?: Maybe<Scalars['JSON']>;
    id: Scalars['ID'];
    outOfStockThreshold: Scalars['Int'];
    serverConfig: ServerConfig;
    trackInventory: Scalars['Boolean'];
    updatedAt: Scalars['DateTime'];
};

/** Returned when attempting to set the Customer on a guest checkout when the configured GuestCheckoutStrategy does not allow it. */
export type GuestCheckoutError = ErrorResult & {
    errorCode: ErrorCode;
    errorDetail: Scalars['String'];
    message: Scalars['String'];
};

export type HistoryEntry = Node & {
    administrator?: Maybe<Administrator>;
    createdAt: Scalars['DateTime'];
    data: Scalars['JSON'];
    id: Scalars['ID'];
    isPublic: Scalars['Boolean'];
    type: HistoryEntryType;
    updatedAt: Scalars['DateTime'];
};

export type HistoryEntryFilterParameter = {
    createdAt?: InputMaybe<DateOperators>;
    id?: InputMaybe<IdOperators>;
    isPublic?: InputMaybe<BooleanOperators>;
    type?: InputMaybe<StringOperators>;
    updatedAt?: InputMaybe<DateOperators>;
};

export type HistoryEntryList = PaginatedList & {
    items: Array<HistoryEntry>;
    totalItems: Scalars['Int'];
};

export type HistoryEntryListOptions = {
    /** Allows the results to be filtered */
    filter?: InputMaybe<HistoryEntryFilterParameter>;
    /** Specifies whether multiple "filter" arguments should be combines with a logical AND or OR operation. Defaults to AND. */
    filterOperator?: InputMaybe<LogicalOperator>;
    /** Skips the first n results, for use in pagination */
    skip?: InputMaybe<Scalars['Int']>;
    /** Specifies which properties to sort the results by */
    sort?: InputMaybe<HistoryEntrySortParameter>;
    /** Takes n results, for use in pagination */
    take?: InputMaybe<Scalars['Int']>;
};

export type HistoryEntrySortParameter = {
    createdAt?: InputMaybe<SortOrder>;
    id?: InputMaybe<SortOrder>;
    updatedAt?: InputMaybe<SortOrder>;
};

export enum HistoryEntryType {
    CUSTOMER_ADDED_TO_GROUP = 'CUSTOMER_ADDED_TO_GROUP',
    CUSTOMER_ADDRESS_CREATED = 'CUSTOMER_ADDRESS_CREATED',
    CUSTOMER_ADDRESS_DELETED = 'CUSTOMER_ADDRESS_DELETED',
    CUSTOMER_ADDRESS_UPDATED = 'CUSTOMER_ADDRESS_UPDATED',
    CUSTOMER_DETAIL_UPDATED = 'CUSTOMER_DETAIL_UPDATED',
    CUSTOMER_EMAIL_UPDATE_REQUESTED = 'CUSTOMER_EMAIL_UPDATE_REQUESTED',
    CUSTOMER_EMAIL_UPDATE_VERIFIED = 'CUSTOMER_EMAIL_UPDATE_VERIFIED',
    CUSTOMER_NOTE = 'CUSTOMER_NOTE',
    CUSTOMER_PASSWORD_RESET_REQUESTED = 'CUSTOMER_PASSWORD_RESET_REQUESTED',
    CUSTOMER_PASSWORD_RESET_VERIFIED = 'CUSTOMER_PASSWORD_RESET_VERIFIED',
    CUSTOMER_PASSWORD_UPDATED = 'CUSTOMER_PASSWORD_UPDATED',
    CUSTOMER_REGISTERED = 'CUSTOMER_REGISTERED',
    CUSTOMER_REMOVED_FROM_GROUP = 'CUSTOMER_REMOVED_FROM_GROUP',
    CUSTOMER_VERIFIED = 'CUSTOMER_VERIFIED',
    ORDER_CANCELLATION = 'ORDER_CANCELLATION',
    ORDER_COUPON_APPLIED = 'ORDER_COUPON_APPLIED',
    ORDER_COUPON_REMOVED = 'ORDER_COUPON_REMOVED',
    ORDER_FULFILLMENT = 'ORDER_FULFILLMENT',
    ORDER_FULFILLMENT_TRANSITION = 'ORDER_FULFILLMENT_TRANSITION',
    ORDER_MODIFIED = 'ORDER_MODIFIED',
    ORDER_NOTE = 'ORDER_NOTE',
    ORDER_PAYMENT_TRANSITION = 'ORDER_PAYMENT_TRANSITION',
    ORDER_REFUND_TRANSITION = 'ORDER_REFUND_TRANSITION',
    ORDER_STATE_TRANSITION = 'ORDER_STATE_TRANSITION',
}

/** Operators for filtering on a list of ID fields */
export type IdListOperators = {
    inList: Scalars['ID'];
};

/** Operators for filtering on an ID field */
export type IdOperators = {
    eq?: InputMaybe<Scalars['String']>;
    in?: InputMaybe<Array<Scalars['String']>>;
    isNull?: InputMaybe<Scalars['Boolean']>;
    notEq?: InputMaybe<Scalars['String']>;
    notIn?: InputMaybe<Array<Scalars['String']>>;
};

export type ImportInfo = {
    errors?: Maybe<Array<Scalars['String']>>;
    imported: Scalars['Int'];
    processed: Scalars['Int'];
};

/** Returned when attempting to set a ShippingMethod for which the Order is not eligible */
export type IneligibleShippingMethodError = ErrorResult & {
    errorCode: ErrorCode;
    message: Scalars['String'];
};

/** Returned when attempting to add more items to the Order than are available */
export type InsufficientStockError = ErrorResult & {
    errorCode: ErrorCode;
    message: Scalars['String'];
    order: Order;
    quantityAvailable: Scalars['Int'];
};

/**
 * Returned if attempting to create a Fulfillment when there is insufficient
 * stockOnHand of a ProductVariant to satisfy the requested quantity.
 */
export type InsufficientStockOnHandError = ErrorResult & {
    errorCode: ErrorCode;
    message: Scalars['String'];
    productVariantId: Scalars['ID'];
    productVariantName: Scalars['String'];
    stockOnHand: Scalars['Int'];
};

export type IntCustomFieldConfig = CustomField & {
    description?: Maybe<Array<LocalizedString>>;
    internal?: Maybe<Scalars['Boolean']>;
    label?: Maybe<Array<LocalizedString>>;
    list: Scalars['Boolean'];
    max?: Maybe<Scalars['Int']>;
    min?: Maybe<Scalars['Int']>;
    name: Scalars['String'];
    nullable?: Maybe<Scalars['Boolean']>;
    readonly?: Maybe<Scalars['Boolean']>;
    step?: Maybe<Scalars['Int']>;
    type: Scalars['String'];
    ui?: Maybe<Scalars['JSON']>;
};

/** Returned if the user authentication credentials are not valid */
export type InvalidCredentialsError = ErrorResult & {
    authenticationError: Scalars['String'];
    errorCode: ErrorCode;
    message: Scalars['String'];
};

/** Returned if the specified FulfillmentHandler code is not valid */
export type InvalidFulfillmentHandlerError = ErrorResult & {
    errorCode: ErrorCode;
    message: Scalars['String'];
};

/** Returned if the specified items are already part of a Fulfillment */
export type ItemsAlreadyFulfilledError = ErrorResult & {
    errorCode: ErrorCode;
    message: Scalars['String'];
};

export type Job = Node & {
    attempts: Scalars['Int'];
    createdAt: Scalars['DateTime'];
    data?: Maybe<Scalars['JSON']>;
    duration: Scalars['Int'];
    error?: Maybe<Scalars['JSON']>;
    id: Scalars['ID'];
    isSettled: Scalars['Boolean'];
    progress: Scalars['Float'];
    queueName: Scalars['String'];
    result?: Maybe<Scalars['JSON']>;
    retries: Scalars['Int'];
    settledAt?: Maybe<Scalars['DateTime']>;
    startedAt?: Maybe<Scalars['DateTime']>;
    state: JobState;
};

export type JobBufferSize = {
    bufferId: Scalars['String'];
    size: Scalars['Int'];
};

export type JobFilterParameter = {
    attempts?: InputMaybe<NumberOperators>;
    createdAt?: InputMaybe<DateOperators>;
    duration?: InputMaybe<NumberOperators>;
    id?: InputMaybe<IdOperators>;
    isSettled?: InputMaybe<BooleanOperators>;
    progress?: InputMaybe<NumberOperators>;
    queueName?: InputMaybe<StringOperators>;
    retries?: InputMaybe<NumberOperators>;
    settledAt?: InputMaybe<DateOperators>;
    startedAt?: InputMaybe<DateOperators>;
    state?: InputMaybe<StringOperators>;
};

export type JobList = PaginatedList & {
    items: Array<Job>;
    totalItems: Scalars['Int'];
};

export type JobListOptions = {
    /** Allows the results to be filtered */
    filter?: InputMaybe<JobFilterParameter>;
    /** Specifies whether multiple "filter" arguments should be combines with a logical AND or OR operation. Defaults to AND. */
    filterOperator?: InputMaybe<LogicalOperator>;
    /** Skips the first n results, for use in pagination */
    skip?: InputMaybe<Scalars['Int']>;
    /** Specifies which properties to sort the results by */
    sort?: InputMaybe<JobSortParameter>;
    /** Takes n results, for use in pagination */
    take?: InputMaybe<Scalars['Int']>;
};

export type JobQueue = {
    name: Scalars['String'];
    running: Scalars['Boolean'];
};

export type JobSortParameter = {
    attempts?: InputMaybe<SortOrder>;
    createdAt?: InputMaybe<SortOrder>;
    duration?: InputMaybe<SortOrder>;
    id?: InputMaybe<SortOrder>;
    progress?: InputMaybe<SortOrder>;
    queueName?: InputMaybe<SortOrder>;
    retries?: InputMaybe<SortOrder>;
    settledAt?: InputMaybe<SortOrder>;
    startedAt?: InputMaybe<SortOrder>;
};

/**
 * @description
 * The state of a Job in the JobQueue
 *
 * @docsCategory common
 */
export enum JobState {
    CANCELLED = 'CANCELLED',
    COMPLETED = 'COMPLETED',
    FAILED = 'FAILED',
    PENDING = 'PENDING',
    RETRYING = 'RETRYING',
    RUNNING = 'RUNNING',
}

/**
 * @description
 * Languages in the form of a ISO 639-1 language code with optional
 * region or script modifier (e.g. de_AT). The selection available is based
 * on the [Unicode CLDR summary list](https://unicode-org.github.io/cldr-staging/charts/37/summary/root.html)
 * and includes the major spoken languages of the world and any widely-used variants.
 *
 * @docsCategory common
 */
export enum LanguageCode {
    /** Afrikaans */
    af = 'af',
    /** Akan */
    ak = 'ak',
    /** Amharic */
    am = 'am',
    /** Arabic */
    ar = 'ar',
    /** Assamese */
    as = 'as',
    /** Azerbaijani */
    az = 'az',
    /** Belarusian */
    be = 'be',
    /** Bulgarian */
    bg = 'bg',
    /** Bambara */
    bm = 'bm',
    /** Bangla */
    bn = 'bn',
    /** Tibetan */
    bo = 'bo',
    /** Breton */
    br = 'br',
    /** Bosnian */
    bs = 'bs',
    /** Catalan */
    ca = 'ca',
    /** Chechen */
    ce = 'ce',
    /** Corsican */
    co = 'co',
    /** Czech */
    cs = 'cs',
    /** Church Slavic */
    cu = 'cu',
    /** Welsh */
    cy = 'cy',
    /** Danish */
    da = 'da',
    /** German */
    de = 'de',
    /** Austrian German */
    de_AT = 'de_AT',
    /** Swiss High German */
    de_CH = 'de_CH',
    /** Dzongkha */
    dz = 'dz',
    /** Ewe */
    ee = 'ee',
    /** Greek */
    el = 'el',
    /** English */
    en = 'en',
    /** Australian English */
    en_AU = 'en_AU',
    /** Canadian English */
    en_CA = 'en_CA',
    /** British English */
    en_GB = 'en_GB',
    /** American English */
    en_US = 'en_US',
    /** Esperanto */
    eo = 'eo',
    /** Spanish */
    es = 'es',
    /** European Spanish */
    es_ES = 'es_ES',
    /** Mexican Spanish */
    es_MX = 'es_MX',
    /** Estonian */
    et = 'et',
    /** Basque */
    eu = 'eu',
    /** Persian */
    fa = 'fa',
    /** Dari */
    fa_AF = 'fa_AF',
    /** Fulah */
    ff = 'ff',
    /** Finnish */
    fi = 'fi',
    /** Faroese */
    fo = 'fo',
    /** French */
    fr = 'fr',
    /** Canadian French */
    fr_CA = 'fr_CA',
    /** Swiss French */
    fr_CH = 'fr_CH',
    /** Western Frisian */
    fy = 'fy',
    /** Irish */
    ga = 'ga',
    /** Scottish Gaelic */
    gd = 'gd',
    /** Galician */
    gl = 'gl',
    /** Gujarati */
    gu = 'gu',
    /** Manx */
    gv = 'gv',
    /** Hausa */
    ha = 'ha',
    /** Hebrew */
    he = 'he',
    /** Hindi */
    hi = 'hi',
    /** Croatian */
    hr = 'hr',
    /** Haitian Creole */
    ht = 'ht',
    /** Hungarian */
    hu = 'hu',
    /** Armenian */
    hy = 'hy',
    /** Interlingua */
    ia = 'ia',
    /** Indonesian */
    id = 'id',
    /** Igbo */
    ig = 'ig',
    /** Sichuan Yi */
    ii = 'ii',
    /** Icelandic */
    is = 'is',
    /** Italian */
    it = 'it',
    /** Japanese */
    ja = 'ja',
    /** Javanese */
    jv = 'jv',
    /** Georgian */
    ka = 'ka',
    /** Kikuyu */
    ki = 'ki',
    /** Kazakh */
    kk = 'kk',
    /** Kalaallisut */
    kl = 'kl',
    /** Khmer */
    km = 'km',
    /** Kannada */
    kn = 'kn',
    /** Korean */
    ko = 'ko',
    /** Kashmiri */
    ks = 'ks',
    /** Kurdish */
    ku = 'ku',
    /** Cornish */
    kw = 'kw',
    /** Kyrgyz */
    ky = 'ky',
    /** Latin */
    la = 'la',
    /** Luxembourgish */
    lb = 'lb',
    /** Ganda */
    lg = 'lg',
    /** Lingala */
    ln = 'ln',
    /** Lao */
    lo = 'lo',
    /** Lithuanian */
    lt = 'lt',
    /** Luba-Katanga */
    lu = 'lu',
    /** Latvian */
    lv = 'lv',
    /** Malagasy */
    mg = 'mg',
    /** Maori */
    mi = 'mi',
    /** Macedonian */
    mk = 'mk',
    /** Malayalam */
    ml = 'ml',
    /** Mongolian */
    mn = 'mn',
    /** Marathi */
    mr = 'mr',
    /** Malay */
    ms = 'ms',
    /** Maltese */
    mt = 'mt',
    /** Burmese */
    my = 'my',
    /** Norwegian Bokmål */
    nb = 'nb',
    /** North Ndebele */
    nd = 'nd',
    /** Nepali */
    ne = 'ne',
    /** Dutch */
    nl = 'nl',
    /** Flemish */
    nl_BE = 'nl_BE',
    /** Norwegian Nynorsk */
    nn = 'nn',
    /** Nyanja */
    ny = 'ny',
    /** Oromo */
    om = 'om',
    /** Odia */
    or = 'or',
    /** Ossetic */
    os = 'os',
    /** Punjabi */
    pa = 'pa',
    /** Polish */
    pl = 'pl',
    /** Pashto */
    ps = 'ps',
    /** Portuguese */
    pt = 'pt',
    /** Brazilian Portuguese */
    pt_BR = 'pt_BR',
    /** European Portuguese */
    pt_PT = 'pt_PT',
    /** Quechua */
    qu = 'qu',
    /** Romansh */
    rm = 'rm',
    /** Rundi */
    rn = 'rn',
    /** Romanian */
    ro = 'ro',
    /** Moldavian */
    ro_MD = 'ro_MD',
    /** Russian */
    ru = 'ru',
    /** Kinyarwanda */
    rw = 'rw',
    /** Sanskrit */
    sa = 'sa',
    /** Sindhi */
    sd = 'sd',
    /** Northern Sami */
    se = 'se',
    /** Sango */
    sg = 'sg',
    /** Sinhala */
    si = 'si',
    /** Slovak */
    sk = 'sk',
    /** Slovenian */
    sl = 'sl',
    /** Samoan */
    sm = 'sm',
    /** Shona */
    sn = 'sn',
    /** Somali */
    so = 'so',
    /** Albanian */
    sq = 'sq',
    /** Serbian */
    sr = 'sr',
    /** Southern Sotho */
    st = 'st',
    /** Sundanese */
    su = 'su',
    /** Swedish */
    sv = 'sv',
    /** Swahili */
    sw = 'sw',
    /** Congo Swahili */
    sw_CD = 'sw_CD',
    /** Tamil */
    ta = 'ta',
    /** Telugu */
    te = 'te',
    /** Tajik */
    tg = 'tg',
    /** Thai */
    th = 'th',
    /** Tigrinya */
    ti = 'ti',
    /** Turkmen */
    tk = 'tk',
    /** Tongan */
    to = 'to',
    /** Turkish */
    tr = 'tr',
    /** Tatar */
    tt = 'tt',
    /** Uyghur */
    ug = 'ug',
    /** Ukrainian */
    uk = 'uk',
    /** Urdu */
    ur = 'ur',
    /** Uzbek */
    uz = 'uz',
    /** Vietnamese */
    vi = 'vi',
    /** Volapük */
    vo = 'vo',
    /** Wolof */
    wo = 'wo',
    /** Xhosa */
    xh = 'xh',
    /** Yiddish */
    yi = 'yi',
    /** Yoruba */
    yo = 'yo',
    /** Chinese */
    zh = 'zh',
    /** Simplified Chinese */
    zh_Hans = 'zh_Hans',
    /** Traditional Chinese */
    zh_Hant = 'zh_Hant',
    /** Zulu */
    zu = 'zu',
}

/** Returned if attempting to set a Channel's defaultLanguageCode to a language which is not enabled in GlobalSettings */
export type LanguageNotAvailableError = ErrorResult & {
    errorCode: ErrorCode;
    languageCode: Scalars['String'];
    message: Scalars['String'];
};

export type LocaleStringCustomFieldConfig = CustomField & {
    description?: Maybe<Array<LocalizedString>>;
    internal?: Maybe<Scalars['Boolean']>;
    label?: Maybe<Array<LocalizedString>>;
    length?: Maybe<Scalars['Int']>;
    list: Scalars['Boolean'];
    name: Scalars['String'];
    nullable?: Maybe<Scalars['Boolean']>;
    pattern?: Maybe<Scalars['String']>;
    readonly?: Maybe<Scalars['Boolean']>;
    type: Scalars['String'];
    ui?: Maybe<Scalars['JSON']>;
};

export type LocaleTextCustomFieldConfig = CustomField & {
    description?: Maybe<Array<LocalizedString>>;
    internal?: Maybe<Scalars['Boolean']>;
    label?: Maybe<Array<LocalizedString>>;
    list: Scalars['Boolean'];
    name: Scalars['String'];
    nullable?: Maybe<Scalars['Boolean']>;
    readonly?: Maybe<Scalars['Boolean']>;
    type: Scalars['String'];
    ui?: Maybe<Scalars['JSON']>;
};

export type LocalizedString = {
    languageCode: LanguageCode;
    value: Scalars['String'];
};

export enum LogicalOperator {
    AND = 'AND',
    OR = 'OR',
}

export type ManualPaymentInput = {
    metadata?: InputMaybe<Scalars['JSON']>;
    method: Scalars['String'];
    orderId: Scalars['ID'];
    transactionId?: InputMaybe<Scalars['String']>;
};

/**
 * Returned when a call to addManualPaymentToOrder is made but the Order
 * is not in the required state.
 */
export type ManualPaymentStateError = ErrorResult & {
    errorCode: ErrorCode;
    message: Scalars['String'];
};

export type MimeTypeError = ErrorResult & {
    errorCode: ErrorCode;
    fileName: Scalars['String'];
    message: Scalars['String'];
    mimeType: Scalars['String'];
};

/** Returned if a PromotionCondition has neither a couponCode nor any conditions set */
export type MissingConditionsError = ErrorResult & {
    errorCode: ErrorCode;
    message: Scalars['String'];
};

export type ModifyOrderInput = {
    addItems?: InputMaybe<Array<AddItemInput>>;
    adjustOrderLines?: InputMaybe<Array<OrderLineInput>>;
    couponCodes?: InputMaybe<Array<Scalars['String']>>;
    dryRun: Scalars['Boolean'];
    note?: InputMaybe<Scalars['String']>;
    options?: InputMaybe<ModifyOrderOptions>;
    orderId: Scalars['ID'];
    refund?: InputMaybe<AdministratorRefundInput>;
    surcharges?: InputMaybe<Array<SurchargeInput>>;
    updateBillingAddress?: InputMaybe<UpdateOrderAddressInput>;
    updateShippingAddress?: InputMaybe<UpdateOrderAddressInput>;
};

export type ModifyOrderOptions = {
    freezePromotions?: InputMaybe<Scalars['Boolean']>;
    recalculateShipping?: InputMaybe<Scalars['Boolean']>;
};

export type ModifyOrderResult =
    | CouponCodeExpiredError
    | CouponCodeInvalidError
    | CouponCodeLimitError
    | InsufficientStockError
    | NegativeQuantityError
    | NoChangesSpecifiedError
    | Order
    | OrderLimitError
    | OrderModificationStateError
    | PaymentMethodMissingError
    | RefundPaymentIdMissingError;

export type MoveCollectionInput = {
    collectionId: Scalars['ID'];
    index: Scalars['Int'];
    parentId: Scalars['ID'];
};

/** Returned if an operation has specified OrderLines from multiple Orders */
export type MultipleOrderError = ErrorResult & {
    errorCode: ErrorCode;
    message: Scalars['String'];
};

export type Mutation = {
    /** Add Customers to a CustomerGroup */
    addCustomersToGroup: CustomerGroup;
    addFulfillmentToOrder: AddFulfillmentToOrderResult;
    /** Adds an item to the draft Order. */
    addItemToDraftOrder: UpdateOrderItemsResult;
    /**
     * Used to manually create a new Payment against an Order.
     * This can be used by an Administrator when an Order is in the ArrangingPayment state.
     *
     * It is also used when a completed Order
     * has been modified (using `modifyOrder`) and the price has increased. The extra payment
     * can then be manually arranged by the administrator, and the details used to create a new
     * Payment.
     */
    addManualPaymentToOrder: AddManualPaymentToOrderResult;
    /** Add members to a Zone */
    addMembersToZone: Zone;
    addNoteToCustomer: Customer;
    addNoteToOrder: Order;
    /** Add an OptionGroup to a Product */
    addOptionGroupToProduct: Product;
    /** Adjusts a draft OrderLine. If custom fields are defined on the OrderLine entity, a third argument 'customFields' of type `OrderLineCustomFieldsInput` will be available. */
    adjustDraftOrderLine: UpdateOrderItemsResult;
    /** Applies the given coupon code to the draft Order */
    applyCouponCodeToDraftOrder: ApplyCouponCodeResult;
    /** Assign assets to channel */
    assignAssetsToChannel: Array<Asset>;
    /** Assigns Collections to the specified Channel */
    assignCollectionsToChannel: Array<Collection>;
    /** Assigns Facets to the specified Channel */
    assignFacetsToChannel: Array<Facet>;
    /** Assigns ProductVariants to the specified Channel */
    assignProductVariantsToChannel: Array<ProductVariant>;
    /** Assigns all ProductVariants of Product to the specified Channel */
    assignProductsToChannel: Array<Product>;
    /** Assigns Promotions to the specified Channel */
    assignPromotionsToChannel: Array<Promotion>;
    /** Assign a Role to an Administrator */
    assignRoleToAdministrator: Administrator;
    /** Authenticates the user using a named authentication strategy */
    authenticate: AuthenticationResult;
    cancelJob: Job;
    cancelOrder: CancelOrderResult;
    cancelPayment: CancelPaymentResult;
    /** Create a new Administrator */
    createAdministrator: Administrator;
    /** Create a new Asset */
    createAssets: Array<CreateAssetResult>;
    /** Create a new Channel */
    createChannel: CreateChannelResult;
    /** Create a new Collection */
    createCollection: Collection;
    /** Create a new Country */
    createCountry: Country;
    /** Create a new Customer. If a password is provided, a new User will also be created an linked to the Customer. */
    createCustomer: CreateCustomerResult;
    /** Create a new Address and associate it with the Customer specified by customerId */
    createCustomerAddress: Address;
    /** Create a new CustomerGroup */
    createCustomerGroup: CustomerGroup;
    /** Creates a draft Order */
    createDraftOrder: Order;
    /** Create a new Facet */
    createFacet: Facet;
    /** Create one or more FacetValues */
    createFacetValues: Array<FacetValue>;
    /** Create existing PaymentMethod */
    createPaymentMethod: PaymentMethod;
    /** Create a new Product */
    createProduct: Product;
    /** Create a new ProductOption within a ProductOptionGroup */
    createProductOption: ProductOption;
    /** Create a new ProductOptionGroup */
    createProductOptionGroup: ProductOptionGroup;
    /** Create a set of ProductVariants based on the OptionGroups assigned to the given Product */
    createProductVariants: Array<Maybe<ProductVariant>>;
    createPromotion: CreatePromotionResult;
    /** Create a new Province */
    createProvince: Province;
    /** Create a new Role */
    createRole: Role;
    /** Create a new Seller */
    createSeller: Seller;
    /** Create a new ShippingMethod */
    createShippingMethod: ShippingMethod;
    createStockLocation: StockLocation;
    /** Create a new Tag */
    createTag: Tag;
    /** Create a new TaxCategory */
    createTaxCategory: TaxCategory;
    /** Create a new TaxRate */
    createTaxRate: TaxRate;
    /** Create a new Zone */
    createZone: Zone;
    /** Delete an Administrator */
    deleteAdministrator: DeletionResponse;
    /** Delete an Asset */
    deleteAsset: DeletionResponse;
    /** Delete multiple Assets */
    deleteAssets: DeletionResponse;
    /** Delete a Channel */
    deleteChannel: DeletionResponse;
    /** Delete a Collection and all of its descendants */
    deleteCollection: DeletionResponse;
    /** Delete multiple Collections and all of their descendants */
    deleteCollections: Array<DeletionResponse>;
    /** Delete a Country */
    deleteCountry: DeletionResponse;
    /** Delete a Customer */
    deleteCustomer: DeletionResponse;
    /** Update an existing Address */
    deleteCustomerAddress: Success;
    /** Delete a CustomerGroup */
    deleteCustomerGroup: DeletionResponse;
    deleteCustomerNote: DeletionResponse;
    /** Deletes a draft Order */
    deleteDraftOrder: DeletionResponse;
    /** Delete an existing Facet */
    deleteFacet: DeletionResponse;
    /** Delete one or more FacetValues */
    deleteFacetValues: Array<DeletionResponse>;
    /** Delete multiple existing Facets */
    deleteFacets: Array<DeletionResponse>;
    deleteOrderNote: DeletionResponse;
    /** Delete a PaymentMethod */
    deletePaymentMethod: DeletionResponse;
    /** Delete a Product */
    deleteProduct: DeletionResponse;
    /** Delete a ProductOption */
    deleteProductOption: DeletionResponse;
    /** Delete a ProductVariant */
    deleteProductVariant: DeletionResponse;
    /** Delete multiple ProductVariants */
    deleteProductVariants: Array<DeletionResponse>;
    /** Delete multiple Products */
    deleteProducts: Array<DeletionResponse>;
    deletePromotion: DeletionResponse;
    /** Delete a Province */
    deleteProvince: DeletionResponse;
    /** Delete an existing Role */
    deleteRole: DeletionResponse;
    /** Delete a Seller */
    deleteSeller: DeletionResponse;
    /** Delete a ShippingMethod */
    deleteShippingMethod: DeletionResponse;
    deleteStockLocation: DeletionResponse;
    /** Delete an existing Tag */
    deleteTag: DeletionResponse;
    /** Deletes a TaxCategory */
    deleteTaxCategory: DeletionResponse;
    /** Delete a TaxRate */
    deleteTaxRate: DeletionResponse;
    /** Delete a Zone */
    deleteZone: DeletionResponse;
    flushBufferedJobs: Success;
    importProducts?: Maybe<ImportInfo>;
    /** Authenticates the user using the native authentication strategy. This mutation is an alias for `authenticate({ native: { ... }})` */
    login: NativeAuthenticationResult;
    logout: Success;
    /**
     * Allows an Order to be modified after it has been completed by the Customer. The Order must first
     * be in the `Modifying` state.
     */
    modifyOrder: ModifyOrderResult;
    /** Move a Collection to a different parent or index */
    moveCollection: Collection;
    refundOrder: RefundOrderResult;
    reindex: Job;
    /** Removes Collections from the specified Channel */
    removeCollectionsFromChannel: Array<Collection>;
    /** Removes the given coupon code from the draft Order */
    removeCouponCodeFromDraftOrder?: Maybe<Order>;
    /** Remove Customers from a CustomerGroup */
    removeCustomersFromGroup: CustomerGroup;
    /** Remove an OrderLine from the draft Order */
    removeDraftOrderLine: RemoveOrderItemsResult;
    /** Removes Facets from the specified Channel */
    removeFacetsFromChannel: Array<RemoveFacetFromChannelResult>;
    /** Remove members from a Zone */
    removeMembersFromZone: Zone;
    /** Remove an OptionGroup from a Product */
    removeOptionGroupFromProduct: RemoveOptionGroupFromProductResult;
    /** Removes ProductVariants from the specified Channel */
    removeProductVariantsFromChannel: Array<ProductVariant>;
    /** Removes all ProductVariants of Product from the specified Channel */
    removeProductsFromChannel: Array<Product>;
    /** Removes Promotions from the specified Channel */
    removePromotionsFromChannel: Array<Promotion>;
    /** Remove all settled jobs in the given queues older than the given date. Returns the number of jobs deleted. */
    removeSettledJobs: Scalars['Int'];
    runPendingSearchIndexUpdates: Success;
    setCustomerForDraftOrder: SetCustomerForDraftOrderResult;
    /** Sets the billing address for a draft Order */
    setDraftOrderBillingAddress: Order;
    /** Allows any custom fields to be set for the active order */
    setDraftOrderCustomFields: Order;
    /** Sets the shipping address for a draft Order */
    setDraftOrderShippingAddress: Order;
    /** Sets the shipping method by id, which can be obtained with the `eligibleShippingMethodsForDraftOrder` query */
    setDraftOrderShippingMethod: SetOrderShippingMethodResult;
    setOrderCustomFields?: Maybe<Order>;
    settlePayment: SettlePaymentResult;
    settleRefund: SettleRefundResult;
    transitionFulfillmentToState: TransitionFulfillmentToStateResult;
    transitionOrderToState?: Maybe<TransitionOrderToStateResult>;
    transitionPaymentToState: TransitionPaymentToStateResult;
    /** Update the active (currently logged-in) Administrator */
    updateActiveAdministrator: Administrator;
    /** Update an existing Administrator */
    updateAdministrator: Administrator;
    /** Update an existing Asset */
    updateAsset: Asset;
    /** Update an existing Channel */
    updateChannel: UpdateChannelResult;
    /** Update an existing Collection */
    updateCollection: Collection;
    /** Update an existing Country */
    updateCountry: Country;
    /** Update an existing Customer */
    updateCustomer: UpdateCustomerResult;
    /** Update an existing Address */
    updateCustomerAddress: Address;
    /** Update an existing CustomerGroup */
    updateCustomerGroup: CustomerGroup;
    updateCustomerNote: HistoryEntry;
    /** Update an existing Facet */
    updateFacet: Facet;
    /** Update one or more FacetValues */
    updateFacetValues: Array<FacetValue>;
    updateGlobalSettings: UpdateGlobalSettingsResult;
    updateOrderNote: HistoryEntry;
    /** Update an existing PaymentMethod */
    updatePaymentMethod: PaymentMethod;
    /** Update an existing Product */
    updateProduct: Product;
    /** Create a new ProductOption within a ProductOptionGroup */
    updateProductOption: ProductOption;
    /** Update an existing ProductOptionGroup */
    updateProductOptionGroup: ProductOptionGroup;
    /** Update existing ProductVariants */
    updateProductVariants: Array<Maybe<ProductVariant>>;
    /** Update multiple existing Products */
    updateProducts: Array<Product>;
    updatePromotion: UpdatePromotionResult;
    /** Update an existing Province */
    updateProvince: Province;
    /** Update an existing Role */
    updateRole: Role;
    /** Update an existing Seller */
    updateSeller: Seller;
    /** Update an existing ShippingMethod */
    updateShippingMethod: ShippingMethod;
    updateStockLocation: StockLocation;
    /** Update an existing Tag */
    updateTag: Tag;
    /** Update an existing TaxCategory */
    updateTaxCategory: TaxCategory;
    /** Update an existing TaxRate */
    updateTaxRate: TaxRate;
    /** Update an existing Zone */
    updateZone: Zone;
};

export type MutationAddCustomersToGroupArgs = {
    customerGroupId: Scalars['ID'];
    customerIds: Array<Scalars['ID']>;
};

export type MutationAddFulfillmentToOrderArgs = {
    input: FulfillOrderInput;
};

export type MutationAddItemToDraftOrderArgs = {
    input: AddItemToDraftOrderInput;
    orderId: Scalars['ID'];
};

export type MutationAddManualPaymentToOrderArgs = {
    input: ManualPaymentInput;
};

export type MutationAddMembersToZoneArgs = {
    memberIds: Array<Scalars['ID']>;
    zoneId: Scalars['ID'];
};

export type MutationAddNoteToCustomerArgs = {
    input: AddNoteToCustomerInput;
};

export type MutationAddNoteToOrderArgs = {
    input: AddNoteToOrderInput;
};

export type MutationAddOptionGroupToProductArgs = {
    optionGroupId: Scalars['ID'];
    productId: Scalars['ID'];
};

export type MutationAdjustDraftOrderLineArgs = {
    input: AdjustDraftOrderLineInput;
    orderId: Scalars['ID'];
};

export type MutationApplyCouponCodeToDraftOrderArgs = {
    couponCode: Scalars['String'];
    orderId: Scalars['ID'];
};

export type MutationAssignAssetsToChannelArgs = {
    input: AssignAssetsToChannelInput;
};

export type MutationAssignCollectionsToChannelArgs = {
    input: AssignCollectionsToChannelInput;
};

export type MutationAssignFacetsToChannelArgs = {
    input: AssignFacetsToChannelInput;
};

export type MutationAssignProductVariantsToChannelArgs = {
    input: AssignProductVariantsToChannelInput;
};

export type MutationAssignProductsToChannelArgs = {
    input: AssignProductsToChannelInput;
};

export type MutationAssignPromotionsToChannelArgs = {
    input: AssignPromotionsToChannelInput;
};

export type MutationAssignRoleToAdministratorArgs = {
    administratorId: Scalars['ID'];
    roleId: Scalars['ID'];
};

export type MutationAuthenticateArgs = {
    input: AuthenticationInput;
    rememberMe?: InputMaybe<Scalars['Boolean']>;
};

export type MutationCancelJobArgs = {
    jobId: Scalars['ID'];
};

export type MutationCancelOrderArgs = {
    input: CancelOrderInput;
};

export type MutationCancelPaymentArgs = {
    id: Scalars['ID'];
};

export type MutationCreateAdministratorArgs = {
    input: CreateAdministratorInput;
};

export type MutationCreateAssetsArgs = {
    input: Array<CreateAssetInput>;
};

export type MutationCreateChannelArgs = {
    input: CreateChannelInput;
};

export type MutationCreateCollectionArgs = {
    input: CreateCollectionInput;
};

export type MutationCreateCountryArgs = {
    input: CreateCountryInput;
};

export type MutationCreateCustomerArgs = {
    input: CreateCustomerInput;
    password?: InputMaybe<Scalars['String']>;
};

export type MutationCreateCustomerAddressArgs = {
    customerId: Scalars['ID'];
    input: CreateAddressInput;
};

export type MutationCreateCustomerGroupArgs = {
    input: CreateCustomerGroupInput;
};

export type MutationCreateFacetArgs = {
    input: CreateFacetInput;
};

export type MutationCreateFacetValuesArgs = {
    input: Array<CreateFacetValueInput>;
};

export type MutationCreatePaymentMethodArgs = {
    input: CreatePaymentMethodInput;
};

export type MutationCreateProductArgs = {
    input: CreateProductInput;
};

export type MutationCreateProductOptionArgs = {
    input: CreateProductOptionInput;
};

export type MutationCreateProductOptionGroupArgs = {
    input: CreateProductOptionGroupInput;
};

export type MutationCreateProductVariantsArgs = {
    input: Array<CreateProductVariantInput>;
};

export type MutationCreatePromotionArgs = {
    input: CreatePromotionInput;
};

export type MutationCreateProvinceArgs = {
    input: CreateProvinceInput;
};

export type MutationCreateRoleArgs = {
    input: CreateRoleInput;
};

export type MutationCreateSellerArgs = {
    input: CreateSellerInput;
};

export type MutationCreateShippingMethodArgs = {
    input: CreateShippingMethodInput;
};

export type MutationCreateStockLocationArgs = {
    input: CreateStockLocationInput;
};

export type MutationCreateTagArgs = {
    input: CreateTagInput;
};

export type MutationCreateTaxCategoryArgs = {
    input: CreateTaxCategoryInput;
};

export type MutationCreateTaxRateArgs = {
    input: CreateTaxRateInput;
};

export type MutationCreateZoneArgs = {
    input: CreateZoneInput;
};

export type MutationDeleteAdministratorArgs = {
    id: Scalars['ID'];
};

export type MutationDeleteAssetArgs = {
    input: DeleteAssetInput;
};

export type MutationDeleteAssetsArgs = {
    input: DeleteAssetsInput;
};

export type MutationDeleteChannelArgs = {
    id: Scalars['ID'];
};

export type MutationDeleteCollectionArgs = {
    id: Scalars['ID'];
};

export type MutationDeleteCollectionsArgs = {
    ids: Array<Scalars['ID']>;
};

export type MutationDeleteCountryArgs = {
    id: Scalars['ID'];
};

export type MutationDeleteCustomerArgs = {
    id: Scalars['ID'];
};

export type MutationDeleteCustomerAddressArgs = {
    id: Scalars['ID'];
};

export type MutationDeleteCustomerGroupArgs = {
    id: Scalars['ID'];
};

export type MutationDeleteCustomerNoteArgs = {
    id: Scalars['ID'];
};

export type MutationDeleteDraftOrderArgs = {
    orderId: Scalars['ID'];
};

export type MutationDeleteFacetArgs = {
    force?: InputMaybe<Scalars['Boolean']>;
    id: Scalars['ID'];
};

export type MutationDeleteFacetValuesArgs = {
    force?: InputMaybe<Scalars['Boolean']>;
    ids: Array<Scalars['ID']>;
};

export type MutationDeleteFacetsArgs = {
    force?: InputMaybe<Scalars['Boolean']>;
    ids: Array<Scalars['ID']>;
};

export type MutationDeleteOrderNoteArgs = {
    id: Scalars['ID'];
};

export type MutationDeletePaymentMethodArgs = {
    force?: InputMaybe<Scalars['Boolean']>;
    id: Scalars['ID'];
};

export type MutationDeleteProductArgs = {
    id: Scalars['ID'];
};

export type MutationDeleteProductOptionArgs = {
    id: Scalars['ID'];
};

export type MutationDeleteProductVariantArgs = {
    id: Scalars['ID'];
};

export type MutationDeleteProductVariantsArgs = {
    ids: Array<Scalars['ID']>;
};

export type MutationDeleteProductsArgs = {
    ids: Array<Scalars['ID']>;
};

export type MutationDeletePromotionArgs = {
    id: Scalars['ID'];
};

export type MutationDeleteProvinceArgs = {
    id: Scalars['ID'];
};

export type MutationDeleteRoleArgs = {
    id: Scalars['ID'];
};

export type MutationDeleteSellerArgs = {
    id: Scalars['ID'];
};

export type MutationDeleteShippingMethodArgs = {
    id: Scalars['ID'];
};

export type MutationDeleteStockLocationArgs = {
    input: DeleteStockLocationInput;
};

export type MutationDeleteTagArgs = {
    id: Scalars['ID'];
};

export type MutationDeleteTaxCategoryArgs = {
    id: Scalars['ID'];
};

export type MutationDeleteTaxRateArgs = {
    id: Scalars['ID'];
};

export type MutationDeleteZoneArgs = {
    id: Scalars['ID'];
};

export type MutationFlushBufferedJobsArgs = {
    bufferIds?: InputMaybe<Array<Scalars['String']>>;
};

export type MutationImportProductsArgs = {
    csvFile: Scalars['Upload'];
};

export type MutationLoginArgs = {
    password: Scalars['String'];
    rememberMe?: InputMaybe<Scalars['Boolean']>;
    username: Scalars['String'];
};

export type MutationModifyOrderArgs = {
    input: ModifyOrderInput;
};

export type MutationMoveCollectionArgs = {
    input: MoveCollectionInput;
};

export type MutationRefundOrderArgs = {
    input: RefundOrderInput;
};

export type MutationRemoveCollectionsFromChannelArgs = {
    input: RemoveCollectionsFromChannelInput;
};

export type MutationRemoveCouponCodeFromDraftOrderArgs = {
    couponCode: Scalars['String'];
    orderId: Scalars['ID'];
};

export type MutationRemoveCustomersFromGroupArgs = {
    customerGroupId: Scalars['ID'];
    customerIds: Array<Scalars['ID']>;
};

export type MutationRemoveDraftOrderLineArgs = {
    orderId: Scalars['ID'];
    orderLineId: Scalars['ID'];
};

export type MutationRemoveFacetsFromChannelArgs = {
    input: RemoveFacetsFromChannelInput;
};

export type MutationRemoveMembersFromZoneArgs = {
    memberIds: Array<Scalars['ID']>;
    zoneId: Scalars['ID'];
};

export type MutationRemoveOptionGroupFromProductArgs = {
    optionGroupId: Scalars['ID'];
    productId: Scalars['ID'];
};

export type MutationRemoveProductVariantsFromChannelArgs = {
    input: RemoveProductVariantsFromChannelInput;
};

export type MutationRemoveProductsFromChannelArgs = {
    input: RemoveProductsFromChannelInput;
};

export type MutationRemovePromotionsFromChannelArgs = {
    input: RemovePromotionsFromChannelInput;
};

export type MutationRemoveSettledJobsArgs = {
    olderThan?: InputMaybe<Scalars['DateTime']>;
    queueNames?: InputMaybe<Array<Scalars['String']>>;
};

export type MutationSetCustomerForDraftOrderArgs = {
    customerId?: InputMaybe<Scalars['ID']>;
    input?: InputMaybe<CreateCustomerInput>;
    orderId: Scalars['ID'];
};

export type MutationSetDraftOrderBillingAddressArgs = {
    input: CreateAddressInput;
    orderId: Scalars['ID'];
};

export type MutationSetDraftOrderCustomFieldsArgs = {
    input: UpdateOrderInput;
    orderId: Scalars['ID'];
};

export type MutationSetDraftOrderShippingAddressArgs = {
    input: CreateAddressInput;
    orderId: Scalars['ID'];
};

export type MutationSetDraftOrderShippingMethodArgs = {
    orderId: Scalars['ID'];
    shippingMethodId: Scalars['ID'];
};

export type MutationSetOrderCustomFieldsArgs = {
    input: UpdateOrderInput;
};

export type MutationSettlePaymentArgs = {
    id: Scalars['ID'];
};

export type MutationSettleRefundArgs = {
    input: SettleRefundInput;
};

export type MutationTransitionFulfillmentToStateArgs = {
    id: Scalars['ID'];
    state: Scalars['String'];
};

export type MutationTransitionOrderToStateArgs = {
    id: Scalars['ID'];
    state: Scalars['String'];
};

export type MutationTransitionPaymentToStateArgs = {
    id: Scalars['ID'];
    state: Scalars['String'];
};

export type MutationUpdateActiveAdministratorArgs = {
    input: UpdateActiveAdministratorInput;
};

export type MutationUpdateAdministratorArgs = {
    input: UpdateAdministratorInput;
};

export type MutationUpdateAssetArgs = {
    input: UpdateAssetInput;
};

export type MutationUpdateChannelArgs = {
    input: UpdateChannelInput;
};

export type MutationUpdateCollectionArgs = {
    input: UpdateCollectionInput;
};

export type MutationUpdateCountryArgs = {
    input: UpdateCountryInput;
};

export type MutationUpdateCustomerArgs = {
    input: UpdateCustomerInput;
};

export type MutationUpdateCustomerAddressArgs = {
    input: UpdateAddressInput;
};

export type MutationUpdateCustomerGroupArgs = {
    input: UpdateCustomerGroupInput;
};

export type MutationUpdateCustomerNoteArgs = {
    input: UpdateCustomerNoteInput;
};

export type MutationUpdateFacetArgs = {
    input: UpdateFacetInput;
};

export type MutationUpdateFacetValuesArgs = {
    input: Array<UpdateFacetValueInput>;
};

export type MutationUpdateGlobalSettingsArgs = {
    input: UpdateGlobalSettingsInput;
};

export type MutationUpdateOrderNoteArgs = {
    input: UpdateOrderNoteInput;
};

export type MutationUpdatePaymentMethodArgs = {
    input: UpdatePaymentMethodInput;
};

export type MutationUpdateProductArgs = {
    input: UpdateProductInput;
};

export type MutationUpdateProductOptionArgs = {
    input: UpdateProductOptionInput;
};

export type MutationUpdateProductOptionGroupArgs = {
    input: UpdateProductOptionGroupInput;
};

export type MutationUpdateProductVariantsArgs = {
    input: Array<UpdateProductVariantInput>;
};

export type MutationUpdateProductsArgs = {
    input: Array<UpdateProductInput>;
};

export type MutationUpdatePromotionArgs = {
    input: UpdatePromotionInput;
};

export type MutationUpdateProvinceArgs = {
    input: UpdateProvinceInput;
};

export type MutationUpdateRoleArgs = {
    input: UpdateRoleInput;
};

export type MutationUpdateSellerArgs = {
    input: UpdateSellerInput;
};

export type MutationUpdateShippingMethodArgs = {
    input: UpdateShippingMethodInput;
};

export type MutationUpdateStockLocationArgs = {
    input: UpdateStockLocationInput;
};

export type MutationUpdateTagArgs = {
    input: UpdateTagInput;
};

export type MutationUpdateTaxCategoryArgs = {
    input: UpdateTaxCategoryInput;
};

export type MutationUpdateTaxRateArgs = {
    input: UpdateTaxRateInput;
};

export type MutationUpdateZoneArgs = {
    input: UpdateZoneInput;
};

export type NativeAuthInput = {
    password: Scalars['String'];
    username: Scalars['String'];
};

/** Returned when attempting an operation that relies on the NativeAuthStrategy, if that strategy is not configured. */
export type NativeAuthStrategyError = ErrorResult & {
    errorCode: ErrorCode;
    message: Scalars['String'];
};

export type NativeAuthenticationResult = CurrentUser | InvalidCredentialsError | NativeAuthStrategyError;

/** Returned when attempting to set a negative OrderLine quantity. */
export type NegativeQuantityError = ErrorResult & {
    errorCode: ErrorCode;
    message: Scalars['String'];
};

/**
 * Returned when invoking a mutation which depends on there being an active Order on the
 * current session.
 */
export type NoActiveOrderError = ErrorResult & {
    errorCode: ErrorCode;
    message: Scalars['String'];
};

/** Returned when a call to modifyOrder fails to specify any changes */
export type NoChangesSpecifiedError = ErrorResult & {
    errorCode: ErrorCode;
    message: Scalars['String'];
};

export type Node = {
    id: Scalars['ID'];
};

/** Returned if an attempting to refund an Order but neither items nor shipping refund was specified */
export type NothingToRefundError = ErrorResult & {
    errorCode: ErrorCode;
    message: Scalars['String'];
};

/** Operators for filtering on a list of Number fields */
export type NumberListOperators = {
    inList: Scalars['Float'];
};

/** Operators for filtering on a Int or Float field */
export type NumberOperators = {
    between?: InputMaybe<NumberRange>;
    eq?: InputMaybe<Scalars['Float']>;
    gt?: InputMaybe<Scalars['Float']>;
    gte?: InputMaybe<Scalars['Float']>;
    isNull?: InputMaybe<Scalars['Boolean']>;
    lt?: InputMaybe<Scalars['Float']>;
    lte?: InputMaybe<Scalars['Float']>;
};

export type NumberRange = {
    end: Scalars['Float'];
    start: Scalars['Float'];
};

export type Order = Node & {
    /** An order is active as long as the payment process has not been completed */
    active: Scalars['Boolean'];
    aggregateOrder?: Maybe<Order>;
    aggregateOrderId?: Maybe<Scalars['ID']>;
    billingAddress?: Maybe<OrderAddress>;
    channels: Array<Channel>;
    /** A unique code for the Order */
    code: Scalars['String'];
    /** An array of all coupon codes applied to the Order */
    couponCodes: Array<Scalars['String']>;
    createdAt: Scalars['DateTime'];
    currencyCode: CurrencyCode;
    customFields?: Maybe<Scalars['JSON']>;
    customer?: Maybe<Customer>;
    discounts: Array<Discount>;
    fulfillments?: Maybe<Array<Fulfillment>>;
    history: HistoryEntryList;
    id: Scalars['ID'];
    lines: Array<OrderLine>;
    modifications: Array<OrderModification>;
    nextStates: Array<Scalars['String']>;
    /**
     * The date & time that the Order was placed, i.e. the Customer
     * completed the checkout and the Order is no longer "active"
     */
    orderPlacedAt?: Maybe<Scalars['DateTime']>;
    payments?: Maybe<Array<Payment>>;
    /** Promotions applied to the order. Only gets populated after the payment process has completed. */
    promotions: Array<Promotion>;
    sellerOrders?: Maybe<Array<Order>>;
    shipping: Scalars['Money'];
    shippingAddress?: Maybe<OrderAddress>;
    shippingLines: Array<ShippingLine>;
    shippingWithTax: Scalars['Money'];
    state: Scalars['String'];
    /**
     * The subTotal is the total of all OrderLines in the Order. This figure also includes any Order-level
     * discounts which have been prorated (proportionally distributed) amongst the OrderItems.
     * To get a total of all OrderLines which does not account for prorated discounts, use the
     * sum of `OrderLine.discountedLinePrice` values.
     */
    subTotal: Scalars['Money'];
    /** Same as subTotal, but inclusive of tax */
    subTotalWithTax: Scalars['Money'];
    /**
     * Surcharges are arbitrary modifications to the Order total which are neither
     * ProductVariants nor discounts resulting from applied Promotions. For example,
     * one-off discounts based on customer interaction, or surcharges based on payment
     * methods.
     */
    surcharges: Array<Surcharge>;
    /** A summary of the taxes being applied to this Order */
    taxSummary: Array<OrderTaxSummary>;
    /** Equal to subTotal plus shipping */
    total: Scalars['Money'];
    totalQuantity: Scalars['Int'];
    /** The final payable amount. Equal to subTotalWithTax plus shippingWithTax */
    totalWithTax: Scalars['Money'];
    type: OrderType;
    updatedAt: Scalars['DateTime'];
};

export type OrderHistoryArgs = {
    options?: InputMaybe<HistoryEntryListOptions>;
};

export type OrderAddress = {
    city?: Maybe<Scalars['String']>;
    company?: Maybe<Scalars['String']>;
    country?: Maybe<Scalars['String']>;
    countryCode?: Maybe<Scalars['String']>;
    customFields?: Maybe<Scalars['JSON']>;
    fullName?: Maybe<Scalars['String']>;
    phoneNumber?: Maybe<Scalars['String']>;
    postalCode?: Maybe<Scalars['String']>;
    province?: Maybe<Scalars['String']>;
    streetLine1?: Maybe<Scalars['String']>;
    streetLine2?: Maybe<Scalars['String']>;
};

export type OrderFilterParameter = {
    active?: InputMaybe<BooleanOperators>;
    aggregateOrderId?: InputMaybe<IdOperators>;
    code?: InputMaybe<StringOperators>;
    createdAt?: InputMaybe<DateOperators>;
    currencyCode?: InputMaybe<StringOperators>;
    customerLastName?: InputMaybe<StringOperators>;
    id?: InputMaybe<IdOperators>;
    orderPlacedAt?: InputMaybe<DateOperators>;
    shipping?: InputMaybe<NumberOperators>;
    shippingWithTax?: InputMaybe<NumberOperators>;
    state?: InputMaybe<StringOperators>;
    subTotal?: InputMaybe<NumberOperators>;
    subTotalWithTax?: InputMaybe<NumberOperators>;
    total?: InputMaybe<NumberOperators>;
    totalQuantity?: InputMaybe<NumberOperators>;
    totalWithTax?: InputMaybe<NumberOperators>;
    transactionId?: InputMaybe<StringOperators>;
    type?: InputMaybe<StringOperators>;
    updatedAt?: InputMaybe<DateOperators>;
};

export type OrderItem = Node & {
    adjustments: Array<Adjustment>;
    cancelled: Scalars['Boolean'];
    createdAt: Scalars['DateTime'];
    /**
     * The price of a single unit including discounts, excluding tax.
     *
     * If Order-level discounts have been applied, this will not be the
     * actual taxable unit price (see `proratedUnitPrice`), but is generally the
     * correct price to display to customers to avoid confusion
     * about the internal handling of distributed Order-level discounts.
     */
    discountedUnitPrice: Scalars['Money'];
    /** The price of a single unit including discounts and tax */
    discountedUnitPriceWithTax: Scalars['Money'];
    fulfillment?: Maybe<Fulfillment>;
    id: Scalars['ID'];
    /**
     * The actual unit price, taking into account both item discounts _and_ prorated (proportionally-distributed)
     * Order-level discounts. This value is the true economic value of the OrderItem, and is used in tax
     * and refund calculations.
     */
    proratedUnitPrice: Scalars['Money'];
    /** The proratedUnitPrice including tax */
    proratedUnitPriceWithTax: Scalars['Money'];
    refundId?: Maybe<Scalars['ID']>;
    taxLines: Array<TaxLine>;
    taxRate: Scalars['Float'];
    /** The price of a single unit, excluding tax and discounts */
    unitPrice: Scalars['Money'];
    /** The price of a single unit, including tax but excluding discounts */
    unitPriceWithTax: Scalars['Money'];
    unitTax: Scalars['Money'];
    updatedAt: Scalars['DateTime'];
};

/** Returned when the maximum order size limit has been reached. */
export type OrderLimitError = ErrorResult & {
    errorCode: ErrorCode;
    maxItems: Scalars['Int'];
    message: Scalars['String'];
};

export type OrderLine = Node & {
    createdAt: Scalars['DateTime'];
    customFields?: Maybe<Scalars['JSON']>;
    /** The price of the line including discounts, excluding tax */
    discountedLinePrice: Scalars['Money'];
    /** The price of the line including discounts and tax */
    discountedLinePriceWithTax: Scalars['Money'];
    /**
     * The price of a single unit including discounts, excluding tax.
     *
     * If Order-level discounts have been applied, this will not be the
     * actual taxable unit price (see `proratedUnitPrice`), but is generally the
     * correct price to display to customers to avoid confusion
     * about the internal handling of distributed Order-level discounts.
     */
    discountedUnitPrice: Scalars['Money'];
    /** The price of a single unit including discounts and tax */
    discountedUnitPriceWithTax: Scalars['Money'];
    discounts: Array<Discount>;
    featuredAsset?: Maybe<Asset>;
    fulfillmentLines?: Maybe<Array<FulfillmentLine>>;
    id: Scalars['ID'];
    /** The total price of the line excluding tax and discounts. */
    linePrice: Scalars['Money'];
    /** The total price of the line including tax but excluding discounts. */
    linePriceWithTax: Scalars['Money'];
    /** The total tax on this line */
    lineTax: Scalars['Money'];
    order: Order;
    /** The quantity at the time the Order was placed */
    orderPlacedQuantity: Scalars['Int'];
    productVariant: ProductVariant;
    /**
     * The actual line price, taking into account both item discounts _and_ prorated (proportionally-distributed)
     * Order-level discounts. This value is the true economic value of the OrderLine, and is used in tax
     * and refund calculations.
     */
    proratedLinePrice: Scalars['Money'];
    /** The proratedLinePrice including tax */
    proratedLinePriceWithTax: Scalars['Money'];
    /**
     * The actual unit price, taking into account both item discounts _and_ prorated (proportionally-distributed)
     * Order-level discounts. This value is the true economic value of the OrderItem, and is used in tax
     * and refund calculations.
     */
    proratedUnitPrice: Scalars['Money'];
    /** The proratedUnitPrice including tax */
    proratedUnitPriceWithTax: Scalars['Money'];
    quantity: Scalars['Int'];
    taxLines: Array<TaxLine>;
    taxRate: Scalars['Float'];
    /** The price of a single unit, excluding tax and discounts */
    unitPrice: Scalars['Money'];
    /** Non-zero if the unitPrice has changed since it was initially added to Order */
    unitPriceChangeSinceAdded: Scalars['Money'];
    /** The price of a single unit, including tax but excluding discounts */
    unitPriceWithTax: Scalars['Money'];
    /** Non-zero if the unitPriceWithTax has changed since it was initially added to Order */
    unitPriceWithTaxChangeSinceAdded: Scalars['Money'];
    updatedAt: Scalars['DateTime'];
};

export type OrderLineInput = {
    orderLineId: Scalars['ID'];
    quantity: Scalars['Int'];
};

export type OrderList = PaginatedList & {
    items: Array<Order>;
    totalItems: Scalars['Int'];
};

export type OrderListOptions = {
    /** Allows the results to be filtered */
    filter?: InputMaybe<OrderFilterParameter>;
    /** Specifies whether multiple "filter" arguments should be combines with a logical AND or OR operation. Defaults to AND. */
    filterOperator?: InputMaybe<LogicalOperator>;
    /** Skips the first n results, for use in pagination */
    skip?: InputMaybe<Scalars['Int']>;
    /** Specifies which properties to sort the results by */
    sort?: InputMaybe<OrderSortParameter>;
    /** Takes n results, for use in pagination */
    take?: InputMaybe<Scalars['Int']>;
};

export type OrderModification = Node & {
    createdAt: Scalars['DateTime'];
    id: Scalars['ID'];
    isSettled: Scalars['Boolean'];
    lines: Array<OrderModificationLine>;
    note: Scalars['String'];
    payment?: Maybe<Payment>;
    priceChange: Scalars['Money'];
    refund?: Maybe<Refund>;
    surcharges?: Maybe<Array<Surcharge>>;
    updatedAt: Scalars['DateTime'];
};

/** Returned when attempting to modify the contents of an Order that is not in the `AddingItems` state. */
export type OrderModificationError = ErrorResult & {
    errorCode: ErrorCode;
    message: Scalars['String'];
};

export type OrderModificationLine = {
    modification: OrderModification;
    modificationId: Scalars['ID'];
    orderLine: OrderLine;
    orderLineId: Scalars['ID'];
    quantity: Scalars['Int'];
};

/** Returned when attempting to modify the contents of an Order that is not in the `Modifying` state. */
export type OrderModificationStateError = ErrorResult & {
    errorCode: ErrorCode;
    message: Scalars['String'];
};

export type OrderProcessState = {
    name: Scalars['String'];
    to: Array<Scalars['String']>;
};

export type OrderSortParameter = {
    aggregateOrderId?: InputMaybe<SortOrder>;
    code?: InputMaybe<SortOrder>;
    createdAt?: InputMaybe<SortOrder>;
    customerLastName?: InputMaybe<SortOrder>;
    id?: InputMaybe<SortOrder>;
    orderPlacedAt?: InputMaybe<SortOrder>;
    shipping?: InputMaybe<SortOrder>;
    shippingWithTax?: InputMaybe<SortOrder>;
    state?: InputMaybe<SortOrder>;
    subTotal?: InputMaybe<SortOrder>;
    subTotalWithTax?: InputMaybe<SortOrder>;
    total?: InputMaybe<SortOrder>;
    totalQuantity?: InputMaybe<SortOrder>;
    totalWithTax?: InputMaybe<SortOrder>;
    transactionId?: InputMaybe<SortOrder>;
    updatedAt?: InputMaybe<SortOrder>;
};

/** Returned if there is an error in transitioning the Order state */
export type OrderStateTransitionError = ErrorResult & {
    errorCode: ErrorCode;
    fromState: Scalars['String'];
    message: Scalars['String'];
    toState: Scalars['String'];
    transitionError: Scalars['String'];
};

/**
 * A summary of the taxes being applied to this order, grouped
 * by taxRate.
 */
export type OrderTaxSummary = {
    /** A description of this tax */
    description: Scalars['String'];
    /** The total net price or OrderItems to which this taxRate applies */
    taxBase: Scalars['Money'];
    /** The taxRate as a percentage */
    taxRate: Scalars['Float'];
    /** The total tax being applied to the Order at this taxRate */
    taxTotal: Scalars['Money'];
};

export enum OrderType {
    Aggregate = 'Aggregate',
    Regular = 'Regular',
    Seller = 'Seller',
}

export type PaginatedList = {
    items: Array<Node>;
    totalItems: Scalars['Int'];
};

export type Payment = Node & {
    amount: Scalars['Money'];
    createdAt: Scalars['DateTime'];
    errorMessage?: Maybe<Scalars['String']>;
    id: Scalars['ID'];
    metadata?: Maybe<Scalars['JSON']>;
    method: Scalars['String'];
    nextStates: Array<Scalars['String']>;
    refunds: Array<Refund>;
    state: Scalars['String'];
    transactionId?: Maybe<Scalars['String']>;
    updatedAt: Scalars['DateTime'];
};

export type PaymentMethod = Node & {
    checker?: Maybe<ConfigurableOperation>;
    code: Scalars['String'];
    createdAt: Scalars['DateTime'];
    customFields?: Maybe<Scalars['JSON']>;
    description: Scalars['String'];
    enabled: Scalars['Boolean'];
    handler: ConfigurableOperation;
    id: Scalars['ID'];
    name: Scalars['String'];
    translations: Array<PaymentMethodTranslation>;
    updatedAt: Scalars['DateTime'];
};

export type PaymentMethodFilterParameter = {
    code?: InputMaybe<StringOperators>;
    createdAt?: InputMaybe<DateOperators>;
    description?: InputMaybe<StringOperators>;
    enabled?: InputMaybe<BooleanOperators>;
    id?: InputMaybe<IdOperators>;
    name?: InputMaybe<StringOperators>;
    updatedAt?: InputMaybe<DateOperators>;
};

export type PaymentMethodList = PaginatedList & {
    items: Array<PaymentMethod>;
    totalItems: Scalars['Int'];
};

export type PaymentMethodListOptions = {
    /** Allows the results to be filtered */
    filter?: InputMaybe<PaymentMethodFilterParameter>;
    /** Specifies whether multiple "filter" arguments should be combines with a logical AND or OR operation. Defaults to AND. */
    filterOperator?: InputMaybe<LogicalOperator>;
    /** Skips the first n results, for use in pagination */
    skip?: InputMaybe<Scalars['Int']>;
    /** Specifies which properties to sort the results by */
    sort?: InputMaybe<PaymentMethodSortParameter>;
    /** Takes n results, for use in pagination */
    take?: InputMaybe<Scalars['Int']>;
};

/**
 * Returned when a call to modifyOrder fails to include a paymentMethod even
 * though the price has increased as a result of the changes.
 */
export type PaymentMethodMissingError = ErrorResult & {
    errorCode: ErrorCode;
    message: Scalars['String'];
};

export type PaymentMethodQuote = {
    code: Scalars['String'];
    customFields?: Maybe<Scalars['JSON']>;
    description: Scalars['String'];
    eligibilityMessage?: Maybe<Scalars['String']>;
    id: Scalars['ID'];
    isEligible: Scalars['Boolean'];
    name: Scalars['String'];
};

export type PaymentMethodSortParameter = {
    code?: InputMaybe<SortOrder>;
    createdAt?: InputMaybe<SortOrder>;
    description?: InputMaybe<SortOrder>;
    id?: InputMaybe<SortOrder>;
    name?: InputMaybe<SortOrder>;
    updatedAt?: InputMaybe<SortOrder>;
};

export type PaymentMethodTranslation = {
    createdAt: Scalars['DateTime'];
    description: Scalars['String'];
    id: Scalars['ID'];
    languageCode: LanguageCode;
    name: Scalars['String'];
    updatedAt: Scalars['DateTime'];
};

export type PaymentMethodTranslationInput = {
    customFields?: InputMaybe<Scalars['JSON']>;
    description?: InputMaybe<Scalars['String']>;
    id?: InputMaybe<Scalars['ID']>;
    languageCode: LanguageCode;
    name?: InputMaybe<Scalars['String']>;
};

/** Returned if an attempting to refund a Payment against OrderLines from a different Order */
export type PaymentOrderMismatchError = ErrorResult & {
    errorCode: ErrorCode;
    message: Scalars['String'];
};

/** Returned when there is an error in transitioning the Payment state */
export type PaymentStateTransitionError = ErrorResult & {
    errorCode: ErrorCode;
    fromState: Scalars['String'];
    message: Scalars['String'];
    toState: Scalars['String'];
    transitionError: Scalars['String'];
};

/**
 * @description
 * Permissions for administrators and customers. Used to control access to
 * GraphQL resolvers via the {@link Allow} decorator.
 *
 * ## Understanding Permission.Owner
 *
 * `Permission.Owner` is a special permission which is used in some Vendure resolvers to indicate that that resolver should only
 * be accessible to the "owner" of that resource.
 *
 * For example, the Shop API `activeCustomer` query resolver should only return the Customer object for the "owner" of that Customer, i.e.
 * based on the activeUserId of the current session. As a result, the resolver code looks like this:
 *
 * @example
 * ```TypeScript
 * \@Query()
 * \@Allow(Permission.Owner)
 * async activeCustomer(\@Ctx() ctx: RequestContext): Promise<Customer | undefined> {
 *   const userId = ctx.activeUserId;
 *   if (userId) {
 *     return this.customerService.findOneByUserId(ctx, userId);
 *   }
 * }
 * ```
 *
 * Here we can see that the "ownership" must be enforced by custom logic inside the resolver. Since "ownership" cannot be defined generally
 * nor statically encoded at build-time, any resolvers using `Permission.Owner` **must** include logic to enforce that only the owner
 * of the resource has access. If not, then it is the equivalent of using `Permission.Public`.
 *
 *
 * @docsCategory common
 */
export enum Permission {
    /** Authenticated means simply that the user is logged in */
    Authenticated = 'Authenticated',
    /** Grants permission to create Administrator */
    CreateAdministrator = 'CreateAdministrator',
    /** Grants permission to create Asset */
    CreateAsset = 'CreateAsset',
    /** Grants permission to create Products, Facets, Assets, Collections */
    CreateCatalog = 'CreateCatalog',
    /** Grants permission to create Channel */
    CreateChannel = 'CreateChannel',
    /** Grants permission to create Collection */
    CreateCollection = 'CreateCollection',
    /** Grants permission to create Country */
    CreateCountry = 'CreateCountry',
    /** Grants permission to create Customer */
    CreateCustomer = 'CreateCustomer',
    /** Grants permission to create CustomerGroup */
    CreateCustomerGroup = 'CreateCustomerGroup',
    /** Grants permission to create Facet */
    CreateFacet = 'CreateFacet',
    /** Grants permission to create Order */
    CreateOrder = 'CreateOrder',
    /** Grants permission to create PaymentMethod */
    CreatePaymentMethod = 'CreatePaymentMethod',
    /** Grants permission to create Product */
    CreateProduct = 'CreateProduct',
    /** Grants permission to create Promotion */
    CreatePromotion = 'CreatePromotion',
    /** Grants permission to create Seller */
    CreateSeller = 'CreateSeller',
    /** Grants permission to create PaymentMethods, ShippingMethods, TaxCategories, TaxRates, Zones, Countries, System & GlobalSettings */
    CreateSettings = 'CreateSettings',
    /** Grants permission to create ShippingMethod */
    CreateShippingMethod = 'CreateShippingMethod',
    /** Grants permission to create System */
    CreateSystem = 'CreateSystem',
    /** Grants permission to create Tag */
    CreateTag = 'CreateTag',
    /** Grants permission to create TaxCategory */
    CreateTaxCategory = 'CreateTaxCategory',
    /** Grants permission to create TaxRate */
    CreateTaxRate = 'CreateTaxRate',
    /** Grants permission to create Zone */
    CreateZone = 'CreateZone',
    /** Grants permission to delete Administrator */
    DeleteAdministrator = 'DeleteAdministrator',
    /** Grants permission to delete Asset */
    DeleteAsset = 'DeleteAsset',
    /** Grants permission to delete Products, Facets, Assets, Collections */
    DeleteCatalog = 'DeleteCatalog',
    /** Grants permission to delete Channel */
    DeleteChannel = 'DeleteChannel',
    /** Grants permission to delete Collection */
    DeleteCollection = 'DeleteCollection',
    /** Grants permission to delete Country */
    DeleteCountry = 'DeleteCountry',
    /** Grants permission to delete Customer */
    DeleteCustomer = 'DeleteCustomer',
    /** Grants permission to delete CustomerGroup */
    DeleteCustomerGroup = 'DeleteCustomerGroup',
    /** Grants permission to delete Facet */
    DeleteFacet = 'DeleteFacet',
    /** Grants permission to delete Order */
    DeleteOrder = 'DeleteOrder',
    /** Grants permission to delete PaymentMethod */
    DeletePaymentMethod = 'DeletePaymentMethod',
    /** Grants permission to delete Product */
    DeleteProduct = 'DeleteProduct',
    /** Grants permission to delete Promotion */
    DeletePromotion = 'DeletePromotion',
    /** Grants permission to delete Seller */
    DeleteSeller = 'DeleteSeller',
    /** Grants permission to delete PaymentMethods, ShippingMethods, TaxCategories, TaxRates, Zones, Countries, System & GlobalSettings */
    DeleteSettings = 'DeleteSettings',
    /** Grants permission to delete ShippingMethod */
    DeleteShippingMethod = 'DeleteShippingMethod',
    /** Grants permission to delete System */
    DeleteSystem = 'DeleteSystem',
    /** Grants permission to delete Tag */
    DeleteTag = 'DeleteTag',
    /** Grants permission to delete TaxCategory */
    DeleteTaxCategory = 'DeleteTaxCategory',
    /** Grants permission to delete TaxRate */
    DeleteTaxRate = 'DeleteTaxRate',
    /** Grants permission to delete Zone */
    DeleteZone = 'DeleteZone',
    /** Owner means the user owns this entity, e.g. a Customer's own Order */
    Owner = 'Owner',
    /** Public means any unauthenticated user may perform the operation */
    Public = 'Public',
    /** Grants permission to read Administrator */
    ReadAdministrator = 'ReadAdministrator',
    /** Grants permission to read Asset */
    ReadAsset = 'ReadAsset',
    /** Grants permission to read Products, Facets, Assets, Collections */
    ReadCatalog = 'ReadCatalog',
    /** Grants permission to read Channel */
    ReadChannel = 'ReadChannel',
    /** Grants permission to read Collection */
    ReadCollection = 'ReadCollection',
    /** Grants permission to read Country */
    ReadCountry = 'ReadCountry',
    /** Grants permission to read Customer */
    ReadCustomer = 'ReadCustomer',
    /** Grants permission to read CustomerGroup */
    ReadCustomerGroup = 'ReadCustomerGroup',
    /** Grants permission to read Facet */
    ReadFacet = 'ReadFacet',
    /** Grants permission to read Order */
    ReadOrder = 'ReadOrder',
    /** Grants permission to read PaymentMethod */
    ReadPaymentMethod = 'ReadPaymentMethod',
    /** Grants permission to read Product */
    ReadProduct = 'ReadProduct',
    /** Grants permission to read Promotion */
    ReadPromotion = 'ReadPromotion',
    /** Grants permission to read Seller */
    ReadSeller = 'ReadSeller',
    /** Grants permission to read PaymentMethods, ShippingMethods, TaxCategories, TaxRates, Zones, Countries, System & GlobalSettings */
    ReadSettings = 'ReadSettings',
    /** Grants permission to read ShippingMethod */
    ReadShippingMethod = 'ReadShippingMethod',
    /** Grants permission to read System */
    ReadSystem = 'ReadSystem',
    /** Grants permission to read Tag */
    ReadTag = 'ReadTag',
    /** Grants permission to read TaxCategory */
    ReadTaxCategory = 'ReadTaxCategory',
    /** Grants permission to read TaxRate */
    ReadTaxRate = 'ReadTaxRate',
    /** Grants permission to read Zone */
    ReadZone = 'ReadZone',
    /** SuperAdmin has unrestricted access to all operations */
    SuperAdmin = 'SuperAdmin',
    /** Grants permission to update Administrator */
    UpdateAdministrator = 'UpdateAdministrator',
    /** Grants permission to update Asset */
    UpdateAsset = 'UpdateAsset',
    /** Grants permission to update Products, Facets, Assets, Collections */
    UpdateCatalog = 'UpdateCatalog',
    /** Grants permission to update Channel */
    UpdateChannel = 'UpdateChannel',
    /** Grants permission to update Collection */
    UpdateCollection = 'UpdateCollection',
    /** Grants permission to update Country */
    UpdateCountry = 'UpdateCountry',
    /** Grants permission to update Customer */
    UpdateCustomer = 'UpdateCustomer',
    /** Grants permission to update CustomerGroup */
    UpdateCustomerGroup = 'UpdateCustomerGroup',
    /** Grants permission to update Facet */
    UpdateFacet = 'UpdateFacet',
    /** Grants permission to update GlobalSettings */
    UpdateGlobalSettings = 'UpdateGlobalSettings',
    /** Grants permission to update Order */
    UpdateOrder = 'UpdateOrder',
    /** Grants permission to update PaymentMethod */
    UpdatePaymentMethod = 'UpdatePaymentMethod',
    /** Grants permission to update Product */
    UpdateProduct = 'UpdateProduct',
    /** Grants permission to update Promotion */
    UpdatePromotion = 'UpdatePromotion',
    /** Grants permission to update Seller */
    UpdateSeller = 'UpdateSeller',
    /** Grants permission to update PaymentMethods, ShippingMethods, TaxCategories, TaxRates, Zones, Countries, System & GlobalSettings */
    UpdateSettings = 'UpdateSettings',
    /** Grants permission to update ShippingMethod */
    UpdateShippingMethod = 'UpdateShippingMethod',
    /** Grants permission to update System */
    UpdateSystem = 'UpdateSystem',
    /** Grants permission to update Tag */
    UpdateTag = 'UpdateTag',
    /** Grants permission to update TaxCategory */
    UpdateTaxCategory = 'UpdateTaxCategory',
    /** Grants permission to update TaxRate */
    UpdateTaxRate = 'UpdateTaxRate',
    /** Grants permission to update Zone */
    UpdateZone = 'UpdateZone',
}

export type PermissionDefinition = {
    assignable: Scalars['Boolean'];
    description: Scalars['String'];
    name: Scalars['String'];
};

export type PreviewCollectionVariantsInput = {
    filters: Array<ConfigurableOperationInput>;
    inheritFilters: Scalars['Boolean'];
    parentId?: InputMaybe<Scalars['ID']>;
};

/** The price range where the result has more than one price */
export type PriceRange = {
    max: Scalars['Money'];
    min: Scalars['Money'];
};

export type Product = Node & {
    assets: Array<Asset>;
    channels: Array<Channel>;
    collections: Array<Collection>;
    createdAt: Scalars['DateTime'];
    customFields?: Maybe<Scalars['JSON']>;
    description: Scalars['String'];
    enabled: Scalars['Boolean'];
    facetValues: Array<FacetValue>;
    featuredAsset?: Maybe<Asset>;
    id: Scalars['ID'];
    languageCode: LanguageCode;
    name: Scalars['String'];
    optionGroups: Array<ProductOptionGroup>;
    slug: Scalars['String'];
    translations: Array<ProductTranslation>;
    updatedAt: Scalars['DateTime'];
    /** Returns a paginated, sortable, filterable list of ProductVariants */
    variantList: ProductVariantList;
    /** Returns all ProductVariants */
    variants: Array<ProductVariant>;
};

export type ProductVariantListArgs = {
    options?: InputMaybe<ProductVariantListOptions>;
};

export type ProductFilterParameter = {
    createdAt?: InputMaybe<DateOperators>;
    description?: InputMaybe<StringOperators>;
    enabled?: InputMaybe<BooleanOperators>;
    id?: InputMaybe<IdOperators>;
    languageCode?: InputMaybe<StringOperators>;
    name?: InputMaybe<StringOperators>;
    slug?: InputMaybe<StringOperators>;
    updatedAt?: InputMaybe<DateOperators>;
};

export type ProductList = PaginatedList & {
    items: Array<Product>;
    totalItems: Scalars['Int'];
};

export type ProductListOptions = {
    /** Allows the results to be filtered */
    filter?: InputMaybe<ProductFilterParameter>;
    /** Specifies whether multiple "filter" arguments should be combines with a logical AND or OR operation. Defaults to AND. */
    filterOperator?: InputMaybe<LogicalOperator>;
    /** Skips the first n results, for use in pagination */
    skip?: InputMaybe<Scalars['Int']>;
    /** Specifies which properties to sort the results by */
    sort?: InputMaybe<ProductSortParameter>;
    /** Takes n results, for use in pagination */
    take?: InputMaybe<Scalars['Int']>;
};

export type ProductOption = Node & {
    code: Scalars['String'];
    createdAt: Scalars['DateTime'];
    customFields?: Maybe<Scalars['JSON']>;
    group: ProductOptionGroup;
    groupId: Scalars['ID'];
    id: Scalars['ID'];
    languageCode: LanguageCode;
    name: Scalars['String'];
    translations: Array<ProductOptionTranslation>;
    updatedAt: Scalars['DateTime'];
};

export type ProductOptionGroup = Node & {
    code: Scalars['String'];
    createdAt: Scalars['DateTime'];
    customFields?: Maybe<Scalars['JSON']>;
    id: Scalars['ID'];
    languageCode: LanguageCode;
    name: Scalars['String'];
    options: Array<ProductOption>;
    translations: Array<ProductOptionGroupTranslation>;
    updatedAt: Scalars['DateTime'];
};

export type ProductOptionGroupTranslation = {
    createdAt: Scalars['DateTime'];
    id: Scalars['ID'];
    languageCode: LanguageCode;
    name: Scalars['String'];
    updatedAt: Scalars['DateTime'];
};

export type ProductOptionGroupTranslationInput = {
    customFields?: InputMaybe<Scalars['JSON']>;
    id?: InputMaybe<Scalars['ID']>;
    languageCode: LanguageCode;
    name?: InputMaybe<Scalars['String']>;
};

export type ProductOptionInUseError = ErrorResult & {
    errorCode: ErrorCode;
    message: Scalars['String'];
    optionGroupCode: Scalars['String'];
    productVariantCount: Scalars['Int'];
};

export type ProductOptionTranslation = {
    createdAt: Scalars['DateTime'];
    id: Scalars['ID'];
    languageCode: LanguageCode;
    name: Scalars['String'];
    updatedAt: Scalars['DateTime'];
};

export type ProductOptionTranslationInput = {
    customFields?: InputMaybe<Scalars['JSON']>;
    id?: InputMaybe<Scalars['ID']>;
    languageCode: LanguageCode;
    name?: InputMaybe<Scalars['String']>;
};

export type ProductSortParameter = {
    createdAt?: InputMaybe<SortOrder>;
    description?: InputMaybe<SortOrder>;
    id?: InputMaybe<SortOrder>;
    name?: InputMaybe<SortOrder>;
    slug?: InputMaybe<SortOrder>;
    updatedAt?: InputMaybe<SortOrder>;
};

export type ProductTranslation = {
    createdAt: Scalars['DateTime'];
    description: Scalars['String'];
    id: Scalars['ID'];
    languageCode: LanguageCode;
    name: Scalars['String'];
    slug: Scalars['String'];
    updatedAt: Scalars['DateTime'];
};

export type ProductTranslationInput = {
    customFields?: InputMaybe<Scalars['JSON']>;
    description?: InputMaybe<Scalars['String']>;
    id?: InputMaybe<Scalars['ID']>;
    languageCode: LanguageCode;
    name?: InputMaybe<Scalars['String']>;
    slug?: InputMaybe<Scalars['String']>;
};

export type ProductVariant = Node & {
    assets: Array<Asset>;
    channels: Array<Channel>;
    createdAt: Scalars['DateTime'];
    currencyCode: CurrencyCode;
    customFields?: Maybe<Scalars['JSON']>;
    enabled: Scalars['Boolean'];
    facetValues: Array<FacetValue>;
    featuredAsset?: Maybe<Asset>;
    id: Scalars['ID'];
    languageCode: LanguageCode;
    name: Scalars['String'];
    options: Array<ProductOption>;
    outOfStockThreshold: Scalars['Int'];
    price: Scalars['Money'];
    priceWithTax: Scalars['Money'];
    product: Product;
    productId: Scalars['ID'];
    sku: Scalars['String'];
    /** @deprecated use stockLevels */
    stockAllocated: Scalars['Int'];
    stockLevel: Scalars['String'];
    stockLevels: Array<StockLevel>;
    stockMovements: StockMovementList;
    /** @deprecated use stockLevels */
    stockOnHand: Scalars['Int'];
    taxCategory: TaxCategory;
    taxRateApplied: TaxRate;
    trackInventory: GlobalFlag;
    translations: Array<ProductVariantTranslation>;
    updatedAt: Scalars['DateTime'];
    useGlobalOutOfStockThreshold: Scalars['Boolean'];
};

export type ProductVariantStockMovementsArgs = {
    options?: InputMaybe<StockMovementListOptions>;
};

export type ProductVariantFilterParameter = {
    createdAt?: InputMaybe<DateOperators>;
    currencyCode?: InputMaybe<StringOperators>;
    enabled?: InputMaybe<BooleanOperators>;
    id?: InputMaybe<IdOperators>;
    languageCode?: InputMaybe<StringOperators>;
    name?: InputMaybe<StringOperators>;
    outOfStockThreshold?: InputMaybe<NumberOperators>;
    price?: InputMaybe<NumberOperators>;
    priceWithTax?: InputMaybe<NumberOperators>;
    productId?: InputMaybe<IdOperators>;
    sku?: InputMaybe<StringOperators>;
    stockAllocated?: InputMaybe<NumberOperators>;
    stockLevel?: InputMaybe<StringOperators>;
    stockOnHand?: InputMaybe<NumberOperators>;
    trackInventory?: InputMaybe<StringOperators>;
    updatedAt?: InputMaybe<DateOperators>;
    useGlobalOutOfStockThreshold?: InputMaybe<BooleanOperators>;
};

export type ProductVariantList = PaginatedList & {
    items: Array<ProductVariant>;
    totalItems: Scalars['Int'];
};

export type ProductVariantListOptions = {
    /** Allows the results to be filtered */
    filter?: InputMaybe<ProductVariantFilterParameter>;
    /** Specifies whether multiple "filter" arguments should be combines with a logical AND or OR operation. Defaults to AND. */
    filterOperator?: InputMaybe<LogicalOperator>;
    /** Skips the first n results, for use in pagination */
    skip?: InputMaybe<Scalars['Int']>;
    /** Specifies which properties to sort the results by */
    sort?: InputMaybe<ProductVariantSortParameter>;
    /** Takes n results, for use in pagination */
    take?: InputMaybe<Scalars['Int']>;
};

export type ProductVariantSortParameter = {
    createdAt?: InputMaybe<SortOrder>;
    id?: InputMaybe<SortOrder>;
    name?: InputMaybe<SortOrder>;
    outOfStockThreshold?: InputMaybe<SortOrder>;
    price?: InputMaybe<SortOrder>;
    priceWithTax?: InputMaybe<SortOrder>;
    productId?: InputMaybe<SortOrder>;
    sku?: InputMaybe<SortOrder>;
    stockAllocated?: InputMaybe<SortOrder>;
    stockLevel?: InputMaybe<SortOrder>;
    stockOnHand?: InputMaybe<SortOrder>;
    updatedAt?: InputMaybe<SortOrder>;
};

export type ProductVariantTranslation = {
    createdAt: Scalars['DateTime'];
    id: Scalars['ID'];
    languageCode: LanguageCode;
    name: Scalars['String'];
    updatedAt: Scalars['DateTime'];
};

export type ProductVariantTranslationInput = {
    customFields?: InputMaybe<Scalars['JSON']>;
    id?: InputMaybe<Scalars['ID']>;
    languageCode: LanguageCode;
    name?: InputMaybe<Scalars['String']>;
};

export type Promotion = Node & {
    actions: Array<ConfigurableOperation>;
    conditions: Array<ConfigurableOperation>;
    couponCode?: Maybe<Scalars['String']>;
    createdAt: Scalars['DateTime'];
    customFields?: Maybe<Scalars['JSON']>;
    description: Scalars['String'];
    enabled: Scalars['Boolean'];
    endsAt?: Maybe<Scalars['DateTime']>;
    id: Scalars['ID'];
    name: Scalars['String'];
    perCustomerUsageLimit?: Maybe<Scalars['Int']>;
    startsAt?: Maybe<Scalars['DateTime']>;
    translations: Array<PromotionTranslation>;
    updatedAt: Scalars['DateTime'];
};

export type PromotionFilterParameter = {
    couponCode?: InputMaybe<StringOperators>;
    createdAt?: InputMaybe<DateOperators>;
    description?: InputMaybe<StringOperators>;
    enabled?: InputMaybe<BooleanOperators>;
    endsAt?: InputMaybe<DateOperators>;
    id?: InputMaybe<IdOperators>;
    name?: InputMaybe<StringOperators>;
    perCustomerUsageLimit?: InputMaybe<NumberOperators>;
    startsAt?: InputMaybe<DateOperators>;
    updatedAt?: InputMaybe<DateOperators>;
};

export type PromotionList = PaginatedList & {
    items: Array<Promotion>;
    totalItems: Scalars['Int'];
};

export type PromotionListOptions = {
    /** Allows the results to be filtered */
    filter?: InputMaybe<PromotionFilterParameter>;
    /** Specifies whether multiple "filter" arguments should be combines with a logical AND or OR operation. Defaults to AND. */
    filterOperator?: InputMaybe<LogicalOperator>;
    /** Skips the first n results, for use in pagination */
    skip?: InputMaybe<Scalars['Int']>;
    /** Specifies which properties to sort the results by */
    sort?: InputMaybe<PromotionSortParameter>;
    /** Takes n results, for use in pagination */
    take?: InputMaybe<Scalars['Int']>;
};

export type PromotionSortParameter = {
    couponCode?: InputMaybe<SortOrder>;
    createdAt?: InputMaybe<SortOrder>;
    description?: InputMaybe<SortOrder>;
    endsAt?: InputMaybe<SortOrder>;
    id?: InputMaybe<SortOrder>;
    name?: InputMaybe<SortOrder>;
    perCustomerUsageLimit?: InputMaybe<SortOrder>;
    startsAt?: InputMaybe<SortOrder>;
    updatedAt?: InputMaybe<SortOrder>;
};

export type PromotionTranslation = {
    createdAt: Scalars['DateTime'];
    description: Scalars['String'];
    id: Scalars['ID'];
    languageCode: LanguageCode;
    name: Scalars['String'];
    updatedAt: Scalars['DateTime'];
};

export type PromotionTranslationInput = {
    customFields?: InputMaybe<Scalars['JSON']>;
    description?: InputMaybe<Scalars['String']>;
    id?: InputMaybe<Scalars['ID']>;
    languageCode: LanguageCode;
    name?: InputMaybe<Scalars['String']>;
};

export type Province = Node &
    Region & {
        code: Scalars['String'];
        createdAt: Scalars['DateTime'];
        customFields?: Maybe<Scalars['JSON']>;
        enabled: Scalars['Boolean'];
        id: Scalars['ID'];
        languageCode: LanguageCode;
        name: Scalars['String'];
        parent?: Maybe<Region>;
        parentId?: Maybe<Scalars['ID']>;
        translations: Array<RegionTranslation>;
        type: Scalars['String'];
        updatedAt: Scalars['DateTime'];
    };

export type ProvinceFilterParameter = {
    code?: InputMaybe<StringOperators>;
    createdAt?: InputMaybe<DateOperators>;
    enabled?: InputMaybe<BooleanOperators>;
    id?: InputMaybe<IdOperators>;
    languageCode?: InputMaybe<StringOperators>;
    name?: InputMaybe<StringOperators>;
    parentId?: InputMaybe<IdOperators>;
    type?: InputMaybe<StringOperators>;
    updatedAt?: InputMaybe<DateOperators>;
};

export type ProvinceList = PaginatedList & {
    items: Array<Province>;
    totalItems: Scalars['Int'];
};

export type ProvinceListOptions = {
    /** Allows the results to be filtered */
    filter?: InputMaybe<ProvinceFilterParameter>;
    /** Specifies whether multiple "filter" arguments should be combines with a logical AND or OR operation. Defaults to AND. */
    filterOperator?: InputMaybe<LogicalOperator>;
    /** Skips the first n results, for use in pagination */
    skip?: InputMaybe<Scalars['Int']>;
    /** Specifies which properties to sort the results by */
    sort?: InputMaybe<ProvinceSortParameter>;
    /** Takes n results, for use in pagination */
    take?: InputMaybe<Scalars['Int']>;
};

export type ProvinceSortParameter = {
    code?: InputMaybe<SortOrder>;
    createdAt?: InputMaybe<SortOrder>;
    id?: InputMaybe<SortOrder>;
    name?: InputMaybe<SortOrder>;
    parentId?: InputMaybe<SortOrder>;
    type?: InputMaybe<SortOrder>;
    updatedAt?: InputMaybe<SortOrder>;
};

export type ProvinceTranslationInput = {
    customFields?: InputMaybe<Scalars['JSON']>;
    id?: InputMaybe<Scalars['ID']>;
    languageCode: LanguageCode;
    name?: InputMaybe<Scalars['String']>;
};

/** Returned if the specified quantity of an OrderLine is greater than the number of items in that line */
export type QuantityTooGreatError = ErrorResult & {
    errorCode: ErrorCode;
    message: Scalars['String'];
};

export type Query = {
    activeAdministrator?: Maybe<Administrator>;
    activeChannel: Channel;
    administrator?: Maybe<Administrator>;
    administrators: AdministratorList;
    /** Get a single Asset by id */
    asset?: Maybe<Asset>;
    /** Get a list of Assets */
    assets: AssetList;
    channel?: Maybe<Channel>;
    channels: Array<Channel>;
    /** Get a Collection either by id or slug. If neither id nor slug is specified, an error will result. */
    collection?: Maybe<Collection>;
    collectionFilters: Array<ConfigurableOperationDefinition>;
    collections: CollectionList;
    countries: CountryList;
    country?: Maybe<Country>;
    customer?: Maybe<Customer>;
    customerGroup?: Maybe<CustomerGroup>;
    customerGroups: CustomerGroupList;
    customers: CustomerList;
    /** Returns a list of eligible shipping methods for the draft Order */
    eligibleShippingMethodsForDraftOrder: Array<ShippingMethodQuote>;
    facet?: Maybe<Facet>;
    facetValues: FacetValueList;
    facets: FacetList;
    fulfillmentHandlers: Array<ConfigurableOperationDefinition>;
    globalSettings: GlobalSettings;
    job?: Maybe<Job>;
    jobBufferSize: Array<JobBufferSize>;
    jobQueues: Array<JobQueue>;
    jobs: JobList;
    jobsById: Array<Job>;
    me?: Maybe<CurrentUser>;
    order?: Maybe<Order>;
    orders: OrderList;
    paymentMethod?: Maybe<PaymentMethod>;
    paymentMethodEligibilityCheckers: Array<ConfigurableOperationDefinition>;
    paymentMethodHandlers: Array<ConfigurableOperationDefinition>;
    paymentMethods: PaymentMethodList;
    pendingSearchIndexUpdates: Scalars['Int'];
    /** Used for real-time previews of the contents of a Collection */
    previewCollectionVariants: ProductVariantList;
    /** Get a Product either by id or slug. If neither id nor slug is specified, an error will result. */
    product?: Maybe<Product>;
    productOptionGroup?: Maybe<ProductOptionGroup>;
    productOptionGroups: Array<ProductOptionGroup>;
    /** Get a ProductVariant by id */
    productVariant?: Maybe<ProductVariant>;
    /** List ProductVariants either all or for the specific product. */
    productVariants: ProductVariantList;
    /** List Products */
    products: ProductList;
    promotion?: Maybe<Promotion>;
    promotionActions: Array<ConfigurableOperationDefinition>;
    promotionConditions: Array<ConfigurableOperationDefinition>;
    promotions: PromotionList;
    province?: Maybe<Province>;
    provinces: ProvinceList;
    role?: Maybe<Role>;
    roles: RoleList;
    search: SearchResponse;
    seller?: Maybe<Seller>;
    sellers: SellerList;
    shippingCalculators: Array<ConfigurableOperationDefinition>;
    shippingEligibilityCheckers: Array<ConfigurableOperationDefinition>;
    shippingMethod?: Maybe<ShippingMethod>;
    shippingMethods: ShippingMethodList;
    stockLocation?: Maybe<StockLocation>;
    stockLocations: StockLocationList;
    tag: Tag;
    tags: TagList;
    taxCategories: Array<TaxCategory>;
    taxCategory?: Maybe<TaxCategory>;
    taxRate?: Maybe<TaxRate>;
    taxRates: TaxRateList;
    testEligibleShippingMethods: Array<ShippingMethodQuote>;
    testShippingMethod: TestShippingMethodResult;
    zone?: Maybe<Zone>;
    zones: Array<Zone>;
};

export type QueryAdministratorArgs = {
    id: Scalars['ID'];
};

export type QueryAdministratorsArgs = {
    options?: InputMaybe<AdministratorListOptions>;
};

export type QueryAssetArgs = {
    id: Scalars['ID'];
};

export type QueryAssetsArgs = {
    options?: InputMaybe<AssetListOptions>;
};

export type QueryChannelArgs = {
    id: Scalars['ID'];
};

export type QueryCollectionArgs = {
    id?: InputMaybe<Scalars['ID']>;
    slug?: InputMaybe<Scalars['String']>;
};

export type QueryCollectionsArgs = {
    options?: InputMaybe<CollectionListOptions>;
};

export type QueryCountriesArgs = {
    options?: InputMaybe<CountryListOptions>;
};

export type QueryCountryArgs = {
    id: Scalars['ID'];
};

export type QueryCustomerArgs = {
    id: Scalars['ID'];
};

export type QueryCustomerGroupArgs = {
    id: Scalars['ID'];
};

export type QueryCustomerGroupsArgs = {
    options?: InputMaybe<CustomerGroupListOptions>;
};

export type QueryCustomersArgs = {
    options?: InputMaybe<CustomerListOptions>;
};

export type QueryEligibleShippingMethodsForDraftOrderArgs = {
    orderId: Scalars['ID'];
};

export type QueryFacetArgs = {
    id: Scalars['ID'];
};

export type QueryFacetValuesArgs = {
    options?: InputMaybe<FacetValueListOptions>;
};

export type QueryFacetsArgs = {
    options?: InputMaybe<FacetListOptions>;
};

export type QueryJobArgs = {
    jobId: Scalars['ID'];
};

export type QueryJobBufferSizeArgs = {
    bufferIds?: InputMaybe<Array<Scalars['String']>>;
};

export type QueryJobsArgs = {
    options?: InputMaybe<JobListOptions>;
};

export type QueryJobsByIdArgs = {
    jobIds: Array<Scalars['ID']>;
};

export type QueryOrderArgs = {
    id: Scalars['ID'];
};

export type QueryOrdersArgs = {
    options?: InputMaybe<OrderListOptions>;
};

export type QueryPaymentMethodArgs = {
    id: Scalars['ID'];
};

export type QueryPaymentMethodsArgs = {
    options?: InputMaybe<PaymentMethodListOptions>;
};

export type QueryPreviewCollectionVariantsArgs = {
    input: PreviewCollectionVariantsInput;
    options?: InputMaybe<ProductVariantListOptions>;
};

export type QueryProductArgs = {
    id?: InputMaybe<Scalars['ID']>;
    slug?: InputMaybe<Scalars['String']>;
};

export type QueryProductOptionGroupArgs = {
    id: Scalars['ID'];
};

export type QueryProductOptionGroupsArgs = {
    filterTerm?: InputMaybe<Scalars['String']>;
};

export type QueryProductVariantArgs = {
    id: Scalars['ID'];
};

export type QueryProductVariantsArgs = {
    options?: InputMaybe<ProductVariantListOptions>;
    productId?: InputMaybe<Scalars['ID']>;
};

export type QueryProductsArgs = {
    options?: InputMaybe<ProductListOptions>;
};

export type QueryPromotionArgs = {
    id: Scalars['ID'];
};

export type QueryPromotionsArgs = {
    options?: InputMaybe<PromotionListOptions>;
};

export type QueryProvinceArgs = {
    id: Scalars['ID'];
};

export type QueryProvincesArgs = {
    options?: InputMaybe<ProvinceListOptions>;
};

export type QueryRoleArgs = {
    id: Scalars['ID'];
};

export type QueryRolesArgs = {
    options?: InputMaybe<RoleListOptions>;
};

export type QuerySearchArgs = {
    input: SearchInput;
};

export type QuerySellerArgs = {
    id: Scalars['ID'];
};

export type QuerySellersArgs = {
    options?: InputMaybe<SellerListOptions>;
};

export type QueryShippingMethodArgs = {
    id: Scalars['ID'];
};

export type QueryShippingMethodsArgs = {
    options?: InputMaybe<ShippingMethodListOptions>;
};

export type QueryStockLocationArgs = {
    id: Scalars['ID'];
};

export type QueryStockLocationsArgs = {
    options?: InputMaybe<StockLocationListOptions>;
};

export type QueryTagArgs = {
    id: Scalars['ID'];
};

export type QueryTagsArgs = {
    options?: InputMaybe<TagListOptions>;
};

export type QueryTaxCategoryArgs = {
    id: Scalars['ID'];
};

export type QueryTaxRateArgs = {
    id: Scalars['ID'];
};

export type QueryTaxRatesArgs = {
    options?: InputMaybe<TaxRateListOptions>;
};

export type QueryTestEligibleShippingMethodsArgs = {
    input: TestEligibleShippingMethodsInput;
};

export type QueryTestShippingMethodArgs = {
    input: TestShippingMethodInput;
};

export type QueryZoneArgs = {
    id: Scalars['ID'];
};

export type Refund = Node & {
    adjustment: Scalars['Money'];
    createdAt: Scalars['DateTime'];
    id: Scalars['ID'];
    items: Scalars['Money'];
    lines: Array<RefundLine>;
    metadata?: Maybe<Scalars['JSON']>;
    method?: Maybe<Scalars['String']>;
    paymentId: Scalars['ID'];
    reason?: Maybe<Scalars['String']>;
    shipping: Scalars['Money'];
    state: Scalars['String'];
    total: Scalars['Money'];
    transactionId?: Maybe<Scalars['String']>;
    updatedAt: Scalars['DateTime'];
};

export type RefundLine = {
    orderLine: OrderLine;
    orderLineId: Scalars['ID'];
    quantity: Scalars['Int'];
    refund: Refund;
    refundId: Scalars['ID'];
};

export type RefundOrderInput = {
    adjustment: Scalars['Money'];
    lines: Array<OrderLineInput>;
    paymentId: Scalars['ID'];
    reason?: InputMaybe<Scalars['String']>;
    shipping: Scalars['Money'];
};

export type RefundOrderResult =
    | AlreadyRefundedError
    | MultipleOrderError
    | NothingToRefundError
    | OrderStateTransitionError
    | PaymentOrderMismatchError
    | QuantityTooGreatError
    | Refund
    | RefundOrderStateError
    | RefundStateTransitionError;

/** Returned if an attempting to refund an Order which is not in the expected state */
export type RefundOrderStateError = ErrorResult & {
    errorCode: ErrorCode;
    message: Scalars['String'];
    orderState: Scalars['String'];
};

/**
 * Returned when a call to modifyOrder fails to include a refundPaymentId even
 * though the price has decreased as a result of the changes.
 */
export type RefundPaymentIdMissingError = ErrorResult & {
    errorCode: ErrorCode;
    message: Scalars['String'];
};

/** Returned when there is an error in transitioning the Refund state */
export type RefundStateTransitionError = ErrorResult & {
    errorCode: ErrorCode;
    fromState: Scalars['String'];
    message: Scalars['String'];
    toState: Scalars['String'];
    transitionError: Scalars['String'];
};

export type Region = {
    code: Scalars['String'];
    createdAt: Scalars['DateTime'];
    enabled: Scalars['Boolean'];
    id: Scalars['ID'];
    languageCode: LanguageCode;
    name: Scalars['String'];
    parent?: Maybe<Region>;
    parentId?: Maybe<Scalars['ID']>;
    translations: Array<RegionTranslation>;
    type: Scalars['String'];
    updatedAt: Scalars['DateTime'];
};

export type RegionTranslation = {
    createdAt: Scalars['DateTime'];
    id: Scalars['ID'];
    languageCode: LanguageCode;
    name: Scalars['String'];
    updatedAt: Scalars['DateTime'];
};

export type RelationCustomFieldConfig = CustomField & {
    description?: Maybe<Array<LocalizedString>>;
    entity: Scalars['String'];
    internal?: Maybe<Scalars['Boolean']>;
    label?: Maybe<Array<LocalizedString>>;
    list: Scalars['Boolean'];
    name: Scalars['String'];
    nullable?: Maybe<Scalars['Boolean']>;
    readonly?: Maybe<Scalars['Boolean']>;
    scalarFields: Array<Scalars['String']>;
    type: Scalars['String'];
    ui?: Maybe<Scalars['JSON']>;
};

export type Release = Node &
    StockMovement & {
        createdAt: Scalars['DateTime'];
        id: Scalars['ID'];
        orderItem: OrderItem;
        productVariant: ProductVariant;
        quantity: Scalars['Int'];
        type: StockMovementType;
        updatedAt: Scalars['DateTime'];
    };

export type RemoveCollectionsFromChannelInput = {
    channelId: Scalars['ID'];
    collectionIds: Array<Scalars['ID']>;
};

export type RemoveFacetFromChannelResult = Facet | FacetInUseError;

export type RemoveFacetsFromChannelInput = {
    channelId: Scalars['ID'];
    facetIds: Array<Scalars['ID']>;
    force?: InputMaybe<Scalars['Boolean']>;
};

export type RemoveOptionGroupFromProductResult = Product | ProductOptionInUseError;

export type RemoveOrderItemsResult = Order | OrderModificationError;

export type RemoveProductVariantsFromChannelInput = {
    channelId: Scalars['ID'];
    productVariantIds: Array<Scalars['ID']>;
};

export type RemoveProductsFromChannelInput = {
    channelId: Scalars['ID'];
    productIds: Array<Scalars['ID']>;
};

export type RemovePromotionsFromChannelInput = {
    channelId: Scalars['ID'];
    promotionIds: Array<Scalars['ID']>;
};

export type Return = Node &
    StockMovement & {
        createdAt: Scalars['DateTime'];
        id: Scalars['ID'];
        orderItem: OrderItem;
        productVariant: ProductVariant;
        quantity: Scalars['Int'];
        type: StockMovementType;
        updatedAt: Scalars['DateTime'];
    };

export type Role = Node & {
    channels: Array<Channel>;
    code: Scalars['String'];
    createdAt: Scalars['DateTime'];
    description: Scalars['String'];
    id: Scalars['ID'];
    permissions: Array<Permission>;
    updatedAt: Scalars['DateTime'];
};

export type RoleFilterParameter = {
    code?: InputMaybe<StringOperators>;
    createdAt?: InputMaybe<DateOperators>;
    description?: InputMaybe<StringOperators>;
    id?: InputMaybe<IdOperators>;
    updatedAt?: InputMaybe<DateOperators>;
};

export type RoleList = PaginatedList & {
    items: Array<Role>;
    totalItems: Scalars['Int'];
};

export type RoleListOptions = {
    /** Allows the results to be filtered */
    filter?: InputMaybe<RoleFilterParameter>;
    /** Specifies whether multiple "filter" arguments should be combines with a logical AND or OR operation. Defaults to AND. */
    filterOperator?: InputMaybe<LogicalOperator>;
    /** Skips the first n results, for use in pagination */
    skip?: InputMaybe<Scalars['Int']>;
    /** Specifies which properties to sort the results by */
    sort?: InputMaybe<RoleSortParameter>;
    /** Takes n results, for use in pagination */
    take?: InputMaybe<Scalars['Int']>;
};

export type RoleSortParameter = {
    code?: InputMaybe<SortOrder>;
    createdAt?: InputMaybe<SortOrder>;
    description?: InputMaybe<SortOrder>;
    id?: InputMaybe<SortOrder>;
    updatedAt?: InputMaybe<SortOrder>;
};

export type Sale = Node &
    StockMovement & {
        createdAt: Scalars['DateTime'];
        id: Scalars['ID'];
        orderItem: OrderItem;
        productVariant: ProductVariant;
        quantity: Scalars['Int'];
        type: StockMovementType;
        updatedAt: Scalars['DateTime'];
    };

export type SearchInput = {
    collectionId?: InputMaybe<Scalars['ID']>;
    collectionSlug?: InputMaybe<Scalars['String']>;
    facetValueFilters?: InputMaybe<Array<FacetValueFilterInput>>;
    /** @deprecated Use `facetValueFilters` instead */
    facetValueIds?: InputMaybe<Array<Scalars['ID']>>;
    /** @deprecated Use `facetValueFilters` instead */
    facetValueOperator?: InputMaybe<LogicalOperator>;
    groupByProduct?: InputMaybe<Scalars['Boolean']>;
    skip?: InputMaybe<Scalars['Int']>;
    sort?: InputMaybe<SearchResultSortParameter>;
    take?: InputMaybe<Scalars['Int']>;
    term?: InputMaybe<Scalars['String']>;
};

export type SearchReindexResponse = {
    success: Scalars['Boolean'];
};

export type SearchResponse = {
    collections: Array<CollectionResult>;
    facetValues: Array<FacetValueResult>;
    items: Array<SearchResult>;
    totalItems: Scalars['Int'];
};

export type SearchResult = {
    /** An array of ids of the Channels in which this result appears */
    channelIds: Array<Scalars['ID']>;
    /** An array of ids of the Collections in which this result appears */
    collectionIds: Array<Scalars['ID']>;
    currencyCode: CurrencyCode;
    description: Scalars['String'];
    enabled: Scalars['Boolean'];
    facetIds: Array<Scalars['ID']>;
    facetValueIds: Array<Scalars['ID']>;
    price: SearchResultPrice;
    priceWithTax: SearchResultPrice;
    productAsset?: Maybe<SearchResultAsset>;
    productId: Scalars['ID'];
    productName: Scalars['String'];
    productVariantAsset?: Maybe<SearchResultAsset>;
    productVariantId: Scalars['ID'];
    productVariantName: Scalars['String'];
    /** A relevance score for the result. Differs between database implementations */
    score: Scalars['Float'];
    sku: Scalars['String'];
    slug: Scalars['String'];
};

export type SearchResultAsset = {
    focalPoint?: Maybe<Coordinate>;
    id: Scalars['ID'];
    preview: Scalars['String'];
};

/** The price of a search result product, either as a range or as a single price */
export type SearchResultPrice = PriceRange | SinglePrice;

export type SearchResultSortParameter = {
    name?: InputMaybe<SortOrder>;
    price?: InputMaybe<SortOrder>;
};

export type Seller = Node & {
    createdAt: Scalars['DateTime'];
    customFields?: Maybe<Scalars['JSON']>;
    id: Scalars['ID'];
    name: Scalars['String'];
    updatedAt: Scalars['DateTime'];
};

export type SellerFilterParameter = {
    createdAt?: InputMaybe<DateOperators>;
    id?: InputMaybe<IdOperators>;
    name?: InputMaybe<StringOperators>;
    updatedAt?: InputMaybe<DateOperators>;
};

export type SellerList = PaginatedList & {
    items: Array<Seller>;
    totalItems: Scalars['Int'];
};

export type SellerListOptions = {
    /** Allows the results to be filtered */
    filter?: InputMaybe<SellerFilterParameter>;
    /** Specifies whether multiple "filter" arguments should be combines with a logical AND or OR operation. Defaults to AND. */
    filterOperator?: InputMaybe<LogicalOperator>;
    /** Skips the first n results, for use in pagination */
    skip?: InputMaybe<Scalars['Int']>;
    /** Specifies which properties to sort the results by */
    sort?: InputMaybe<SellerSortParameter>;
    /** Takes n results, for use in pagination */
    take?: InputMaybe<Scalars['Int']>;
};

export type SellerSortParameter = {
    createdAt?: InputMaybe<SortOrder>;
    id?: InputMaybe<SortOrder>;
    name?: InputMaybe<SortOrder>;
    updatedAt?: InputMaybe<SortOrder>;
};

export type ServerConfig = {
    customFieldConfig: CustomFields;
    orderProcess: Array<OrderProcessState>;
    permissions: Array<PermissionDefinition>;
    permittedAssetTypes: Array<Scalars['String']>;
};

export type SetCustomerForDraftOrderResult = EmailAddressConflictError | Order;

export type SetOrderShippingMethodResult =
    | IneligibleShippingMethodError
    | NoActiveOrderError
    | Order
    | OrderModificationError;

/** Returned if the Payment settlement fails */
export type SettlePaymentError = ErrorResult & {
    errorCode: ErrorCode;
    message: Scalars['String'];
    paymentErrorMessage: Scalars['String'];
};

export type SettlePaymentResult =
    | OrderStateTransitionError
    | Payment
    | PaymentStateTransitionError
    | SettlePaymentError;

export type SettleRefundInput = {
    id: Scalars['ID'];
    transactionId: Scalars['String'];
};

export type SettleRefundResult = Refund | RefundStateTransitionError;

export type ShippingLine = {
    discountedPrice: Scalars['Money'];
    discountedPriceWithTax: Scalars['Money'];
    discounts: Array<Discount>;
    id: Scalars['ID'];
    price: Scalars['Money'];
    priceWithTax: Scalars['Money'];
    shippingMethod: ShippingMethod;
};

export type ShippingMethod = Node & {
    calculator: ConfigurableOperation;
    checker: ConfigurableOperation;
    code: Scalars['String'];
    createdAt: Scalars['DateTime'];
    customFields?: Maybe<Scalars['JSON']>;
    description: Scalars['String'];
    fulfillmentHandlerCode: Scalars['String'];
    id: Scalars['ID'];
    languageCode: LanguageCode;
    name: Scalars['String'];
    translations: Array<ShippingMethodTranslation>;
    updatedAt: Scalars['DateTime'];
};

export type ShippingMethodFilterParameter = {
    code?: InputMaybe<StringOperators>;
    createdAt?: InputMaybe<DateOperators>;
    description?: InputMaybe<StringOperators>;
    fulfillmentHandlerCode?: InputMaybe<StringOperators>;
    id?: InputMaybe<IdOperators>;
    languageCode?: InputMaybe<StringOperators>;
    name?: InputMaybe<StringOperators>;
    updatedAt?: InputMaybe<DateOperators>;
};

export type ShippingMethodList = PaginatedList & {
    items: Array<ShippingMethod>;
    totalItems: Scalars['Int'];
};

export type ShippingMethodListOptions = {
    /** Allows the results to be filtered */
    filter?: InputMaybe<ShippingMethodFilterParameter>;
    /** Specifies whether multiple "filter" arguments should be combines with a logical AND or OR operation. Defaults to AND. */
    filterOperator?: InputMaybe<LogicalOperator>;
    /** Skips the first n results, for use in pagination */
    skip?: InputMaybe<Scalars['Int']>;
    /** Specifies which properties to sort the results by */
    sort?: InputMaybe<ShippingMethodSortParameter>;
    /** Takes n results, for use in pagination */
    take?: InputMaybe<Scalars['Int']>;
};

export type ShippingMethodQuote = {
    code: Scalars['String'];
    customFields?: Maybe<Scalars['JSON']>;
    description: Scalars['String'];
    id: Scalars['ID'];
    /** Any optional metadata returned by the ShippingCalculator in the ShippingCalculationResult */
    metadata?: Maybe<Scalars['JSON']>;
    name: Scalars['String'];
    price: Scalars['Money'];
    priceWithTax: Scalars['Money'];
};

export type ShippingMethodSortParameter = {
    code?: InputMaybe<SortOrder>;
    createdAt?: InputMaybe<SortOrder>;
    description?: InputMaybe<SortOrder>;
    fulfillmentHandlerCode?: InputMaybe<SortOrder>;
    id?: InputMaybe<SortOrder>;
    name?: InputMaybe<SortOrder>;
    updatedAt?: InputMaybe<SortOrder>;
};

export type ShippingMethodTranslation = {
    createdAt: Scalars['DateTime'];
    description: Scalars['String'];
    id: Scalars['ID'];
    languageCode: LanguageCode;
    name: Scalars['String'];
    updatedAt: Scalars['DateTime'];
};

export type ShippingMethodTranslationInput = {
    customFields?: InputMaybe<Scalars['JSON']>;
    description?: InputMaybe<Scalars['String']>;
    id?: InputMaybe<Scalars['ID']>;
    languageCode: LanguageCode;
    name?: InputMaybe<Scalars['String']>;
};

/** The price value where the result has a single price */
export type SinglePrice = {
    value: Scalars['Money'];
};

export enum SortOrder {
    ASC = 'ASC',
    DESC = 'DESC',
}

export type StockAdjustment = Node &
    StockMovement & {
        createdAt: Scalars['DateTime'];
        id: Scalars['ID'];
        productVariant: ProductVariant;
        quantity: Scalars['Int'];
        type: StockMovementType;
        updatedAt: Scalars['DateTime'];
    };

export type StockLevel = Node & {
    createdAt: Scalars['DateTime'];
    id: Scalars['ID'];
    stockAllocated: Scalars['Int'];
    stockLocation: StockLocation;
    stockLocationId: Scalars['ID'];
    stockOnHand: Scalars['Int'];
    updatedAt: Scalars['DateTime'];
};

export type StockLevelInput = {
    stockLocationId: Scalars['ID'];
    stockOnHand: Scalars['Int'];
};

export type StockLocation = Node & {
    createdAt: Scalars['DateTime'];
    customFields?: Maybe<Scalars['JSON']>;
    description: Scalars['String'];
    id: Scalars['ID'];
    name: Scalars['String'];
    updatedAt: Scalars['DateTime'];
};

export type StockLocationFilterParameter = {
    createdAt?: InputMaybe<DateOperators>;
    description?: InputMaybe<StringOperators>;
    id?: InputMaybe<IdOperators>;
    name?: InputMaybe<StringOperators>;
    updatedAt?: InputMaybe<DateOperators>;
};

export type StockLocationList = PaginatedList & {
    items: Array<StockLocation>;
    totalItems: Scalars['Int'];
};

export type StockLocationListOptions = {
    /** Allows the results to be filtered */
    filter?: InputMaybe<StockLocationFilterParameter>;
    /** Specifies whether multiple "filter" arguments should be combines with a logical AND or OR operation. Defaults to AND. */
    filterOperator?: InputMaybe<LogicalOperator>;
    /** Skips the first n results, for use in pagination */
    skip?: InputMaybe<Scalars['Int']>;
    /** Specifies which properties to sort the results by */
    sort?: InputMaybe<StockLocationSortParameter>;
    /** Takes n results, for use in pagination */
    take?: InputMaybe<Scalars['Int']>;
};

export type StockLocationSortParameter = {
    createdAt?: InputMaybe<SortOrder>;
    description?: InputMaybe<SortOrder>;
    id?: InputMaybe<SortOrder>;
    name?: InputMaybe<SortOrder>;
    updatedAt?: InputMaybe<SortOrder>;
};

export type StockMovement = {
    createdAt: Scalars['DateTime'];
    id: Scalars['ID'];
    productVariant: ProductVariant;
    quantity: Scalars['Int'];
    type: StockMovementType;
    updatedAt: Scalars['DateTime'];
};

export type StockMovementItem = Allocation | Cancellation | Release | Return | Sale | StockAdjustment;

export type StockMovementList = {
    items: Array<StockMovementItem>;
    totalItems: Scalars['Int'];
};

export type StockMovementListOptions = {
    skip?: InputMaybe<Scalars['Int']>;
    take?: InputMaybe<Scalars['Int']>;
    type?: InputMaybe<StockMovementType>;
};

export enum StockMovementType {
    ADJUSTMENT = 'ADJUSTMENT',
    ALLOCATION = 'ALLOCATION',
    CANCELLATION = 'CANCELLATION',
    RELEASE = 'RELEASE',
    RETURN = 'RETURN',
    SALE = 'SALE',
}

export type StringCustomFieldConfig = CustomField & {
    description?: Maybe<Array<LocalizedString>>;
    internal?: Maybe<Scalars['Boolean']>;
    label?: Maybe<Array<LocalizedString>>;
    length?: Maybe<Scalars['Int']>;
    list: Scalars['Boolean'];
    name: Scalars['String'];
    nullable?: Maybe<Scalars['Boolean']>;
    options?: Maybe<Array<StringFieldOption>>;
    pattern?: Maybe<Scalars['String']>;
    readonly?: Maybe<Scalars['Boolean']>;
    type: Scalars['String'];
    ui?: Maybe<Scalars['JSON']>;
};

export type StringFieldOption = {
    label?: Maybe<Array<LocalizedString>>;
    value: Scalars['String'];
};

/** Operators for filtering on a list of String fields */
export type StringListOperators = {
    inList: Scalars['String'];
};

/** Operators for filtering on a String field */
export type StringOperators = {
    contains?: InputMaybe<Scalars['String']>;
    eq?: InputMaybe<Scalars['String']>;
    in?: InputMaybe<Array<Scalars['String']>>;
    isNull?: InputMaybe<Scalars['Boolean']>;
    notContains?: InputMaybe<Scalars['String']>;
    notEq?: InputMaybe<Scalars['String']>;
    notIn?: InputMaybe<Array<Scalars['String']>>;
    regex?: InputMaybe<Scalars['String']>;
};

/** Indicates that an operation succeeded, where we do not want to return any more specific information. */
export type Success = {
    success: Scalars['Boolean'];
};

export type Surcharge = Node & {
    createdAt: Scalars['DateTime'];
    description: Scalars['String'];
    id: Scalars['ID'];
    price: Scalars['Money'];
    priceWithTax: Scalars['Money'];
    sku?: Maybe<Scalars['String']>;
    taxLines: Array<TaxLine>;
    taxRate: Scalars['Float'];
    updatedAt: Scalars['DateTime'];
};

export type SurchargeInput = {
    description: Scalars['String'];
    price: Scalars['Money'];
    priceIncludesTax: Scalars['Boolean'];
    sku?: InputMaybe<Scalars['String']>;
    taxDescription?: InputMaybe<Scalars['String']>;
    taxRate?: InputMaybe<Scalars['Float']>;
};

export type Tag = Node & {
    createdAt: Scalars['DateTime'];
    id: Scalars['ID'];
    updatedAt: Scalars['DateTime'];
    value: Scalars['String'];
};

export type TagFilterParameter = {
    createdAt?: InputMaybe<DateOperators>;
    id?: InputMaybe<IdOperators>;
    updatedAt?: InputMaybe<DateOperators>;
    value?: InputMaybe<StringOperators>;
};

export type TagList = PaginatedList & {
    items: Array<Tag>;
    totalItems: Scalars['Int'];
};

export type TagListOptions = {
    /** Allows the results to be filtered */
    filter?: InputMaybe<TagFilterParameter>;
    /** Specifies whether multiple "filter" arguments should be combines with a logical AND or OR operation. Defaults to AND. */
    filterOperator?: InputMaybe<LogicalOperator>;
    /** Skips the first n results, for use in pagination */
    skip?: InputMaybe<Scalars['Int']>;
    /** Specifies which properties to sort the results by */
    sort?: InputMaybe<TagSortParameter>;
    /** Takes n results, for use in pagination */
    take?: InputMaybe<Scalars['Int']>;
};

export type TagSortParameter = {
    createdAt?: InputMaybe<SortOrder>;
    id?: InputMaybe<SortOrder>;
    updatedAt?: InputMaybe<SortOrder>;
    value?: InputMaybe<SortOrder>;
};

export type TaxCategory = Node & {
    createdAt: Scalars['DateTime'];
    customFields?: Maybe<Scalars['JSON']>;
    id: Scalars['ID'];
    isDefault: Scalars['Boolean'];
    name: Scalars['String'];
    updatedAt: Scalars['DateTime'];
};

export type TaxLine = {
    description: Scalars['String'];
    taxRate: Scalars['Float'];
};

export type TaxRate = Node & {
    category: TaxCategory;
    createdAt: Scalars['DateTime'];
    customFields?: Maybe<Scalars['JSON']>;
    customerGroup?: Maybe<CustomerGroup>;
    enabled: Scalars['Boolean'];
    id: Scalars['ID'];
    name: Scalars['String'];
    updatedAt: Scalars['DateTime'];
    value: Scalars['Float'];
    zone: Zone;
};

export type TaxRateFilterParameter = {
    createdAt?: InputMaybe<DateOperators>;
    enabled?: InputMaybe<BooleanOperators>;
    id?: InputMaybe<IdOperators>;
    name?: InputMaybe<StringOperators>;
    updatedAt?: InputMaybe<DateOperators>;
    value?: InputMaybe<NumberOperators>;
};

export type TaxRateList = PaginatedList & {
    items: Array<TaxRate>;
    totalItems: Scalars['Int'];
};

export type TaxRateListOptions = {
    /** Allows the results to be filtered */
    filter?: InputMaybe<TaxRateFilterParameter>;
    /** Specifies whether multiple "filter" arguments should be combines with a logical AND or OR operation. Defaults to AND. */
    filterOperator?: InputMaybe<LogicalOperator>;
    /** Skips the first n results, for use in pagination */
    skip?: InputMaybe<Scalars['Int']>;
    /** Specifies which properties to sort the results by */
    sort?: InputMaybe<TaxRateSortParameter>;
    /** Takes n results, for use in pagination */
    take?: InputMaybe<Scalars['Int']>;
};

export type TaxRateSortParameter = {
    createdAt?: InputMaybe<SortOrder>;
    id?: InputMaybe<SortOrder>;
    name?: InputMaybe<SortOrder>;
    updatedAt?: InputMaybe<SortOrder>;
    value?: InputMaybe<SortOrder>;
};

export type TestEligibleShippingMethodsInput = {
    lines: Array<TestShippingMethodOrderLineInput>;
    shippingAddress: CreateAddressInput;
};

export type TestShippingMethodInput = {
    calculator: ConfigurableOperationInput;
    checker: ConfigurableOperationInput;
    lines: Array<TestShippingMethodOrderLineInput>;
    shippingAddress: CreateAddressInput;
};

export type TestShippingMethodOrderLineInput = {
    productVariantId: Scalars['ID'];
    quantity: Scalars['Int'];
};

export type TestShippingMethodQuote = {
    metadata?: Maybe<Scalars['JSON']>;
    price: Scalars['Money'];
    priceWithTax: Scalars['Money'];
};

export type TestShippingMethodResult = {
    eligible: Scalars['Boolean'];
    quote?: Maybe<TestShippingMethodQuote>;
};

export type TextCustomFieldConfig = CustomField & {
    description?: Maybe<Array<LocalizedString>>;
    internal?: Maybe<Scalars['Boolean']>;
    label?: Maybe<Array<LocalizedString>>;
    list: Scalars['Boolean'];
    name: Scalars['String'];
    nullable?: Maybe<Scalars['Boolean']>;
    readonly?: Maybe<Scalars['Boolean']>;
    type: Scalars['String'];
    ui?: Maybe<Scalars['JSON']>;
};

export type TransitionFulfillmentToStateResult = Fulfillment | FulfillmentStateTransitionError;

export type TransitionOrderToStateResult = Order | OrderStateTransitionError;

export type TransitionPaymentToStateResult = Payment | PaymentStateTransitionError;

export type UpdateActiveAdministratorInput = {
    customFields?: InputMaybe<Scalars['JSON']>;
    emailAddress?: InputMaybe<Scalars['String']>;
    firstName?: InputMaybe<Scalars['String']>;
    lastName?: InputMaybe<Scalars['String']>;
    password?: InputMaybe<Scalars['String']>;
};

export type UpdateAddressInput = {
    city?: InputMaybe<Scalars['String']>;
    company?: InputMaybe<Scalars['String']>;
    countryCode?: InputMaybe<Scalars['String']>;
    customFields?: InputMaybe<Scalars['JSON']>;
    defaultBillingAddress?: InputMaybe<Scalars['Boolean']>;
    defaultShippingAddress?: InputMaybe<Scalars['Boolean']>;
    fullName?: InputMaybe<Scalars['String']>;
    id: Scalars['ID'];
    phoneNumber?: InputMaybe<Scalars['String']>;
    postalCode?: InputMaybe<Scalars['String']>;
    province?: InputMaybe<Scalars['String']>;
    streetLine1?: InputMaybe<Scalars['String']>;
    streetLine2?: InputMaybe<Scalars['String']>;
};

export type UpdateAdministratorInput = {
    customFields?: InputMaybe<Scalars['JSON']>;
    emailAddress?: InputMaybe<Scalars['String']>;
    firstName?: InputMaybe<Scalars['String']>;
    id: Scalars['ID'];
    lastName?: InputMaybe<Scalars['String']>;
    password?: InputMaybe<Scalars['String']>;
    roleIds?: InputMaybe<Array<Scalars['ID']>>;
};

export type UpdateAssetInput = {
    customFields?: InputMaybe<Scalars['JSON']>;
    focalPoint?: InputMaybe<CoordinateInput>;
    id: Scalars['ID'];
    name?: InputMaybe<Scalars['String']>;
    tags?: InputMaybe<Array<Scalars['String']>>;
};

export type UpdateChannelInput = {
    code?: InputMaybe<Scalars['String']>;
    currencyCode?: InputMaybe<CurrencyCode>;
    customFields?: InputMaybe<Scalars['JSON']>;
    defaultLanguageCode?: InputMaybe<LanguageCode>;
    defaultShippingZoneId?: InputMaybe<Scalars['ID']>;
    defaultTaxZoneId?: InputMaybe<Scalars['ID']>;
    id: Scalars['ID'];
    pricesIncludeTax?: InputMaybe<Scalars['Boolean']>;
    sellerId?: InputMaybe<Scalars['ID']>;
    token?: InputMaybe<Scalars['String']>;
};

export type UpdateChannelResult = Channel | LanguageNotAvailableError;

export type UpdateCollectionInput = {
    assetIds?: InputMaybe<Array<Scalars['ID']>>;
    customFields?: InputMaybe<Scalars['JSON']>;
    featuredAssetId?: InputMaybe<Scalars['ID']>;
    filters?: InputMaybe<Array<ConfigurableOperationInput>>;
    id: Scalars['ID'];
    inheritFilters?: InputMaybe<Scalars['Boolean']>;
    isPrivate?: InputMaybe<Scalars['Boolean']>;
    parentId?: InputMaybe<Scalars['ID']>;
    translations?: InputMaybe<Array<UpdateCollectionTranslationInput>>;
};

export type UpdateCollectionTranslationInput = {
    customFields?: InputMaybe<Scalars['JSON']>;
    description?: InputMaybe<Scalars['String']>;
    id?: InputMaybe<Scalars['ID']>;
    languageCode: LanguageCode;
    name?: InputMaybe<Scalars['String']>;
    slug?: InputMaybe<Scalars['String']>;
};

export type UpdateCountryInput = {
    code?: InputMaybe<Scalars['String']>;
    customFields?: InputMaybe<Scalars['JSON']>;
    enabled?: InputMaybe<Scalars['Boolean']>;
    id: Scalars['ID'];
    translations?: InputMaybe<Array<CountryTranslationInput>>;
};

export type UpdateCustomerGroupInput = {
    customFields?: InputMaybe<Scalars['JSON']>;
    id: Scalars['ID'];
    name?: InputMaybe<Scalars['String']>;
};

export type UpdateCustomerInput = {
    customFields?: InputMaybe<Scalars['JSON']>;
    emailAddress?: InputMaybe<Scalars['String']>;
    firstName?: InputMaybe<Scalars['String']>;
    id: Scalars['ID'];
    lastName?: InputMaybe<Scalars['String']>;
    phoneNumber?: InputMaybe<Scalars['String']>;
    title?: InputMaybe<Scalars['String']>;
};

export type UpdateCustomerNoteInput = {
    note: Scalars['String'];
    noteId: Scalars['ID'];
};

export type UpdateCustomerResult = Customer | EmailAddressConflictError;

export type UpdateFacetInput = {
    code?: InputMaybe<Scalars['String']>;
    customFields?: InputMaybe<Scalars['JSON']>;
    id: Scalars['ID'];
    isPrivate?: InputMaybe<Scalars['Boolean']>;
    translations?: InputMaybe<Array<FacetTranslationInput>>;
};

export type UpdateFacetValueInput = {
    code?: InputMaybe<Scalars['String']>;
    customFields?: InputMaybe<Scalars['JSON']>;
    id: Scalars['ID'];
    translations?: InputMaybe<Array<FacetValueTranslationInput>>;
};

export type UpdateGlobalSettingsInput = {
    availableLanguages?: InputMaybe<Array<LanguageCode>>;
    customFields?: InputMaybe<Scalars['JSON']>;
    outOfStockThreshold?: InputMaybe<Scalars['Int']>;
    trackInventory?: InputMaybe<Scalars['Boolean']>;
};

export type UpdateGlobalSettingsResult = ChannelDefaultLanguageError | GlobalSettings;

export type UpdateOrderAddressInput = {
    city?: InputMaybe<Scalars['String']>;
    company?: InputMaybe<Scalars['String']>;
    countryCode?: InputMaybe<Scalars['String']>;
    fullName?: InputMaybe<Scalars['String']>;
    phoneNumber?: InputMaybe<Scalars['String']>;
    postalCode?: InputMaybe<Scalars['String']>;
    province?: InputMaybe<Scalars['String']>;
    streetLine1?: InputMaybe<Scalars['String']>;
    streetLine2?: InputMaybe<Scalars['String']>;
};

export type UpdateOrderInput = {
    customFields?: InputMaybe<Scalars['JSON']>;
    id: Scalars['ID'];
};

export type UpdateOrderItemsResult =
    | InsufficientStockError
    | NegativeQuantityError
    | Order
    | OrderLimitError
    | OrderModificationError;

export type UpdateOrderNoteInput = {
    isPublic?: InputMaybe<Scalars['Boolean']>;
    note?: InputMaybe<Scalars['String']>;
    noteId: Scalars['ID'];
};

export type UpdatePaymentMethodInput = {
    checker?: InputMaybe<ConfigurableOperationInput>;
    code?: InputMaybe<Scalars['String']>;
    customFields?: InputMaybe<Scalars['JSON']>;
    enabled?: InputMaybe<Scalars['Boolean']>;
    handler?: InputMaybe<ConfigurableOperationInput>;
    id: Scalars['ID'];
    translations?: InputMaybe<Array<PaymentMethodTranslationInput>>;
};

export type UpdateProductInput = {
    assetIds?: InputMaybe<Array<Scalars['ID']>>;
    customFields?: InputMaybe<Scalars['JSON']>;
    enabled?: InputMaybe<Scalars['Boolean']>;
    facetValueIds?: InputMaybe<Array<Scalars['ID']>>;
    featuredAssetId?: InputMaybe<Scalars['ID']>;
    id: Scalars['ID'];
    translations?: InputMaybe<Array<ProductTranslationInput>>;
};

export type UpdateProductOptionGroupInput = {
    code?: InputMaybe<Scalars['String']>;
    customFields?: InputMaybe<Scalars['JSON']>;
    id: Scalars['ID'];
    translations?: InputMaybe<Array<ProductOptionGroupTranslationInput>>;
};

export type UpdateProductOptionInput = {
    code?: InputMaybe<Scalars['String']>;
    customFields?: InputMaybe<Scalars['JSON']>;
    id: Scalars['ID'];
    translations?: InputMaybe<Array<ProductOptionGroupTranslationInput>>;
};

export type UpdateProductVariantInput = {
    assetIds?: InputMaybe<Array<Scalars['ID']>>;
    customFields?: InputMaybe<Scalars['JSON']>;
    enabled?: InputMaybe<Scalars['Boolean']>;
    facetValueIds?: InputMaybe<Array<Scalars['ID']>>;
    featuredAssetId?: InputMaybe<Scalars['ID']>;
    id: Scalars['ID'];
    outOfStockThreshold?: InputMaybe<Scalars['Int']>;
    price?: InputMaybe<Scalars['Money']>;
    sku?: InputMaybe<Scalars['String']>;
    stockLevels?: InputMaybe<Array<StockLevelInput>>;
    stockOnHand?: InputMaybe<Scalars['Int']>;
    taxCategoryId?: InputMaybe<Scalars['ID']>;
    trackInventory?: InputMaybe<GlobalFlag>;
    translations?: InputMaybe<Array<ProductVariantTranslationInput>>;
    useGlobalOutOfStockThreshold?: InputMaybe<Scalars['Boolean']>;
};

export type UpdatePromotionInput = {
    actions?: InputMaybe<Array<ConfigurableOperationInput>>;
    conditions?: InputMaybe<Array<ConfigurableOperationInput>>;
    couponCode?: InputMaybe<Scalars['String']>;
    customFields?: InputMaybe<Scalars['JSON']>;
    enabled?: InputMaybe<Scalars['Boolean']>;
    endsAt?: InputMaybe<Scalars['DateTime']>;
    id: Scalars['ID'];
    perCustomerUsageLimit?: InputMaybe<Scalars['Int']>;
    startsAt?: InputMaybe<Scalars['DateTime']>;
    translations?: InputMaybe<Array<PromotionTranslationInput>>;
};

export type UpdatePromotionResult = MissingConditionsError | Promotion;

export type UpdateProvinceInput = {
    code?: InputMaybe<Scalars['String']>;
    customFields?: InputMaybe<Scalars['JSON']>;
    enabled?: InputMaybe<Scalars['Boolean']>;
    id: Scalars['ID'];
    translations?: InputMaybe<Array<ProvinceTranslationInput>>;
};

export type UpdateRoleInput = {
    channelIds?: InputMaybe<Array<Scalars['ID']>>;
    code?: InputMaybe<Scalars['String']>;
    description?: InputMaybe<Scalars['String']>;
    id: Scalars['ID'];
    permissions?: InputMaybe<Array<Permission>>;
};

export type UpdateSellerInput = {
    customFields?: InputMaybe<Scalars['JSON']>;
    id: Scalars['ID'];
    name?: InputMaybe<Scalars['String']>;
};

export type UpdateShippingMethodInput = {
    calculator?: InputMaybe<ConfigurableOperationInput>;
    checker?: InputMaybe<ConfigurableOperationInput>;
    code?: InputMaybe<Scalars['String']>;
    customFields?: InputMaybe<Scalars['JSON']>;
    fulfillmentHandler?: InputMaybe<Scalars['String']>;
    id: Scalars['ID'];
    translations: Array<ShippingMethodTranslationInput>;
};

export type UpdateStockLocationInput = {
    customFields?: InputMaybe<Scalars['JSON']>;
    description?: InputMaybe<Scalars['String']>;
    id: Scalars['ID'];
    name?: InputMaybe<Scalars['String']>;
};

export type UpdateTagInput = {
    id: Scalars['ID'];
    value?: InputMaybe<Scalars['String']>;
};

export type UpdateTaxCategoryInput = {
    customFields?: InputMaybe<Scalars['JSON']>;
    id: Scalars['ID'];
    isDefault?: InputMaybe<Scalars['Boolean']>;
    name?: InputMaybe<Scalars['String']>;
};

export type UpdateTaxRateInput = {
    categoryId?: InputMaybe<Scalars['ID']>;
    customFields?: InputMaybe<Scalars['JSON']>;
    customerGroupId?: InputMaybe<Scalars['ID']>;
    enabled?: InputMaybe<Scalars['Boolean']>;
    id: Scalars['ID'];
    name?: InputMaybe<Scalars['String']>;
    value?: InputMaybe<Scalars['Float']>;
    zoneId?: InputMaybe<Scalars['ID']>;
};

export type UpdateZoneInput = {
    customFields?: InputMaybe<Scalars['JSON']>;
    id: Scalars['ID'];
    name?: InputMaybe<Scalars['String']>;
};

export type User = Node & {
    authenticationMethods: Array<AuthenticationMethod>;
    createdAt: Scalars['DateTime'];
    customFields?: Maybe<Scalars['JSON']>;
    id: Scalars['ID'];
    identifier: Scalars['String'];
    lastLogin?: Maybe<Scalars['DateTime']>;
    roles: Array<Role>;
    updatedAt: Scalars['DateTime'];
    verified: Scalars['Boolean'];
};

export type Zone = Node & {
    createdAt: Scalars['DateTime'];
    customFields?: Maybe<Scalars['JSON']>;
    id: Scalars['ID'];
    members: Array<Region>;
    name: Scalars['String'];
    updatedAt: Scalars['DateTime'];
};

export type PaymentMethodFragment = {
    id: string;
    code: string;
    name: string;
    description: string;
    enabled: boolean;
    checker?: { code: string; args: Array<{ name: string; value: string }> } | null;
    handler: { code: string; args: Array<{ name: string; value: string }> };
};

export type CreatePaymentMethodMutationVariables = Exact<{
    input: CreatePaymentMethodInput;
}>;

export type CreatePaymentMethodMutation = {
    createPaymentMethod: {
        id: string;
        code: string;
        name: string;
        description: string;
        enabled: boolean;
        checker?: { code: string; args: Array<{ name: string; value: string }> } | null;
        handler: { code: string; args: Array<{ name: string; value: string }> };
    };
};

export type GetCustomerListQueryVariables = Exact<{
    options?: InputMaybe<CustomerListOptions>;
}>;

export type GetCustomerListQuery = {
    customers: {
        totalItems: number;
        items: Array<{
            id: string;
            title?: string | null;
            firstName: string;
            lastName: string;
            emailAddress: string;
            phoneNumber?: string | null;
            user?: { id: string; verified: boolean } | null;
        }>;
    };
};

export type RefundFragment = {
    id: string;
    state: string;
    items: number;
    transactionId?: string | null;
    shipping: number;
    total: number;
    metadata?: any | null;
};

export type RefundOrderMutationVariables = Exact<{
    input: RefundOrderInput;
}>;

export type RefundOrderMutation = {
    refundOrder:
        | { errorCode: ErrorCode; message: string }
        | { errorCode: ErrorCode; message: string }
        | { errorCode: ErrorCode; message: string }
        | { errorCode: ErrorCode; message: string }
        | { errorCode: ErrorCode; message: string }
        | { errorCode: ErrorCode; message: string }
        | {
              id: string;
              state: string;
              items: number;
              transactionId?: string | null;
              shipping: number;
              total: number;
              metadata?: any | null;
          }
        | { errorCode: ErrorCode; message: string }
        | { errorCode: ErrorCode; message: string };
};

export type OrderQueryVariables = Exact<{
    id: Scalars['ID'];
}>;

export type OrderQuery = {
    order?: {
        id: string;
        state: string;
        totalWithTax: number;
        payments?: Array<{
            id: string;
            transactionId?: string | null;
            method: string;
            amount: number;
            state: string;
            errorMessage?: string | null;
            metadata?: any | null;
        }> | null;
    } | null;
};

export type CreateChannelMutationVariables = Exact<{
    input: CreateChannelInput;
}>;

export type CreateChannelMutation = {
    createChannel:
        | { id: string; code: string; token: string; currencyCode: CurrencyCode }
        | { errorCode: ErrorCode; message: string };
};<|MERGE_RESOLUTION|>--- conflicted
+++ resolved
@@ -1,190 +1,167 @@
-/* eslint-disable */
+// tslint:disable
 export type Maybe<T> = T | null;
-export type InputMaybe<T> = Maybe<T>;
 export type Exact<T extends { [key: string]: unknown }> = { [K in keyof T]: T[K] };
 export type MakeOptional<T, K extends keyof T> = Omit<T, K> & { [SubKey in K]?: Maybe<T[SubKey]> };
 export type MakeMaybe<T, K extends keyof T> = Omit<T, K> & { [SubKey in K]: Maybe<T[SubKey]> };
 /** All built-in and custom scalars, mapped to their actual values */
 export type Scalars = {
-    ID: string;
-    String: string;
-    Boolean: boolean;
-    Int: number;
-    Float: number;
-    DateTime: any;
-    JSON: any;
-    Money: number;
-    Upload: any;
-};
-
-export type AddFulfillmentToOrderResult =
-    | CreateFulfillmentError
-    | EmptyOrderLineSelectionError
-    | Fulfillment
-    | FulfillmentStateTransitionError
-    | InsufficientStockOnHandError
-    | InvalidFulfillmentHandlerError
-    | ItemsAlreadyFulfilledError;
+  ID: string;
+  String: string;
+  Boolean: boolean;
+  Int: number;
+  Float: number;
+  /** A date-time string at UTC, such as 2007-12-03T10:15:30Z, compliant with the `date-time` format outlined in section 5.6 of the RFC 3339 profile of the ISO 8601 standard for representation of dates and times using the Gregorian calendar. */
+  DateTime: any;
+  /** The `JSON` scalar type represents JSON values as specified by [ECMA-404](http://www.ecma-international.org/publications/files/ECMA-ST/ECMA-404.pdf). */
+  JSON: any;
+  /** The `Upload` scalar type represents a file upload. */
+  Upload: any;
+};
+
+export type AddFulfillmentToOrderResult = Fulfillment | EmptyOrderLineSelectionError | ItemsAlreadyFulfilledError | InsufficientStockOnHandError | InvalidFulfillmentHandlerError | FulfillmentStateTransitionError | CreateFulfillmentError;
 
 export type AddItemInput = {
-    productVariantId: Scalars['ID'];
-    quantity: Scalars['Int'];
+  productVariantId: Scalars['ID'];
+  quantity: Scalars['Int'];
 };
 
 export type AddItemToDraftOrderInput = {
-    productVariantId: Scalars['ID'];
-    quantity: Scalars['Int'];
-};
-
-export type AddManualPaymentToOrderResult = ManualPaymentStateError | Order;
+  productVariantId: Scalars['ID'];
+  quantity: Scalars['Int'];
+};
+
+export type AddManualPaymentToOrderResult = Order | ManualPaymentStateError;
 
 export type AddNoteToCustomerInput = {
-    id: Scalars['ID'];
-    isPublic: Scalars['Boolean'];
-    note: Scalars['String'];
+  id: Scalars['ID'];
+  note: Scalars['String'];
+  isPublic: Scalars['Boolean'];
 };
 
 export type AddNoteToOrderInput = {
-    id: Scalars['ID'];
-    isPublic: Scalars['Boolean'];
-    note: Scalars['String'];
+  id: Scalars['ID'];
+  note: Scalars['String'];
+  isPublic: Scalars['Boolean'];
 };
 
 export type Address = Node & {
-    city?: Maybe<Scalars['String']>;
-    company?: Maybe<Scalars['String']>;
-    country: Country;
-    createdAt: Scalars['DateTime'];
-    customFields?: Maybe<Scalars['JSON']>;
-    defaultBillingAddress?: Maybe<Scalars['Boolean']>;
-    defaultShippingAddress?: Maybe<Scalars['Boolean']>;
-    fullName?: Maybe<Scalars['String']>;
-    id: Scalars['ID'];
-    phoneNumber?: Maybe<Scalars['String']>;
-    postalCode?: Maybe<Scalars['String']>;
-    province?: Maybe<Scalars['String']>;
-    streetLine1: Scalars['String'];
-    streetLine2?: Maybe<Scalars['String']>;
-    updatedAt: Scalars['DateTime'];
+  id: Scalars['ID'];
+  createdAt: Scalars['DateTime'];
+  updatedAt: Scalars['DateTime'];
+  fullName?: Maybe<Scalars['String']>;
+  company?: Maybe<Scalars['String']>;
+  streetLine1: Scalars['String'];
+  streetLine2?: Maybe<Scalars['String']>;
+  city?: Maybe<Scalars['String']>;
+  province?: Maybe<Scalars['String']>;
+  postalCode?: Maybe<Scalars['String']>;
+  country: Country;
+  phoneNumber?: Maybe<Scalars['String']>;
+  defaultShippingAddress?: Maybe<Scalars['Boolean']>;
+  defaultBillingAddress?: Maybe<Scalars['Boolean']>;
+  customFields?: Maybe<Scalars['JSON']>;
 };
 
 export type AdjustDraftOrderLineInput = {
-    orderLineId: Scalars['ID'];
-    quantity: Scalars['Int'];
+  orderLineId: Scalars['ID'];
+  quantity: Scalars['Int'];
+};
+
+export type AdjustOrderLineInput = {
+  orderLineId: Scalars['ID'];
+  quantity: Scalars['Int'];
 };
 
 export type Adjustment = {
-    adjustmentSource: Scalars['String'];
-    amount: Scalars['Money'];
-    data?: Maybe<Scalars['JSON']>;
-    description: Scalars['String'];
-    type: AdjustmentType;
+  adjustmentSource: Scalars['String'];
+  type: AdjustmentType;
+  description: Scalars['String'];
+  amount: Scalars['Int'];
 };
 
 export enum AdjustmentType {
-    DISTRIBUTED_ORDER_PROMOTION = 'DISTRIBUTED_ORDER_PROMOTION',
-    OTHER = 'OTHER',
-    PROMOTION = 'PROMOTION',
+  PROMOTION = 'PROMOTION',
+  DISTRIBUTED_ORDER_PROMOTION = 'DISTRIBUTED_ORDER_PROMOTION',
+  OTHER = 'OTHER'
 }
 
 export type Administrator = Node & {
-    createdAt: Scalars['DateTime'];
-    customFields?: Maybe<Scalars['JSON']>;
-    emailAddress: Scalars['String'];
-    firstName: Scalars['String'];
-    id: Scalars['ID'];
-    lastName: Scalars['String'];
-    updatedAt: Scalars['DateTime'];
-    user: User;
+  id: Scalars['ID'];
+  createdAt: Scalars['DateTime'];
+  updatedAt: Scalars['DateTime'];
+  firstName: Scalars['String'];
+  lastName: Scalars['String'];
+  emailAddress: Scalars['String'];
+  user: User;
+  customFields?: Maybe<Scalars['JSON']>;
 };
 
 export type AdministratorFilterParameter = {
-    createdAt?: InputMaybe<DateOperators>;
-    emailAddress?: InputMaybe<StringOperators>;
-    firstName?: InputMaybe<StringOperators>;
-    id?: InputMaybe<IdOperators>;
-    lastName?: InputMaybe<StringOperators>;
-    updatedAt?: InputMaybe<DateOperators>;
+  id?: Maybe<IdOperators>;
+  createdAt?: Maybe<DateOperators>;
+  updatedAt?: Maybe<DateOperators>;
+  firstName?: Maybe<StringOperators>;
+  lastName?: Maybe<StringOperators>;
+  emailAddress?: Maybe<StringOperators>;
 };
 
 export type AdministratorList = PaginatedList & {
-    items: Array<Administrator>;
-    totalItems: Scalars['Int'];
+  items: Array<Administrator>;
+  totalItems: Scalars['Int'];
 };
 
 export type AdministratorListOptions = {
-    /** Allows the results to be filtered */
-    filter?: InputMaybe<AdministratorFilterParameter>;
-    /** Specifies whether multiple "filter" arguments should be combines with a logical AND or OR operation. Defaults to AND. */
-    filterOperator?: InputMaybe<LogicalOperator>;
-    /** Skips the first n results, for use in pagination */
-    skip?: InputMaybe<Scalars['Int']>;
-    /** Specifies which properties to sort the results by */
-    sort?: InputMaybe<AdministratorSortParameter>;
-    /** Takes n results, for use in pagination */
-    take?: InputMaybe<Scalars['Int']>;
+  /** Skips the first n results, for use in pagination */
+  skip?: Maybe<Scalars['Int']>;
+  /** Takes n results, for use in pagination */
+  take?: Maybe<Scalars['Int']>;
+  /** Specifies which properties to sort the results by */
+  sort?: Maybe<AdministratorSortParameter>;
+  /** Allows the results to be filtered */
+  filter?: Maybe<AdministratorFilterParameter>;
+  /** Specifies whether multiple "filter" arguments should be combines with a logical AND or OR operation. Defaults to AND. */
+  filterOperator?: Maybe<LogicalOperator>;
 };
 
 export type AdministratorPaymentInput = {
-    metadata?: InputMaybe<Scalars['JSON']>;
-    paymentMethod?: InputMaybe<Scalars['String']>;
+  paymentMethod?: Maybe<Scalars['String']>;
+  metadata?: Maybe<Scalars['JSON']>;
 };
 
 export type AdministratorRefundInput = {
-    paymentId: Scalars['ID'];
-    reason?: InputMaybe<Scalars['String']>;
+  paymentId: Scalars['ID'];
+  reason?: Maybe<Scalars['String']>;
 };
 
 export type AdministratorSortParameter = {
-    createdAt?: InputMaybe<SortOrder>;
-    emailAddress?: InputMaybe<SortOrder>;
-    firstName?: InputMaybe<SortOrder>;
-    id?: InputMaybe<SortOrder>;
-    lastName?: InputMaybe<SortOrder>;
-    updatedAt?: InputMaybe<SortOrder>;
-};
-
-export type Allocation = Node &
-    StockMovement & {
-        createdAt: Scalars['DateTime'];
-        id: Scalars['ID'];
-        orderLine: OrderLine;
-        productVariant: ProductVariant;
-        quantity: Scalars['Int'];
-        type: StockMovementType;
-        updatedAt: Scalars['DateTime'];
-    };
+  id?: Maybe<SortOrder>;
+  createdAt?: Maybe<SortOrder>;
+  updatedAt?: Maybe<SortOrder>;
+  firstName?: Maybe<SortOrder>;
+  lastName?: Maybe<SortOrder>;
+  emailAddress?: Maybe<SortOrder>;
+};
+
+export type Allocation = Node & StockMovement & {
+  id: Scalars['ID'];
+  createdAt: Scalars['DateTime'];
+  updatedAt: Scalars['DateTime'];
+  productVariant: ProductVariant;
+  type: StockMovementType;
+  quantity: Scalars['Int'];
+  orderLine: OrderLine;
+};
 
 /** Returned if an attempting to refund an OrderItem which has already been refunded */
 export type AlreadyRefundedError = ErrorResult & {
-    errorCode: ErrorCode;
-    message: Scalars['String'];
-    refundId: Scalars['ID'];
-};
-
-export type ApplyCouponCodeResult =
-    | CouponCodeExpiredError
-    | CouponCodeInvalidError
-    | CouponCodeLimitError
-    | Order;
+  errorCode: ErrorCode;
+  message: Scalars['String'];
+  refundId: Scalars['ID'];
+};
+
+export type ApplyCouponCodeResult = Order | CouponCodeExpiredError | CouponCodeInvalidError | CouponCodeLimitError;
 
 export type Asset = Node & {
-<<<<<<< HEAD
-    createdAt: Scalars['DateTime'];
-    customFields?: Maybe<Scalars['JSON']>;
-    fileSize: Scalars['Int'];
-    focalPoint?: Maybe<Coordinate>;
-    height: Scalars['Int'];
-    id: Scalars['ID'];
-    mimeType: Scalars['String'];
-    name: Scalars['String'];
-    preview: Scalars['String'];
-    source: Scalars['String'];
-    tags: Array<Tag>;
-    type: AssetType;
-    updatedAt: Scalars['DateTime'];
-    width: Scalars['Int'];
-=======
   id: Scalars['ID'];
   createdAt: Scalars['DateTime'];
   updatedAt: Scalars['DateTime'];
@@ -199,190 +176,179 @@
   focalPoint?: Maybe<Coordinate>;
   tags: Array<Tag>;
   customFields?: Maybe<Scalars['JSON']>;
->>>>>>> 8cd56e26
 };
 
 export type AssetFilterParameter = {
-    createdAt?: InputMaybe<DateOperators>;
-    fileSize?: InputMaybe<NumberOperators>;
-    height?: InputMaybe<NumberOperators>;
-    id?: InputMaybe<IdOperators>;
-    mimeType?: InputMaybe<StringOperators>;
-    name?: InputMaybe<StringOperators>;
-    preview?: InputMaybe<StringOperators>;
-    source?: InputMaybe<StringOperators>;
-    type?: InputMaybe<StringOperators>;
-    updatedAt?: InputMaybe<DateOperators>;
-    width?: InputMaybe<NumberOperators>;
+  id?: Maybe<IdOperators>;
+  createdAt?: Maybe<DateOperators>;
+  updatedAt?: Maybe<DateOperators>;
+  name?: Maybe<StringOperators>;
+  type?: Maybe<StringOperators>;
+  fileSize?: Maybe<NumberOperators>;
+  mimeType?: Maybe<StringOperators>;
+  width?: Maybe<NumberOperators>;
+  height?: Maybe<NumberOperators>;
+  source?: Maybe<StringOperators>;
+  preview?: Maybe<StringOperators>;
 };
 
 export type AssetList = PaginatedList & {
-    items: Array<Asset>;
-    totalItems: Scalars['Int'];
+  items: Array<Asset>;
+  totalItems: Scalars['Int'];
 };
 
 export type AssetListOptions = {
-    /** Allows the results to be filtered */
-    filter?: InputMaybe<AssetFilterParameter>;
-    /** Specifies whether multiple "filter" arguments should be combines with a logical AND or OR operation. Defaults to AND. */
-    filterOperator?: InputMaybe<LogicalOperator>;
-    /** Skips the first n results, for use in pagination */
-    skip?: InputMaybe<Scalars['Int']>;
-    /** Specifies which properties to sort the results by */
-    sort?: InputMaybe<AssetSortParameter>;
-    tags?: InputMaybe<Array<Scalars['String']>>;
-    tagsOperator?: InputMaybe<LogicalOperator>;
-    /** Takes n results, for use in pagination */
-    take?: InputMaybe<Scalars['Int']>;
+  tags?: Maybe<Array<Scalars['String']>>;
+  tagsOperator?: Maybe<LogicalOperator>;
+  /** Skips the first n results, for use in pagination */
+  skip?: Maybe<Scalars['Int']>;
+  /** Takes n results, for use in pagination */
+  take?: Maybe<Scalars['Int']>;
+  /** Specifies which properties to sort the results by */
+  sort?: Maybe<AssetSortParameter>;
+  /** Allows the results to be filtered */
+  filter?: Maybe<AssetFilterParameter>;
+  /** Specifies whether multiple "filter" arguments should be combines with a logical AND or OR operation. Defaults to AND. */
+  filterOperator?: Maybe<LogicalOperator>;
 };
 
 export type AssetSortParameter = {
-    createdAt?: InputMaybe<SortOrder>;
-    fileSize?: InputMaybe<SortOrder>;
-    height?: InputMaybe<SortOrder>;
-    id?: InputMaybe<SortOrder>;
-    mimeType?: InputMaybe<SortOrder>;
-    name?: InputMaybe<SortOrder>;
-    preview?: InputMaybe<SortOrder>;
-    source?: InputMaybe<SortOrder>;
-    updatedAt?: InputMaybe<SortOrder>;
-    width?: InputMaybe<SortOrder>;
+  id?: Maybe<SortOrder>;
+  createdAt?: Maybe<SortOrder>;
+  updatedAt?: Maybe<SortOrder>;
+  name?: Maybe<SortOrder>;
+  fileSize?: Maybe<SortOrder>;
+  mimeType?: Maybe<SortOrder>;
+  width?: Maybe<SortOrder>;
+  height?: Maybe<SortOrder>;
+  source?: Maybe<SortOrder>;
+  preview?: Maybe<SortOrder>;
 };
 
 export enum AssetType {
-    BINARY = 'BINARY',
-    IMAGE = 'IMAGE',
-    VIDEO = 'VIDEO',
+  IMAGE = 'IMAGE',
+  VIDEO = 'VIDEO',
+  BINARY = 'BINARY'
 }
 
 export type AssignAssetsToChannelInput = {
-    assetIds: Array<Scalars['ID']>;
-    channelId: Scalars['ID'];
+  assetIds: Array<Scalars['ID']>;
+  channelId: Scalars['ID'];
 };
 
 export type AssignCollectionsToChannelInput = {
-    channelId: Scalars['ID'];
-    collectionIds: Array<Scalars['ID']>;
+  collectionIds: Array<Scalars['ID']>;
+  channelId: Scalars['ID'];
 };
 
 export type AssignFacetsToChannelInput = {
-    channelId: Scalars['ID'];
-    facetIds: Array<Scalars['ID']>;
+  facetIds: Array<Scalars['ID']>;
+  channelId: Scalars['ID'];
 };
 
 export type AssignProductVariantsToChannelInput = {
-    channelId: Scalars['ID'];
-    priceFactor?: InputMaybe<Scalars['Float']>;
-    productVariantIds: Array<Scalars['ID']>;
+  productVariantIds: Array<Scalars['ID']>;
+  channelId: Scalars['ID'];
+  priceFactor?: Maybe<Scalars['Float']>;
 };
 
 export type AssignProductsToChannelInput = {
-    channelId: Scalars['ID'];
-    priceFactor?: InputMaybe<Scalars['Float']>;
-    productIds: Array<Scalars['ID']>;
+  productIds: Array<Scalars['ID']>;
+  channelId: Scalars['ID'];
+  priceFactor?: Maybe<Scalars['Float']>;
 };
 
 export type AssignPromotionsToChannelInput = {
-    channelId: Scalars['ID'];
-    promotionIds: Array<Scalars['ID']>;
+  promotionIds: Array<Scalars['ID']>;
+  channelId: Scalars['ID'];
 };
 
 export type AuthenticationInput = {
-    native?: InputMaybe<NativeAuthInput>;
+  native?: Maybe<NativeAuthInput>;
 };
 
 export type AuthenticationMethod = Node & {
-    createdAt: Scalars['DateTime'];
-    id: Scalars['ID'];
-    strategy: Scalars['String'];
-    updatedAt: Scalars['DateTime'];
+  id: Scalars['ID'];
+  createdAt: Scalars['DateTime'];
+  updatedAt: Scalars['DateTime'];
+  strategy: Scalars['String'];
 };
 
 export type AuthenticationResult = CurrentUser | InvalidCredentialsError;
 
 export type BooleanCustomFieldConfig = CustomField & {
-    description?: Maybe<Array<LocalizedString>>;
-    internal?: Maybe<Scalars['Boolean']>;
-    label?: Maybe<Array<LocalizedString>>;
-    list: Scalars['Boolean'];
-    name: Scalars['String'];
-    nullable?: Maybe<Scalars['Boolean']>;
-    readonly?: Maybe<Scalars['Boolean']>;
-    type: Scalars['String'];
-    ui?: Maybe<Scalars['JSON']>;
+  name: Scalars['String'];
+  type: Scalars['String'];
+  list: Scalars['Boolean'];
+  label?: Maybe<Array<LocalizedString>>;
+  description?: Maybe<Array<LocalizedString>>;
+  readonly?: Maybe<Scalars['Boolean']>;
+  internal?: Maybe<Scalars['Boolean']>;
+  nullable?: Maybe<Scalars['Boolean']>;
+  ui?: Maybe<Scalars['JSON']>;
 };
 
 /** Operators for filtering on a list of Boolean fields */
 export type BooleanListOperators = {
-    inList: Scalars['Boolean'];
+  inList: Scalars['Boolean'];
 };
 
 /** Operators for filtering on a Boolean field */
 export type BooleanOperators = {
-    eq?: InputMaybe<Scalars['Boolean']>;
-    isNull?: InputMaybe<Scalars['Boolean']>;
+  eq?: Maybe<Scalars['Boolean']>;
+  isNull?: Maybe<Scalars['Boolean']>;
 };
 
 /** Returned if an attempting to cancel lines from an Order which is still active */
 export type CancelActiveOrderError = ErrorResult & {
-    errorCode: ErrorCode;
-    message: Scalars['String'];
-    orderState: Scalars['String'];
+  errorCode: ErrorCode;
+  message: Scalars['String'];
+  orderState: Scalars['String'];
 };
 
 export type CancelOrderInput = {
-    /** Specify whether the shipping charges should also be cancelled. Defaults to false */
-    cancelShipping?: InputMaybe<Scalars['Boolean']>;
-    /** Optionally specify which OrderLines to cancel. If not provided, all OrderLines will be cancelled */
-    lines?: InputMaybe<Array<OrderLineInput>>;
-    /** The id of the order to be cancelled */
-    orderId: Scalars['ID'];
-    reason?: InputMaybe<Scalars['String']>;
-};
-
-export type CancelOrderResult =
-    | CancelActiveOrderError
-    | EmptyOrderLineSelectionError
-    | MultipleOrderError
-    | Order
-    | OrderStateTransitionError
-    | QuantityTooGreatError;
+  /** The id of the order to be cancelled */
+  orderId: Scalars['ID'];
+  /** Optionally specify which OrderLines to cancel. If not provided, all OrderLines will be cancelled */
+  lines?: Maybe<Array<OrderLineInput>>;
+  /** Specify whether the shipping charges should also be cancelled. Defaults to false */
+  cancelShipping?: Maybe<Scalars['Boolean']>;
+  reason?: Maybe<Scalars['String']>;
+};
+
+export type CancelOrderResult = Order | EmptyOrderLineSelectionError | QuantityTooGreatError | MultipleOrderError | CancelActiveOrderError | OrderStateTransitionError;
 
 /** Returned if the Payment cancellation fails */
 export type CancelPaymentError = ErrorResult & {
-    errorCode: ErrorCode;
-    message: Scalars['String'];
-    paymentErrorMessage: Scalars['String'];
-};
-
-export type CancelPaymentResult = CancelPaymentError | Payment | PaymentStateTransitionError;
-
-export type Cancellation = Node &
-    StockMovement & {
-        createdAt: Scalars['DateTime'];
-        id: Scalars['ID'];
-        orderLine: OrderLine;
-        productVariant: ProductVariant;
-        quantity: Scalars['Int'];
-        type: StockMovementType;
-        updatedAt: Scalars['DateTime'];
-    };
+  errorCode: ErrorCode;
+  message: Scalars['String'];
+  paymentErrorMessage: Scalars['String'];
+};
+
+export type CancelPaymentResult = Payment | CancelPaymentError | PaymentStateTransitionError;
+
+export type Cancellation = Node & StockMovement & {
+  id: Scalars['ID'];
+  createdAt: Scalars['DateTime'];
+  updatedAt: Scalars['DateTime'];
+  productVariant: ProductVariant;
+  type: StockMovementType;
+  quantity: Scalars['Int'];
+  orderLine: OrderLine;
+};
 
 export type Channel = Node & {
-    code: Scalars['String'];
-    createdAt: Scalars['DateTime'];
-    /** @deprecated Use defaultCurrencyCode instead */
-    currencyCode: CurrencyCode;
-    customFields?: Maybe<Scalars['JSON']>;
-    defaultCurrencyCode: CurrencyCode;
-    defaultLanguageCode: LanguageCode;
-    defaultShippingZone?: Maybe<Zone>;
-    defaultTaxZone?: Maybe<Zone>;
-    id: Scalars['ID'];
-    pricesIncludeTax: Scalars['Boolean'];
-    seller?: Maybe<Seller>;
-    token: Scalars['String'];
-    updatedAt: Scalars['DateTime'];
+  id: Scalars['ID'];
+  createdAt: Scalars['DateTime'];
+  updatedAt: Scalars['DateTime'];
+  code: Scalars['String'];
+  token: Scalars['String'];
+  defaultTaxZone?: Maybe<Zone>;
+  defaultShippingZone?: Maybe<Zone>;
+  defaultLanguageCode: LanguageCode;
+  currencyCode: CurrencyCode;
+  pricesIncludeTax: Scalars['Boolean'];
+  customFields?: Maybe<Scalars['JSON']>;
 };
 
 /**
@@ -390,73 +356,72 @@
  * of the GlobalSettings
  */
 export type ChannelDefaultLanguageError = ErrorResult & {
-    channelCode: Scalars['String'];
-    errorCode: ErrorCode;
-    language: Scalars['String'];
-    message: Scalars['String'];
+  errorCode: ErrorCode;
+  message: Scalars['String'];
+  language: Scalars['String'];
+  channelCode: Scalars['String'];
 };
 
 export type Collection = Node & {
-    assets: Array<Asset>;
-    breadcrumbs: Array<CollectionBreadcrumb>;
-    children?: Maybe<Array<Collection>>;
-    createdAt: Scalars['DateTime'];
-    customFields?: Maybe<Scalars['JSON']>;
-    description: Scalars['String'];
-    featuredAsset?: Maybe<Asset>;
-    filters: Array<ConfigurableOperation>;
-    id: Scalars['ID'];
-    inheritFilters: Scalars['Boolean'];
-    isPrivate: Scalars['Boolean'];
-    languageCode?: Maybe<LanguageCode>;
-    name: Scalars['String'];
-    parent?: Maybe<Collection>;
-    position: Scalars['Int'];
-    productVariants: ProductVariantList;
-    slug: Scalars['String'];
-    translations: Array<CollectionTranslation>;
-    updatedAt: Scalars['DateTime'];
-};
+  isPrivate: Scalars['Boolean'];
+  id: Scalars['ID'];
+  createdAt: Scalars['DateTime'];
+  updatedAt: Scalars['DateTime'];
+  languageCode?: Maybe<LanguageCode>;
+  name: Scalars['String'];
+  slug: Scalars['String'];
+  breadcrumbs: Array<CollectionBreadcrumb>;
+  position: Scalars['Int'];
+  description: Scalars['String'];
+  featuredAsset?: Maybe<Asset>;
+  assets: Array<Asset>;
+  parent?: Maybe<Collection>;
+  children?: Maybe<Array<Collection>>;
+  filters: Array<ConfigurableOperation>;
+  translations: Array<CollectionTranslation>;
+  productVariants: ProductVariantList;
+  customFields?: Maybe<Scalars['JSON']>;
+};
+
 
 export type CollectionProductVariantsArgs = {
-    options?: InputMaybe<ProductVariantListOptions>;
+  options?: Maybe<ProductVariantListOptions>;
 };
 
 export type CollectionBreadcrumb = {
-    id: Scalars['ID'];
-    name: Scalars['String'];
-    slug: Scalars['String'];
+  id: Scalars['ID'];
+  name: Scalars['String'];
+  slug: Scalars['String'];
 };
 
 export type CollectionFilterParameter = {
-    createdAt?: InputMaybe<DateOperators>;
-    description?: InputMaybe<StringOperators>;
-    id?: InputMaybe<IdOperators>;
-    inheritFilters?: InputMaybe<BooleanOperators>;
-    isPrivate?: InputMaybe<BooleanOperators>;
-    languageCode?: InputMaybe<StringOperators>;
-    name?: InputMaybe<StringOperators>;
-    position?: InputMaybe<NumberOperators>;
-    slug?: InputMaybe<StringOperators>;
-    updatedAt?: InputMaybe<DateOperators>;
+  isPrivate?: Maybe<BooleanOperators>;
+  id?: Maybe<IdOperators>;
+  createdAt?: Maybe<DateOperators>;
+  updatedAt?: Maybe<DateOperators>;
+  languageCode?: Maybe<StringOperators>;
+  name?: Maybe<StringOperators>;
+  slug?: Maybe<StringOperators>;
+  position?: Maybe<NumberOperators>;
+  description?: Maybe<StringOperators>;
 };
 
 export type CollectionList = PaginatedList & {
-    items: Array<Collection>;
-    totalItems: Scalars['Int'];
+  items: Array<Collection>;
+  totalItems: Scalars['Int'];
 };
 
 export type CollectionListOptions = {
-    /** Allows the results to be filtered */
-    filter?: InputMaybe<CollectionFilterParameter>;
-    /** Specifies whether multiple "filter" arguments should be combines with a logical AND or OR operation. Defaults to AND. */
-    filterOperator?: InputMaybe<LogicalOperator>;
-    /** Skips the first n results, for use in pagination */
-    skip?: InputMaybe<Scalars['Int']>;
-    /** Specifies which properties to sort the results by */
-    sort?: InputMaybe<CollectionSortParameter>;
-    /** Takes n results, for use in pagination */
-    take?: InputMaybe<Scalars['Int']>;
+  /** Skips the first n results, for use in pagination */
+  skip?: Maybe<Scalars['Int']>;
+  /** Takes n results, for use in pagination */
+  take?: Maybe<Scalars['Int']>;
+  /** Specifies which properties to sort the results by */
+  sort?: Maybe<CollectionSortParameter>;
+  /** Allows the results to be filtered */
+  filter?: Maybe<CollectionFilterParameter>;
+  /** Specifies whether multiple "filter" arguments should be combines with a logical AND or OR operation. Defaults to AND. */
+  filterOperator?: Maybe<LogicalOperator>;
 };
 
 /**
@@ -464,412 +429,392 @@
  * by the search, and in what quantity.
  */
 export type CollectionResult = {
-    collection: Collection;
-    count: Scalars['Int'];
+  collection: Collection;
+  count: Scalars['Int'];
 };
 
 export type CollectionSortParameter = {
-    createdAt?: InputMaybe<SortOrder>;
-    description?: InputMaybe<SortOrder>;
-    id?: InputMaybe<SortOrder>;
-    name?: InputMaybe<SortOrder>;
-    position?: InputMaybe<SortOrder>;
-    slug?: InputMaybe<SortOrder>;
-    updatedAt?: InputMaybe<SortOrder>;
+  id?: Maybe<SortOrder>;
+  createdAt?: Maybe<SortOrder>;
+  updatedAt?: Maybe<SortOrder>;
+  name?: Maybe<SortOrder>;
+  slug?: Maybe<SortOrder>;
+  position?: Maybe<SortOrder>;
+  description?: Maybe<SortOrder>;
 };
 
 export type CollectionTranslation = {
-    createdAt: Scalars['DateTime'];
-    description: Scalars['String'];
-    id: Scalars['ID'];
-    languageCode: LanguageCode;
-    name: Scalars['String'];
-    slug: Scalars['String'];
-    updatedAt: Scalars['DateTime'];
+  id: Scalars['ID'];
+  createdAt: Scalars['DateTime'];
+  updatedAt: Scalars['DateTime'];
+  languageCode: LanguageCode;
+  name: Scalars['String'];
+  slug: Scalars['String'];
+  description: Scalars['String'];
 };
 
 export type ConfigArg = {
-    name: Scalars['String'];
-    value: Scalars['String'];
+  name: Scalars['String'];
+  value: Scalars['String'];
 };
 
 export type ConfigArgDefinition = {
-    defaultValue?: Maybe<Scalars['JSON']>;
-    description?: Maybe<Scalars['String']>;
-    label?: Maybe<Scalars['String']>;
-    list: Scalars['Boolean'];
-    name: Scalars['String'];
-    required: Scalars['Boolean'];
-    type: Scalars['String'];
-    ui?: Maybe<Scalars['JSON']>;
+  name: Scalars['String'];
+  type: Scalars['String'];
+  list: Scalars['Boolean'];
+  required: Scalars['Boolean'];
+  defaultValue?: Maybe<Scalars['JSON']>;
+  label?: Maybe<Scalars['String']>;
+  description?: Maybe<Scalars['String']>;
+  ui?: Maybe<Scalars['JSON']>;
 };
 
 export type ConfigArgInput = {
-    name: Scalars['String'];
-    /** A JSON stringified representation of the actual value */
-    value: Scalars['String'];
+  name: Scalars['String'];
+  /** A JSON stringified representation of the actual value */
+  value: Scalars['String'];
 };
 
 export type ConfigurableOperation = {
-    args: Array<ConfigArg>;
-    code: Scalars['String'];
+  code: Scalars['String'];
+  args: Array<ConfigArg>;
 };
 
 export type ConfigurableOperationDefinition = {
-    args: Array<ConfigArgDefinition>;
-    code: Scalars['String'];
-    description: Scalars['String'];
+  code: Scalars['String'];
+  args: Array<ConfigArgDefinition>;
+  description: Scalars['String'];
 };
 
 export type ConfigurableOperationInput = {
-    arguments: Array<ConfigArgInput>;
-    code: Scalars['String'];
+  code: Scalars['String'];
+  arguments: Array<ConfigArgInput>;
 };
 
 export type Coordinate = {
-    x: Scalars['Float'];
-    y: Scalars['Float'];
+  x: Scalars['Float'];
+  y: Scalars['Float'];
 };
 
 export type CoordinateInput = {
-    x: Scalars['Float'];
-    y: Scalars['Float'];
-};
-
-export type Country = Node &
-    Region & {
-        code: Scalars['String'];
-        createdAt: Scalars['DateTime'];
-        customFields?: Maybe<Scalars['JSON']>;
-        enabled: Scalars['Boolean'];
-        id: Scalars['ID'];
-        languageCode: LanguageCode;
-        name: Scalars['String'];
-        parent?: Maybe<Region>;
-        parentId?: Maybe<Scalars['ID']>;
-        translations: Array<RegionTranslation>;
-        type: Scalars['String'];
-        updatedAt: Scalars['DateTime'];
-    };
+  x: Scalars['Float'];
+  y: Scalars['Float'];
+};
+
+export type Country = Node & {
+  id: Scalars['ID'];
+  createdAt: Scalars['DateTime'];
+  updatedAt: Scalars['DateTime'];
+  languageCode: LanguageCode;
+  code: Scalars['String'];
+  name: Scalars['String'];
+  enabled: Scalars['Boolean'];
+  translations: Array<CountryTranslation>;
+  customFields?: Maybe<Scalars['JSON']>;
+};
 
 export type CountryFilterParameter = {
-    code?: InputMaybe<StringOperators>;
-    createdAt?: InputMaybe<DateOperators>;
-    enabled?: InputMaybe<BooleanOperators>;
-    id?: InputMaybe<IdOperators>;
-    languageCode?: InputMaybe<StringOperators>;
-    name?: InputMaybe<StringOperators>;
-    parentId?: InputMaybe<IdOperators>;
-    type?: InputMaybe<StringOperators>;
-    updatedAt?: InputMaybe<DateOperators>;
+  id?: Maybe<IdOperators>;
+  createdAt?: Maybe<DateOperators>;
+  updatedAt?: Maybe<DateOperators>;
+  languageCode?: Maybe<StringOperators>;
+  code?: Maybe<StringOperators>;
+  name?: Maybe<StringOperators>;
+  enabled?: Maybe<BooleanOperators>;
 };
 
 export type CountryList = PaginatedList & {
-    items: Array<Country>;
-    totalItems: Scalars['Int'];
+  items: Array<Country>;
+  totalItems: Scalars['Int'];
 };
 
 export type CountryListOptions = {
-    /** Allows the results to be filtered */
-    filter?: InputMaybe<CountryFilterParameter>;
-    /** Specifies whether multiple "filter" arguments should be combines with a logical AND or OR operation. Defaults to AND. */
-    filterOperator?: InputMaybe<LogicalOperator>;
-    /** Skips the first n results, for use in pagination */
-    skip?: InputMaybe<Scalars['Int']>;
-    /** Specifies which properties to sort the results by */
-    sort?: InputMaybe<CountrySortParameter>;
-    /** Takes n results, for use in pagination */
-    take?: InputMaybe<Scalars['Int']>;
+  /** Skips the first n results, for use in pagination */
+  skip?: Maybe<Scalars['Int']>;
+  /** Takes n results, for use in pagination */
+  take?: Maybe<Scalars['Int']>;
+  /** Specifies which properties to sort the results by */
+  sort?: Maybe<CountrySortParameter>;
+  /** Allows the results to be filtered */
+  filter?: Maybe<CountryFilterParameter>;
+  /** Specifies whether multiple "filter" arguments should be combines with a logical AND or OR operation. Defaults to AND. */
+  filterOperator?: Maybe<LogicalOperator>;
 };
 
 export type CountrySortParameter = {
-    code?: InputMaybe<SortOrder>;
-    createdAt?: InputMaybe<SortOrder>;
-    id?: InputMaybe<SortOrder>;
-    name?: InputMaybe<SortOrder>;
-    parentId?: InputMaybe<SortOrder>;
-    type?: InputMaybe<SortOrder>;
-    updatedAt?: InputMaybe<SortOrder>;
+  id?: Maybe<SortOrder>;
+  createdAt?: Maybe<SortOrder>;
+  updatedAt?: Maybe<SortOrder>;
+  code?: Maybe<SortOrder>;
+  name?: Maybe<SortOrder>;
+};
+
+export type CountryTranslation = {
+  id: Scalars['ID'];
+  createdAt: Scalars['DateTime'];
+  updatedAt: Scalars['DateTime'];
+  languageCode: LanguageCode;
+  name: Scalars['String'];
 };
 
 export type CountryTranslationInput = {
-    customFields?: InputMaybe<Scalars['JSON']>;
-    id?: InputMaybe<Scalars['ID']>;
-    languageCode: LanguageCode;
-    name?: InputMaybe<Scalars['String']>;
+  id?: Maybe<Scalars['ID']>;
+  languageCode: LanguageCode;
+  name?: Maybe<Scalars['String']>;
+  customFields?: Maybe<Scalars['JSON']>;
 };
 
 /** Returned if the provided coupon code is invalid */
 export type CouponCodeExpiredError = ErrorResult & {
-    couponCode: Scalars['String'];
-    errorCode: ErrorCode;
-    message: Scalars['String'];
+  errorCode: ErrorCode;
+  message: Scalars['String'];
+  couponCode: Scalars['String'];
 };
 
 /** Returned if the provided coupon code is invalid */
 export type CouponCodeInvalidError = ErrorResult & {
-    couponCode: Scalars['String'];
-    errorCode: ErrorCode;
-    message: Scalars['String'];
+  errorCode: ErrorCode;
+  message: Scalars['String'];
+  couponCode: Scalars['String'];
 };
 
 /** Returned if the provided coupon code is invalid */
 export type CouponCodeLimitError = ErrorResult & {
-    couponCode: Scalars['String'];
-    errorCode: ErrorCode;
-    limit: Scalars['Int'];
-    message: Scalars['String'];
+  errorCode: ErrorCode;
+  message: Scalars['String'];
+  couponCode: Scalars['String'];
+  limit: Scalars['Int'];
 };
 
 export type CreateAddressInput = {
-    city?: InputMaybe<Scalars['String']>;
-    company?: InputMaybe<Scalars['String']>;
-    countryCode: Scalars['String'];
-    customFields?: InputMaybe<Scalars['JSON']>;
-    defaultBillingAddress?: InputMaybe<Scalars['Boolean']>;
-    defaultShippingAddress?: InputMaybe<Scalars['Boolean']>;
-    fullName?: InputMaybe<Scalars['String']>;
-    phoneNumber?: InputMaybe<Scalars['String']>;
-    postalCode?: InputMaybe<Scalars['String']>;
-    province?: InputMaybe<Scalars['String']>;
-    streetLine1: Scalars['String'];
-    streetLine2?: InputMaybe<Scalars['String']>;
+  fullName?: Maybe<Scalars['String']>;
+  company?: Maybe<Scalars['String']>;
+  streetLine1: Scalars['String'];
+  streetLine2?: Maybe<Scalars['String']>;
+  city?: Maybe<Scalars['String']>;
+  province?: Maybe<Scalars['String']>;
+  postalCode?: Maybe<Scalars['String']>;
+  countryCode: Scalars['String'];
+  phoneNumber?: Maybe<Scalars['String']>;
+  defaultShippingAddress?: Maybe<Scalars['Boolean']>;
+  defaultBillingAddress?: Maybe<Scalars['Boolean']>;
+  customFields?: Maybe<Scalars['JSON']>;
 };
 
 export type CreateAdministratorInput = {
-    customFields?: InputMaybe<Scalars['JSON']>;
-    emailAddress: Scalars['String'];
-    firstName: Scalars['String'];
-    lastName: Scalars['String'];
-    password: Scalars['String'];
-    roleIds: Array<Scalars['ID']>;
+  firstName: Scalars['String'];
+  lastName: Scalars['String'];
+  emailAddress: Scalars['String'];
+  password: Scalars['String'];
+  roleIds: Array<Scalars['ID']>;
+  customFields?: Maybe<Scalars['JSON']>;
 };
 
 export type CreateAssetInput = {
-    customFields?: InputMaybe<Scalars['JSON']>;
-    file: Scalars['Upload'];
-    tags?: InputMaybe<Array<Scalars['String']>>;
+  file: Scalars['Upload'];
+  tags?: Maybe<Array<Scalars['String']>>;
+  customFields?: Maybe<Scalars['JSON']>;
 };
 
 export type CreateAssetResult = Asset | MimeTypeError;
 
 export type CreateChannelInput = {
-    code: Scalars['String'];
-    currencyCode: CurrencyCode;
-    customFields?: InputMaybe<Scalars['JSON']>;
-    defaultLanguageCode: LanguageCode;
-    defaultShippingZoneId: Scalars['ID'];
-    defaultTaxZoneId: Scalars['ID'];
-    pricesIncludeTax: Scalars['Boolean'];
-    sellerId?: InputMaybe<Scalars['ID']>;
-    token: Scalars['String'];
+  code: Scalars['String'];
+  token: Scalars['String'];
+  defaultLanguageCode: LanguageCode;
+  pricesIncludeTax: Scalars['Boolean'];
+  currencyCode: CurrencyCode;
+  defaultTaxZoneId: Scalars['ID'];
+  defaultShippingZoneId: Scalars['ID'];
+  customFields?: Maybe<Scalars['JSON']>;
 };
 
 export type CreateChannelResult = Channel | LanguageNotAvailableError;
 
 export type CreateCollectionInput = {
-    assetIds?: InputMaybe<Array<Scalars['ID']>>;
-    customFields?: InputMaybe<Scalars['JSON']>;
-    featuredAssetId?: InputMaybe<Scalars['ID']>;
-    filters: Array<ConfigurableOperationInput>;
-    inheritFilters?: InputMaybe<Scalars['Boolean']>;
-    isPrivate?: InputMaybe<Scalars['Boolean']>;
-    parentId?: InputMaybe<Scalars['ID']>;
-    translations: Array<CreateCollectionTranslationInput>;
+  isPrivate?: Maybe<Scalars['Boolean']>;
+  featuredAssetId?: Maybe<Scalars['ID']>;
+  assetIds?: Maybe<Array<Scalars['ID']>>;
+  parentId?: Maybe<Scalars['ID']>;
+  filters: Array<ConfigurableOperationInput>;
+  translations: Array<CreateCollectionTranslationInput>;
+  customFields?: Maybe<Scalars['JSON']>;
 };
 
 export type CreateCollectionTranslationInput = {
-    customFields?: InputMaybe<Scalars['JSON']>;
-    description: Scalars['String'];
-    languageCode: LanguageCode;
-    name: Scalars['String'];
-    slug: Scalars['String'];
+  languageCode: LanguageCode;
+  name: Scalars['String'];
+  slug: Scalars['String'];
+  description: Scalars['String'];
+  customFields?: Maybe<Scalars['JSON']>;
 };
 
 export type CreateCountryInput = {
-    code: Scalars['String'];
-    customFields?: InputMaybe<Scalars['JSON']>;
-    enabled: Scalars['Boolean'];
-    translations: Array<CountryTranslationInput>;
+  code: Scalars['String'];
+  translations: Array<CountryTranslationInput>;
+  enabled: Scalars['Boolean'];
+  customFields?: Maybe<Scalars['JSON']>;
 };
 
 export type CreateCustomerGroupInput = {
-    customFields?: InputMaybe<Scalars['JSON']>;
-    customerIds?: InputMaybe<Array<Scalars['ID']>>;
-    name: Scalars['String'];
+  name: Scalars['String'];
+  customerIds?: Maybe<Array<Scalars['ID']>>;
+  customFields?: Maybe<Scalars['JSON']>;
 };
 
 export type CreateCustomerInput = {
-    customFields?: InputMaybe<Scalars['JSON']>;
-    emailAddress: Scalars['String'];
-    firstName: Scalars['String'];
-    lastName: Scalars['String'];
-    phoneNumber?: InputMaybe<Scalars['String']>;
-    title?: InputMaybe<Scalars['String']>;
+  title?: Maybe<Scalars['String']>;
+  firstName: Scalars['String'];
+  lastName: Scalars['String'];
+  phoneNumber?: Maybe<Scalars['String']>;
+  emailAddress: Scalars['String'];
+  customFields?: Maybe<Scalars['JSON']>;
 };
 
 export type CreateCustomerResult = Customer | EmailAddressConflictError;
 
 export type CreateFacetInput = {
-    code: Scalars['String'];
-    customFields?: InputMaybe<Scalars['JSON']>;
-    isPrivate: Scalars['Boolean'];
-    translations: Array<FacetTranslationInput>;
-    values?: InputMaybe<Array<CreateFacetValueWithFacetInput>>;
+  code: Scalars['String'];
+  isPrivate: Scalars['Boolean'];
+  translations: Array<FacetTranslationInput>;
+  values?: Maybe<Array<CreateFacetValueWithFacetInput>>;
+  customFields?: Maybe<Scalars['JSON']>;
 };
 
 export type CreateFacetValueInput = {
-    code: Scalars['String'];
-    customFields?: InputMaybe<Scalars['JSON']>;
-    facetId: Scalars['ID'];
-    translations: Array<FacetValueTranslationInput>;
+  facetId: Scalars['ID'];
+  code: Scalars['String'];
+  translations: Array<FacetValueTranslationInput>;
+  customFields?: Maybe<Scalars['JSON']>;
 };
 
 export type CreateFacetValueWithFacetInput = {
-    code: Scalars['String'];
-    translations: Array<FacetValueTranslationInput>;
+  code: Scalars['String'];
+  translations: Array<FacetValueTranslationInput>;
 };
 
 /** Returned if an error is thrown in a FulfillmentHandler's createFulfillment method */
 export type CreateFulfillmentError = ErrorResult & {
-    errorCode: ErrorCode;
-    fulfillmentHandlerError: Scalars['String'];
-    message: Scalars['String'];
+  errorCode: ErrorCode;
+  message: Scalars['String'];
+  fulfillmentHandlerError: Scalars['String'];
 };
 
 export type CreateGroupOptionInput = {
-    code: Scalars['String'];
-    translations: Array<ProductOptionGroupTranslationInput>;
+  code: Scalars['String'];
+  translations: Array<ProductOptionGroupTranslationInput>;
 };
 
 export type CreatePaymentMethodInput = {
-    checker?: InputMaybe<ConfigurableOperationInput>;
-    code: Scalars['String'];
-    customFields?: InputMaybe<Scalars['JSON']>;
-    enabled: Scalars['Boolean'];
-    handler: ConfigurableOperationInput;
-    translations: Array<PaymentMethodTranslationInput>;
+  name: Scalars['String'];
+  code: Scalars['String'];
+  description?: Maybe<Scalars['String']>;
+  enabled: Scalars['Boolean'];
+  checker?: Maybe<ConfigurableOperationInput>;
+  handler: ConfigurableOperationInput;
+  customFields?: Maybe<Scalars['JSON']>;
 };
 
 export type CreateProductInput = {
-    assetIds?: InputMaybe<Array<Scalars['ID']>>;
-    customFields?: InputMaybe<Scalars['JSON']>;
-    enabled?: InputMaybe<Scalars['Boolean']>;
-    facetValueIds?: InputMaybe<Array<Scalars['ID']>>;
-    featuredAssetId?: InputMaybe<Scalars['ID']>;
-    translations: Array<ProductTranslationInput>;
+  featuredAssetId?: Maybe<Scalars['ID']>;
+  enabled?: Maybe<Scalars['Boolean']>;
+  assetIds?: Maybe<Array<Scalars['ID']>>;
+  facetValueIds?: Maybe<Array<Scalars['ID']>>;
+  translations: Array<ProductTranslationInput>;
+  customFields?: Maybe<Scalars['JSON']>;
 };
 
 export type CreateProductOptionGroupInput = {
-    code: Scalars['String'];
-    customFields?: InputMaybe<Scalars['JSON']>;
-    options: Array<CreateGroupOptionInput>;
-    translations: Array<ProductOptionGroupTranslationInput>;
+  code: Scalars['String'];
+  translations: Array<ProductOptionGroupTranslationInput>;
+  options: Array<CreateGroupOptionInput>;
+  customFields?: Maybe<Scalars['JSON']>;
 };
 
 export type CreateProductOptionInput = {
-    code: Scalars['String'];
-    customFields?: InputMaybe<Scalars['JSON']>;
-    productOptionGroupId: Scalars['ID'];
-    translations: Array<ProductOptionGroupTranslationInput>;
+  productOptionGroupId: Scalars['ID'];
+  code: Scalars['String'];
+  translations: Array<ProductOptionGroupTranslationInput>;
+  customFields?: Maybe<Scalars['JSON']>;
 };
 
 export type CreateProductVariantInput = {
-    assetIds?: InputMaybe<Array<Scalars['ID']>>;
-    customFields?: InputMaybe<Scalars['JSON']>;
-    facetValueIds?: InputMaybe<Array<Scalars['ID']>>;
-    featuredAssetId?: InputMaybe<Scalars['ID']>;
-    optionIds?: InputMaybe<Array<Scalars['ID']>>;
-    outOfStockThreshold?: InputMaybe<Scalars['Int']>;
-    price?: InputMaybe<Scalars['Money']>;
-    productId: Scalars['ID'];
-    sku: Scalars['String'];
-    stockLevels?: InputMaybe<Array<StockLevelInput>>;
-    stockOnHand?: InputMaybe<Scalars['Int']>;
-    taxCategoryId?: InputMaybe<Scalars['ID']>;
-    trackInventory?: InputMaybe<GlobalFlag>;
-    translations: Array<ProductVariantTranslationInput>;
-    useGlobalOutOfStockThreshold?: InputMaybe<Scalars['Boolean']>;
+  productId: Scalars['ID'];
+  translations: Array<ProductVariantTranslationInput>;
+  facetValueIds?: Maybe<Array<Scalars['ID']>>;
+  sku: Scalars['String'];
+  price?: Maybe<Scalars['Int']>;
+  taxCategoryId?: Maybe<Scalars['ID']>;
+  optionIds?: Maybe<Array<Scalars['ID']>>;
+  featuredAssetId?: Maybe<Scalars['ID']>;
+  assetIds?: Maybe<Array<Scalars['ID']>>;
+  stockOnHand?: Maybe<Scalars['Int']>;
+  outOfStockThreshold?: Maybe<Scalars['Int']>;
+  useGlobalOutOfStockThreshold?: Maybe<Scalars['Boolean']>;
+  trackInventory?: Maybe<GlobalFlag>;
+  customFields?: Maybe<Scalars['JSON']>;
 };
 
 export type CreateProductVariantOptionInput = {
-    code: Scalars['String'];
-    optionGroupId: Scalars['ID'];
-    translations: Array<ProductOptionTranslationInput>;
+  optionGroupId: Scalars['ID'];
+  code: Scalars['String'];
+  translations: Array<ProductOptionTranslationInput>;
 };
 
 export type CreatePromotionInput = {
-    actions: Array<ConfigurableOperationInput>;
-    conditions: Array<ConfigurableOperationInput>;
-    couponCode?: InputMaybe<Scalars['String']>;
-    customFields?: InputMaybe<Scalars['JSON']>;
-    enabled: Scalars['Boolean'];
-    endsAt?: InputMaybe<Scalars['DateTime']>;
-    perCustomerUsageLimit?: InputMaybe<Scalars['Int']>;
-    startsAt?: InputMaybe<Scalars['DateTime']>;
-    translations: Array<PromotionTranslationInput>;
-};
-
-export type CreatePromotionResult = MissingConditionsError | Promotion;
-
-export type CreateProvinceInput = {
-    code: Scalars['String'];
-    customFields?: InputMaybe<Scalars['JSON']>;
-    enabled: Scalars['Boolean'];
-    translations: Array<ProvinceTranslationInput>;
-};
+  name: Scalars['String'];
+  enabled: Scalars['Boolean'];
+  startsAt?: Maybe<Scalars['DateTime']>;
+  endsAt?: Maybe<Scalars['DateTime']>;
+  couponCode?: Maybe<Scalars['String']>;
+  perCustomerUsageLimit?: Maybe<Scalars['Int']>;
+  conditions: Array<ConfigurableOperationInput>;
+  actions: Array<ConfigurableOperationInput>;
+  customFields?: Maybe<Scalars['JSON']>;
+};
+
+export type CreatePromotionResult = Promotion | MissingConditionsError;
 
 export type CreateRoleInput = {
-    channelIds?: InputMaybe<Array<Scalars['ID']>>;
-    code: Scalars['String'];
-    description: Scalars['String'];
-    permissions: Array<Permission>;
-};
-
-export type CreateSellerInput = {
-    customFields?: InputMaybe<Scalars['JSON']>;
-    name: Scalars['String'];
+  code: Scalars['String'];
+  description: Scalars['String'];
+  permissions: Array<Permission>;
+  channelIds?: Maybe<Array<Scalars['ID']>>;
 };
 
 export type CreateShippingMethodInput = {
-    calculator: ConfigurableOperationInput;
-    checker: ConfigurableOperationInput;
-    code: Scalars['String'];
-    customFields?: InputMaybe<Scalars['JSON']>;
-    fulfillmentHandler: Scalars['String'];
-    translations: Array<ShippingMethodTranslationInput>;
-};
-
-export type CreateStockLocationInput = {
-    customFields?: InputMaybe<Scalars['JSON']>;
-    description?: InputMaybe<Scalars['String']>;
-    name: Scalars['String'];
+  code: Scalars['String'];
+  fulfillmentHandler: Scalars['String'];
+  checker: ConfigurableOperationInput;
+  calculator: ConfigurableOperationInput;
+  translations: Array<ShippingMethodTranslationInput>;
+  customFields?: Maybe<Scalars['JSON']>;
 };
 
 export type CreateTagInput = {
-    value: Scalars['String'];
+  value: Scalars['String'];
 };
 
 export type CreateTaxCategoryInput = {
-    customFields?: InputMaybe<Scalars['JSON']>;
-    isDefault?: InputMaybe<Scalars['Boolean']>;
-    name: Scalars['String'];
+  name: Scalars['String'];
+  isDefault?: Maybe<Scalars['Boolean']>;
+  customFields?: Maybe<Scalars['JSON']>;
 };
 
 export type CreateTaxRateInput = {
-    categoryId: Scalars['ID'];
-    customFields?: InputMaybe<Scalars['JSON']>;
-    customerGroupId?: InputMaybe<Scalars['ID']>;
-    enabled: Scalars['Boolean'];
-    name: Scalars['String'];
-    value: Scalars['Float'];
-    zoneId: Scalars['ID'];
+  name: Scalars['String'];
+  enabled: Scalars['Boolean'];
+  value: Scalars['Float'];
+  categoryId: Scalars['ID'];
+  zoneId: Scalars['ID'];
+  customerGroupId?: Maybe<Scalars['ID']>;
+  customFields?: Maybe<Scalars['JSON']>;
 };
 
 export type CreateZoneInput = {
-    customFields?: InputMaybe<Scalars['JSON']>;
-    memberIds?: InputMaybe<Array<Scalars['ID']>>;
-    name: Scalars['String'];
+  name: Scalars['String'];
+  memberIds?: Maybe<Array<Scalars['ID']>>;
+  customFields?: Maybe<Scalars['JSON']>;
 };
 
 /**
@@ -879,719 +824,706 @@
  * @docsCategory common
  */
 export enum CurrencyCode {
-    /** United Arab Emirates dirham */
-    AED = 'AED',
-    /** Afghan afghani */
-    AFN = 'AFN',
-    /** Albanian lek */
-    ALL = 'ALL',
-    /** Armenian dram */
-    AMD = 'AMD',
-    /** Netherlands Antillean guilder */
-    ANG = 'ANG',
-    /** Angolan kwanza */
-    AOA = 'AOA',
-    /** Argentine peso */
-    ARS = 'ARS',
-    /** Australian dollar */
-    AUD = 'AUD',
-    /** Aruban florin */
-    AWG = 'AWG',
-    /** Azerbaijani manat */
-    AZN = 'AZN',
-    /** Bosnia and Herzegovina convertible mark */
-    BAM = 'BAM',
-    /** Barbados dollar */
-    BBD = 'BBD',
-    /** Bangladeshi taka */
-    BDT = 'BDT',
-    /** Bulgarian lev */
-    BGN = 'BGN',
-    /** Bahraini dinar */
-    BHD = 'BHD',
-    /** Burundian franc */
-    BIF = 'BIF',
-    /** Bermudian dollar */
-    BMD = 'BMD',
-    /** Brunei dollar */
-    BND = 'BND',
-    /** Boliviano */
-    BOB = 'BOB',
-    /** Brazilian real */
-    BRL = 'BRL',
-    /** Bahamian dollar */
-    BSD = 'BSD',
-    /** Bhutanese ngultrum */
-    BTN = 'BTN',
-    /** Botswana pula */
-    BWP = 'BWP',
-    /** Belarusian ruble */
-    BYN = 'BYN',
-    /** Belize dollar */
-    BZD = 'BZD',
-    /** Canadian dollar */
-    CAD = 'CAD',
-    /** Congolese franc */
-    CDF = 'CDF',
-    /** Swiss franc */
-    CHF = 'CHF',
-    /** Chilean peso */
-    CLP = 'CLP',
-    /** Renminbi (Chinese) yuan */
-    CNY = 'CNY',
-    /** Colombian peso */
-    COP = 'COP',
-    /** Costa Rican colon */
-    CRC = 'CRC',
-    /** Cuban convertible peso */
-    CUC = 'CUC',
-    /** Cuban peso */
-    CUP = 'CUP',
-    /** Cape Verde escudo */
-    CVE = 'CVE',
-    /** Czech koruna */
-    CZK = 'CZK',
-    /** Djiboutian franc */
-    DJF = 'DJF',
-    /** Danish krone */
-    DKK = 'DKK',
-    /** Dominican peso */
-    DOP = 'DOP',
-    /** Algerian dinar */
-    DZD = 'DZD',
-    /** Egyptian pound */
-    EGP = 'EGP',
-    /** Eritrean nakfa */
-    ERN = 'ERN',
-    /** Ethiopian birr */
-    ETB = 'ETB',
-    /** Euro */
-    EUR = 'EUR',
-    /** Fiji dollar */
-    FJD = 'FJD',
-    /** Falkland Islands pound */
-    FKP = 'FKP',
-    /** Pound sterling */
-    GBP = 'GBP',
-    /** Georgian lari */
-    GEL = 'GEL',
-    /** Ghanaian cedi */
-    GHS = 'GHS',
-    /** Gibraltar pound */
-    GIP = 'GIP',
-    /** Gambian dalasi */
-    GMD = 'GMD',
-    /** Guinean franc */
-    GNF = 'GNF',
-    /** Guatemalan quetzal */
-    GTQ = 'GTQ',
-    /** Guyanese dollar */
-    GYD = 'GYD',
-    /** Hong Kong dollar */
-    HKD = 'HKD',
-    /** Honduran lempira */
-    HNL = 'HNL',
-    /** Croatian kuna */
-    HRK = 'HRK',
-    /** Haitian gourde */
-    HTG = 'HTG',
-    /** Hungarian forint */
-    HUF = 'HUF',
-    /** Indonesian rupiah */
-    IDR = 'IDR',
-    /** Israeli new shekel */
-    ILS = 'ILS',
-    /** Indian rupee */
-    INR = 'INR',
-    /** Iraqi dinar */
-    IQD = 'IQD',
-    /** Iranian rial */
-    IRR = 'IRR',
-    /** Icelandic króna */
-    ISK = 'ISK',
-    /** Jamaican dollar */
-    JMD = 'JMD',
-    /** Jordanian dinar */
-    JOD = 'JOD',
-    /** Japanese yen */
-    JPY = 'JPY',
-    /** Kenyan shilling */
-    KES = 'KES',
-    /** Kyrgyzstani som */
-    KGS = 'KGS',
-    /** Cambodian riel */
-    KHR = 'KHR',
-    /** Comoro franc */
-    KMF = 'KMF',
-    /** North Korean won */
-    KPW = 'KPW',
-    /** South Korean won */
-    KRW = 'KRW',
-    /** Kuwaiti dinar */
-    KWD = 'KWD',
-    /** Cayman Islands dollar */
-    KYD = 'KYD',
-    /** Kazakhstani tenge */
-    KZT = 'KZT',
-    /** Lao kip */
-    LAK = 'LAK',
-    /** Lebanese pound */
-    LBP = 'LBP',
-    /** Sri Lankan rupee */
-    LKR = 'LKR',
-    /** Liberian dollar */
-    LRD = 'LRD',
-    /** Lesotho loti */
-    LSL = 'LSL',
-    /** Libyan dinar */
-    LYD = 'LYD',
-    /** Moroccan dirham */
-    MAD = 'MAD',
-    /** Moldovan leu */
-    MDL = 'MDL',
-    /** Malagasy ariary */
-    MGA = 'MGA',
-    /** Macedonian denar */
-    MKD = 'MKD',
-    /** Myanmar kyat */
-    MMK = 'MMK',
-    /** Mongolian tögrög */
-    MNT = 'MNT',
-    /** Macanese pataca */
-    MOP = 'MOP',
-    /** Mauritanian ouguiya */
-    MRU = 'MRU',
-    /** Mauritian rupee */
-    MUR = 'MUR',
-    /** Maldivian rufiyaa */
-    MVR = 'MVR',
-    /** Malawian kwacha */
-    MWK = 'MWK',
-    /** Mexican peso */
-    MXN = 'MXN',
-    /** Malaysian ringgit */
-    MYR = 'MYR',
-    /** Mozambican metical */
-    MZN = 'MZN',
-    /** Namibian dollar */
-    NAD = 'NAD',
-    /** Nigerian naira */
-    NGN = 'NGN',
-    /** Nicaraguan córdoba */
-    NIO = 'NIO',
-    /** Norwegian krone */
-    NOK = 'NOK',
-    /** Nepalese rupee */
-    NPR = 'NPR',
-    /** New Zealand dollar */
-    NZD = 'NZD',
-    /** Omani rial */
-    OMR = 'OMR',
-    /** Panamanian balboa */
-    PAB = 'PAB',
-    /** Peruvian sol */
-    PEN = 'PEN',
-    /** Papua New Guinean kina */
-    PGK = 'PGK',
-    /** Philippine peso */
-    PHP = 'PHP',
-    /** Pakistani rupee */
-    PKR = 'PKR',
-    /** Polish złoty */
-    PLN = 'PLN',
-    /** Paraguayan guaraní */
-    PYG = 'PYG',
-    /** Qatari riyal */
-    QAR = 'QAR',
-    /** Romanian leu */
-    RON = 'RON',
-    /** Serbian dinar */
-    RSD = 'RSD',
-    /** Russian ruble */
-    RUB = 'RUB',
-    /** Rwandan franc */
-    RWF = 'RWF',
-    /** Saudi riyal */
-    SAR = 'SAR',
-    /** Solomon Islands dollar */
-    SBD = 'SBD',
-    /** Seychelles rupee */
-    SCR = 'SCR',
-    /** Sudanese pound */
-    SDG = 'SDG',
-    /** Swedish krona/kronor */
-    SEK = 'SEK',
-    /** Singapore dollar */
-    SGD = 'SGD',
-    /** Saint Helena pound */
-    SHP = 'SHP',
-    /** Sierra Leonean leone */
-    SLL = 'SLL',
-    /** Somali shilling */
-    SOS = 'SOS',
-    /** Surinamese dollar */
-    SRD = 'SRD',
-    /** South Sudanese pound */
-    SSP = 'SSP',
-    /** São Tomé and Príncipe dobra */
-    STN = 'STN',
-    /** Salvadoran colón */
-    SVC = 'SVC',
-    /** Syrian pound */
-    SYP = 'SYP',
-    /** Swazi lilangeni */
-    SZL = 'SZL',
-    /** Thai baht */
-    THB = 'THB',
-    /** Tajikistani somoni */
-    TJS = 'TJS',
-    /** Turkmenistan manat */
-    TMT = 'TMT',
-    /** Tunisian dinar */
-    TND = 'TND',
-    /** Tongan paʻanga */
-    TOP = 'TOP',
-    /** Turkish lira */
-    TRY = 'TRY',
-    /** Trinidad and Tobago dollar */
-    TTD = 'TTD',
-    /** New Taiwan dollar */
-    TWD = 'TWD',
-    /** Tanzanian shilling */
-    TZS = 'TZS',
-    /** Ukrainian hryvnia */
-    UAH = 'UAH',
-    /** Ugandan shilling */
-    UGX = 'UGX',
-    /** United States dollar */
-    USD = 'USD',
-    /** Uruguayan peso */
-    UYU = 'UYU',
-    /** Uzbekistan som */
-    UZS = 'UZS',
-    /** Venezuelan bolívar soberano */
-    VES = 'VES',
-    /** Vietnamese đồng */
-    VND = 'VND',
-    /** Vanuatu vatu */
-    VUV = 'VUV',
-    /** Samoan tala */
-    WST = 'WST',
-    /** CFA franc BEAC */
-    XAF = 'XAF',
-    /** East Caribbean dollar */
-    XCD = 'XCD',
-    /** CFA franc BCEAO */
-    XOF = 'XOF',
-    /** CFP franc (franc Pacifique) */
-    XPF = 'XPF',
-    /** Yemeni rial */
-    YER = 'YER',
-    /** South African rand */
-    ZAR = 'ZAR',
-    /** Zambian kwacha */
-    ZMW = 'ZMW',
-    /** Zimbabwean dollar */
-    ZWL = 'ZWL',
+  /** United Arab Emirates dirham */
+  AED = 'AED',
+  /** Afghan afghani */
+  AFN = 'AFN',
+  /** Albanian lek */
+  ALL = 'ALL',
+  /** Armenian dram */
+  AMD = 'AMD',
+  /** Netherlands Antillean guilder */
+  ANG = 'ANG',
+  /** Angolan kwanza */
+  AOA = 'AOA',
+  /** Argentine peso */
+  ARS = 'ARS',
+  /** Australian dollar */
+  AUD = 'AUD',
+  /** Aruban florin */
+  AWG = 'AWG',
+  /** Azerbaijani manat */
+  AZN = 'AZN',
+  /** Bosnia and Herzegovina convertible mark */
+  BAM = 'BAM',
+  /** Barbados dollar */
+  BBD = 'BBD',
+  /** Bangladeshi taka */
+  BDT = 'BDT',
+  /** Bulgarian lev */
+  BGN = 'BGN',
+  /** Bahraini dinar */
+  BHD = 'BHD',
+  /** Burundian franc */
+  BIF = 'BIF',
+  /** Bermudian dollar */
+  BMD = 'BMD',
+  /** Brunei dollar */
+  BND = 'BND',
+  /** Boliviano */
+  BOB = 'BOB',
+  /** Brazilian real */
+  BRL = 'BRL',
+  /** Bahamian dollar */
+  BSD = 'BSD',
+  /** Bhutanese ngultrum */
+  BTN = 'BTN',
+  /** Botswana pula */
+  BWP = 'BWP',
+  /** Belarusian ruble */
+  BYN = 'BYN',
+  /** Belize dollar */
+  BZD = 'BZD',
+  /** Canadian dollar */
+  CAD = 'CAD',
+  /** Congolese franc */
+  CDF = 'CDF',
+  /** Swiss franc */
+  CHF = 'CHF',
+  /** Chilean peso */
+  CLP = 'CLP',
+  /** Renminbi (Chinese) yuan */
+  CNY = 'CNY',
+  /** Colombian peso */
+  COP = 'COP',
+  /** Costa Rican colon */
+  CRC = 'CRC',
+  /** Cuban convertible peso */
+  CUC = 'CUC',
+  /** Cuban peso */
+  CUP = 'CUP',
+  /** Cape Verde escudo */
+  CVE = 'CVE',
+  /** Czech koruna */
+  CZK = 'CZK',
+  /** Djiboutian franc */
+  DJF = 'DJF',
+  /** Danish krone */
+  DKK = 'DKK',
+  /** Dominican peso */
+  DOP = 'DOP',
+  /** Algerian dinar */
+  DZD = 'DZD',
+  /** Egyptian pound */
+  EGP = 'EGP',
+  /** Eritrean nakfa */
+  ERN = 'ERN',
+  /** Ethiopian birr */
+  ETB = 'ETB',
+  /** Euro */
+  EUR = 'EUR',
+  /** Fiji dollar */
+  FJD = 'FJD',
+  /** Falkland Islands pound */
+  FKP = 'FKP',
+  /** Pound sterling */
+  GBP = 'GBP',
+  /** Georgian lari */
+  GEL = 'GEL',
+  /** Ghanaian cedi */
+  GHS = 'GHS',
+  /** Gibraltar pound */
+  GIP = 'GIP',
+  /** Gambian dalasi */
+  GMD = 'GMD',
+  /** Guinean franc */
+  GNF = 'GNF',
+  /** Guatemalan quetzal */
+  GTQ = 'GTQ',
+  /** Guyanese dollar */
+  GYD = 'GYD',
+  /** Hong Kong dollar */
+  HKD = 'HKD',
+  /** Honduran lempira */
+  HNL = 'HNL',
+  /** Croatian kuna */
+  HRK = 'HRK',
+  /** Haitian gourde */
+  HTG = 'HTG',
+  /** Hungarian forint */
+  HUF = 'HUF',
+  /** Indonesian rupiah */
+  IDR = 'IDR',
+  /** Israeli new shekel */
+  ILS = 'ILS',
+  /** Indian rupee */
+  INR = 'INR',
+  /** Iraqi dinar */
+  IQD = 'IQD',
+  /** Iranian rial */
+  IRR = 'IRR',
+  /** Icelandic króna */
+  ISK = 'ISK',
+  /** Jamaican dollar */
+  JMD = 'JMD',
+  /** Jordanian dinar */
+  JOD = 'JOD',
+  /** Japanese yen */
+  JPY = 'JPY',
+  /** Kenyan shilling */
+  KES = 'KES',
+  /** Kyrgyzstani som */
+  KGS = 'KGS',
+  /** Cambodian riel */
+  KHR = 'KHR',
+  /** Comoro franc */
+  KMF = 'KMF',
+  /** North Korean won */
+  KPW = 'KPW',
+  /** South Korean won */
+  KRW = 'KRW',
+  /** Kuwaiti dinar */
+  KWD = 'KWD',
+  /** Cayman Islands dollar */
+  KYD = 'KYD',
+  /** Kazakhstani tenge */
+  KZT = 'KZT',
+  /** Lao kip */
+  LAK = 'LAK',
+  /** Lebanese pound */
+  LBP = 'LBP',
+  /** Sri Lankan rupee */
+  LKR = 'LKR',
+  /** Liberian dollar */
+  LRD = 'LRD',
+  /** Lesotho loti */
+  LSL = 'LSL',
+  /** Libyan dinar */
+  LYD = 'LYD',
+  /** Moroccan dirham */
+  MAD = 'MAD',
+  /** Moldovan leu */
+  MDL = 'MDL',
+  /** Malagasy ariary */
+  MGA = 'MGA',
+  /** Macedonian denar */
+  MKD = 'MKD',
+  /** Myanmar kyat */
+  MMK = 'MMK',
+  /** Mongolian tögrög */
+  MNT = 'MNT',
+  /** Macanese pataca */
+  MOP = 'MOP',
+  /** Mauritanian ouguiya */
+  MRU = 'MRU',
+  /** Mauritian rupee */
+  MUR = 'MUR',
+  /** Maldivian rufiyaa */
+  MVR = 'MVR',
+  /** Malawian kwacha */
+  MWK = 'MWK',
+  /** Mexican peso */
+  MXN = 'MXN',
+  /** Malaysian ringgit */
+  MYR = 'MYR',
+  /** Mozambican metical */
+  MZN = 'MZN',
+  /** Namibian dollar */
+  NAD = 'NAD',
+  /** Nigerian naira */
+  NGN = 'NGN',
+  /** Nicaraguan córdoba */
+  NIO = 'NIO',
+  /** Norwegian krone */
+  NOK = 'NOK',
+  /** Nepalese rupee */
+  NPR = 'NPR',
+  /** New Zealand dollar */
+  NZD = 'NZD',
+  /** Omani rial */
+  OMR = 'OMR',
+  /** Panamanian balboa */
+  PAB = 'PAB',
+  /** Peruvian sol */
+  PEN = 'PEN',
+  /** Papua New Guinean kina */
+  PGK = 'PGK',
+  /** Philippine peso */
+  PHP = 'PHP',
+  /** Pakistani rupee */
+  PKR = 'PKR',
+  /** Polish złoty */
+  PLN = 'PLN',
+  /** Paraguayan guaraní */
+  PYG = 'PYG',
+  /** Qatari riyal */
+  QAR = 'QAR',
+  /** Romanian leu */
+  RON = 'RON',
+  /** Serbian dinar */
+  RSD = 'RSD',
+  /** Russian ruble */
+  RUB = 'RUB',
+  /** Rwandan franc */
+  RWF = 'RWF',
+  /** Saudi riyal */
+  SAR = 'SAR',
+  /** Solomon Islands dollar */
+  SBD = 'SBD',
+  /** Seychelles rupee */
+  SCR = 'SCR',
+  /** Sudanese pound */
+  SDG = 'SDG',
+  /** Swedish krona/kronor */
+  SEK = 'SEK',
+  /** Singapore dollar */
+  SGD = 'SGD',
+  /** Saint Helena pound */
+  SHP = 'SHP',
+  /** Sierra Leonean leone */
+  SLL = 'SLL',
+  /** Somali shilling */
+  SOS = 'SOS',
+  /** Surinamese dollar */
+  SRD = 'SRD',
+  /** South Sudanese pound */
+  SSP = 'SSP',
+  /** São Tomé and Príncipe dobra */
+  STN = 'STN',
+  /** Salvadoran colón */
+  SVC = 'SVC',
+  /** Syrian pound */
+  SYP = 'SYP',
+  /** Swazi lilangeni */
+  SZL = 'SZL',
+  /** Thai baht */
+  THB = 'THB',
+  /** Tajikistani somoni */
+  TJS = 'TJS',
+  /** Turkmenistan manat */
+  TMT = 'TMT',
+  /** Tunisian dinar */
+  TND = 'TND',
+  /** Tongan paʻanga */
+  TOP = 'TOP',
+  /** Turkish lira */
+  TRY = 'TRY',
+  /** Trinidad and Tobago dollar */
+  TTD = 'TTD',
+  /** New Taiwan dollar */
+  TWD = 'TWD',
+  /** Tanzanian shilling */
+  TZS = 'TZS',
+  /** Ukrainian hryvnia */
+  UAH = 'UAH',
+  /** Ugandan shilling */
+  UGX = 'UGX',
+  /** United States dollar */
+  USD = 'USD',
+  /** Uruguayan peso */
+  UYU = 'UYU',
+  /** Uzbekistan som */
+  UZS = 'UZS',
+  /** Venezuelan bolívar soberano */
+  VES = 'VES',
+  /** Vietnamese đồng */
+  VND = 'VND',
+  /** Vanuatu vatu */
+  VUV = 'VUV',
+  /** Samoan tala */
+  WST = 'WST',
+  /** CFA franc BEAC */
+  XAF = 'XAF',
+  /** East Caribbean dollar */
+  XCD = 'XCD',
+  /** CFA franc BCEAO */
+  XOF = 'XOF',
+  /** CFP franc (franc Pacifique) */
+  XPF = 'XPF',
+  /** Yemeni rial */
+  YER = 'YER',
+  /** South African rand */
+  ZAR = 'ZAR',
+  /** Zambian kwacha */
+  ZMW = 'ZMW',
+  /** Zimbabwean dollar */
+  ZWL = 'ZWL'
 }
 
 export type CurrentUser = {
-    channels: Array<CurrentUserChannel>;
-    id: Scalars['ID'];
-    identifier: Scalars['String'];
+  id: Scalars['ID'];
+  identifier: Scalars['String'];
+  channels: Array<CurrentUserChannel>;
 };
 
 export type CurrentUserChannel = {
-    code: Scalars['String'];
-    id: Scalars['ID'];
-    permissions: Array<Permission>;
-    token: Scalars['String'];
+  id: Scalars['ID'];
+  token: Scalars['String'];
+  code: Scalars['String'];
+  permissions: Array<Permission>;
 };
 
 export type CustomField = {
-    description?: Maybe<Array<LocalizedString>>;
-    internal?: Maybe<Scalars['Boolean']>;
-    label?: Maybe<Array<LocalizedString>>;
-    list: Scalars['Boolean'];
-    name: Scalars['String'];
-    nullable?: Maybe<Scalars['Boolean']>;
-    readonly?: Maybe<Scalars['Boolean']>;
-    type: Scalars['String'];
-    ui?: Maybe<Scalars['JSON']>;
-};
-
-export type CustomFieldConfig =
-    | BooleanCustomFieldConfig
-    | DateTimeCustomFieldConfig
-    | FloatCustomFieldConfig
-    | IntCustomFieldConfig
-    | LocaleStringCustomFieldConfig
-    | LocaleTextCustomFieldConfig
-    | RelationCustomFieldConfig
-    | StringCustomFieldConfig
-    | TextCustomFieldConfig;
+  name: Scalars['String'];
+  type: Scalars['String'];
+  list: Scalars['Boolean'];
+  label?: Maybe<Array<LocalizedString>>;
+  description?: Maybe<Array<LocalizedString>>;
+  readonly?: Maybe<Scalars['Boolean']>;
+  internal?: Maybe<Scalars['Boolean']>;
+  nullable?: Maybe<Scalars['Boolean']>;
+  ui?: Maybe<Scalars['JSON']>;
+};
+
+export type CustomFieldConfig = StringCustomFieldConfig | LocaleStringCustomFieldConfig | IntCustomFieldConfig | FloatCustomFieldConfig | BooleanCustomFieldConfig | DateTimeCustomFieldConfig | RelationCustomFieldConfig | TextCustomFieldConfig;
 
 export type CustomFields = {
-    Address: Array<CustomFieldConfig>;
-    Administrator: Array<CustomFieldConfig>;
-    Asset: Array<CustomFieldConfig>;
-    Channel: Array<CustomFieldConfig>;
-    Collection: Array<CustomFieldConfig>;
-    Customer: Array<CustomFieldConfig>;
-    CustomerGroup: Array<CustomFieldConfig>;
-    Facet: Array<CustomFieldConfig>;
-    FacetValue: Array<CustomFieldConfig>;
-    Fulfillment: Array<CustomFieldConfig>;
-    GlobalSettings: Array<CustomFieldConfig>;
-    Order: Array<CustomFieldConfig>;
-    OrderLine: Array<CustomFieldConfig>;
-    PaymentMethod: Array<CustomFieldConfig>;
-    Product: Array<CustomFieldConfig>;
-    ProductOption: Array<CustomFieldConfig>;
-    ProductOptionGroup: Array<CustomFieldConfig>;
-    ProductVariant: Array<CustomFieldConfig>;
-    Promotion: Array<CustomFieldConfig>;
-    Region: Array<CustomFieldConfig>;
-    Seller: Array<CustomFieldConfig>;
-    ShippingMethod: Array<CustomFieldConfig>;
-    StockLocation: Array<CustomFieldConfig>;
-    TaxCategory: Array<CustomFieldConfig>;
-    TaxRate: Array<CustomFieldConfig>;
-    User: Array<CustomFieldConfig>;
-    Zone: Array<CustomFieldConfig>;
+  Address: Array<CustomFieldConfig>;
+  Administrator: Array<CustomFieldConfig>;
+  Asset: Array<CustomFieldConfig>;
+  Channel: Array<CustomFieldConfig>;
+  Collection: Array<CustomFieldConfig>;
+  Country: Array<CustomFieldConfig>;
+  Customer: Array<CustomFieldConfig>;
+  CustomerGroup: Array<CustomFieldConfig>;
+  Facet: Array<CustomFieldConfig>;
+  FacetValue: Array<CustomFieldConfig>;
+  Fulfillment: Array<CustomFieldConfig>;
+  GlobalSettings: Array<CustomFieldConfig>;
+  Order: Array<CustomFieldConfig>;
+  OrderLine: Array<CustomFieldConfig>;
+  PaymentMethod: Array<CustomFieldConfig>;
+  Product: Array<CustomFieldConfig>;
+  ProductOption: Array<CustomFieldConfig>;
+  ProductOptionGroup: Array<CustomFieldConfig>;
+  ProductVariant: Array<CustomFieldConfig>;
+  Promotion: Array<CustomFieldConfig>;
+  ShippingMethod: Array<CustomFieldConfig>;
+  TaxCategory: Array<CustomFieldConfig>;
+  TaxRate: Array<CustomFieldConfig>;
+  User: Array<CustomFieldConfig>;
+  Zone: Array<CustomFieldConfig>;
 };
 
 export type Customer = Node & {
-    addresses?: Maybe<Array<Address>>;
-    createdAt: Scalars['DateTime'];
-    customFields?: Maybe<Scalars['JSON']>;
-    emailAddress: Scalars['String'];
-    firstName: Scalars['String'];
-    groups: Array<CustomerGroup>;
-    history: HistoryEntryList;
-    id: Scalars['ID'];
-    lastName: Scalars['String'];
-    orders: OrderList;
-    phoneNumber?: Maybe<Scalars['String']>;
-    title?: Maybe<Scalars['String']>;
-    updatedAt: Scalars['DateTime'];
-    user?: Maybe<User>;
-};
+  groups: Array<CustomerGroup>;
+  history: HistoryEntryList;
+  id: Scalars['ID'];
+  createdAt: Scalars['DateTime'];
+  updatedAt: Scalars['DateTime'];
+  title?: Maybe<Scalars['String']>;
+  firstName: Scalars['String'];
+  lastName: Scalars['String'];
+  phoneNumber?: Maybe<Scalars['String']>;
+  emailAddress: Scalars['String'];
+  addresses?: Maybe<Array<Address>>;
+  orders: OrderList;
+  user?: Maybe<User>;
+  customFields?: Maybe<Scalars['JSON']>;
+};
+
 
 export type CustomerHistoryArgs = {
-    options?: InputMaybe<HistoryEntryListOptions>;
-};
+  options?: Maybe<HistoryEntryListOptions>;
+};
+
 
 export type CustomerOrdersArgs = {
-    options?: InputMaybe<OrderListOptions>;
+  options?: Maybe<OrderListOptions>;
 };
 
 export type CustomerFilterParameter = {
-    createdAt?: InputMaybe<DateOperators>;
-    emailAddress?: InputMaybe<StringOperators>;
-    firstName?: InputMaybe<StringOperators>;
-    id?: InputMaybe<IdOperators>;
-    lastName?: InputMaybe<StringOperators>;
-    phoneNumber?: InputMaybe<StringOperators>;
-    postalCode?: InputMaybe<StringOperators>;
-    title?: InputMaybe<StringOperators>;
-    updatedAt?: InputMaybe<DateOperators>;
+  postalCode?: Maybe<StringOperators>;
+  id?: Maybe<IdOperators>;
+  createdAt?: Maybe<DateOperators>;
+  updatedAt?: Maybe<DateOperators>;
+  title?: Maybe<StringOperators>;
+  firstName?: Maybe<StringOperators>;
+  lastName?: Maybe<StringOperators>;
+  phoneNumber?: Maybe<StringOperators>;
+  emailAddress?: Maybe<StringOperators>;
 };
 
 export type CustomerGroup = Node & {
-    createdAt: Scalars['DateTime'];
-    customFields?: Maybe<Scalars['JSON']>;
-    customers: CustomerList;
-    id: Scalars['ID'];
-    name: Scalars['String'];
-    updatedAt: Scalars['DateTime'];
-};
+  id: Scalars['ID'];
+  createdAt: Scalars['DateTime'];
+  updatedAt: Scalars['DateTime'];
+  name: Scalars['String'];
+  customers: CustomerList;
+  customFields?: Maybe<Scalars['JSON']>;
+};
+
 
 export type CustomerGroupCustomersArgs = {
-    options?: InputMaybe<CustomerListOptions>;
+  options?: Maybe<CustomerListOptions>;
 };
 
 export type CustomerGroupFilterParameter = {
-    createdAt?: InputMaybe<DateOperators>;
-    id?: InputMaybe<IdOperators>;
-    name?: InputMaybe<StringOperators>;
-    updatedAt?: InputMaybe<DateOperators>;
+  id?: Maybe<IdOperators>;
+  createdAt?: Maybe<DateOperators>;
+  updatedAt?: Maybe<DateOperators>;
+  name?: Maybe<StringOperators>;
 };
 
 export type CustomerGroupList = PaginatedList & {
-    items: Array<CustomerGroup>;
-    totalItems: Scalars['Int'];
+  items: Array<CustomerGroup>;
+  totalItems: Scalars['Int'];
 };
 
 export type CustomerGroupListOptions = {
-    /** Allows the results to be filtered */
-    filter?: InputMaybe<CustomerGroupFilterParameter>;
-    /** Specifies whether multiple "filter" arguments should be combines with a logical AND or OR operation. Defaults to AND. */
-    filterOperator?: InputMaybe<LogicalOperator>;
-    /** Skips the first n results, for use in pagination */
-    skip?: InputMaybe<Scalars['Int']>;
-    /** Specifies which properties to sort the results by */
-    sort?: InputMaybe<CustomerGroupSortParameter>;
-    /** Takes n results, for use in pagination */
-    take?: InputMaybe<Scalars['Int']>;
+  /** Skips the first n results, for use in pagination */
+  skip?: Maybe<Scalars['Int']>;
+  /** Takes n results, for use in pagination */
+  take?: Maybe<Scalars['Int']>;
+  /** Specifies which properties to sort the results by */
+  sort?: Maybe<CustomerGroupSortParameter>;
+  /** Allows the results to be filtered */
+  filter?: Maybe<CustomerGroupFilterParameter>;
+  /** Specifies whether multiple "filter" arguments should be combines with a logical AND or OR operation. Defaults to AND. */
+  filterOperator?: Maybe<LogicalOperator>;
 };
 
 export type CustomerGroupSortParameter = {
-    createdAt?: InputMaybe<SortOrder>;
-    id?: InputMaybe<SortOrder>;
-    name?: InputMaybe<SortOrder>;
-    updatedAt?: InputMaybe<SortOrder>;
+  id?: Maybe<SortOrder>;
+  createdAt?: Maybe<SortOrder>;
+  updatedAt?: Maybe<SortOrder>;
+  name?: Maybe<SortOrder>;
 };
 
 export type CustomerList = PaginatedList & {
-    items: Array<Customer>;
-    totalItems: Scalars['Int'];
+  items: Array<Customer>;
+  totalItems: Scalars['Int'];
 };
 
 export type CustomerListOptions = {
-    /** Allows the results to be filtered */
-    filter?: InputMaybe<CustomerFilterParameter>;
-    /** Specifies whether multiple "filter" arguments should be combines with a logical AND or OR operation. Defaults to AND. */
-    filterOperator?: InputMaybe<LogicalOperator>;
-    /** Skips the first n results, for use in pagination */
-    skip?: InputMaybe<Scalars['Int']>;
-    /** Specifies which properties to sort the results by */
-    sort?: InputMaybe<CustomerSortParameter>;
-    /** Takes n results, for use in pagination */
-    take?: InputMaybe<Scalars['Int']>;
+  /** Skips the first n results, for use in pagination */
+  skip?: Maybe<Scalars['Int']>;
+  /** Takes n results, for use in pagination */
+  take?: Maybe<Scalars['Int']>;
+  /** Specifies which properties to sort the results by */
+  sort?: Maybe<CustomerSortParameter>;
+  /** Allows the results to be filtered */
+  filter?: Maybe<CustomerFilterParameter>;
+  /** Specifies whether multiple "filter" arguments should be combines with a logical AND or OR operation. Defaults to AND. */
+  filterOperator?: Maybe<LogicalOperator>;
 };
 
 export type CustomerSortParameter = {
-    createdAt?: InputMaybe<SortOrder>;
-    emailAddress?: InputMaybe<SortOrder>;
-    firstName?: InputMaybe<SortOrder>;
-    id?: InputMaybe<SortOrder>;
-    lastName?: InputMaybe<SortOrder>;
-    phoneNumber?: InputMaybe<SortOrder>;
-    title?: InputMaybe<SortOrder>;
-    updatedAt?: InputMaybe<SortOrder>;
+  id?: Maybe<SortOrder>;
+  createdAt?: Maybe<SortOrder>;
+  updatedAt?: Maybe<SortOrder>;
+  title?: Maybe<SortOrder>;
+  firstName?: Maybe<SortOrder>;
+  lastName?: Maybe<SortOrder>;
+  phoneNumber?: Maybe<SortOrder>;
+  emailAddress?: Maybe<SortOrder>;
 };
 
 /** Operators for filtering on a list of Date fields */
 export type DateListOperators = {
-    inList: Scalars['DateTime'];
+  inList: Scalars['DateTime'];
 };
 
 /** Operators for filtering on a DateTime field */
 export type DateOperators = {
-    after?: InputMaybe<Scalars['DateTime']>;
-    before?: InputMaybe<Scalars['DateTime']>;
-    between?: InputMaybe<DateRange>;
-    eq?: InputMaybe<Scalars['DateTime']>;
-    isNull?: InputMaybe<Scalars['Boolean']>;
+  eq?: Maybe<Scalars['DateTime']>;
+  before?: Maybe<Scalars['DateTime']>;
+  after?: Maybe<Scalars['DateTime']>;
+  between?: Maybe<DateRange>;
+  isNull?: Maybe<Scalars['Boolean']>;
 };
 
 export type DateRange = {
-    end: Scalars['DateTime'];
-    start: Scalars['DateTime'];
-};
+  start: Scalars['DateTime'];
+  end: Scalars['DateTime'];
+};
+
 
 /**
  * Expects the same validation formats as the `<input type="datetime-local">` HTML element.
  * See https://developer.mozilla.org/en-US/docs/Web/HTML/Element/input/datetime-local#Additional_attributes
  */
 export type DateTimeCustomFieldConfig = CustomField & {
-    description?: Maybe<Array<LocalizedString>>;
-    internal?: Maybe<Scalars['Boolean']>;
-    label?: Maybe<Array<LocalizedString>>;
-    list: Scalars['Boolean'];
-    max?: Maybe<Scalars['String']>;
-    min?: Maybe<Scalars['String']>;
-    name: Scalars['String'];
-    nullable?: Maybe<Scalars['Boolean']>;
-    readonly?: Maybe<Scalars['Boolean']>;
-    step?: Maybe<Scalars['Int']>;
-    type: Scalars['String'];
-    ui?: Maybe<Scalars['JSON']>;
+  name: Scalars['String'];
+  type: Scalars['String'];
+  list: Scalars['Boolean'];
+  label?: Maybe<Array<LocalizedString>>;
+  description?: Maybe<Array<LocalizedString>>;
+  readonly?: Maybe<Scalars['Boolean']>;
+  internal?: Maybe<Scalars['Boolean']>;
+  nullable?: Maybe<Scalars['Boolean']>;
+  min?: Maybe<Scalars['String']>;
+  max?: Maybe<Scalars['String']>;
+  step?: Maybe<Scalars['Int']>;
+  ui?: Maybe<Scalars['JSON']>;
 };
 
 export type DeleteAssetInput = {
-    assetId: Scalars['ID'];
-    deleteFromAllChannels?: InputMaybe<Scalars['Boolean']>;
-    force?: InputMaybe<Scalars['Boolean']>;
+  assetId: Scalars['ID'];
+  force?: Maybe<Scalars['Boolean']>;
+  deleteFromAllChannels?: Maybe<Scalars['Boolean']>;
 };
 
 export type DeleteAssetsInput = {
-    assetIds: Array<Scalars['ID']>;
-    deleteFromAllChannels?: InputMaybe<Scalars['Boolean']>;
-    force?: InputMaybe<Scalars['Boolean']>;
-};
-
-export type DeleteStockLocationInput = {
-    id: Scalars['ID'];
-    transferToLocationId?: InputMaybe<Scalars['ID']>;
+  assetIds: Array<Scalars['ID']>;
+  force?: Maybe<Scalars['Boolean']>;
+  deleteFromAllChannels?: Maybe<Scalars['Boolean']>;
 };
 
 export type DeletionResponse = {
-    message?: Maybe<Scalars['String']>;
-    result: DeletionResult;
+  result: DeletionResult;
+  message?: Maybe<Scalars['String']>;
 };
 
 export enum DeletionResult {
-    /** The entity was successfully deleted */
-    DELETED = 'DELETED',
-    /** Deletion did not take place, reason given in message */
-    NOT_DELETED = 'NOT_DELETED',
+  /** The entity was successfully deleted */
+  DELETED = 'DELETED',
+  /** Deletion did not take place, reason given in message */
+  NOT_DELETED = 'NOT_DELETED'
 }
 
 export type Discount = {
-    adjustmentSource: Scalars['String'];
-    amount: Scalars['Money'];
-    amountWithTax: Scalars['Money'];
-    description: Scalars['String'];
-    type: AdjustmentType;
+  adjustmentSource: Scalars['String'];
+  type: AdjustmentType;
+  description: Scalars['String'];
+  amount: Scalars['Int'];
+  amountWithTax: Scalars['Int'];
 };
 
 /** Returned when attempting to create a Customer with an email address already registered to an existing User. */
 export type EmailAddressConflictError = ErrorResult & {
-    errorCode: ErrorCode;
-    message: Scalars['String'];
+  errorCode: ErrorCode;
+  message: Scalars['String'];
 };
 
 /** Returned if no OrderLines have been specified for the operation */
 export type EmptyOrderLineSelectionError = ErrorResult & {
-    errorCode: ErrorCode;
-    message: Scalars['String'];
+  errorCode: ErrorCode;
+  message: Scalars['String'];
 };
 
 export enum ErrorCode {
-    ALREADY_REFUNDED_ERROR = 'ALREADY_REFUNDED_ERROR',
-    CANCEL_ACTIVE_ORDER_ERROR = 'CANCEL_ACTIVE_ORDER_ERROR',
-    CANCEL_PAYMENT_ERROR = 'CANCEL_PAYMENT_ERROR',
-    CHANNEL_DEFAULT_LANGUAGE_ERROR = 'CHANNEL_DEFAULT_LANGUAGE_ERROR',
-    COUPON_CODE_EXPIRED_ERROR = 'COUPON_CODE_EXPIRED_ERROR',
-    COUPON_CODE_INVALID_ERROR = 'COUPON_CODE_INVALID_ERROR',
-    COUPON_CODE_LIMIT_ERROR = 'COUPON_CODE_LIMIT_ERROR',
-    CREATE_FULFILLMENT_ERROR = 'CREATE_FULFILLMENT_ERROR',
-    EMAIL_ADDRESS_CONFLICT_ERROR = 'EMAIL_ADDRESS_CONFLICT_ERROR',
-    EMPTY_ORDER_LINE_SELECTION_ERROR = 'EMPTY_ORDER_LINE_SELECTION_ERROR',
-    FACET_IN_USE_ERROR = 'FACET_IN_USE_ERROR',
-    FULFILLMENT_STATE_TRANSITION_ERROR = 'FULFILLMENT_STATE_TRANSITION_ERROR',
-    GUEST_CHECKOUT_ERROR = 'GUEST_CHECKOUT_ERROR',
-    INELIGIBLE_SHIPPING_METHOD_ERROR = 'INELIGIBLE_SHIPPING_METHOD_ERROR',
-    INSUFFICIENT_STOCK_ERROR = 'INSUFFICIENT_STOCK_ERROR',
-    INSUFFICIENT_STOCK_ON_HAND_ERROR = 'INSUFFICIENT_STOCK_ON_HAND_ERROR',
-    INVALID_CREDENTIALS_ERROR = 'INVALID_CREDENTIALS_ERROR',
-    INVALID_FULFILLMENT_HANDLER_ERROR = 'INVALID_FULFILLMENT_HANDLER_ERROR',
-    ITEMS_ALREADY_FULFILLED_ERROR = 'ITEMS_ALREADY_FULFILLED_ERROR',
-    LANGUAGE_NOT_AVAILABLE_ERROR = 'LANGUAGE_NOT_AVAILABLE_ERROR',
-    MANUAL_PAYMENT_STATE_ERROR = 'MANUAL_PAYMENT_STATE_ERROR',
-    MIME_TYPE_ERROR = 'MIME_TYPE_ERROR',
-    MISSING_CONDITIONS_ERROR = 'MISSING_CONDITIONS_ERROR',
-    MULTIPLE_ORDER_ERROR = 'MULTIPLE_ORDER_ERROR',
-    NATIVE_AUTH_STRATEGY_ERROR = 'NATIVE_AUTH_STRATEGY_ERROR',
-    NEGATIVE_QUANTITY_ERROR = 'NEGATIVE_QUANTITY_ERROR',
-    NOTHING_TO_REFUND_ERROR = 'NOTHING_TO_REFUND_ERROR',
-    NO_ACTIVE_ORDER_ERROR = 'NO_ACTIVE_ORDER_ERROR',
-    NO_CHANGES_SPECIFIED_ERROR = 'NO_CHANGES_SPECIFIED_ERROR',
-    ORDER_LIMIT_ERROR = 'ORDER_LIMIT_ERROR',
-    ORDER_MODIFICATION_ERROR = 'ORDER_MODIFICATION_ERROR',
-    ORDER_MODIFICATION_STATE_ERROR = 'ORDER_MODIFICATION_STATE_ERROR',
-    ORDER_STATE_TRANSITION_ERROR = 'ORDER_STATE_TRANSITION_ERROR',
-    PAYMENT_METHOD_MISSING_ERROR = 'PAYMENT_METHOD_MISSING_ERROR',
-    PAYMENT_ORDER_MISMATCH_ERROR = 'PAYMENT_ORDER_MISMATCH_ERROR',
-    PAYMENT_STATE_TRANSITION_ERROR = 'PAYMENT_STATE_TRANSITION_ERROR',
-    PRODUCT_OPTION_IN_USE_ERROR = 'PRODUCT_OPTION_IN_USE_ERROR',
-    QUANTITY_TOO_GREAT_ERROR = 'QUANTITY_TOO_GREAT_ERROR',
-    REFUND_ORDER_STATE_ERROR = 'REFUND_ORDER_STATE_ERROR',
-    REFUND_PAYMENT_ID_MISSING_ERROR = 'REFUND_PAYMENT_ID_MISSING_ERROR',
-    REFUND_STATE_TRANSITION_ERROR = 'REFUND_STATE_TRANSITION_ERROR',
-    SETTLE_PAYMENT_ERROR = 'SETTLE_PAYMENT_ERROR',
-    UNKNOWN_ERROR = 'UNKNOWN_ERROR',
+  UNKNOWN_ERROR = 'UNKNOWN_ERROR',
+  MIME_TYPE_ERROR = 'MIME_TYPE_ERROR',
+  LANGUAGE_NOT_AVAILABLE_ERROR = 'LANGUAGE_NOT_AVAILABLE_ERROR',
+  FACET_IN_USE_ERROR = 'FACET_IN_USE_ERROR',
+  CHANNEL_DEFAULT_LANGUAGE_ERROR = 'CHANNEL_DEFAULT_LANGUAGE_ERROR',
+  SETTLE_PAYMENT_ERROR = 'SETTLE_PAYMENT_ERROR',
+  CANCEL_PAYMENT_ERROR = 'CANCEL_PAYMENT_ERROR',
+  EMPTY_ORDER_LINE_SELECTION_ERROR = 'EMPTY_ORDER_LINE_SELECTION_ERROR',
+  ITEMS_ALREADY_FULFILLED_ERROR = 'ITEMS_ALREADY_FULFILLED_ERROR',
+  INVALID_FULFILLMENT_HANDLER_ERROR = 'INVALID_FULFILLMENT_HANDLER_ERROR',
+  CREATE_FULFILLMENT_ERROR = 'CREATE_FULFILLMENT_ERROR',
+  INSUFFICIENT_STOCK_ON_HAND_ERROR = 'INSUFFICIENT_STOCK_ON_HAND_ERROR',
+  MULTIPLE_ORDER_ERROR = 'MULTIPLE_ORDER_ERROR',
+  CANCEL_ACTIVE_ORDER_ERROR = 'CANCEL_ACTIVE_ORDER_ERROR',
+  PAYMENT_ORDER_MISMATCH_ERROR = 'PAYMENT_ORDER_MISMATCH_ERROR',
+  REFUND_ORDER_STATE_ERROR = 'REFUND_ORDER_STATE_ERROR',
+  NOTHING_TO_REFUND_ERROR = 'NOTHING_TO_REFUND_ERROR',
+  ALREADY_REFUNDED_ERROR = 'ALREADY_REFUNDED_ERROR',
+  QUANTITY_TOO_GREAT_ERROR = 'QUANTITY_TOO_GREAT_ERROR',
+  REFUND_STATE_TRANSITION_ERROR = 'REFUND_STATE_TRANSITION_ERROR',
+  PAYMENT_STATE_TRANSITION_ERROR = 'PAYMENT_STATE_TRANSITION_ERROR',
+  FULFILLMENT_STATE_TRANSITION_ERROR = 'FULFILLMENT_STATE_TRANSITION_ERROR',
+  ORDER_MODIFICATION_STATE_ERROR = 'ORDER_MODIFICATION_STATE_ERROR',
+  NO_CHANGES_SPECIFIED_ERROR = 'NO_CHANGES_SPECIFIED_ERROR',
+  PAYMENT_METHOD_MISSING_ERROR = 'PAYMENT_METHOD_MISSING_ERROR',
+  REFUND_PAYMENT_ID_MISSING_ERROR = 'REFUND_PAYMENT_ID_MISSING_ERROR',
+  MANUAL_PAYMENT_STATE_ERROR = 'MANUAL_PAYMENT_STATE_ERROR',
+  PRODUCT_OPTION_IN_USE_ERROR = 'PRODUCT_OPTION_IN_USE_ERROR',
+  MISSING_CONDITIONS_ERROR = 'MISSING_CONDITIONS_ERROR',
+  NATIVE_AUTH_STRATEGY_ERROR = 'NATIVE_AUTH_STRATEGY_ERROR',
+  INVALID_CREDENTIALS_ERROR = 'INVALID_CREDENTIALS_ERROR',
+  ORDER_STATE_TRANSITION_ERROR = 'ORDER_STATE_TRANSITION_ERROR',
+  EMAIL_ADDRESS_CONFLICT_ERROR = 'EMAIL_ADDRESS_CONFLICT_ERROR',
+  ORDER_LIMIT_ERROR = 'ORDER_LIMIT_ERROR',
+  NEGATIVE_QUANTITY_ERROR = 'NEGATIVE_QUANTITY_ERROR',
+  INSUFFICIENT_STOCK_ERROR = 'INSUFFICIENT_STOCK_ERROR',
+  COUPON_CODE_INVALID_ERROR = 'COUPON_CODE_INVALID_ERROR',
+  COUPON_CODE_EXPIRED_ERROR = 'COUPON_CODE_EXPIRED_ERROR',
+  COUPON_CODE_LIMIT_ERROR = 'COUPON_CODE_LIMIT_ERROR',
+  ORDER_MODIFICATION_ERROR = 'ORDER_MODIFICATION_ERROR',
+  INELIGIBLE_SHIPPING_METHOD_ERROR = 'INELIGIBLE_SHIPPING_METHOD_ERROR',
+  NO_ACTIVE_ORDER_ERROR = 'NO_ACTIVE_ORDER_ERROR'
 }
 
 export type ErrorResult = {
-    errorCode: ErrorCode;
-    message: Scalars['String'];
+  errorCode: ErrorCode;
+  message: Scalars['String'];
 };
 
 export type Facet = Node & {
-    code: Scalars['String'];
-    createdAt: Scalars['DateTime'];
-    customFields?: Maybe<Scalars['JSON']>;
-    id: Scalars['ID'];
-    isPrivate: Scalars['Boolean'];
-    languageCode: LanguageCode;
-    name: Scalars['String'];
-    translations: Array<FacetTranslation>;
-    updatedAt: Scalars['DateTime'];
-    values: Array<FacetValue>;
+  isPrivate: Scalars['Boolean'];
+  id: Scalars['ID'];
+  createdAt: Scalars['DateTime'];
+  updatedAt: Scalars['DateTime'];
+  languageCode: LanguageCode;
+  name: Scalars['String'];
+  code: Scalars['String'];
+  values: Array<FacetValue>;
+  translations: Array<FacetTranslation>;
+  customFields?: Maybe<Scalars['JSON']>;
 };
 
 export type FacetFilterParameter = {
-    code?: InputMaybe<StringOperators>;
-    createdAt?: InputMaybe<DateOperators>;
-    id?: InputMaybe<IdOperators>;
-    isPrivate?: InputMaybe<BooleanOperators>;
-    languageCode?: InputMaybe<StringOperators>;
-    name?: InputMaybe<StringOperators>;
-    updatedAt?: InputMaybe<DateOperators>;
+  isPrivate?: Maybe<BooleanOperators>;
+  id?: Maybe<IdOperators>;
+  createdAt?: Maybe<DateOperators>;
+  updatedAt?: Maybe<DateOperators>;
+  languageCode?: Maybe<StringOperators>;
+  name?: Maybe<StringOperators>;
+  code?: Maybe<StringOperators>;
 };
 
 export type FacetInUseError = ErrorResult & {
-    errorCode: ErrorCode;
-    facetCode: Scalars['String'];
-    message: Scalars['String'];
-    productCount: Scalars['Int'];
-    variantCount: Scalars['Int'];
+  errorCode: ErrorCode;
+  message: Scalars['String'];
+  facetCode: Scalars['String'];
+  productCount: Scalars['Int'];
+  variantCount: Scalars['Int'];
 };
 
 export type FacetList = PaginatedList & {
-    items: Array<Facet>;
-    totalItems: Scalars['Int'];
+  items: Array<Facet>;
+  totalItems: Scalars['Int'];
 };
 
 export type FacetListOptions = {
-    /** Allows the results to be filtered */
-    filter?: InputMaybe<FacetFilterParameter>;
-    /** Specifies whether multiple "filter" arguments should be combines with a logical AND or OR operation. Defaults to AND. */
-    filterOperator?: InputMaybe<LogicalOperator>;
-    /** Skips the first n results, for use in pagination */
-    skip?: InputMaybe<Scalars['Int']>;
-    /** Specifies which properties to sort the results by */
-    sort?: InputMaybe<FacetSortParameter>;
-    /** Takes n results, for use in pagination */
-    take?: InputMaybe<Scalars['Int']>;
+  /** Skips the first n results, for use in pagination */
+  skip?: Maybe<Scalars['Int']>;
+  /** Takes n results, for use in pagination */
+  take?: Maybe<Scalars['Int']>;
+  /** Specifies which properties to sort the results by */
+  sort?: Maybe<FacetSortParameter>;
+  /** Allows the results to be filtered */
+  filter?: Maybe<FacetFilterParameter>;
+  /** Specifies whether multiple "filter" arguments should be combines with a logical AND or OR operation. Defaults to AND. */
+  filterOperator?: Maybe<LogicalOperator>;
 };
 
 export type FacetSortParameter = {
-    code?: InputMaybe<SortOrder>;
-    createdAt?: InputMaybe<SortOrder>;
-    id?: InputMaybe<SortOrder>;
-    name?: InputMaybe<SortOrder>;
-    updatedAt?: InputMaybe<SortOrder>;
+  id?: Maybe<SortOrder>;
+  createdAt?: Maybe<SortOrder>;
+  updatedAt?: Maybe<SortOrder>;
+  name?: Maybe<SortOrder>;
+  code?: Maybe<SortOrder>;
 };
 
 export type FacetTranslation = {
-    createdAt: Scalars['DateTime'];
-    id: Scalars['ID'];
-    languageCode: LanguageCode;
-    name: Scalars['String'];
-    updatedAt: Scalars['DateTime'];
+  id: Scalars['ID'];
+  createdAt: Scalars['DateTime'];
+  updatedAt: Scalars['DateTime'];
+  languageCode: LanguageCode;
+  name: Scalars['String'];
 };
 
 export type FacetTranslationInput = {
-    customFields?: InputMaybe<Scalars['JSON']>;
-    id?: InputMaybe<Scalars['ID']>;
-    languageCode: LanguageCode;
-    name?: InputMaybe<Scalars['String']>;
+  id?: Maybe<Scalars['ID']>;
+  languageCode: LanguageCode;
+  name?: Maybe<Scalars['String']>;
+  customFields?: Maybe<Scalars['JSON']>;
 };
 
 export type FacetValue = Node & {
-    code: Scalars['String'];
-    createdAt: Scalars['DateTime'];
-    customFields?: Maybe<Scalars['JSON']>;
-    facet: Facet;
-    id: Scalars['ID'];
-    languageCode: LanguageCode;
-    name: Scalars['String'];
-    translations: Array<FacetValueTranslation>;
-    updatedAt: Scalars['DateTime'];
+  id: Scalars['ID'];
+  createdAt: Scalars['DateTime'];
+  updatedAt: Scalars['DateTime'];
+  languageCode: LanguageCode;
+  facet: Facet;
+  name: Scalars['String'];
+  code: Scalars['String'];
+  translations: Array<FacetValueTranslation>;
+  customFields?: Maybe<Scalars['JSON']>;
 };
 
 /**
@@ -1603,35 +1535,35 @@
  * * ID=1 AND (ID=2 OR ID=3): `{ facetValueFilters: [{ and: 1 }, { or: [2,3] }] }`
  */
 export type FacetValueFilterInput = {
-    and?: InputMaybe<Scalars['ID']>;
-    or?: InputMaybe<Array<Scalars['ID']>>;
+  and?: Maybe<Scalars['ID']>;
+  or?: Maybe<Array<Scalars['ID']>>;
 };
 
 export type FacetValueFilterParameter = {
-    code?: InputMaybe<StringOperators>;
-    createdAt?: InputMaybe<DateOperators>;
-    id?: InputMaybe<IdOperators>;
-    languageCode?: InputMaybe<StringOperators>;
-    name?: InputMaybe<StringOperators>;
-    updatedAt?: InputMaybe<DateOperators>;
+  id?: Maybe<IdOperators>;
+  createdAt?: Maybe<DateOperators>;
+  updatedAt?: Maybe<DateOperators>;
+  languageCode?: Maybe<StringOperators>;
+  name?: Maybe<StringOperators>;
+  code?: Maybe<StringOperators>;
 };
 
 export type FacetValueList = PaginatedList & {
-    items: Array<FacetValue>;
-    totalItems: Scalars['Int'];
+  items: Array<FacetValue>;
+  totalItems: Scalars['Int'];
 };
 
 export type FacetValueListOptions = {
-    /** Allows the results to be filtered */
-    filter?: InputMaybe<FacetValueFilterParameter>;
-    /** Specifies whether multiple "filter" arguments should be combines with a logical AND or OR operation. Defaults to AND. */
-    filterOperator?: InputMaybe<LogicalOperator>;
-    /** Skips the first n results, for use in pagination */
-    skip?: InputMaybe<Scalars['Int']>;
-    /** Specifies which properties to sort the results by */
-    sort?: InputMaybe<FacetValueSortParameter>;
-    /** Takes n results, for use in pagination */
-    take?: InputMaybe<Scalars['Int']>;
+  /** Skips the first n results, for use in pagination */
+  skip?: Maybe<Scalars['Int']>;
+  /** Takes n results, for use in pagination */
+  take?: Maybe<Scalars['Int']>;
+  /** Specifies which properties to sort the results by */
+  sort?: Maybe<FacetValueSortParameter>;
+  /** Allows the results to be filtered */
+  filter?: Maybe<FacetValueFilterParameter>;
+  /** Specifies whether multiple "filter" arguments should be combines with a logical AND or OR operation. Defaults to AND. */
+  filterOperator?: Maybe<LogicalOperator>;
 };
 
 /**
@@ -1639,209 +1571,198 @@
  * by the search, and in what quantity.
  */
 export type FacetValueResult = {
-    count: Scalars['Int'];
-    facetValue: FacetValue;
+  facetValue: FacetValue;
+  count: Scalars['Int'];
 };
 
 export type FacetValueSortParameter = {
-    code?: InputMaybe<SortOrder>;
-    createdAt?: InputMaybe<SortOrder>;
-    id?: InputMaybe<SortOrder>;
-    name?: InputMaybe<SortOrder>;
-    updatedAt?: InputMaybe<SortOrder>;
+  id?: Maybe<SortOrder>;
+  createdAt?: Maybe<SortOrder>;
+  updatedAt?: Maybe<SortOrder>;
+  name?: Maybe<SortOrder>;
+  code?: Maybe<SortOrder>;
 };
 
 export type FacetValueTranslation = {
-    createdAt: Scalars['DateTime'];
-    id: Scalars['ID'];
-    languageCode: LanguageCode;
-    name: Scalars['String'];
-    updatedAt: Scalars['DateTime'];
+  id: Scalars['ID'];
+  createdAt: Scalars['DateTime'];
+  updatedAt: Scalars['DateTime'];
+  languageCode: LanguageCode;
+  name: Scalars['String'];
 };
 
 export type FacetValueTranslationInput = {
-    customFields?: InputMaybe<Scalars['JSON']>;
-    id?: InputMaybe<Scalars['ID']>;
-    languageCode: LanguageCode;
-    name?: InputMaybe<Scalars['String']>;
+  id?: Maybe<Scalars['ID']>;
+  languageCode: LanguageCode;
+  name?: Maybe<Scalars['String']>;
+  customFields?: Maybe<Scalars['JSON']>;
 };
 
 export type FloatCustomFieldConfig = CustomField & {
-    description?: Maybe<Array<LocalizedString>>;
-    internal?: Maybe<Scalars['Boolean']>;
-    label?: Maybe<Array<LocalizedString>>;
-    list: Scalars['Boolean'];
-    max?: Maybe<Scalars['Float']>;
-    min?: Maybe<Scalars['Float']>;
-    name: Scalars['String'];
-    nullable?: Maybe<Scalars['Boolean']>;
-    readonly?: Maybe<Scalars['Boolean']>;
-    step?: Maybe<Scalars['Float']>;
-    type: Scalars['String'];
-    ui?: Maybe<Scalars['JSON']>;
+  name: Scalars['String'];
+  type: Scalars['String'];
+  list: Scalars['Boolean'];
+  label?: Maybe<Array<LocalizedString>>;
+  description?: Maybe<Array<LocalizedString>>;
+  readonly?: Maybe<Scalars['Boolean']>;
+  internal?: Maybe<Scalars['Boolean']>;
+  nullable?: Maybe<Scalars['Boolean']>;
+  min?: Maybe<Scalars['Float']>;
+  max?: Maybe<Scalars['Float']>;
+  step?: Maybe<Scalars['Float']>;
+  ui?: Maybe<Scalars['JSON']>;
 };
 
 export type FulfillOrderInput = {
-    handler: ConfigurableOperationInput;
-    lines: Array<OrderLineInput>;
+  lines: Array<OrderLineInput>;
+  handler: ConfigurableOperationInput;
 };
 
 export type Fulfillment = Node & {
-    createdAt: Scalars['DateTime'];
-    customFields?: Maybe<Scalars['JSON']>;
-    id: Scalars['ID'];
-    lines: Array<FulfillmentLine>;
-    method: Scalars['String'];
-    nextStates: Array<Scalars['String']>;
-    state: Scalars['String'];
-    /** @deprecated Use the `lines` field instead */
-    summary: Array<FulfillmentLine>;
-    trackingCode?: Maybe<Scalars['String']>;
-    updatedAt: Scalars['DateTime'];
-};
-
-export type FulfillmentLine = {
-    fulfillment: Fulfillment;
-    fulfillmentId: Scalars['ID'];
-    orderLine: OrderLine;
-    orderLineId: Scalars['ID'];
-    quantity: Scalars['Int'];
+  nextStates: Array<Scalars['String']>;
+  id: Scalars['ID'];
+  createdAt: Scalars['DateTime'];
+  updatedAt: Scalars['DateTime'];
+  orderItems: Array<OrderItem>;
+  summary: Array<FulfillmentLineSummary>;
+  state: Scalars['String'];
+  method: Scalars['String'];
+  trackingCode?: Maybe<Scalars['String']>;
+  customFields?: Maybe<Scalars['JSON']>;
+};
+
+export type FulfillmentLineSummary = {
+  orderLine: OrderLine;
+  quantity: Scalars['Int'];
 };
 
 /** Returned when there is an error in transitioning the Fulfillment state */
 export type FulfillmentStateTransitionError = ErrorResult & {
-    errorCode: ErrorCode;
-    fromState: Scalars['String'];
-    message: Scalars['String'];
-    toState: Scalars['String'];
-    transitionError: Scalars['String'];
+  errorCode: ErrorCode;
+  message: Scalars['String'];
+  transitionError: Scalars['String'];
+  fromState: Scalars['String'];
+  toState: Scalars['String'];
 };
 
 export enum GlobalFlag {
-    FALSE = 'FALSE',
-    INHERIT = 'INHERIT',
-    TRUE = 'TRUE',
+  TRUE = 'TRUE',
+  FALSE = 'FALSE',
+  INHERIT = 'INHERIT'
 }
 
 export type GlobalSettings = {
-    availableLanguages: Array<LanguageCode>;
-    createdAt: Scalars['DateTime'];
-    customFields?: Maybe<Scalars['JSON']>;
-    id: Scalars['ID'];
-    outOfStockThreshold: Scalars['Int'];
-    serverConfig: ServerConfig;
-    trackInventory: Scalars['Boolean'];
-    updatedAt: Scalars['DateTime'];
-};
-
-/** Returned when attempting to set the Customer on a guest checkout when the configured GuestCheckoutStrategy does not allow it. */
-export type GuestCheckoutError = ErrorResult & {
-    errorCode: ErrorCode;
-    errorDetail: Scalars['String'];
-    message: Scalars['String'];
+  id: Scalars['ID'];
+  createdAt: Scalars['DateTime'];
+  updatedAt: Scalars['DateTime'];
+  availableLanguages: Array<LanguageCode>;
+  trackInventory: Scalars['Boolean'];
+  outOfStockThreshold: Scalars['Int'];
+  serverConfig: ServerConfig;
+  customFields?: Maybe<Scalars['JSON']>;
 };
 
 export type HistoryEntry = Node & {
-    administrator?: Maybe<Administrator>;
-    createdAt: Scalars['DateTime'];
-    data: Scalars['JSON'];
-    id: Scalars['ID'];
-    isPublic: Scalars['Boolean'];
-    type: HistoryEntryType;
-    updatedAt: Scalars['DateTime'];
+  isPublic: Scalars['Boolean'];
+  administrator?: Maybe<Administrator>;
+  id: Scalars['ID'];
+  createdAt: Scalars['DateTime'];
+  updatedAt: Scalars['DateTime'];
+  type: HistoryEntryType;
+  data: Scalars['JSON'];
 };
 
 export type HistoryEntryFilterParameter = {
-    createdAt?: InputMaybe<DateOperators>;
-    id?: InputMaybe<IdOperators>;
-    isPublic?: InputMaybe<BooleanOperators>;
-    type?: InputMaybe<StringOperators>;
-    updatedAt?: InputMaybe<DateOperators>;
+  isPublic?: Maybe<BooleanOperators>;
+  id?: Maybe<IdOperators>;
+  createdAt?: Maybe<DateOperators>;
+  updatedAt?: Maybe<DateOperators>;
+  type?: Maybe<StringOperators>;
 };
 
 export type HistoryEntryList = PaginatedList & {
-    items: Array<HistoryEntry>;
-    totalItems: Scalars['Int'];
+  items: Array<HistoryEntry>;
+  totalItems: Scalars['Int'];
 };
 
 export type HistoryEntryListOptions = {
-    /** Allows the results to be filtered */
-    filter?: InputMaybe<HistoryEntryFilterParameter>;
-    /** Specifies whether multiple "filter" arguments should be combines with a logical AND or OR operation. Defaults to AND. */
-    filterOperator?: InputMaybe<LogicalOperator>;
-    /** Skips the first n results, for use in pagination */
-    skip?: InputMaybe<Scalars['Int']>;
-    /** Specifies which properties to sort the results by */
-    sort?: InputMaybe<HistoryEntrySortParameter>;
-    /** Takes n results, for use in pagination */
-    take?: InputMaybe<Scalars['Int']>;
+  /** Skips the first n results, for use in pagination */
+  skip?: Maybe<Scalars['Int']>;
+  /** Takes n results, for use in pagination */
+  take?: Maybe<Scalars['Int']>;
+  /** Specifies which properties to sort the results by */
+  sort?: Maybe<HistoryEntrySortParameter>;
+  /** Allows the results to be filtered */
+  filter?: Maybe<HistoryEntryFilterParameter>;
+  /** Specifies whether multiple "filter" arguments should be combines with a logical AND or OR operation. Defaults to AND. */
+  filterOperator?: Maybe<LogicalOperator>;
 };
 
 export type HistoryEntrySortParameter = {
-    createdAt?: InputMaybe<SortOrder>;
-    id?: InputMaybe<SortOrder>;
-    updatedAt?: InputMaybe<SortOrder>;
+  id?: Maybe<SortOrder>;
+  createdAt?: Maybe<SortOrder>;
+  updatedAt?: Maybe<SortOrder>;
 };
 
 export enum HistoryEntryType {
-    CUSTOMER_ADDED_TO_GROUP = 'CUSTOMER_ADDED_TO_GROUP',
-    CUSTOMER_ADDRESS_CREATED = 'CUSTOMER_ADDRESS_CREATED',
-    CUSTOMER_ADDRESS_DELETED = 'CUSTOMER_ADDRESS_DELETED',
-    CUSTOMER_ADDRESS_UPDATED = 'CUSTOMER_ADDRESS_UPDATED',
-    CUSTOMER_DETAIL_UPDATED = 'CUSTOMER_DETAIL_UPDATED',
-    CUSTOMER_EMAIL_UPDATE_REQUESTED = 'CUSTOMER_EMAIL_UPDATE_REQUESTED',
-    CUSTOMER_EMAIL_UPDATE_VERIFIED = 'CUSTOMER_EMAIL_UPDATE_VERIFIED',
-    CUSTOMER_NOTE = 'CUSTOMER_NOTE',
-    CUSTOMER_PASSWORD_RESET_REQUESTED = 'CUSTOMER_PASSWORD_RESET_REQUESTED',
-    CUSTOMER_PASSWORD_RESET_VERIFIED = 'CUSTOMER_PASSWORD_RESET_VERIFIED',
-    CUSTOMER_PASSWORD_UPDATED = 'CUSTOMER_PASSWORD_UPDATED',
-    CUSTOMER_REGISTERED = 'CUSTOMER_REGISTERED',
-    CUSTOMER_REMOVED_FROM_GROUP = 'CUSTOMER_REMOVED_FROM_GROUP',
-    CUSTOMER_VERIFIED = 'CUSTOMER_VERIFIED',
-    ORDER_CANCELLATION = 'ORDER_CANCELLATION',
-    ORDER_COUPON_APPLIED = 'ORDER_COUPON_APPLIED',
-    ORDER_COUPON_REMOVED = 'ORDER_COUPON_REMOVED',
-    ORDER_FULFILLMENT = 'ORDER_FULFILLMENT',
-    ORDER_FULFILLMENT_TRANSITION = 'ORDER_FULFILLMENT_TRANSITION',
-    ORDER_MODIFIED = 'ORDER_MODIFIED',
-    ORDER_NOTE = 'ORDER_NOTE',
-    ORDER_PAYMENT_TRANSITION = 'ORDER_PAYMENT_TRANSITION',
-    ORDER_REFUND_TRANSITION = 'ORDER_REFUND_TRANSITION',
-    ORDER_STATE_TRANSITION = 'ORDER_STATE_TRANSITION',
+  CUSTOMER_REGISTERED = 'CUSTOMER_REGISTERED',
+  CUSTOMER_VERIFIED = 'CUSTOMER_VERIFIED',
+  CUSTOMER_DETAIL_UPDATED = 'CUSTOMER_DETAIL_UPDATED',
+  CUSTOMER_ADDED_TO_GROUP = 'CUSTOMER_ADDED_TO_GROUP',
+  CUSTOMER_REMOVED_FROM_GROUP = 'CUSTOMER_REMOVED_FROM_GROUP',
+  CUSTOMER_ADDRESS_CREATED = 'CUSTOMER_ADDRESS_CREATED',
+  CUSTOMER_ADDRESS_UPDATED = 'CUSTOMER_ADDRESS_UPDATED',
+  CUSTOMER_ADDRESS_DELETED = 'CUSTOMER_ADDRESS_DELETED',
+  CUSTOMER_PASSWORD_UPDATED = 'CUSTOMER_PASSWORD_UPDATED',
+  CUSTOMER_PASSWORD_RESET_REQUESTED = 'CUSTOMER_PASSWORD_RESET_REQUESTED',
+  CUSTOMER_PASSWORD_RESET_VERIFIED = 'CUSTOMER_PASSWORD_RESET_VERIFIED',
+  CUSTOMER_EMAIL_UPDATE_REQUESTED = 'CUSTOMER_EMAIL_UPDATE_REQUESTED',
+  CUSTOMER_EMAIL_UPDATE_VERIFIED = 'CUSTOMER_EMAIL_UPDATE_VERIFIED',
+  CUSTOMER_NOTE = 'CUSTOMER_NOTE',
+  ORDER_STATE_TRANSITION = 'ORDER_STATE_TRANSITION',
+  ORDER_PAYMENT_TRANSITION = 'ORDER_PAYMENT_TRANSITION',
+  ORDER_FULFILLMENT = 'ORDER_FULFILLMENT',
+  ORDER_CANCELLATION = 'ORDER_CANCELLATION',
+  ORDER_REFUND_TRANSITION = 'ORDER_REFUND_TRANSITION',
+  ORDER_FULFILLMENT_TRANSITION = 'ORDER_FULFILLMENT_TRANSITION',
+  ORDER_NOTE = 'ORDER_NOTE',
+  ORDER_COUPON_APPLIED = 'ORDER_COUPON_APPLIED',
+  ORDER_COUPON_REMOVED = 'ORDER_COUPON_REMOVED',
+  ORDER_MODIFIED = 'ORDER_MODIFIED'
 }
 
 /** Operators for filtering on a list of ID fields */
 export type IdListOperators = {
-    inList: Scalars['ID'];
+  inList: Scalars['ID'];
 };
 
 /** Operators for filtering on an ID field */
 export type IdOperators = {
-    eq?: InputMaybe<Scalars['String']>;
-    in?: InputMaybe<Array<Scalars['String']>>;
-    isNull?: InputMaybe<Scalars['Boolean']>;
-    notEq?: InputMaybe<Scalars['String']>;
-    notIn?: InputMaybe<Array<Scalars['String']>>;
+  eq?: Maybe<Scalars['String']>;
+  notEq?: Maybe<Scalars['String']>;
+  in?: Maybe<Array<Scalars['String']>>;
+  notIn?: Maybe<Array<Scalars['String']>>;
+  isNull?: Maybe<Scalars['Boolean']>;
 };
 
 export type ImportInfo = {
-    errors?: Maybe<Array<Scalars['String']>>;
-    imported: Scalars['Int'];
-    processed: Scalars['Int'];
+  errors?: Maybe<Array<Scalars['String']>>;
+  processed: Scalars['Int'];
+  imported: Scalars['Int'];
 };
 
 /** Returned when attempting to set a ShippingMethod for which the Order is not eligible */
 export type IneligibleShippingMethodError = ErrorResult & {
-    errorCode: ErrorCode;
-    message: Scalars['String'];
+  errorCode: ErrorCode;
+  message: Scalars['String'];
 };
 
 /** Returned when attempting to add more items to the Order than are available */
 export type InsufficientStockError = ErrorResult & {
-    errorCode: ErrorCode;
-    message: Scalars['String'];
-    order: Order;
-    quantityAvailable: Scalars['Int'];
+  errorCode: ErrorCode;
+  message: Scalars['String'];
+  quantityAvailable: Scalars['Int'];
+  order: Order;
 };
 
 /**
@@ -1849,116 +1770,117 @@
  * stockOnHand of a ProductVariant to satisfy the requested quantity.
  */
 export type InsufficientStockOnHandError = ErrorResult & {
-    errorCode: ErrorCode;
-    message: Scalars['String'];
-    productVariantId: Scalars['ID'];
-    productVariantName: Scalars['String'];
-    stockOnHand: Scalars['Int'];
+  errorCode: ErrorCode;
+  message: Scalars['String'];
+  productVariantId: Scalars['ID'];
+  productVariantName: Scalars['String'];
+  stockOnHand: Scalars['Int'];
 };
 
 export type IntCustomFieldConfig = CustomField & {
-    description?: Maybe<Array<LocalizedString>>;
-    internal?: Maybe<Scalars['Boolean']>;
-    label?: Maybe<Array<LocalizedString>>;
-    list: Scalars['Boolean'];
-    max?: Maybe<Scalars['Int']>;
-    min?: Maybe<Scalars['Int']>;
-    name: Scalars['String'];
-    nullable?: Maybe<Scalars['Boolean']>;
-    readonly?: Maybe<Scalars['Boolean']>;
-    step?: Maybe<Scalars['Int']>;
-    type: Scalars['String'];
-    ui?: Maybe<Scalars['JSON']>;
+  name: Scalars['String'];
+  type: Scalars['String'];
+  list: Scalars['Boolean'];
+  label?: Maybe<Array<LocalizedString>>;
+  description?: Maybe<Array<LocalizedString>>;
+  readonly?: Maybe<Scalars['Boolean']>;
+  internal?: Maybe<Scalars['Boolean']>;
+  nullable?: Maybe<Scalars['Boolean']>;
+  min?: Maybe<Scalars['Int']>;
+  max?: Maybe<Scalars['Int']>;
+  step?: Maybe<Scalars['Int']>;
+  ui?: Maybe<Scalars['JSON']>;
 };
 
 /** Returned if the user authentication credentials are not valid */
 export type InvalidCredentialsError = ErrorResult & {
-    authenticationError: Scalars['String'];
-    errorCode: ErrorCode;
-    message: Scalars['String'];
+  errorCode: ErrorCode;
+  message: Scalars['String'];
+  authenticationError: Scalars['String'];
 };
 
 /** Returned if the specified FulfillmentHandler code is not valid */
 export type InvalidFulfillmentHandlerError = ErrorResult & {
-    errorCode: ErrorCode;
-    message: Scalars['String'];
+  errorCode: ErrorCode;
+  message: Scalars['String'];
 };
 
 /** Returned if the specified items are already part of a Fulfillment */
 export type ItemsAlreadyFulfilledError = ErrorResult & {
-    errorCode: ErrorCode;
-    message: Scalars['String'];
-};
+  errorCode: ErrorCode;
+  message: Scalars['String'];
+};
+
 
 export type Job = Node & {
-    attempts: Scalars['Int'];
-    createdAt: Scalars['DateTime'];
-    data?: Maybe<Scalars['JSON']>;
-    duration: Scalars['Int'];
-    error?: Maybe<Scalars['JSON']>;
-    id: Scalars['ID'];
-    isSettled: Scalars['Boolean'];
-    progress: Scalars['Float'];
-    queueName: Scalars['String'];
-    result?: Maybe<Scalars['JSON']>;
-    retries: Scalars['Int'];
-    settledAt?: Maybe<Scalars['DateTime']>;
-    startedAt?: Maybe<Scalars['DateTime']>;
-    state: JobState;
+  id: Scalars['ID'];
+  createdAt: Scalars['DateTime'];
+  startedAt?: Maybe<Scalars['DateTime']>;
+  settledAt?: Maybe<Scalars['DateTime']>;
+  queueName: Scalars['String'];
+  state: JobState;
+  progress: Scalars['Float'];
+  data?: Maybe<Scalars['JSON']>;
+  result?: Maybe<Scalars['JSON']>;
+  error?: Maybe<Scalars['JSON']>;
+  isSettled: Scalars['Boolean'];
+  duration: Scalars['Int'];
+  retries: Scalars['Int'];
+  attempts: Scalars['Int'];
 };
 
 export type JobBufferSize = {
-    bufferId: Scalars['String'];
-    size: Scalars['Int'];
+  bufferId: Scalars['String'];
+  size: Scalars['Int'];
 };
 
 export type JobFilterParameter = {
-    attempts?: InputMaybe<NumberOperators>;
-    createdAt?: InputMaybe<DateOperators>;
-    duration?: InputMaybe<NumberOperators>;
-    id?: InputMaybe<IdOperators>;
-    isSettled?: InputMaybe<BooleanOperators>;
-    progress?: InputMaybe<NumberOperators>;
-    queueName?: InputMaybe<StringOperators>;
-    retries?: InputMaybe<NumberOperators>;
-    settledAt?: InputMaybe<DateOperators>;
-    startedAt?: InputMaybe<DateOperators>;
-    state?: InputMaybe<StringOperators>;
+  id?: Maybe<IdOperators>;
+  createdAt?: Maybe<DateOperators>;
+  startedAt?: Maybe<DateOperators>;
+  settledAt?: Maybe<DateOperators>;
+  queueName?: Maybe<StringOperators>;
+  state?: Maybe<StringOperators>;
+  progress?: Maybe<NumberOperators>;
+  isSettled?: Maybe<BooleanOperators>;
+  duration?: Maybe<NumberOperators>;
+  retries?: Maybe<NumberOperators>;
+  attempts?: Maybe<NumberOperators>;
 };
 
 export type JobList = PaginatedList & {
-    items: Array<Job>;
-    totalItems: Scalars['Int'];
+  items: Array<Job>;
+  totalItems: Scalars['Int'];
 };
 
 export type JobListOptions = {
-    /** Allows the results to be filtered */
-    filter?: InputMaybe<JobFilterParameter>;
-    /** Specifies whether multiple "filter" arguments should be combines with a logical AND or OR operation. Defaults to AND. */
-    filterOperator?: InputMaybe<LogicalOperator>;
-    /** Skips the first n results, for use in pagination */
-    skip?: InputMaybe<Scalars['Int']>;
-    /** Specifies which properties to sort the results by */
-    sort?: InputMaybe<JobSortParameter>;
-    /** Takes n results, for use in pagination */
-    take?: InputMaybe<Scalars['Int']>;
+  /** Skips the first n results, for use in pagination */
+  skip?: Maybe<Scalars['Int']>;
+  /** Takes n results, for use in pagination */
+  take?: Maybe<Scalars['Int']>;
+  /** Specifies which properties to sort the results by */
+  sort?: Maybe<JobSortParameter>;
+  /** Allows the results to be filtered */
+  filter?: Maybe<JobFilterParameter>;
+  /** Specifies whether multiple "filter" arguments should be combines with a logical AND or OR operation. Defaults to AND. */
+  filterOperator?: Maybe<LogicalOperator>;
 };
 
 export type JobQueue = {
-    name: Scalars['String'];
-    running: Scalars['Boolean'];
+  name: Scalars['String'];
+  running: Scalars['Boolean'];
 };
 
 export type JobSortParameter = {
-    attempts?: InputMaybe<SortOrder>;
-    createdAt?: InputMaybe<SortOrder>;
-    duration?: InputMaybe<SortOrder>;
-    id?: InputMaybe<SortOrder>;
-    progress?: InputMaybe<SortOrder>;
-    queueName?: InputMaybe<SortOrder>;
-    retries?: InputMaybe<SortOrder>;
-    settledAt?: InputMaybe<SortOrder>;
-    startedAt?: InputMaybe<SortOrder>;
+  id?: Maybe<SortOrder>;
+  createdAt?: Maybe<SortOrder>;
+  startedAt?: Maybe<SortOrder>;
+  settledAt?: Maybe<SortOrder>;
+  queueName?: Maybe<SortOrder>;
+  progress?: Maybe<SortOrder>;
+  duration?: Maybe<SortOrder>;
+  retries?: Maybe<SortOrder>;
+  attempts?: Maybe<SortOrder>;
 };
 
 /**
@@ -1968,12 +1890,12 @@
  * @docsCategory common
  */
 export enum JobState {
-    CANCELLED = 'CANCELLED',
-    COMPLETED = 'COMPLETED',
-    FAILED = 'FAILED',
-    PENDING = 'PENDING',
-    RETRYING = 'RETRYING',
-    RUNNING = 'RUNNING',
+  PENDING = 'PENDING',
+  RUNNING = 'RUNNING',
+  COMPLETED = 'COMPLETED',
+  RETRYING = 'RETRYING',
+  FAILED = 'FAILED',
+  CANCELLED = 'CANCELLED'
 }
 
 /**
@@ -1986,370 +1908,358 @@
  * @docsCategory common
  */
 export enum LanguageCode {
-    /** Afrikaans */
-    af = 'af',
-    /** Akan */
-    ak = 'ak',
-    /** Amharic */
-    am = 'am',
-    /** Arabic */
-    ar = 'ar',
-    /** Assamese */
-    as = 'as',
-    /** Azerbaijani */
-    az = 'az',
-    /** Belarusian */
-    be = 'be',
-    /** Bulgarian */
-    bg = 'bg',
-    /** Bambara */
-    bm = 'bm',
-    /** Bangla */
-    bn = 'bn',
-    /** Tibetan */
-    bo = 'bo',
-    /** Breton */
-    br = 'br',
-    /** Bosnian */
-    bs = 'bs',
-    /** Catalan */
-    ca = 'ca',
-    /** Chechen */
-    ce = 'ce',
-    /** Corsican */
-    co = 'co',
-    /** Czech */
-    cs = 'cs',
-    /** Church Slavic */
-    cu = 'cu',
-    /** Welsh */
-    cy = 'cy',
-    /** Danish */
-    da = 'da',
-    /** German */
-    de = 'de',
-    /** Austrian German */
-    de_AT = 'de_AT',
-    /** Swiss High German */
-    de_CH = 'de_CH',
-    /** Dzongkha */
-    dz = 'dz',
-    /** Ewe */
-    ee = 'ee',
-    /** Greek */
-    el = 'el',
-    /** English */
-    en = 'en',
-    /** Australian English */
-    en_AU = 'en_AU',
-    /** Canadian English */
-    en_CA = 'en_CA',
-    /** British English */
-    en_GB = 'en_GB',
-    /** American English */
-    en_US = 'en_US',
-    /** Esperanto */
-    eo = 'eo',
-    /** Spanish */
-    es = 'es',
-    /** European Spanish */
-    es_ES = 'es_ES',
-    /** Mexican Spanish */
-    es_MX = 'es_MX',
-    /** Estonian */
-    et = 'et',
-    /** Basque */
-    eu = 'eu',
-    /** Persian */
-    fa = 'fa',
-    /** Dari */
-    fa_AF = 'fa_AF',
-    /** Fulah */
-    ff = 'ff',
-    /** Finnish */
-    fi = 'fi',
-    /** Faroese */
-    fo = 'fo',
-    /** French */
-    fr = 'fr',
-    /** Canadian French */
-    fr_CA = 'fr_CA',
-    /** Swiss French */
-    fr_CH = 'fr_CH',
-    /** Western Frisian */
-    fy = 'fy',
-    /** Irish */
-    ga = 'ga',
-    /** Scottish Gaelic */
-    gd = 'gd',
-    /** Galician */
-    gl = 'gl',
-    /** Gujarati */
-    gu = 'gu',
-    /** Manx */
-    gv = 'gv',
-    /** Hausa */
-    ha = 'ha',
-    /** Hebrew */
-    he = 'he',
-    /** Hindi */
-    hi = 'hi',
-    /** Croatian */
-    hr = 'hr',
-    /** Haitian Creole */
-    ht = 'ht',
-    /** Hungarian */
-    hu = 'hu',
-    /** Armenian */
-    hy = 'hy',
-    /** Interlingua */
-    ia = 'ia',
-    /** Indonesian */
-    id = 'id',
-    /** Igbo */
-    ig = 'ig',
-    /** Sichuan Yi */
-    ii = 'ii',
-    /** Icelandic */
-    is = 'is',
-    /** Italian */
-    it = 'it',
-    /** Japanese */
-    ja = 'ja',
-    /** Javanese */
-    jv = 'jv',
-    /** Georgian */
-    ka = 'ka',
-    /** Kikuyu */
-    ki = 'ki',
-    /** Kazakh */
-    kk = 'kk',
-    /** Kalaallisut */
-    kl = 'kl',
-    /** Khmer */
-    km = 'km',
-    /** Kannada */
-    kn = 'kn',
-    /** Korean */
-    ko = 'ko',
-    /** Kashmiri */
-    ks = 'ks',
-    /** Kurdish */
-    ku = 'ku',
-    /** Cornish */
-    kw = 'kw',
-    /** Kyrgyz */
-    ky = 'ky',
-    /** Latin */
-    la = 'la',
-    /** Luxembourgish */
-    lb = 'lb',
-    /** Ganda */
-    lg = 'lg',
-    /** Lingala */
-    ln = 'ln',
-    /** Lao */
-    lo = 'lo',
-    /** Lithuanian */
-    lt = 'lt',
-    /** Luba-Katanga */
-    lu = 'lu',
-    /** Latvian */
-    lv = 'lv',
-    /** Malagasy */
-    mg = 'mg',
-    /** Maori */
-    mi = 'mi',
-    /** Macedonian */
-    mk = 'mk',
-    /** Malayalam */
-    ml = 'ml',
-    /** Mongolian */
-    mn = 'mn',
-    /** Marathi */
-    mr = 'mr',
-    /** Malay */
-    ms = 'ms',
-    /** Maltese */
-    mt = 'mt',
-    /** Burmese */
-    my = 'my',
-    /** Norwegian Bokmål */
-    nb = 'nb',
-    /** North Ndebele */
-    nd = 'nd',
-    /** Nepali */
-    ne = 'ne',
-    /** Dutch */
-    nl = 'nl',
-    /** Flemish */
-    nl_BE = 'nl_BE',
-    /** Norwegian Nynorsk */
-    nn = 'nn',
-    /** Nyanja */
-    ny = 'ny',
-    /** Oromo */
-    om = 'om',
-    /** Odia */
-    or = 'or',
-    /** Ossetic */
-    os = 'os',
-    /** Punjabi */
-    pa = 'pa',
-    /** Polish */
-    pl = 'pl',
-    /** Pashto */
-    ps = 'ps',
-    /** Portuguese */
-    pt = 'pt',
-    /** Brazilian Portuguese */
-    pt_BR = 'pt_BR',
-    /** European Portuguese */
-    pt_PT = 'pt_PT',
-    /** Quechua */
-    qu = 'qu',
-    /** Romansh */
-    rm = 'rm',
-    /** Rundi */
-    rn = 'rn',
-    /** Romanian */
-    ro = 'ro',
-    /** Moldavian */
-    ro_MD = 'ro_MD',
-    /** Russian */
-    ru = 'ru',
-    /** Kinyarwanda */
-    rw = 'rw',
-    /** Sanskrit */
-    sa = 'sa',
-    /** Sindhi */
-    sd = 'sd',
-    /** Northern Sami */
-    se = 'se',
-    /** Sango */
-    sg = 'sg',
-    /** Sinhala */
-    si = 'si',
-    /** Slovak */
-    sk = 'sk',
-    /** Slovenian */
-    sl = 'sl',
-    /** Samoan */
-    sm = 'sm',
-    /** Shona */
-    sn = 'sn',
-    /** Somali */
-    so = 'so',
-    /** Albanian */
-    sq = 'sq',
-    /** Serbian */
-    sr = 'sr',
-    /** Southern Sotho */
-    st = 'st',
-    /** Sundanese */
-    su = 'su',
-    /** Swedish */
-    sv = 'sv',
-    /** Swahili */
-    sw = 'sw',
-    /** Congo Swahili */
-    sw_CD = 'sw_CD',
-    /** Tamil */
-    ta = 'ta',
-    /** Telugu */
-    te = 'te',
-    /** Tajik */
-    tg = 'tg',
-    /** Thai */
-    th = 'th',
-    /** Tigrinya */
-    ti = 'ti',
-    /** Turkmen */
-    tk = 'tk',
-    /** Tongan */
-    to = 'to',
-    /** Turkish */
-    tr = 'tr',
-    /** Tatar */
-    tt = 'tt',
-    /** Uyghur */
-    ug = 'ug',
-    /** Ukrainian */
-    uk = 'uk',
-    /** Urdu */
-    ur = 'ur',
-    /** Uzbek */
-    uz = 'uz',
-    /** Vietnamese */
-    vi = 'vi',
-    /** Volapük */
-    vo = 'vo',
-    /** Wolof */
-    wo = 'wo',
-    /** Xhosa */
-    xh = 'xh',
-    /** Yiddish */
-    yi = 'yi',
-    /** Yoruba */
-    yo = 'yo',
-    /** Chinese */
-    zh = 'zh',
-    /** Simplified Chinese */
-    zh_Hans = 'zh_Hans',
-    /** Traditional Chinese */
-    zh_Hant = 'zh_Hant',
-    /** Zulu */
-    zu = 'zu',
+  /** Afrikaans */
+  af = 'af',
+  /** Akan */
+  ak = 'ak',
+  /** Albanian */
+  sq = 'sq',
+  /** Amharic */
+  am = 'am',
+  /** Arabic */
+  ar = 'ar',
+  /** Armenian */
+  hy = 'hy',
+  /** Assamese */
+  as = 'as',
+  /** Azerbaijani */
+  az = 'az',
+  /** Bambara */
+  bm = 'bm',
+  /** Bangla */
+  bn = 'bn',
+  /** Basque */
+  eu = 'eu',
+  /** Belarusian */
+  be = 'be',
+  /** Bosnian */
+  bs = 'bs',
+  /** Breton */
+  br = 'br',
+  /** Bulgarian */
+  bg = 'bg',
+  /** Burmese */
+  my = 'my',
+  /** Catalan */
+  ca = 'ca',
+  /** Chechen */
+  ce = 'ce',
+  /** Chinese */
+  zh = 'zh',
+  /** Simplified Chinese */
+  zh_Hans = 'zh_Hans',
+  /** Traditional Chinese */
+  zh_Hant = 'zh_Hant',
+  /** Church Slavic */
+  cu = 'cu',
+  /** Cornish */
+  kw = 'kw',
+  /** Corsican */
+  co = 'co',
+  /** Croatian */
+  hr = 'hr',
+  /** Czech */
+  cs = 'cs',
+  /** Danish */
+  da = 'da',
+  /** Dutch */
+  nl = 'nl',
+  /** Flemish */
+  nl_BE = 'nl_BE',
+  /** Dzongkha */
+  dz = 'dz',
+  /** English */
+  en = 'en',
+  /** Australian English */
+  en_AU = 'en_AU',
+  /** Canadian English */
+  en_CA = 'en_CA',
+  /** British English */
+  en_GB = 'en_GB',
+  /** American English */
+  en_US = 'en_US',
+  /** Esperanto */
+  eo = 'eo',
+  /** Estonian */
+  et = 'et',
+  /** Ewe */
+  ee = 'ee',
+  /** Faroese */
+  fo = 'fo',
+  /** Finnish */
+  fi = 'fi',
+  /** French */
+  fr = 'fr',
+  /** Canadian French */
+  fr_CA = 'fr_CA',
+  /** Swiss French */
+  fr_CH = 'fr_CH',
+  /** Fulah */
+  ff = 'ff',
+  /** Galician */
+  gl = 'gl',
+  /** Ganda */
+  lg = 'lg',
+  /** Georgian */
+  ka = 'ka',
+  /** German */
+  de = 'de',
+  /** Austrian German */
+  de_AT = 'de_AT',
+  /** Swiss High German */
+  de_CH = 'de_CH',
+  /** Greek */
+  el = 'el',
+  /** Gujarati */
+  gu = 'gu',
+  /** Haitian Creole */
+  ht = 'ht',
+  /** Hausa */
+  ha = 'ha',
+  /** Hebrew */
+  he = 'he',
+  /** Hindi */
+  hi = 'hi',
+  /** Hungarian */
+  hu = 'hu',
+  /** Icelandic */
+  is = 'is',
+  /** Igbo */
+  ig = 'ig',
+  /** Indonesian */
+  id = 'id',
+  /** Interlingua */
+  ia = 'ia',
+  /** Irish */
+  ga = 'ga',
+  /** Italian */
+  it = 'it',
+  /** Japanese */
+  ja = 'ja',
+  /** Javanese */
+  jv = 'jv',
+  /** Kalaallisut */
+  kl = 'kl',
+  /** Kannada */
+  kn = 'kn',
+  /** Kashmiri */
+  ks = 'ks',
+  /** Kazakh */
+  kk = 'kk',
+  /** Khmer */
+  km = 'km',
+  /** Kikuyu */
+  ki = 'ki',
+  /** Kinyarwanda */
+  rw = 'rw',
+  /** Korean */
+  ko = 'ko',
+  /** Kurdish */
+  ku = 'ku',
+  /** Kyrgyz */
+  ky = 'ky',
+  /** Lao */
+  lo = 'lo',
+  /** Latin */
+  la = 'la',
+  /** Latvian */
+  lv = 'lv',
+  /** Lingala */
+  ln = 'ln',
+  /** Lithuanian */
+  lt = 'lt',
+  /** Luba-Katanga */
+  lu = 'lu',
+  /** Luxembourgish */
+  lb = 'lb',
+  /** Macedonian */
+  mk = 'mk',
+  /** Malagasy */
+  mg = 'mg',
+  /** Malay */
+  ms = 'ms',
+  /** Malayalam */
+  ml = 'ml',
+  /** Maltese */
+  mt = 'mt',
+  /** Manx */
+  gv = 'gv',
+  /** Maori */
+  mi = 'mi',
+  /** Marathi */
+  mr = 'mr',
+  /** Mongolian */
+  mn = 'mn',
+  /** Nepali */
+  ne = 'ne',
+  /** North Ndebele */
+  nd = 'nd',
+  /** Northern Sami */
+  se = 'se',
+  /** Norwegian Bokmål */
+  nb = 'nb',
+  /** Norwegian Nynorsk */
+  nn = 'nn',
+  /** Nyanja */
+  ny = 'ny',
+  /** Odia */
+  or = 'or',
+  /** Oromo */
+  om = 'om',
+  /** Ossetic */
+  os = 'os',
+  /** Pashto */
+  ps = 'ps',
+  /** Persian */
+  fa = 'fa',
+  /** Dari */
+  fa_AF = 'fa_AF',
+  /** Polish */
+  pl = 'pl',
+  /** Portuguese */
+  pt = 'pt',
+  /** Brazilian Portuguese */
+  pt_BR = 'pt_BR',
+  /** European Portuguese */
+  pt_PT = 'pt_PT',
+  /** Punjabi */
+  pa = 'pa',
+  /** Quechua */
+  qu = 'qu',
+  /** Romanian */
+  ro = 'ro',
+  /** Moldavian */
+  ro_MD = 'ro_MD',
+  /** Romansh */
+  rm = 'rm',
+  /** Rundi */
+  rn = 'rn',
+  /** Russian */
+  ru = 'ru',
+  /** Samoan */
+  sm = 'sm',
+  /** Sango */
+  sg = 'sg',
+  /** Sanskrit */
+  sa = 'sa',
+  /** Scottish Gaelic */
+  gd = 'gd',
+  /** Serbian */
+  sr = 'sr',
+  /** Shona */
+  sn = 'sn',
+  /** Sichuan Yi */
+  ii = 'ii',
+  /** Sindhi */
+  sd = 'sd',
+  /** Sinhala */
+  si = 'si',
+  /** Slovak */
+  sk = 'sk',
+  /** Slovenian */
+  sl = 'sl',
+  /** Somali */
+  so = 'so',
+  /** Southern Sotho */
+  st = 'st',
+  /** Spanish */
+  es = 'es',
+  /** European Spanish */
+  es_ES = 'es_ES',
+  /** Mexican Spanish */
+  es_MX = 'es_MX',
+  /** Sundanese */
+  su = 'su',
+  /** Swahili */
+  sw = 'sw',
+  /** Congo Swahili */
+  sw_CD = 'sw_CD',
+  /** Swedish */
+  sv = 'sv',
+  /** Tajik */
+  tg = 'tg',
+  /** Tamil */
+  ta = 'ta',
+  /** Tatar */
+  tt = 'tt',
+  /** Telugu */
+  te = 'te',
+  /** Thai */
+  th = 'th',
+  /** Tibetan */
+  bo = 'bo',
+  /** Tigrinya */
+  ti = 'ti',
+  /** Tongan */
+  to = 'to',
+  /** Turkish */
+  tr = 'tr',
+  /** Turkmen */
+  tk = 'tk',
+  /** Ukrainian */
+  uk = 'uk',
+  /** Urdu */
+  ur = 'ur',
+  /** Uyghur */
+  ug = 'ug',
+  /** Uzbek */
+  uz = 'uz',
+  /** Vietnamese */
+  vi = 'vi',
+  /** Volapük */
+  vo = 'vo',
+  /** Welsh */
+  cy = 'cy',
+  /** Western Frisian */
+  fy = 'fy',
+  /** Wolof */
+  wo = 'wo',
+  /** Xhosa */
+  xh = 'xh',
+  /** Yiddish */
+  yi = 'yi',
+  /** Yoruba */
+  yo = 'yo',
+  /** Zulu */
+  zu = 'zu'
 }
 
 /** Returned if attempting to set a Channel's defaultLanguageCode to a language which is not enabled in GlobalSettings */
 export type LanguageNotAvailableError = ErrorResult & {
-    errorCode: ErrorCode;
-    languageCode: Scalars['String'];
-    message: Scalars['String'];
+  errorCode: ErrorCode;
+  message: Scalars['String'];
+  languageCode: Scalars['String'];
 };
 
 export type LocaleStringCustomFieldConfig = CustomField & {
-    description?: Maybe<Array<LocalizedString>>;
-    internal?: Maybe<Scalars['Boolean']>;
-    label?: Maybe<Array<LocalizedString>>;
-    length?: Maybe<Scalars['Int']>;
-    list: Scalars['Boolean'];
-    name: Scalars['String'];
-    nullable?: Maybe<Scalars['Boolean']>;
-    pattern?: Maybe<Scalars['String']>;
-    readonly?: Maybe<Scalars['Boolean']>;
-    type: Scalars['String'];
-    ui?: Maybe<Scalars['JSON']>;
-};
-
-export type LocaleTextCustomFieldConfig = CustomField & {
-    description?: Maybe<Array<LocalizedString>>;
-    internal?: Maybe<Scalars['Boolean']>;
-    label?: Maybe<Array<LocalizedString>>;
-    list: Scalars['Boolean'];
-    name: Scalars['String'];
-    nullable?: Maybe<Scalars['Boolean']>;
-    readonly?: Maybe<Scalars['Boolean']>;
-    type: Scalars['String'];
-    ui?: Maybe<Scalars['JSON']>;
+  name: Scalars['String'];
+  type: Scalars['String'];
+  list: Scalars['Boolean'];
+  length?: Maybe<Scalars['Int']>;
+  label?: Maybe<Array<LocalizedString>>;
+  description?: Maybe<Array<LocalizedString>>;
+  readonly?: Maybe<Scalars['Boolean']>;
+  internal?: Maybe<Scalars['Boolean']>;
+  nullable?: Maybe<Scalars['Boolean']>;
+  pattern?: Maybe<Scalars['String']>;
+  ui?: Maybe<Scalars['JSON']>;
 };
 
 export type LocalizedString = {
-    languageCode: LanguageCode;
-    value: Scalars['String'];
+  languageCode: LanguageCode;
+  value: Scalars['String'];
 };
 
 export enum LogicalOperator {
-    AND = 'AND',
-    OR = 'OR',
+  AND = 'AND',
+  OR = 'OR'
 }
 
 export type ManualPaymentInput = {
-    metadata?: InputMaybe<Scalars['JSON']>;
-    method: Scalars['String'];
-    orderId: Scalars['ID'];
-    transactionId?: InputMaybe<Scalars['String']>;
+  orderId: Scalars['ID'];
+  method: Scalars['String'];
+  transactionId?: Maybe<Scalars['String']>;
+  metadata?: Maybe<Scalars['JSON']>;
 };
 
 /**
@@ -2357,923 +2267,988 @@
  * is not in the required state.
  */
 export type ManualPaymentStateError = ErrorResult & {
-    errorCode: ErrorCode;
-    message: Scalars['String'];
+  errorCode: ErrorCode;
+  message: Scalars['String'];
 };
 
 export type MimeTypeError = ErrorResult & {
-    errorCode: ErrorCode;
-    fileName: Scalars['String'];
-    message: Scalars['String'];
-    mimeType: Scalars['String'];
+  errorCode: ErrorCode;
+  message: Scalars['String'];
+  fileName: Scalars['String'];
+  mimeType: Scalars['String'];
 };
 
 /** Returned if a PromotionCondition has neither a couponCode nor any conditions set */
 export type MissingConditionsError = ErrorResult & {
-    errorCode: ErrorCode;
-    message: Scalars['String'];
+  errorCode: ErrorCode;
+  message: Scalars['String'];
 };
 
 export type ModifyOrderInput = {
-    addItems?: InputMaybe<Array<AddItemInput>>;
-    adjustOrderLines?: InputMaybe<Array<OrderLineInput>>;
-    couponCodes?: InputMaybe<Array<Scalars['String']>>;
-    dryRun: Scalars['Boolean'];
-    note?: InputMaybe<Scalars['String']>;
-    options?: InputMaybe<ModifyOrderOptions>;
-    orderId: Scalars['ID'];
-    refund?: InputMaybe<AdministratorRefundInput>;
-    surcharges?: InputMaybe<Array<SurchargeInput>>;
-    updateBillingAddress?: InputMaybe<UpdateOrderAddressInput>;
-    updateShippingAddress?: InputMaybe<UpdateOrderAddressInput>;
+  dryRun: Scalars['Boolean'];
+  orderId: Scalars['ID'];
+  addItems?: Maybe<Array<AddItemInput>>;
+  adjustOrderLines?: Maybe<Array<AdjustOrderLineInput>>;
+  surcharges?: Maybe<Array<SurchargeInput>>;
+  updateShippingAddress?: Maybe<UpdateOrderAddressInput>;
+  updateBillingAddress?: Maybe<UpdateOrderAddressInput>;
+  note?: Maybe<Scalars['String']>;
+  refund?: Maybe<AdministratorRefundInput>;
+  options?: Maybe<ModifyOrderOptions>;
+  couponCodes?: Maybe<Array<Scalars['String']>>;
 };
 
 export type ModifyOrderOptions = {
-    freezePromotions?: InputMaybe<Scalars['Boolean']>;
-    recalculateShipping?: InputMaybe<Scalars['Boolean']>;
-};
-
-export type ModifyOrderResult =
-    | CouponCodeExpiredError
-    | CouponCodeInvalidError
-    | CouponCodeLimitError
-    | InsufficientStockError
-    | NegativeQuantityError
-    | NoChangesSpecifiedError
-    | Order
-    | OrderLimitError
-    | OrderModificationStateError
-    | PaymentMethodMissingError
-    | RefundPaymentIdMissingError;
+  freezePromotions?: Maybe<Scalars['Boolean']>;
+  recalculateShipping?: Maybe<Scalars['Boolean']>;
+};
+
+export type ModifyOrderResult = Order | NoChangesSpecifiedError | OrderModificationStateError | PaymentMethodMissingError | RefundPaymentIdMissingError | OrderLimitError | NegativeQuantityError | InsufficientStockError | CouponCodeExpiredError | CouponCodeInvalidError | CouponCodeLimitError;
 
 export type MoveCollectionInput = {
-    collectionId: Scalars['ID'];
-    index: Scalars['Int'];
-    parentId: Scalars['ID'];
+  collectionId: Scalars['ID'];
+  parentId: Scalars['ID'];
+  index: Scalars['Int'];
 };
 
 /** Returned if an operation has specified OrderLines from multiple Orders */
 export type MultipleOrderError = ErrorResult & {
-    errorCode: ErrorCode;
-    message: Scalars['String'];
+  errorCode: ErrorCode;
+  message: Scalars['String'];
 };
 
 export type Mutation = {
-    /** Add Customers to a CustomerGroup */
-    addCustomersToGroup: CustomerGroup;
-    addFulfillmentToOrder: AddFulfillmentToOrderResult;
-    /** Adds an item to the draft Order. */
-    addItemToDraftOrder: UpdateOrderItemsResult;
-    /**
-     * Used to manually create a new Payment against an Order.
-     * This can be used by an Administrator when an Order is in the ArrangingPayment state.
-     *
-     * It is also used when a completed Order
-     * has been modified (using `modifyOrder`) and the price has increased. The extra payment
-     * can then be manually arranged by the administrator, and the details used to create a new
-     * Payment.
-     */
-    addManualPaymentToOrder: AddManualPaymentToOrderResult;
-    /** Add members to a Zone */
-    addMembersToZone: Zone;
-    addNoteToCustomer: Customer;
-    addNoteToOrder: Order;
-    /** Add an OptionGroup to a Product */
-    addOptionGroupToProduct: Product;
-    /** Adjusts a draft OrderLine. If custom fields are defined on the OrderLine entity, a third argument 'customFields' of type `OrderLineCustomFieldsInput` will be available. */
-    adjustDraftOrderLine: UpdateOrderItemsResult;
-    /** Applies the given coupon code to the draft Order */
-    applyCouponCodeToDraftOrder: ApplyCouponCodeResult;
-    /** Assign assets to channel */
-    assignAssetsToChannel: Array<Asset>;
-    /** Assigns Collections to the specified Channel */
-    assignCollectionsToChannel: Array<Collection>;
-    /** Assigns Facets to the specified Channel */
-    assignFacetsToChannel: Array<Facet>;
-    /** Assigns ProductVariants to the specified Channel */
-    assignProductVariantsToChannel: Array<ProductVariant>;
-    /** Assigns all ProductVariants of Product to the specified Channel */
-    assignProductsToChannel: Array<Product>;
-    /** Assigns Promotions to the specified Channel */
-    assignPromotionsToChannel: Array<Promotion>;
-    /** Assign a Role to an Administrator */
-    assignRoleToAdministrator: Administrator;
-    /** Authenticates the user using a named authentication strategy */
-    authenticate: AuthenticationResult;
-    cancelJob: Job;
-    cancelOrder: CancelOrderResult;
-    cancelPayment: CancelPaymentResult;
-    /** Create a new Administrator */
-    createAdministrator: Administrator;
-    /** Create a new Asset */
-    createAssets: Array<CreateAssetResult>;
-    /** Create a new Channel */
-    createChannel: CreateChannelResult;
-    /** Create a new Collection */
-    createCollection: Collection;
-    /** Create a new Country */
-    createCountry: Country;
-    /** Create a new Customer. If a password is provided, a new User will also be created an linked to the Customer. */
-    createCustomer: CreateCustomerResult;
-    /** Create a new Address and associate it with the Customer specified by customerId */
-    createCustomerAddress: Address;
-    /** Create a new CustomerGroup */
-    createCustomerGroup: CustomerGroup;
-    /** Creates a draft Order */
-    createDraftOrder: Order;
-    /** Create a new Facet */
-    createFacet: Facet;
-    /** Create one or more FacetValues */
-    createFacetValues: Array<FacetValue>;
-    /** Create existing PaymentMethod */
-    createPaymentMethod: PaymentMethod;
-    /** Create a new Product */
-    createProduct: Product;
-    /** Create a new ProductOption within a ProductOptionGroup */
-    createProductOption: ProductOption;
-    /** Create a new ProductOptionGroup */
-    createProductOptionGroup: ProductOptionGroup;
-    /** Create a set of ProductVariants based on the OptionGroups assigned to the given Product */
-    createProductVariants: Array<Maybe<ProductVariant>>;
-    createPromotion: CreatePromotionResult;
-    /** Create a new Province */
-    createProvince: Province;
-    /** Create a new Role */
-    createRole: Role;
-    /** Create a new Seller */
-    createSeller: Seller;
-    /** Create a new ShippingMethod */
-    createShippingMethod: ShippingMethod;
-    createStockLocation: StockLocation;
-    /** Create a new Tag */
-    createTag: Tag;
-    /** Create a new TaxCategory */
-    createTaxCategory: TaxCategory;
-    /** Create a new TaxRate */
-    createTaxRate: TaxRate;
-    /** Create a new Zone */
-    createZone: Zone;
-    /** Delete an Administrator */
-    deleteAdministrator: DeletionResponse;
-    /** Delete an Asset */
-    deleteAsset: DeletionResponse;
-    /** Delete multiple Assets */
-    deleteAssets: DeletionResponse;
-    /** Delete a Channel */
-    deleteChannel: DeletionResponse;
-    /** Delete a Collection and all of its descendants */
-    deleteCollection: DeletionResponse;
-    /** Delete multiple Collections and all of their descendants */
-    deleteCollections: Array<DeletionResponse>;
-    /** Delete a Country */
-    deleteCountry: DeletionResponse;
-    /** Delete a Customer */
-    deleteCustomer: DeletionResponse;
-    /** Update an existing Address */
-    deleteCustomerAddress: Success;
-    /** Delete a CustomerGroup */
-    deleteCustomerGroup: DeletionResponse;
-    deleteCustomerNote: DeletionResponse;
-    /** Deletes a draft Order */
-    deleteDraftOrder: DeletionResponse;
-    /** Delete an existing Facet */
-    deleteFacet: DeletionResponse;
-    /** Delete one or more FacetValues */
-    deleteFacetValues: Array<DeletionResponse>;
-    /** Delete multiple existing Facets */
-    deleteFacets: Array<DeletionResponse>;
-    deleteOrderNote: DeletionResponse;
-    /** Delete a PaymentMethod */
-    deletePaymentMethod: DeletionResponse;
-    /** Delete a Product */
-    deleteProduct: DeletionResponse;
-    /** Delete a ProductOption */
-    deleteProductOption: DeletionResponse;
-    /** Delete a ProductVariant */
-    deleteProductVariant: DeletionResponse;
-    /** Delete multiple ProductVariants */
-    deleteProductVariants: Array<DeletionResponse>;
-    /** Delete multiple Products */
-    deleteProducts: Array<DeletionResponse>;
-    deletePromotion: DeletionResponse;
-    /** Delete a Province */
-    deleteProvince: DeletionResponse;
-    /** Delete an existing Role */
-    deleteRole: DeletionResponse;
-    /** Delete a Seller */
-    deleteSeller: DeletionResponse;
-    /** Delete a ShippingMethod */
-    deleteShippingMethod: DeletionResponse;
-    deleteStockLocation: DeletionResponse;
-    /** Delete an existing Tag */
-    deleteTag: DeletionResponse;
-    /** Deletes a TaxCategory */
-    deleteTaxCategory: DeletionResponse;
-    /** Delete a TaxRate */
-    deleteTaxRate: DeletionResponse;
-    /** Delete a Zone */
-    deleteZone: DeletionResponse;
-    flushBufferedJobs: Success;
-    importProducts?: Maybe<ImportInfo>;
-    /** Authenticates the user using the native authentication strategy. This mutation is an alias for `authenticate({ native: { ... }})` */
-    login: NativeAuthenticationResult;
-    logout: Success;
-    /**
-     * Allows an Order to be modified after it has been completed by the Customer. The Order must first
-     * be in the `Modifying` state.
-     */
-    modifyOrder: ModifyOrderResult;
-    /** Move a Collection to a different parent or index */
-    moveCollection: Collection;
-    refundOrder: RefundOrderResult;
-    reindex: Job;
-    /** Removes Collections from the specified Channel */
-    removeCollectionsFromChannel: Array<Collection>;
-    /** Removes the given coupon code from the draft Order */
-    removeCouponCodeFromDraftOrder?: Maybe<Order>;
-    /** Remove Customers from a CustomerGroup */
-    removeCustomersFromGroup: CustomerGroup;
-    /** Remove an OrderLine from the draft Order */
-    removeDraftOrderLine: RemoveOrderItemsResult;
-    /** Removes Facets from the specified Channel */
-    removeFacetsFromChannel: Array<RemoveFacetFromChannelResult>;
-    /** Remove members from a Zone */
-    removeMembersFromZone: Zone;
-    /** Remove an OptionGroup from a Product */
-    removeOptionGroupFromProduct: RemoveOptionGroupFromProductResult;
-    /** Removes ProductVariants from the specified Channel */
-    removeProductVariantsFromChannel: Array<ProductVariant>;
-    /** Removes all ProductVariants of Product from the specified Channel */
-    removeProductsFromChannel: Array<Product>;
-    /** Removes Promotions from the specified Channel */
-    removePromotionsFromChannel: Array<Promotion>;
-    /** Remove all settled jobs in the given queues older than the given date. Returns the number of jobs deleted. */
-    removeSettledJobs: Scalars['Int'];
-    runPendingSearchIndexUpdates: Success;
-    setCustomerForDraftOrder: SetCustomerForDraftOrderResult;
-    /** Sets the billing address for a draft Order */
-    setDraftOrderBillingAddress: Order;
-    /** Allows any custom fields to be set for the active order */
-    setDraftOrderCustomFields: Order;
-    /** Sets the shipping address for a draft Order */
-    setDraftOrderShippingAddress: Order;
-    /** Sets the shipping method by id, which can be obtained with the `eligibleShippingMethodsForDraftOrder` query */
-    setDraftOrderShippingMethod: SetOrderShippingMethodResult;
-    setOrderCustomFields?: Maybe<Order>;
-    settlePayment: SettlePaymentResult;
-    settleRefund: SettleRefundResult;
-    transitionFulfillmentToState: TransitionFulfillmentToStateResult;
-    transitionOrderToState?: Maybe<TransitionOrderToStateResult>;
-    transitionPaymentToState: TransitionPaymentToStateResult;
-    /** Update the active (currently logged-in) Administrator */
-    updateActiveAdministrator: Administrator;
-    /** Update an existing Administrator */
-    updateAdministrator: Administrator;
-    /** Update an existing Asset */
-    updateAsset: Asset;
-    /** Update an existing Channel */
-    updateChannel: UpdateChannelResult;
-    /** Update an existing Collection */
-    updateCollection: Collection;
-    /** Update an existing Country */
-    updateCountry: Country;
-    /** Update an existing Customer */
-    updateCustomer: UpdateCustomerResult;
-    /** Update an existing Address */
-    updateCustomerAddress: Address;
-    /** Update an existing CustomerGroup */
-    updateCustomerGroup: CustomerGroup;
-    updateCustomerNote: HistoryEntry;
-    /** Update an existing Facet */
-    updateFacet: Facet;
-    /** Update one or more FacetValues */
-    updateFacetValues: Array<FacetValue>;
-    updateGlobalSettings: UpdateGlobalSettingsResult;
-    updateOrderNote: HistoryEntry;
-    /** Update an existing PaymentMethod */
-    updatePaymentMethod: PaymentMethod;
-    /** Update an existing Product */
-    updateProduct: Product;
-    /** Create a new ProductOption within a ProductOptionGroup */
-    updateProductOption: ProductOption;
-    /** Update an existing ProductOptionGroup */
-    updateProductOptionGroup: ProductOptionGroup;
-    /** Update existing ProductVariants */
-    updateProductVariants: Array<Maybe<ProductVariant>>;
-    /** Update multiple existing Products */
-    updateProducts: Array<Product>;
-    updatePromotion: UpdatePromotionResult;
-    /** Update an existing Province */
-    updateProvince: Province;
-    /** Update an existing Role */
-    updateRole: Role;
-    /** Update an existing Seller */
-    updateSeller: Seller;
-    /** Update an existing ShippingMethod */
-    updateShippingMethod: ShippingMethod;
-    updateStockLocation: StockLocation;
-    /** Update an existing Tag */
-    updateTag: Tag;
-    /** Update an existing TaxCategory */
-    updateTaxCategory: TaxCategory;
-    /** Update an existing TaxRate */
-    updateTaxRate: TaxRate;
-    /** Update an existing Zone */
-    updateZone: Zone;
-};
+  /** Create a new Administrator */
+  createAdministrator: Administrator;
+  /** Update an existing Administrator */
+  updateAdministrator: Administrator;
+  /** Update the active (currently logged-in) Administrator */
+  updateActiveAdministrator: Administrator;
+  /** Delete an Administrator */
+  deleteAdministrator: DeletionResponse;
+  /** Assign a Role to an Administrator */
+  assignRoleToAdministrator: Administrator;
+  /** Create a new Asset */
+  createAssets: Array<CreateAssetResult>;
+  /** Update an existing Asset */
+  updateAsset: Asset;
+  /** Delete an Asset */
+  deleteAsset: DeletionResponse;
+  /** Delete multiple Assets */
+  deleteAssets: DeletionResponse;
+  /** Assign assets to channel */
+  assignAssetsToChannel: Array<Asset>;
+  /** Authenticates the user using the native authentication strategy. This mutation is an alias for `authenticate({ native: { ... }})` */
+  login: NativeAuthenticationResult;
+  /** Authenticates the user using a named authentication strategy */
+  authenticate: AuthenticationResult;
+  logout: Success;
+  /** Create a new Channel */
+  createChannel: CreateChannelResult;
+  /** Update an existing Channel */
+  updateChannel: UpdateChannelResult;
+  /** Delete a Channel */
+  deleteChannel: DeletionResponse;
+  /** Create a new Collection */
+  createCollection: Collection;
+  /** Update an existing Collection */
+  updateCollection: Collection;
+  /** Delete a Collection and all of its descendants */
+  deleteCollection: DeletionResponse;
+  /** Delete multiple Collections and all of their descendants */
+  deleteCollections: Array<DeletionResponse>;
+  /** Move a Collection to a different parent or index */
+  moveCollection: Collection;
+  /** Assigns Collections to the specified Channel */
+  assignCollectionsToChannel: Array<Collection>;
+  /** Removes Collections from the specified Channel */
+  removeCollectionsFromChannel: Array<Collection>;
+  /** Create a new Country */
+  createCountry: Country;
+  /** Update an existing Country */
+  updateCountry: Country;
+  /** Delete a Country */
+  deleteCountry: DeletionResponse;
+  /** Create a new CustomerGroup */
+  createCustomerGroup: CustomerGroup;
+  /** Update an existing CustomerGroup */
+  updateCustomerGroup: CustomerGroup;
+  /** Delete a CustomerGroup */
+  deleteCustomerGroup: DeletionResponse;
+  /** Add Customers to a CustomerGroup */
+  addCustomersToGroup: CustomerGroup;
+  /** Remove Customers from a CustomerGroup */
+  removeCustomersFromGroup: CustomerGroup;
+  /** Create a new Customer. If a password is provided, a new User will also be created an linked to the Customer. */
+  createCustomer: CreateCustomerResult;
+  /** Update an existing Customer */
+  updateCustomer: UpdateCustomerResult;
+  /** Delete a Customer */
+  deleteCustomer: DeletionResponse;
+  /** Create a new Address and associate it with the Customer specified by customerId */
+  createCustomerAddress: Address;
+  /** Update an existing Address */
+  updateCustomerAddress: Address;
+  /** Update an existing Address */
+  deleteCustomerAddress: Success;
+  addNoteToCustomer: Customer;
+  updateCustomerNote: HistoryEntry;
+  deleteCustomerNote: DeletionResponse;
+  /** Create a new Facet */
+  createFacet: Facet;
+  /** Update an existing Facet */
+  updateFacet: Facet;
+  /** Delete an existing Facet */
+  deleteFacet: DeletionResponse;
+  /** Delete multiple existing Facets */
+  deleteFacets: Array<DeletionResponse>;
+  /** Create one or more FacetValues */
+  createFacetValues: Array<FacetValue>;
+  /** Update one or more FacetValues */
+  updateFacetValues: Array<FacetValue>;
+  /** Delete one or more FacetValues */
+  deleteFacetValues: Array<DeletionResponse>;
+  /** Assigns Facets to the specified Channel */
+  assignFacetsToChannel: Array<Facet>;
+  /** Removes Facets from the specified Channel */
+  removeFacetsFromChannel: Array<RemoveFacetFromChannelResult>;
+  updateGlobalSettings: UpdateGlobalSettingsResult;
+  importProducts?: Maybe<ImportInfo>;
+  /** Remove all settled jobs in the given queues older than the given date. Returns the number of jobs deleted. */
+  removeSettledJobs: Scalars['Int'];
+  cancelJob: Job;
+  flushBufferedJobs: Success;
+  settlePayment: SettlePaymentResult;
+  cancelPayment: CancelPaymentResult;
+  addFulfillmentToOrder: AddFulfillmentToOrderResult;
+  cancelOrder: CancelOrderResult;
+  refundOrder: RefundOrderResult;
+  settleRefund: SettleRefundResult;
+  addNoteToOrder: Order;
+  updateOrderNote: HistoryEntry;
+  deleteOrderNote: DeletionResponse;
+  transitionOrderToState?: Maybe<TransitionOrderToStateResult>;
+  transitionFulfillmentToState: TransitionFulfillmentToStateResult;
+  transitionPaymentToState: TransitionPaymentToStateResult;
+  setOrderCustomFields?: Maybe<Order>;
+  /**
+   * Allows an Order to be modified after it has been completed by the Customer. The Order must first
+   * be in the `Modifying` state.
+   */
+  modifyOrder: ModifyOrderResult;
+  /**
+   * Used to manually create a new Payment against an Order.
+   * This can be used by an Administrator when an Order is in the ArrangingPayment state.
+   *
+   * It is also used when a completed Order
+   * has been modified (using `modifyOrder`) and the price has increased. The extra payment
+   * can then be manually arranged by the administrator, and the details used to create a new
+   * Payment.
+   */
+  addManualPaymentToOrder: AddManualPaymentToOrderResult;
+  /** Creates a draft Order */
+  createDraftOrder: Order;
+  /** Deletes a draft Order */
+  deleteDraftOrder: DeletionResponse;
+  /** Adds an item to the draft Order. */
+  addItemToDraftOrder: UpdateOrderItemsResult;
+  /** Adjusts a draft OrderLine. If custom fields are defined on the OrderLine entity, a third argument 'customFields' of type `OrderLineCustomFieldsInput` will be available. */
+  adjustDraftOrderLine: UpdateOrderItemsResult;
+  /** Remove an OrderLine from the draft Order */
+  removeDraftOrderLine: RemoveOrderItemsResult;
+  setCustomerForDraftOrder: SetCustomerForDraftOrderResult;
+  /** Sets the shipping address for a draft Order */
+  setDraftOrderShippingAddress: Order;
+  /** Sets the billing address for a draft Order */
+  setDraftOrderBillingAddress: Order;
+  /** Allows any custom fields to be set for the active order */
+  setDraftOrderCustomFields: Order;
+  /** Applies the given coupon code to the draft Order */
+  applyCouponCodeToDraftOrder: ApplyCouponCodeResult;
+  /** Removes the given coupon code from the draft Order */
+  removeCouponCodeFromDraftOrder?: Maybe<Order>;
+  /** Sets the shipping method by id, which can be obtained with the `eligibleShippingMethodsForDraftOrder` query */
+  setDraftOrderShippingMethod: SetOrderShippingMethodResult;
+  /** Create existing PaymentMethod */
+  createPaymentMethod: PaymentMethod;
+  /** Update an existing PaymentMethod */
+  updatePaymentMethod: PaymentMethod;
+  /** Delete a PaymentMethod */
+  deletePaymentMethod: DeletionResponse;
+  /** Create a new ProductOptionGroup */
+  createProductOptionGroup: ProductOptionGroup;
+  /** Update an existing ProductOptionGroup */
+  updateProductOptionGroup: ProductOptionGroup;
+  /** Create a new ProductOption within a ProductOptionGroup */
+  createProductOption: ProductOption;
+  /** Create a new ProductOption within a ProductOptionGroup */
+  updateProductOption: ProductOption;
+  /** Delete a ProductOption */
+  deleteProductOption: DeletionResponse;
+  reindex: Job;
+  runPendingSearchIndexUpdates: Success;
+  /** Create a new Product */
+  createProduct: Product;
+  /** Update an existing Product */
+  updateProduct: Product;
+  /** Update multiple existing Products */
+  updateProducts: Array<Product>;
+  /** Delete a Product */
+  deleteProduct: DeletionResponse;
+  /** Delete multiple Products */
+  deleteProducts: Array<DeletionResponse>;
+  /** Add an OptionGroup to a Product */
+  addOptionGroupToProduct: Product;
+  /** Remove an OptionGroup from a Product */
+  removeOptionGroupFromProduct: RemoveOptionGroupFromProductResult;
+  /** Create a set of ProductVariants based on the OptionGroups assigned to the given Product */
+  createProductVariants: Array<Maybe<ProductVariant>>;
+  /** Update existing ProductVariants */
+  updateProductVariants: Array<Maybe<ProductVariant>>;
+  /** Delete a ProductVariant */
+  deleteProductVariant: DeletionResponse;
+  /** Delete multiple ProductVariants */
+  deleteProductVariants: Array<DeletionResponse>;
+  /** Assigns all ProductVariants of Product to the specified Channel */
+  assignProductsToChannel: Array<Product>;
+  /** Removes all ProductVariants of Product from the specified Channel */
+  removeProductsFromChannel: Array<Product>;
+  /** Assigns ProductVariants to the specified Channel */
+  assignProductVariantsToChannel: Array<ProductVariant>;
+  /** Removes ProductVariants from the specified Channel */
+  removeProductVariantsFromChannel: Array<ProductVariant>;
+  createPromotion: CreatePromotionResult;
+  updatePromotion: UpdatePromotionResult;
+  deletePromotion: DeletionResponse;
+  /** Assigns Promotions to the specified Channel */
+  assignPromotionsToChannel: Array<Promotion>;
+  /** Removes Promotions from the specified Channel */
+  removePromotionsFromChannel: Array<Promotion>;
+  /** Create a new Role */
+  createRole: Role;
+  /** Update an existing Role */
+  updateRole: Role;
+  /** Delete an existing Role */
+  deleteRole: DeletionResponse;
+  /** Create a new ShippingMethod */
+  createShippingMethod: ShippingMethod;
+  /** Update an existing ShippingMethod */
+  updateShippingMethod: ShippingMethod;
+  /** Delete a ShippingMethod */
+  deleteShippingMethod: DeletionResponse;
+  /** Create a new Tag */
+  createTag: Tag;
+  /** Update an existing Tag */
+  updateTag: Tag;
+  /** Delete an existing Tag */
+  deleteTag: DeletionResponse;
+  /** Create a new TaxCategory */
+  createTaxCategory: TaxCategory;
+  /** Update an existing TaxCategory */
+  updateTaxCategory: TaxCategory;
+  /** Deletes a TaxCategory */
+  deleteTaxCategory: DeletionResponse;
+  /** Create a new TaxRate */
+  createTaxRate: TaxRate;
+  /** Update an existing TaxRate */
+  updateTaxRate: TaxRate;
+  /** Delete a TaxRate */
+  deleteTaxRate: DeletionResponse;
+  /** Create a new Zone */
+  createZone: Zone;
+  /** Update an existing Zone */
+  updateZone: Zone;
+  /** Delete a Zone */
+  deleteZone: DeletionResponse;
+  /** Add members to a Zone */
+  addMembersToZone: Zone;
+  /** Remove members from a Zone */
+  removeMembersFromZone: Zone;
+};
+
+
+export type MutationCreateAdministratorArgs = {
+  input: CreateAdministratorInput;
+};
+
+
+export type MutationUpdateAdministratorArgs = {
+  input: UpdateAdministratorInput;
+};
+
+
+export type MutationUpdateActiveAdministratorArgs = {
+  input: UpdateActiveAdministratorInput;
+};
+
+
+export type MutationDeleteAdministratorArgs = {
+  id: Scalars['ID'];
+};
+
+
+export type MutationAssignRoleToAdministratorArgs = {
+  administratorId: Scalars['ID'];
+  roleId: Scalars['ID'];
+};
+
+
+export type MutationCreateAssetsArgs = {
+  input: Array<CreateAssetInput>;
+};
+
+
+export type MutationUpdateAssetArgs = {
+  input: UpdateAssetInput;
+};
+
+
+export type MutationDeleteAssetArgs = {
+  input: DeleteAssetInput;
+};
+
+
+export type MutationDeleteAssetsArgs = {
+  input: DeleteAssetsInput;
+};
+
+
+export type MutationAssignAssetsToChannelArgs = {
+  input: AssignAssetsToChannelInput;
+};
+
+
+export type MutationLoginArgs = {
+  username: Scalars['String'];
+  password: Scalars['String'];
+  rememberMe?: Maybe<Scalars['Boolean']>;
+};
+
+
+export type MutationAuthenticateArgs = {
+  input: AuthenticationInput;
+  rememberMe?: Maybe<Scalars['Boolean']>;
+};
+
+
+export type MutationCreateChannelArgs = {
+  input: CreateChannelInput;
+};
+
+
+export type MutationUpdateChannelArgs = {
+  input: UpdateChannelInput;
+};
+
+
+export type MutationDeleteChannelArgs = {
+  id: Scalars['ID'];
+};
+
+
+export type MutationCreateCollectionArgs = {
+  input: CreateCollectionInput;
+};
+
+
+export type MutationUpdateCollectionArgs = {
+  input: UpdateCollectionInput;
+};
+
+
+export type MutationDeleteCollectionArgs = {
+  id: Scalars['ID'];
+};
+
+
+export type MutationDeleteCollectionsArgs = {
+  ids: Array<Scalars['ID']>;
+};
+
+
+export type MutationMoveCollectionArgs = {
+  input: MoveCollectionInput;
+};
+
+
+export type MutationAssignCollectionsToChannelArgs = {
+  input: AssignCollectionsToChannelInput;
+};
+
+
+export type MutationRemoveCollectionsFromChannelArgs = {
+  input: RemoveCollectionsFromChannelInput;
+};
+
+
+export type MutationCreateCountryArgs = {
+  input: CreateCountryInput;
+};
+
+
+export type MutationUpdateCountryArgs = {
+  input: UpdateCountryInput;
+};
+
+
+export type MutationDeleteCountryArgs = {
+  id: Scalars['ID'];
+};
+
+
+export type MutationCreateCustomerGroupArgs = {
+  input: CreateCustomerGroupInput;
+};
+
+
+export type MutationUpdateCustomerGroupArgs = {
+  input: UpdateCustomerGroupInput;
+};
+
+
+export type MutationDeleteCustomerGroupArgs = {
+  id: Scalars['ID'];
+};
+
 
 export type MutationAddCustomersToGroupArgs = {
-    customerGroupId: Scalars['ID'];
-    customerIds: Array<Scalars['ID']>;
-};
+  customerGroupId: Scalars['ID'];
+  customerIds: Array<Scalars['ID']>;
+};
+
+
+export type MutationRemoveCustomersFromGroupArgs = {
+  customerGroupId: Scalars['ID'];
+  customerIds: Array<Scalars['ID']>;
+};
+
+
+export type MutationCreateCustomerArgs = {
+  input: CreateCustomerInput;
+  password?: Maybe<Scalars['String']>;
+};
+
+
+export type MutationUpdateCustomerArgs = {
+  input: UpdateCustomerInput;
+};
+
+
+export type MutationDeleteCustomerArgs = {
+  id: Scalars['ID'];
+};
+
+
+export type MutationCreateCustomerAddressArgs = {
+  customerId: Scalars['ID'];
+  input: CreateAddressInput;
+};
+
+
+export type MutationUpdateCustomerAddressArgs = {
+  input: UpdateAddressInput;
+};
+
+
+export type MutationDeleteCustomerAddressArgs = {
+  id: Scalars['ID'];
+};
+
+
+export type MutationAddNoteToCustomerArgs = {
+  input: AddNoteToCustomerInput;
+};
+
+
+export type MutationUpdateCustomerNoteArgs = {
+  input: UpdateCustomerNoteInput;
+};
+
+
+export type MutationDeleteCustomerNoteArgs = {
+  id: Scalars['ID'];
+};
+
+
+export type MutationCreateFacetArgs = {
+  input: CreateFacetInput;
+};
+
+
+export type MutationUpdateFacetArgs = {
+  input: UpdateFacetInput;
+};
+
+
+export type MutationDeleteFacetArgs = {
+  id: Scalars['ID'];
+  force?: Maybe<Scalars['Boolean']>;
+};
+
+
+export type MutationDeleteFacetsArgs = {
+  ids: Array<Scalars['ID']>;
+  force?: Maybe<Scalars['Boolean']>;
+};
+
+
+export type MutationCreateFacetValuesArgs = {
+  input: Array<CreateFacetValueInput>;
+};
+
+
+export type MutationUpdateFacetValuesArgs = {
+  input: Array<UpdateFacetValueInput>;
+};
+
+
+export type MutationDeleteFacetValuesArgs = {
+  ids: Array<Scalars['ID']>;
+  force?: Maybe<Scalars['Boolean']>;
+};
+
+
+export type MutationAssignFacetsToChannelArgs = {
+  input: AssignFacetsToChannelInput;
+};
+
+
+export type MutationRemoveFacetsFromChannelArgs = {
+  input: RemoveFacetsFromChannelInput;
+};
+
+
+export type MutationUpdateGlobalSettingsArgs = {
+  input: UpdateGlobalSettingsInput;
+};
+
+
+export type MutationImportProductsArgs = {
+  csvFile: Scalars['Upload'];
+};
+
+
+export type MutationRemoveSettledJobsArgs = {
+  queueNames?: Maybe<Array<Scalars['String']>>;
+  olderThan?: Maybe<Scalars['DateTime']>;
+};
+
+
+export type MutationCancelJobArgs = {
+  jobId: Scalars['ID'];
+};
+
+
+export type MutationFlushBufferedJobsArgs = {
+  bufferIds?: Maybe<Array<Scalars['String']>>;
+};
+
+
+export type MutationSettlePaymentArgs = {
+  id: Scalars['ID'];
+};
+
+
+export type MutationCancelPaymentArgs = {
+  id: Scalars['ID'];
+};
+
 
 export type MutationAddFulfillmentToOrderArgs = {
-    input: FulfillOrderInput;
-};
+  input: FulfillOrderInput;
+};
+
+
+export type MutationCancelOrderArgs = {
+  input: CancelOrderInput;
+};
+
+
+export type MutationRefundOrderArgs = {
+  input: RefundOrderInput;
+};
+
+
+export type MutationSettleRefundArgs = {
+  input: SettleRefundInput;
+};
+
+
+export type MutationAddNoteToOrderArgs = {
+  input: AddNoteToOrderInput;
+};
+
+
+export type MutationUpdateOrderNoteArgs = {
+  input: UpdateOrderNoteInput;
+};
+
+
+export type MutationDeleteOrderNoteArgs = {
+  id: Scalars['ID'];
+};
+
+
+export type MutationTransitionOrderToStateArgs = {
+  id: Scalars['ID'];
+  state: Scalars['String'];
+};
+
+
+export type MutationTransitionFulfillmentToStateArgs = {
+  id: Scalars['ID'];
+  state: Scalars['String'];
+};
+
+
+export type MutationTransitionPaymentToStateArgs = {
+  id: Scalars['ID'];
+  state: Scalars['String'];
+};
+
+
+export type MutationSetOrderCustomFieldsArgs = {
+  input: UpdateOrderInput;
+};
+
+
+export type MutationModifyOrderArgs = {
+  input: ModifyOrderInput;
+};
+
+
+export type MutationAddManualPaymentToOrderArgs = {
+  input: ManualPaymentInput;
+};
+
+
+export type MutationDeleteDraftOrderArgs = {
+  orderId: Scalars['ID'];
+};
+
 
 export type MutationAddItemToDraftOrderArgs = {
-    input: AddItemToDraftOrderInput;
-    orderId: Scalars['ID'];
-};
-
-export type MutationAddManualPaymentToOrderArgs = {
-    input: ManualPaymentInput;
-};
+  orderId: Scalars['ID'];
+  input: AddItemToDraftOrderInput;
+};
+
+
+export type MutationAdjustDraftOrderLineArgs = {
+  orderId: Scalars['ID'];
+  input: AdjustDraftOrderLineInput;
+};
+
+
+export type MutationRemoveDraftOrderLineArgs = {
+  orderId: Scalars['ID'];
+  orderLineId: Scalars['ID'];
+};
+
+
+export type MutationSetCustomerForDraftOrderArgs = {
+  orderId: Scalars['ID'];
+  customerId?: Maybe<Scalars['ID']>;
+  input?: Maybe<CreateCustomerInput>;
+};
+
+
+export type MutationSetDraftOrderShippingAddressArgs = {
+  orderId: Scalars['ID'];
+  input: CreateAddressInput;
+};
+
+
+export type MutationSetDraftOrderBillingAddressArgs = {
+  orderId: Scalars['ID'];
+  input: CreateAddressInput;
+};
+
+
+export type MutationSetDraftOrderCustomFieldsArgs = {
+  orderId: Scalars['ID'];
+  input: UpdateOrderInput;
+};
+
+
+export type MutationApplyCouponCodeToDraftOrderArgs = {
+  orderId: Scalars['ID'];
+  couponCode: Scalars['String'];
+};
+
+
+export type MutationRemoveCouponCodeFromDraftOrderArgs = {
+  orderId: Scalars['ID'];
+  couponCode: Scalars['String'];
+};
+
+
+export type MutationSetDraftOrderShippingMethodArgs = {
+  orderId: Scalars['ID'];
+  shippingMethodId: Scalars['ID'];
+};
+
+
+export type MutationCreatePaymentMethodArgs = {
+  input: CreatePaymentMethodInput;
+};
+
+
+export type MutationUpdatePaymentMethodArgs = {
+  input: UpdatePaymentMethodInput;
+};
+
+
+export type MutationDeletePaymentMethodArgs = {
+  id: Scalars['ID'];
+  force?: Maybe<Scalars['Boolean']>;
+};
+
+
+export type MutationCreateProductOptionGroupArgs = {
+  input: CreateProductOptionGroupInput;
+};
+
+
+export type MutationUpdateProductOptionGroupArgs = {
+  input: UpdateProductOptionGroupInput;
+};
+
+
+export type MutationCreateProductOptionArgs = {
+  input: CreateProductOptionInput;
+};
+
+
+export type MutationUpdateProductOptionArgs = {
+  input: UpdateProductOptionInput;
+};
+
+
+export type MutationDeleteProductOptionArgs = {
+  id: Scalars['ID'];
+};
+
+
+export type MutationCreateProductArgs = {
+  input: CreateProductInput;
+};
+
+
+export type MutationUpdateProductArgs = {
+  input: UpdateProductInput;
+};
+
+
+export type MutationUpdateProductsArgs = {
+  input: Array<UpdateProductInput>;
+};
+
+
+export type MutationDeleteProductArgs = {
+  id: Scalars['ID'];
+};
+
+
+export type MutationDeleteProductsArgs = {
+  ids: Array<Scalars['ID']>;
+};
+
+
+export type MutationAddOptionGroupToProductArgs = {
+  productId: Scalars['ID'];
+  optionGroupId: Scalars['ID'];
+};
+
+
+export type MutationRemoveOptionGroupFromProductArgs = {
+  productId: Scalars['ID'];
+  optionGroupId: Scalars['ID'];
+};
+
+
+export type MutationCreateProductVariantsArgs = {
+  input: Array<CreateProductVariantInput>;
+};
+
+
+export type MutationUpdateProductVariantsArgs = {
+  input: Array<UpdateProductVariantInput>;
+};
+
+
+export type MutationDeleteProductVariantArgs = {
+  id: Scalars['ID'];
+};
+
+
+export type MutationDeleteProductVariantsArgs = {
+  ids: Array<Scalars['ID']>;
+};
+
+
+export type MutationAssignProductsToChannelArgs = {
+  input: AssignProductsToChannelInput;
+};
+
+
+export type MutationRemoveProductsFromChannelArgs = {
+  input: RemoveProductsFromChannelInput;
+};
+
+
+export type MutationAssignProductVariantsToChannelArgs = {
+  input: AssignProductVariantsToChannelInput;
+};
+
+
+export type MutationRemoveProductVariantsFromChannelArgs = {
+  input: RemoveProductVariantsFromChannelInput;
+};
+
+
+export type MutationCreatePromotionArgs = {
+  input: CreatePromotionInput;
+};
+
+
+export type MutationUpdatePromotionArgs = {
+  input: UpdatePromotionInput;
+};
+
+
+export type MutationDeletePromotionArgs = {
+  id: Scalars['ID'];
+};
+
+
+export type MutationAssignPromotionsToChannelArgs = {
+  input: AssignPromotionsToChannelInput;
+};
+
+
+export type MutationRemovePromotionsFromChannelArgs = {
+  input: RemovePromotionsFromChannelInput;
+};
+
+
+export type MutationCreateRoleArgs = {
+  input: CreateRoleInput;
+};
+
+
+export type MutationUpdateRoleArgs = {
+  input: UpdateRoleInput;
+};
+
+
+export type MutationDeleteRoleArgs = {
+  id: Scalars['ID'];
+};
+
+
+export type MutationCreateShippingMethodArgs = {
+  input: CreateShippingMethodInput;
+};
+
+
+export type MutationUpdateShippingMethodArgs = {
+  input: UpdateShippingMethodInput;
+};
+
+
+export type MutationDeleteShippingMethodArgs = {
+  id: Scalars['ID'];
+};
+
+
+export type MutationCreateTagArgs = {
+  input: CreateTagInput;
+};
+
+
+export type MutationUpdateTagArgs = {
+  input: UpdateTagInput;
+};
+
+
+export type MutationDeleteTagArgs = {
+  id: Scalars['ID'];
+};
+
+
+export type MutationCreateTaxCategoryArgs = {
+  input: CreateTaxCategoryInput;
+};
+
+
+export type MutationUpdateTaxCategoryArgs = {
+  input: UpdateTaxCategoryInput;
+};
+
+
+export type MutationDeleteTaxCategoryArgs = {
+  id: Scalars['ID'];
+};
+
+
+export type MutationCreateTaxRateArgs = {
+  input: CreateTaxRateInput;
+};
+
+
+export type MutationUpdateTaxRateArgs = {
+  input: UpdateTaxRateInput;
+};
+
+
+export type MutationDeleteTaxRateArgs = {
+  id: Scalars['ID'];
+};
+
+
+export type MutationCreateZoneArgs = {
+  input: CreateZoneInput;
+};
+
+
+export type MutationUpdateZoneArgs = {
+  input: UpdateZoneInput;
+};
+
+
+export type MutationDeleteZoneArgs = {
+  id: Scalars['ID'];
+};
+
 
 export type MutationAddMembersToZoneArgs = {
-    memberIds: Array<Scalars['ID']>;
-    zoneId: Scalars['ID'];
-};
-
-export type MutationAddNoteToCustomerArgs = {
-    input: AddNoteToCustomerInput;
-};
-
-export type MutationAddNoteToOrderArgs = {
-    input: AddNoteToOrderInput;
-};
-
-export type MutationAddOptionGroupToProductArgs = {
-    optionGroupId: Scalars['ID'];
-    productId: Scalars['ID'];
-};
-
-export type MutationAdjustDraftOrderLineArgs = {
-    input: AdjustDraftOrderLineInput;
-    orderId: Scalars['ID'];
-};
-
-export type MutationApplyCouponCodeToDraftOrderArgs = {
-    couponCode: Scalars['String'];
-    orderId: Scalars['ID'];
-};
-
-export type MutationAssignAssetsToChannelArgs = {
-    input: AssignAssetsToChannelInput;
-};
-
-export type MutationAssignCollectionsToChannelArgs = {
-    input: AssignCollectionsToChannelInput;
-};
-
-export type MutationAssignFacetsToChannelArgs = {
-    input: AssignFacetsToChannelInput;
-};
-
-export type MutationAssignProductVariantsToChannelArgs = {
-    input: AssignProductVariantsToChannelInput;
-};
-
-export type MutationAssignProductsToChannelArgs = {
-    input: AssignProductsToChannelInput;
-};
-
-export type MutationAssignPromotionsToChannelArgs = {
-    input: AssignPromotionsToChannelInput;
-};
-
-export type MutationAssignRoleToAdministratorArgs = {
-    administratorId: Scalars['ID'];
-    roleId: Scalars['ID'];
-};
-
-export type MutationAuthenticateArgs = {
-    input: AuthenticationInput;
-    rememberMe?: InputMaybe<Scalars['Boolean']>;
-};
-
-export type MutationCancelJobArgs = {
-    jobId: Scalars['ID'];
-};
-
-export type MutationCancelOrderArgs = {
-    input: CancelOrderInput;
-};
-
-export type MutationCancelPaymentArgs = {
-    id: Scalars['ID'];
-};
-
-export type MutationCreateAdministratorArgs = {
-    input: CreateAdministratorInput;
-};
-
-export type MutationCreateAssetsArgs = {
-    input: Array<CreateAssetInput>;
-};
-
-export type MutationCreateChannelArgs = {
-    input: CreateChannelInput;
-};
-
-export type MutationCreateCollectionArgs = {
-    input: CreateCollectionInput;
-};
-
-export type MutationCreateCountryArgs = {
-    input: CreateCountryInput;
-};
-
-export type MutationCreateCustomerArgs = {
-    input: CreateCustomerInput;
-    password?: InputMaybe<Scalars['String']>;
-};
-
-export type MutationCreateCustomerAddressArgs = {
-    customerId: Scalars['ID'];
-    input: CreateAddressInput;
-};
-
-export type MutationCreateCustomerGroupArgs = {
-    input: CreateCustomerGroupInput;
-};
-
-export type MutationCreateFacetArgs = {
-    input: CreateFacetInput;
-};
-
-export type MutationCreateFacetValuesArgs = {
-    input: Array<CreateFacetValueInput>;
-};
-
-export type MutationCreatePaymentMethodArgs = {
-    input: CreatePaymentMethodInput;
-};
-
-export type MutationCreateProductArgs = {
-    input: CreateProductInput;
-};
-
-export type MutationCreateProductOptionArgs = {
-    input: CreateProductOptionInput;
-};
-
-export type MutationCreateProductOptionGroupArgs = {
-    input: CreateProductOptionGroupInput;
-};
-
-export type MutationCreateProductVariantsArgs = {
-    input: Array<CreateProductVariantInput>;
-};
-
-export type MutationCreatePromotionArgs = {
-    input: CreatePromotionInput;
-};
-
-export type MutationCreateProvinceArgs = {
-    input: CreateProvinceInput;
-};
-
-export type MutationCreateRoleArgs = {
-    input: CreateRoleInput;
-};
-
-export type MutationCreateSellerArgs = {
-    input: CreateSellerInput;
-};
-
-export type MutationCreateShippingMethodArgs = {
-    input: CreateShippingMethodInput;
-};
-
-export type MutationCreateStockLocationArgs = {
-    input: CreateStockLocationInput;
-};
-
-export type MutationCreateTagArgs = {
-    input: CreateTagInput;
-};
-
-export type MutationCreateTaxCategoryArgs = {
-    input: CreateTaxCategoryInput;
-};
-
-export type MutationCreateTaxRateArgs = {
-    input: CreateTaxRateInput;
-};
-
-export type MutationCreateZoneArgs = {
-    input: CreateZoneInput;
-};
-
-export type MutationDeleteAdministratorArgs = {
-    id: Scalars['ID'];
-};
-
-export type MutationDeleteAssetArgs = {
-    input: DeleteAssetInput;
-};
-
-export type MutationDeleteAssetsArgs = {
-    input: DeleteAssetsInput;
-};
-
-export type MutationDeleteChannelArgs = {
-    id: Scalars['ID'];
-};
-
-export type MutationDeleteCollectionArgs = {
-    id: Scalars['ID'];
-};
-
-export type MutationDeleteCollectionsArgs = {
-    ids: Array<Scalars['ID']>;
-};
-
-export type MutationDeleteCountryArgs = {
-    id: Scalars['ID'];
-};
-
-export type MutationDeleteCustomerArgs = {
-    id: Scalars['ID'];
-};
-
-export type MutationDeleteCustomerAddressArgs = {
-    id: Scalars['ID'];
-};
-
-export type MutationDeleteCustomerGroupArgs = {
-    id: Scalars['ID'];
-};
-
-export type MutationDeleteCustomerNoteArgs = {
-    id: Scalars['ID'];
-};
-
-export type MutationDeleteDraftOrderArgs = {
-    orderId: Scalars['ID'];
-};
-
-export type MutationDeleteFacetArgs = {
-    force?: InputMaybe<Scalars['Boolean']>;
-    id: Scalars['ID'];
-};
-
-export type MutationDeleteFacetValuesArgs = {
-    force?: InputMaybe<Scalars['Boolean']>;
-    ids: Array<Scalars['ID']>;
-};
-
-export type MutationDeleteFacetsArgs = {
-    force?: InputMaybe<Scalars['Boolean']>;
-    ids: Array<Scalars['ID']>;
-};
-
-export type MutationDeleteOrderNoteArgs = {
-    id: Scalars['ID'];
-};
-
-export type MutationDeletePaymentMethodArgs = {
-    force?: InputMaybe<Scalars['Boolean']>;
-    id: Scalars['ID'];
-};
-
-export type MutationDeleteProductArgs = {
-    id: Scalars['ID'];
-};
-
-export type MutationDeleteProductOptionArgs = {
-    id: Scalars['ID'];
-};
-
-export type MutationDeleteProductVariantArgs = {
-    id: Scalars['ID'];
-};
-
-export type MutationDeleteProductVariantsArgs = {
-    ids: Array<Scalars['ID']>;
-};
-
-export type MutationDeleteProductsArgs = {
-    ids: Array<Scalars['ID']>;
-};
-
-export type MutationDeletePromotionArgs = {
-    id: Scalars['ID'];
-};
-
-export type MutationDeleteProvinceArgs = {
-    id: Scalars['ID'];
-};
-
-export type MutationDeleteRoleArgs = {
-    id: Scalars['ID'];
-};
-
-export type MutationDeleteSellerArgs = {
-    id: Scalars['ID'];
-};
-
-export type MutationDeleteShippingMethodArgs = {
-    id: Scalars['ID'];
-};
-
-export type MutationDeleteStockLocationArgs = {
-    input: DeleteStockLocationInput;
-};
-
-export type MutationDeleteTagArgs = {
-    id: Scalars['ID'];
-};
-
-export type MutationDeleteTaxCategoryArgs = {
-    id: Scalars['ID'];
-};
-
-export type MutationDeleteTaxRateArgs = {
-    id: Scalars['ID'];
-};
-
-export type MutationDeleteZoneArgs = {
-    id: Scalars['ID'];
-};
-
-export type MutationFlushBufferedJobsArgs = {
-    bufferIds?: InputMaybe<Array<Scalars['String']>>;
-};
-
-export type MutationImportProductsArgs = {
-    csvFile: Scalars['Upload'];
-};
-
-export type MutationLoginArgs = {
-    password: Scalars['String'];
-    rememberMe?: InputMaybe<Scalars['Boolean']>;
-    username: Scalars['String'];
-};
-
-export type MutationModifyOrderArgs = {
-    input: ModifyOrderInput;
-};
-
-export type MutationMoveCollectionArgs = {
-    input: MoveCollectionInput;
-};
-
-export type MutationRefundOrderArgs = {
-    input: RefundOrderInput;
-};
-
-export type MutationRemoveCollectionsFromChannelArgs = {
-    input: RemoveCollectionsFromChannelInput;
-};
-
-export type MutationRemoveCouponCodeFromDraftOrderArgs = {
-    couponCode: Scalars['String'];
-    orderId: Scalars['ID'];
-};
-
-export type MutationRemoveCustomersFromGroupArgs = {
-    customerGroupId: Scalars['ID'];
-    customerIds: Array<Scalars['ID']>;
-};
-
-export type MutationRemoveDraftOrderLineArgs = {
-    orderId: Scalars['ID'];
-    orderLineId: Scalars['ID'];
-};
-
-export type MutationRemoveFacetsFromChannelArgs = {
-    input: RemoveFacetsFromChannelInput;
-};
+  zoneId: Scalars['ID'];
+  memberIds: Array<Scalars['ID']>;
+};
+
 
 export type MutationRemoveMembersFromZoneArgs = {
-    memberIds: Array<Scalars['ID']>;
-    zoneId: Scalars['ID'];
-};
-
-export type MutationRemoveOptionGroupFromProductArgs = {
-    optionGroupId: Scalars['ID'];
-    productId: Scalars['ID'];
-};
-
-export type MutationRemoveProductVariantsFromChannelArgs = {
-    input: RemoveProductVariantsFromChannelInput;
-};
-
-export type MutationRemoveProductsFromChannelArgs = {
-    input: RemoveProductsFromChannelInput;
-};
-
-export type MutationRemovePromotionsFromChannelArgs = {
-    input: RemovePromotionsFromChannelInput;
-};
-
-export type MutationRemoveSettledJobsArgs = {
-    olderThan?: InputMaybe<Scalars['DateTime']>;
-    queueNames?: InputMaybe<Array<Scalars['String']>>;
-};
-
-export type MutationSetCustomerForDraftOrderArgs = {
-    customerId?: InputMaybe<Scalars['ID']>;
-    input?: InputMaybe<CreateCustomerInput>;
-    orderId: Scalars['ID'];
-};
-
-export type MutationSetDraftOrderBillingAddressArgs = {
-    input: CreateAddressInput;
-    orderId: Scalars['ID'];
-};
-
-export type MutationSetDraftOrderCustomFieldsArgs = {
-    input: UpdateOrderInput;
-    orderId: Scalars['ID'];
-};
-
-export type MutationSetDraftOrderShippingAddressArgs = {
-    input: CreateAddressInput;
-    orderId: Scalars['ID'];
-};
-
-export type MutationSetDraftOrderShippingMethodArgs = {
-    orderId: Scalars['ID'];
-    shippingMethodId: Scalars['ID'];
-};
-
-export type MutationSetOrderCustomFieldsArgs = {
-    input: UpdateOrderInput;
-};
-
-export type MutationSettlePaymentArgs = {
-    id: Scalars['ID'];
-};
-
-export type MutationSettleRefundArgs = {
-    input: SettleRefundInput;
-};
-
-export type MutationTransitionFulfillmentToStateArgs = {
-    id: Scalars['ID'];
-    state: Scalars['String'];
-};
-
-export type MutationTransitionOrderToStateArgs = {
-    id: Scalars['ID'];
-    state: Scalars['String'];
-};
-
-export type MutationTransitionPaymentToStateArgs = {
-    id: Scalars['ID'];
-    state: Scalars['String'];
-};
-
-export type MutationUpdateActiveAdministratorArgs = {
-    input: UpdateActiveAdministratorInput;
-};
-
-export type MutationUpdateAdministratorArgs = {
-    input: UpdateAdministratorInput;
-};
-
-export type MutationUpdateAssetArgs = {
-    input: UpdateAssetInput;
-};
-
-export type MutationUpdateChannelArgs = {
-    input: UpdateChannelInput;
-};
-
-export type MutationUpdateCollectionArgs = {
-    input: UpdateCollectionInput;
-};
-
-export type MutationUpdateCountryArgs = {
-    input: UpdateCountryInput;
-};
-
-export type MutationUpdateCustomerArgs = {
-    input: UpdateCustomerInput;
-};
-
-export type MutationUpdateCustomerAddressArgs = {
-    input: UpdateAddressInput;
-};
-
-export type MutationUpdateCustomerGroupArgs = {
-    input: UpdateCustomerGroupInput;
-};
-
-export type MutationUpdateCustomerNoteArgs = {
-    input: UpdateCustomerNoteInput;
-};
-
-export type MutationUpdateFacetArgs = {
-    input: UpdateFacetInput;
-};
-
-export type MutationUpdateFacetValuesArgs = {
-    input: Array<UpdateFacetValueInput>;
-};
-
-export type MutationUpdateGlobalSettingsArgs = {
-    input: UpdateGlobalSettingsInput;
-};
-
-export type MutationUpdateOrderNoteArgs = {
-    input: UpdateOrderNoteInput;
-};
-
-export type MutationUpdatePaymentMethodArgs = {
-    input: UpdatePaymentMethodInput;
-};
-
-export type MutationUpdateProductArgs = {
-    input: UpdateProductInput;
-};
-
-export type MutationUpdateProductOptionArgs = {
-    input: UpdateProductOptionInput;
-};
-
-export type MutationUpdateProductOptionGroupArgs = {
-    input: UpdateProductOptionGroupInput;
-};
-
-export type MutationUpdateProductVariantsArgs = {
-    input: Array<UpdateProductVariantInput>;
-};
-
-export type MutationUpdateProductsArgs = {
-    input: Array<UpdateProductInput>;
-};
-
-export type MutationUpdatePromotionArgs = {
-    input: UpdatePromotionInput;
-};
-
-export type MutationUpdateProvinceArgs = {
-    input: UpdateProvinceInput;
-};
-
-export type MutationUpdateRoleArgs = {
-    input: UpdateRoleInput;
-};
-
-export type MutationUpdateSellerArgs = {
-    input: UpdateSellerInput;
-};
-
-export type MutationUpdateShippingMethodArgs = {
-    input: UpdateShippingMethodInput;
-};
-
-export type MutationUpdateStockLocationArgs = {
-    input: UpdateStockLocationInput;
-};
-
-export type MutationUpdateTagArgs = {
-    input: UpdateTagInput;
-};
-
-export type MutationUpdateTaxCategoryArgs = {
-    input: UpdateTaxCategoryInput;
-};
-
-export type MutationUpdateTaxRateArgs = {
-    input: UpdateTaxRateInput;
-};
-
-export type MutationUpdateZoneArgs = {
-    input: UpdateZoneInput;
+  zoneId: Scalars['ID'];
+  memberIds: Array<Scalars['ID']>;
 };
 
 export type NativeAuthInput = {
-    password: Scalars['String'];
-    username: Scalars['String'];
+  username: Scalars['String'];
+  password: Scalars['String'];
 };
 
 /** Returned when attempting an operation that relies on the NativeAuthStrategy, if that strategy is not configured. */
 export type NativeAuthStrategyError = ErrorResult & {
-    errorCode: ErrorCode;
-    message: Scalars['String'];
+  errorCode: ErrorCode;
+  message: Scalars['String'];
 };
 
 export type NativeAuthenticationResult = CurrentUser | InvalidCredentialsError | NativeAuthStrategyError;
 
 /** Returned when attempting to set a negative OrderLine quantity. */
 export type NegativeQuantityError = ErrorResult & {
-    errorCode: ErrorCode;
-    message: Scalars['String'];
+  errorCode: ErrorCode;
+  message: Scalars['String'];
 };
 
 /**
@@ -3281,342 +3256,326 @@
  * current session.
  */
 export type NoActiveOrderError = ErrorResult & {
-    errorCode: ErrorCode;
-    message: Scalars['String'];
+  errorCode: ErrorCode;
+  message: Scalars['String'];
 };
 
 /** Returned when a call to modifyOrder fails to specify any changes */
 export type NoChangesSpecifiedError = ErrorResult & {
-    errorCode: ErrorCode;
-    message: Scalars['String'];
+  errorCode: ErrorCode;
+  message: Scalars['String'];
 };
 
 export type Node = {
-    id: Scalars['ID'];
+  id: Scalars['ID'];
 };
 
 /** Returned if an attempting to refund an Order but neither items nor shipping refund was specified */
 export type NothingToRefundError = ErrorResult & {
-    errorCode: ErrorCode;
-    message: Scalars['String'];
+  errorCode: ErrorCode;
+  message: Scalars['String'];
 };
 
 /** Operators for filtering on a list of Number fields */
 export type NumberListOperators = {
-    inList: Scalars['Float'];
+  inList: Scalars['Float'];
 };
 
 /** Operators for filtering on a Int or Float field */
 export type NumberOperators = {
-    between?: InputMaybe<NumberRange>;
-    eq?: InputMaybe<Scalars['Float']>;
-    gt?: InputMaybe<Scalars['Float']>;
-    gte?: InputMaybe<Scalars['Float']>;
-    isNull?: InputMaybe<Scalars['Boolean']>;
-    lt?: InputMaybe<Scalars['Float']>;
-    lte?: InputMaybe<Scalars['Float']>;
+  eq?: Maybe<Scalars['Float']>;
+  lt?: Maybe<Scalars['Float']>;
+  lte?: Maybe<Scalars['Float']>;
+  gt?: Maybe<Scalars['Float']>;
+  gte?: Maybe<Scalars['Float']>;
+  between?: Maybe<NumberRange>;
+  isNull?: Maybe<Scalars['Boolean']>;
 };
 
 export type NumberRange = {
-    end: Scalars['Float'];
-    start: Scalars['Float'];
+  start: Scalars['Float'];
+  end: Scalars['Float'];
 };
 
 export type Order = Node & {
-    /** An order is active as long as the payment process has not been completed */
-    active: Scalars['Boolean'];
-    aggregateOrder?: Maybe<Order>;
-    aggregateOrderId?: Maybe<Scalars['ID']>;
-    billingAddress?: Maybe<OrderAddress>;
-    channels: Array<Channel>;
-    /** A unique code for the Order */
-    code: Scalars['String'];
-    /** An array of all coupon codes applied to the Order */
-    couponCodes: Array<Scalars['String']>;
-    createdAt: Scalars['DateTime'];
-    currencyCode: CurrencyCode;
-    customFields?: Maybe<Scalars['JSON']>;
-    customer?: Maybe<Customer>;
-    discounts: Array<Discount>;
-    fulfillments?: Maybe<Array<Fulfillment>>;
-    history: HistoryEntryList;
-    id: Scalars['ID'];
-    lines: Array<OrderLine>;
-    modifications: Array<OrderModification>;
-    nextStates: Array<Scalars['String']>;
-    /**
-     * The date & time that the Order was placed, i.e. the Customer
-     * completed the checkout and the Order is no longer "active"
-     */
-    orderPlacedAt?: Maybe<Scalars['DateTime']>;
-    payments?: Maybe<Array<Payment>>;
-    /** Promotions applied to the order. Only gets populated after the payment process has completed. */
-    promotions: Array<Promotion>;
-    sellerOrders?: Maybe<Array<Order>>;
-    shipping: Scalars['Money'];
-    shippingAddress?: Maybe<OrderAddress>;
-    shippingLines: Array<ShippingLine>;
-    shippingWithTax: Scalars['Money'];
-    state: Scalars['String'];
-    /**
-     * The subTotal is the total of all OrderLines in the Order. This figure also includes any Order-level
-     * discounts which have been prorated (proportionally distributed) amongst the OrderItems.
-     * To get a total of all OrderLines which does not account for prorated discounts, use the
-     * sum of `OrderLine.discountedLinePrice` values.
-     */
-    subTotal: Scalars['Money'];
-    /** Same as subTotal, but inclusive of tax */
-    subTotalWithTax: Scalars['Money'];
-    /**
-     * Surcharges are arbitrary modifications to the Order total which are neither
-     * ProductVariants nor discounts resulting from applied Promotions. For example,
-     * one-off discounts based on customer interaction, or surcharges based on payment
-     * methods.
-     */
-    surcharges: Array<Surcharge>;
-    /** A summary of the taxes being applied to this Order */
-    taxSummary: Array<OrderTaxSummary>;
-    /** Equal to subTotal plus shipping */
-    total: Scalars['Money'];
-    totalQuantity: Scalars['Int'];
-    /** The final payable amount. Equal to subTotalWithTax plus shippingWithTax */
-    totalWithTax: Scalars['Money'];
-    type: OrderType;
-    updatedAt: Scalars['DateTime'];
-};
+  nextStates: Array<Scalars['String']>;
+  modifications: Array<OrderModification>;
+  id: Scalars['ID'];
+  createdAt: Scalars['DateTime'];
+  updatedAt: Scalars['DateTime'];
+  /**
+   * The date & time that the Order was placed, i.e. the Customer
+   * completed the checkout and the Order is no longer "active"
+   */
+  orderPlacedAt?: Maybe<Scalars['DateTime']>;
+  /** A unique code for the Order */
+  code: Scalars['String'];
+  state: Scalars['String'];
+  /** An order is active as long as the payment process has not been completed */
+  active: Scalars['Boolean'];
+  customer?: Maybe<Customer>;
+  shippingAddress?: Maybe<OrderAddress>;
+  billingAddress?: Maybe<OrderAddress>;
+  lines: Array<OrderLine>;
+  /**
+   * Surcharges are arbitrary modifications to the Order total which are neither
+   * ProductVariants nor discounts resulting from applied Promotions. For example,
+   * one-off discounts based on customer interaction, or surcharges based on payment
+   * methods.
+   */
+  surcharges: Array<Surcharge>;
+  discounts: Array<Discount>;
+  /** An array of all coupon codes applied to the Order */
+  couponCodes: Array<Scalars['String']>;
+  /** Promotions applied to the order. Only gets populated after the payment process has completed. */
+  promotions: Array<Promotion>;
+  payments?: Maybe<Array<Payment>>;
+  fulfillments?: Maybe<Array<Fulfillment>>;
+  totalQuantity: Scalars['Int'];
+  /**
+   * The subTotal is the total of all OrderLines in the Order. This figure also includes any Order-level
+   * discounts which have been prorated (proportionally distributed) amongst the OrderItems.
+   * To get a total of all OrderLines which does not account for prorated discounts, use the
+   * sum of `OrderLine.discountedLinePrice` values.
+   */
+  subTotal: Scalars['Int'];
+  /** Same as subTotal, but inclusive of tax */
+  subTotalWithTax: Scalars['Int'];
+  currencyCode: CurrencyCode;
+  shippingLines: Array<ShippingLine>;
+  shipping: Scalars['Int'];
+  shippingWithTax: Scalars['Int'];
+  /** Equal to subTotal plus shipping */
+  total: Scalars['Int'];
+  /** The final payable amount. Equal to subTotalWithTax plus shippingWithTax */
+  totalWithTax: Scalars['Int'];
+  /** A summary of the taxes being applied to this Order */
+  taxSummary: Array<OrderTaxSummary>;
+  history: HistoryEntryList;
+  customFields?: Maybe<Scalars['JSON']>;
+};
+
 
 export type OrderHistoryArgs = {
-    options?: InputMaybe<HistoryEntryListOptions>;
+  options?: Maybe<HistoryEntryListOptions>;
 };
 
 export type OrderAddress = {
-    city?: Maybe<Scalars['String']>;
-    company?: Maybe<Scalars['String']>;
-    country?: Maybe<Scalars['String']>;
-    countryCode?: Maybe<Scalars['String']>;
-    customFields?: Maybe<Scalars['JSON']>;
-    fullName?: Maybe<Scalars['String']>;
-    phoneNumber?: Maybe<Scalars['String']>;
-    postalCode?: Maybe<Scalars['String']>;
-    province?: Maybe<Scalars['String']>;
-    streetLine1?: Maybe<Scalars['String']>;
-    streetLine2?: Maybe<Scalars['String']>;
+  fullName?: Maybe<Scalars['String']>;
+  company?: Maybe<Scalars['String']>;
+  streetLine1?: Maybe<Scalars['String']>;
+  streetLine2?: Maybe<Scalars['String']>;
+  city?: Maybe<Scalars['String']>;
+  province?: Maybe<Scalars['String']>;
+  postalCode?: Maybe<Scalars['String']>;
+  country?: Maybe<Scalars['String']>;
+  countryCode?: Maybe<Scalars['String']>;
+  phoneNumber?: Maybe<Scalars['String']>;
+  customFields?: Maybe<Scalars['JSON']>;
 };
 
 export type OrderFilterParameter = {
-    active?: InputMaybe<BooleanOperators>;
-    aggregateOrderId?: InputMaybe<IdOperators>;
-    code?: InputMaybe<StringOperators>;
-    createdAt?: InputMaybe<DateOperators>;
-    currencyCode?: InputMaybe<StringOperators>;
-    customerLastName?: InputMaybe<StringOperators>;
-    id?: InputMaybe<IdOperators>;
-    orderPlacedAt?: InputMaybe<DateOperators>;
-    shipping?: InputMaybe<NumberOperators>;
-    shippingWithTax?: InputMaybe<NumberOperators>;
-    state?: InputMaybe<StringOperators>;
-    subTotal?: InputMaybe<NumberOperators>;
-    subTotalWithTax?: InputMaybe<NumberOperators>;
-    total?: InputMaybe<NumberOperators>;
-    totalQuantity?: InputMaybe<NumberOperators>;
-    totalWithTax?: InputMaybe<NumberOperators>;
-    transactionId?: InputMaybe<StringOperators>;
-    type?: InputMaybe<StringOperators>;
-    updatedAt?: InputMaybe<DateOperators>;
+  customerLastName?: Maybe<StringOperators>;
+  transactionId?: Maybe<StringOperators>;
+  id?: Maybe<IdOperators>;
+  createdAt?: Maybe<DateOperators>;
+  updatedAt?: Maybe<DateOperators>;
+  orderPlacedAt?: Maybe<DateOperators>;
+  code?: Maybe<StringOperators>;
+  state?: Maybe<StringOperators>;
+  active?: Maybe<BooleanOperators>;
+  totalQuantity?: Maybe<NumberOperators>;
+  subTotal?: Maybe<NumberOperators>;
+  subTotalWithTax?: Maybe<NumberOperators>;
+  currencyCode?: Maybe<StringOperators>;
+  shipping?: Maybe<NumberOperators>;
+  shippingWithTax?: Maybe<NumberOperators>;
+  total?: Maybe<NumberOperators>;
+  totalWithTax?: Maybe<NumberOperators>;
 };
 
 export type OrderItem = Node & {
-    adjustments: Array<Adjustment>;
-    cancelled: Scalars['Boolean'];
-    createdAt: Scalars['DateTime'];
-    /**
-     * The price of a single unit including discounts, excluding tax.
-     *
-     * If Order-level discounts have been applied, this will not be the
-     * actual taxable unit price (see `proratedUnitPrice`), but is generally the
-     * correct price to display to customers to avoid confusion
-     * about the internal handling of distributed Order-level discounts.
-     */
-    discountedUnitPrice: Scalars['Money'];
-    /** The price of a single unit including discounts and tax */
-    discountedUnitPriceWithTax: Scalars['Money'];
-    fulfillment?: Maybe<Fulfillment>;
-    id: Scalars['ID'];
-    /**
-     * The actual unit price, taking into account both item discounts _and_ prorated (proportionally-distributed)
-     * Order-level discounts. This value is the true economic value of the OrderItem, and is used in tax
-     * and refund calculations.
-     */
-    proratedUnitPrice: Scalars['Money'];
-    /** The proratedUnitPrice including tax */
-    proratedUnitPriceWithTax: Scalars['Money'];
-    refundId?: Maybe<Scalars['ID']>;
-    taxLines: Array<TaxLine>;
-    taxRate: Scalars['Float'];
-    /** The price of a single unit, excluding tax and discounts */
-    unitPrice: Scalars['Money'];
-    /** The price of a single unit, including tax but excluding discounts */
-    unitPriceWithTax: Scalars['Money'];
-    unitTax: Scalars['Money'];
-    updatedAt: Scalars['DateTime'];
+  id: Scalars['ID'];
+  createdAt: Scalars['DateTime'];
+  updatedAt: Scalars['DateTime'];
+  cancelled: Scalars['Boolean'];
+  /** The price of a single unit, excluding tax and discounts */
+  unitPrice: Scalars['Int'];
+  /** The price of a single unit, including tax but excluding discounts */
+  unitPriceWithTax: Scalars['Int'];
+  /**
+   * The price of a single unit including discounts, excluding tax.
+   *
+   * If Order-level discounts have been applied, this will not be the
+   * actual taxable unit price (see `proratedUnitPrice`), but is generally the
+   * correct price to display to customers to avoid confusion
+   * about the internal handling of distributed Order-level discounts.
+   */
+  discountedUnitPrice: Scalars['Int'];
+  /** The price of a single unit including discounts and tax */
+  discountedUnitPriceWithTax: Scalars['Int'];
+  /**
+   * The actual unit price, taking into account both item discounts _and_ prorated (proportionally-distributed)
+   * Order-level discounts. This value is the true economic value of the OrderItem, and is used in tax
+   * and refund calculations.
+   */
+  proratedUnitPrice: Scalars['Int'];
+  /** The proratedUnitPrice including tax */
+  proratedUnitPriceWithTax: Scalars['Int'];
+  unitTax: Scalars['Int'];
+  taxRate: Scalars['Float'];
+  adjustments: Array<Adjustment>;
+  taxLines: Array<TaxLine>;
+  fulfillment?: Maybe<Fulfillment>;
+  refundId?: Maybe<Scalars['ID']>;
 };
 
 /** Returned when the maximum order size limit has been reached. */
 export type OrderLimitError = ErrorResult & {
-    errorCode: ErrorCode;
-    maxItems: Scalars['Int'];
-    message: Scalars['String'];
+  errorCode: ErrorCode;
+  message: Scalars['String'];
+  maxItems: Scalars['Int'];
 };
 
 export type OrderLine = Node & {
-    createdAt: Scalars['DateTime'];
-    customFields?: Maybe<Scalars['JSON']>;
-    /** The price of the line including discounts, excluding tax */
-    discountedLinePrice: Scalars['Money'];
-    /** The price of the line including discounts and tax */
-    discountedLinePriceWithTax: Scalars['Money'];
-    /**
-     * The price of a single unit including discounts, excluding tax.
-     *
-     * If Order-level discounts have been applied, this will not be the
-     * actual taxable unit price (see `proratedUnitPrice`), but is generally the
-     * correct price to display to customers to avoid confusion
-     * about the internal handling of distributed Order-level discounts.
-     */
-    discountedUnitPrice: Scalars['Money'];
-    /** The price of a single unit including discounts and tax */
-    discountedUnitPriceWithTax: Scalars['Money'];
-    discounts: Array<Discount>;
-    featuredAsset?: Maybe<Asset>;
-    fulfillmentLines?: Maybe<Array<FulfillmentLine>>;
-    id: Scalars['ID'];
-    /** The total price of the line excluding tax and discounts. */
-    linePrice: Scalars['Money'];
-    /** The total price of the line including tax but excluding discounts. */
-    linePriceWithTax: Scalars['Money'];
-    /** The total tax on this line */
-    lineTax: Scalars['Money'];
-    order: Order;
-    /** The quantity at the time the Order was placed */
-    orderPlacedQuantity: Scalars['Int'];
-    productVariant: ProductVariant;
-    /**
-     * The actual line price, taking into account both item discounts _and_ prorated (proportionally-distributed)
-     * Order-level discounts. This value is the true economic value of the OrderLine, and is used in tax
-     * and refund calculations.
-     */
-    proratedLinePrice: Scalars['Money'];
-    /** The proratedLinePrice including tax */
-    proratedLinePriceWithTax: Scalars['Money'];
-    /**
-     * The actual unit price, taking into account both item discounts _and_ prorated (proportionally-distributed)
-     * Order-level discounts. This value is the true economic value of the OrderItem, and is used in tax
-     * and refund calculations.
-     */
-    proratedUnitPrice: Scalars['Money'];
-    /** The proratedUnitPrice including tax */
-    proratedUnitPriceWithTax: Scalars['Money'];
-    quantity: Scalars['Int'];
-    taxLines: Array<TaxLine>;
-    taxRate: Scalars['Float'];
-    /** The price of a single unit, excluding tax and discounts */
-    unitPrice: Scalars['Money'];
-    /** Non-zero if the unitPrice has changed since it was initially added to Order */
-    unitPriceChangeSinceAdded: Scalars['Money'];
-    /** The price of a single unit, including tax but excluding discounts */
-    unitPriceWithTax: Scalars['Money'];
-    /** Non-zero if the unitPriceWithTax has changed since it was initially added to Order */
-    unitPriceWithTaxChangeSinceAdded: Scalars['Money'];
-    updatedAt: Scalars['DateTime'];
+  id: Scalars['ID'];
+  createdAt: Scalars['DateTime'];
+  updatedAt: Scalars['DateTime'];
+  productVariant: ProductVariant;
+  featuredAsset?: Maybe<Asset>;
+  /** The price of a single unit, excluding tax and discounts */
+  unitPrice: Scalars['Int'];
+  /** The price of a single unit, including tax but excluding discounts */
+  unitPriceWithTax: Scalars['Int'];
+  /** Non-zero if the unitPrice has changed since it was initially added to Order */
+  unitPriceChangeSinceAdded: Scalars['Int'];
+  /** Non-zero if the unitPriceWithTax has changed since it was initially added to Order */
+  unitPriceWithTaxChangeSinceAdded: Scalars['Int'];
+  /**
+   * The price of a single unit including discounts, excluding tax.
+   *
+   * If Order-level discounts have been applied, this will not be the
+   * actual taxable unit price (see `proratedUnitPrice`), but is generally the
+   * correct price to display to customers to avoid confusion
+   * about the internal handling of distributed Order-level discounts.
+   */
+  discountedUnitPrice: Scalars['Int'];
+  /** The price of a single unit including discounts and tax */
+  discountedUnitPriceWithTax: Scalars['Int'];
+  /**
+   * The actual unit price, taking into account both item discounts _and_ prorated (proportionally-distributed)
+   * Order-level discounts. This value is the true economic value of the OrderItem, and is used in tax
+   * and refund calculations.
+   */
+  proratedUnitPrice: Scalars['Int'];
+  /** The proratedUnitPrice including tax */
+  proratedUnitPriceWithTax: Scalars['Int'];
+  quantity: Scalars['Int'];
+  items: Array<OrderItem>;
+  taxRate: Scalars['Float'];
+  /** The total price of the line excluding tax and discounts. */
+  linePrice: Scalars['Int'];
+  /** The total price of the line including tax but excluding discounts. */
+  linePriceWithTax: Scalars['Int'];
+  /** The price of the line including discounts, excluding tax */
+  discountedLinePrice: Scalars['Int'];
+  /** The price of the line including discounts and tax */
+  discountedLinePriceWithTax: Scalars['Int'];
+  /**
+   * The actual line price, taking into account both item discounts _and_ prorated (proportionally-distributed)
+   * Order-level discounts. This value is the true economic value of the OrderLine, and is used in tax
+   * and refund calculations.
+   */
+  proratedLinePrice: Scalars['Int'];
+  /** The proratedLinePrice including tax */
+  proratedLinePriceWithTax: Scalars['Int'];
+  /** The total tax on this line */
+  lineTax: Scalars['Int'];
+  discounts: Array<Discount>;
+  taxLines: Array<TaxLine>;
+  order: Order;
+  fulfillments?: Maybe<Array<Fulfillment>>;
+  customFields?: Maybe<Scalars['JSON']>;
 };
 
 export type OrderLineInput = {
-    orderLineId: Scalars['ID'];
-    quantity: Scalars['Int'];
+  orderLineId: Scalars['ID'];
+  quantity: Scalars['Int'];
 };
 
 export type OrderList = PaginatedList & {
-    items: Array<Order>;
-    totalItems: Scalars['Int'];
+  items: Array<Order>;
+  totalItems: Scalars['Int'];
 };
 
 export type OrderListOptions = {
-    /** Allows the results to be filtered */
-    filter?: InputMaybe<OrderFilterParameter>;
-    /** Specifies whether multiple "filter" arguments should be combines with a logical AND or OR operation. Defaults to AND. */
-    filterOperator?: InputMaybe<LogicalOperator>;
-    /** Skips the first n results, for use in pagination */
-    skip?: InputMaybe<Scalars['Int']>;
-    /** Specifies which properties to sort the results by */
-    sort?: InputMaybe<OrderSortParameter>;
-    /** Takes n results, for use in pagination */
-    take?: InputMaybe<Scalars['Int']>;
+  /** Skips the first n results, for use in pagination */
+  skip?: Maybe<Scalars['Int']>;
+  /** Takes n results, for use in pagination */
+  take?: Maybe<Scalars['Int']>;
+  /** Specifies which properties to sort the results by */
+  sort?: Maybe<OrderSortParameter>;
+  /** Allows the results to be filtered */
+  filter?: Maybe<OrderFilterParameter>;
+  /** Specifies whether multiple "filter" arguments should be combines with a logical AND or OR operation. Defaults to AND. */
+  filterOperator?: Maybe<LogicalOperator>;
 };
 
 export type OrderModification = Node & {
-    createdAt: Scalars['DateTime'];
-    id: Scalars['ID'];
-    isSettled: Scalars['Boolean'];
-    lines: Array<OrderModificationLine>;
-    note: Scalars['String'];
-    payment?: Maybe<Payment>;
-    priceChange: Scalars['Money'];
-    refund?: Maybe<Refund>;
-    surcharges?: Maybe<Array<Surcharge>>;
-    updatedAt: Scalars['DateTime'];
+  id: Scalars['ID'];
+  createdAt: Scalars['DateTime'];
+  updatedAt: Scalars['DateTime'];
+  priceChange: Scalars['Int'];
+  note: Scalars['String'];
+  orderItems?: Maybe<Array<OrderItem>>;
+  surcharges?: Maybe<Array<Surcharge>>;
+  payment?: Maybe<Payment>;
+  refund?: Maybe<Refund>;
+  isSettled: Scalars['Boolean'];
 };
 
 /** Returned when attempting to modify the contents of an Order that is not in the `AddingItems` state. */
 export type OrderModificationError = ErrorResult & {
-    errorCode: ErrorCode;
-    message: Scalars['String'];
-};
-
-export type OrderModificationLine = {
-    modification: OrderModification;
-    modificationId: Scalars['ID'];
-    orderLine: OrderLine;
-    orderLineId: Scalars['ID'];
-    quantity: Scalars['Int'];
+  errorCode: ErrorCode;
+  message: Scalars['String'];
 };
 
 /** Returned when attempting to modify the contents of an Order that is not in the `Modifying` state. */
 export type OrderModificationStateError = ErrorResult & {
-    errorCode: ErrorCode;
-    message: Scalars['String'];
+  errorCode: ErrorCode;
+  message: Scalars['String'];
 };
 
 export type OrderProcessState = {
-    name: Scalars['String'];
-    to: Array<Scalars['String']>;
+  name: Scalars['String'];
+  to: Array<Scalars['String']>;
 };
 
 export type OrderSortParameter = {
-    aggregateOrderId?: InputMaybe<SortOrder>;
-    code?: InputMaybe<SortOrder>;
-    createdAt?: InputMaybe<SortOrder>;
-    customerLastName?: InputMaybe<SortOrder>;
-    id?: InputMaybe<SortOrder>;
-    orderPlacedAt?: InputMaybe<SortOrder>;
-    shipping?: InputMaybe<SortOrder>;
-    shippingWithTax?: InputMaybe<SortOrder>;
-    state?: InputMaybe<SortOrder>;
-    subTotal?: InputMaybe<SortOrder>;
-    subTotalWithTax?: InputMaybe<SortOrder>;
-    total?: InputMaybe<SortOrder>;
-    totalQuantity?: InputMaybe<SortOrder>;
-    totalWithTax?: InputMaybe<SortOrder>;
-    transactionId?: InputMaybe<SortOrder>;
-    updatedAt?: InputMaybe<SortOrder>;
+  customerLastName?: Maybe<SortOrder>;
+  transactionId?: Maybe<SortOrder>;
+  id?: Maybe<SortOrder>;
+  createdAt?: Maybe<SortOrder>;
+  updatedAt?: Maybe<SortOrder>;
+  orderPlacedAt?: Maybe<SortOrder>;
+  code?: Maybe<SortOrder>;
+  state?: Maybe<SortOrder>;
+  totalQuantity?: Maybe<SortOrder>;
+  subTotal?: Maybe<SortOrder>;
+  subTotalWithTax?: Maybe<SortOrder>;
+  shipping?: Maybe<SortOrder>;
+  shippingWithTax?: Maybe<SortOrder>;
+  total?: Maybe<SortOrder>;
+  totalWithTax?: Maybe<SortOrder>;
 };
 
 /** Returned if there is an error in transitioning the Order state */
 export type OrderStateTransitionError = ErrorResult & {
-    errorCode: ErrorCode;
-    fromState: Scalars['String'];
-    message: Scalars['String'];
-    toState: Scalars['String'];
-    transitionError: Scalars['String'];
+  errorCode: ErrorCode;
+  message: Scalars['String'];
+  transitionError: Scalars['String'];
+  fromState: Scalars['String'];
+  toState: Scalars['String'];
 };
 
 /**
@@ -3624,81 +3583,74 @@
  * by taxRate.
  */
 export type OrderTaxSummary = {
-    /** A description of this tax */
-    description: Scalars['String'];
-    /** The total net price or OrderItems to which this taxRate applies */
-    taxBase: Scalars['Money'];
-    /** The taxRate as a percentage */
-    taxRate: Scalars['Float'];
-    /** The total tax being applied to the Order at this taxRate */
-    taxTotal: Scalars['Money'];
-};
-
-export enum OrderType {
-    Aggregate = 'Aggregate',
-    Regular = 'Regular',
-    Seller = 'Seller',
-}
+  /** A description of this tax */
+  description: Scalars['String'];
+  /** The taxRate as a percentage */
+  taxRate: Scalars['Float'];
+  /** The total net price or OrderItems to which this taxRate applies */
+  taxBase: Scalars['Int'];
+  /** The total tax being applied to the Order at this taxRate */
+  taxTotal: Scalars['Int'];
+};
 
 export type PaginatedList = {
-    items: Array<Node>;
-    totalItems: Scalars['Int'];
+  items: Array<Node>;
+  totalItems: Scalars['Int'];
 };
 
 export type Payment = Node & {
-    amount: Scalars['Money'];
-    createdAt: Scalars['DateTime'];
-    errorMessage?: Maybe<Scalars['String']>;
-    id: Scalars['ID'];
-    metadata?: Maybe<Scalars['JSON']>;
-    method: Scalars['String'];
-    nextStates: Array<Scalars['String']>;
-    refunds: Array<Refund>;
-    state: Scalars['String'];
-    transactionId?: Maybe<Scalars['String']>;
-    updatedAt: Scalars['DateTime'];
+  nextStates: Array<Scalars['String']>;
+  id: Scalars['ID'];
+  createdAt: Scalars['DateTime'];
+  updatedAt: Scalars['DateTime'];
+  method: Scalars['String'];
+  amount: Scalars['Int'];
+  state: Scalars['String'];
+  transactionId?: Maybe<Scalars['String']>;
+  errorMessage?: Maybe<Scalars['String']>;
+  refunds: Array<Refund>;
+  metadata?: Maybe<Scalars['JSON']>;
 };
 
 export type PaymentMethod = Node & {
-    checker?: Maybe<ConfigurableOperation>;
-    code: Scalars['String'];
-    createdAt: Scalars['DateTime'];
-    customFields?: Maybe<Scalars['JSON']>;
-    description: Scalars['String'];
-    enabled: Scalars['Boolean'];
-    handler: ConfigurableOperation;
-    id: Scalars['ID'];
-    name: Scalars['String'];
-    translations: Array<PaymentMethodTranslation>;
-    updatedAt: Scalars['DateTime'];
+  id: Scalars['ID'];
+  createdAt: Scalars['DateTime'];
+  updatedAt: Scalars['DateTime'];
+  name: Scalars['String'];
+  code: Scalars['String'];
+  description: Scalars['String'];
+  enabled: Scalars['Boolean'];
+  checker?: Maybe<ConfigurableOperation>;
+  handler: ConfigurableOperation;
+  customFields?: Maybe<Scalars['JSON']>;
 };
 
 export type PaymentMethodFilterParameter = {
-    code?: InputMaybe<StringOperators>;
-    createdAt?: InputMaybe<DateOperators>;
-    description?: InputMaybe<StringOperators>;
-    enabled?: InputMaybe<BooleanOperators>;
-    id?: InputMaybe<IdOperators>;
-    name?: InputMaybe<StringOperators>;
-    updatedAt?: InputMaybe<DateOperators>;
+  id?: Maybe<IdOperators>;
+  createdAt?: Maybe<DateOperators>;
+  updatedAt?: Maybe<DateOperators>;
+  name?: Maybe<StringOperators>;
+  code?: Maybe<StringOperators>;
+  description?: Maybe<StringOperators>;
+  enabled?: Maybe<BooleanOperators>;
 };
 
 export type PaymentMethodList = PaginatedList & {
-    items: Array<PaymentMethod>;
-    totalItems: Scalars['Int'];
+  items: Array<PaymentMethod>;
+  totalItems: Scalars['Int'];
 };
 
 export type PaymentMethodListOptions = {
-    /** Allows the results to be filtered */
-    filter?: InputMaybe<PaymentMethodFilterParameter>;
-    /** Specifies whether multiple "filter" arguments should be combines with a logical AND or OR operation. Defaults to AND. */
-    filterOperator?: InputMaybe<LogicalOperator>;
-    /** Skips the first n results, for use in pagination */
-    skip?: InputMaybe<Scalars['Int']>;
-    /** Specifies which properties to sort the results by */
-    sort?: InputMaybe<PaymentMethodSortParameter>;
-    /** Takes n results, for use in pagination */
-    take?: InputMaybe<Scalars['Int']>;
+  /** Skips the first n results, for use in pagination */
+  skip?: Maybe<Scalars['Int']>;
+  /** Takes n results, for use in pagination */
+  take?: Maybe<Scalars['Int']>;
+  /** Specifies which properties to sort the results by */
+  sort?: Maybe<PaymentMethodSortParameter>;
+  /** Allows the results to be filtered */
+  filter?: Maybe<PaymentMethodFilterParameter>;
+  /** Specifies whether multiple "filter" arguments should be combines with a logical AND or OR operation. Defaults to AND. */
+  filterOperator?: Maybe<LogicalOperator>;
 };
 
 /**
@@ -3706,59 +3658,42 @@
  * though the price has increased as a result of the changes.
  */
 export type PaymentMethodMissingError = ErrorResult & {
-    errorCode: ErrorCode;
-    message: Scalars['String'];
+  errorCode: ErrorCode;
+  message: Scalars['String'];
 };
 
 export type PaymentMethodQuote = {
-    code: Scalars['String'];
-    customFields?: Maybe<Scalars['JSON']>;
-    description: Scalars['String'];
-    eligibilityMessage?: Maybe<Scalars['String']>;
-    id: Scalars['ID'];
-    isEligible: Scalars['Boolean'];
-    name: Scalars['String'];
+  id: Scalars['ID'];
+  code: Scalars['String'];
+  name: Scalars['String'];
+  description: Scalars['String'];
+  isEligible: Scalars['Boolean'];
+  eligibilityMessage?: Maybe<Scalars['String']>;
+  customFields?: Maybe<Scalars['JSON']>;
 };
 
 export type PaymentMethodSortParameter = {
-    code?: InputMaybe<SortOrder>;
-    createdAt?: InputMaybe<SortOrder>;
-    description?: InputMaybe<SortOrder>;
-    id?: InputMaybe<SortOrder>;
-    name?: InputMaybe<SortOrder>;
-    updatedAt?: InputMaybe<SortOrder>;
-};
-
-export type PaymentMethodTranslation = {
-    createdAt: Scalars['DateTime'];
-    description: Scalars['String'];
-    id: Scalars['ID'];
-    languageCode: LanguageCode;
-    name: Scalars['String'];
-    updatedAt: Scalars['DateTime'];
-};
-
-export type PaymentMethodTranslationInput = {
-    customFields?: InputMaybe<Scalars['JSON']>;
-    description?: InputMaybe<Scalars['String']>;
-    id?: InputMaybe<Scalars['ID']>;
-    languageCode: LanguageCode;
-    name?: InputMaybe<Scalars['String']>;
+  id?: Maybe<SortOrder>;
+  createdAt?: Maybe<SortOrder>;
+  updatedAt?: Maybe<SortOrder>;
+  name?: Maybe<SortOrder>;
+  code?: Maybe<SortOrder>;
+  description?: Maybe<SortOrder>;
 };
 
 /** Returned if an attempting to refund a Payment against OrderLines from a different Order */
 export type PaymentOrderMismatchError = ErrorResult & {
-    errorCode: ErrorCode;
-    message: Scalars['String'];
+  errorCode: ErrorCode;
+  message: Scalars['String'];
 };
 
 /** Returned when there is an error in transitioning the Payment state */
 export type PaymentStateTransitionError = ErrorResult & {
-    errorCode: ErrorCode;
-    fromState: Scalars['String'];
-    message: Scalars['String'];
-    toState: Scalars['String'];
-    transitionError: Scalars['String'];
+  errorCode: ErrorCode;
+  message: Scalars['String'];
+  transitionError: Scalars['String'];
+  fromState: Scalars['String'];
+  toState: Scalars['String'];
 };
 
 /**
@@ -3794,949 +3729,855 @@
  * @docsCategory common
  */
 export enum Permission {
-    /** Authenticated means simply that the user is logged in */
-    Authenticated = 'Authenticated',
-    /** Grants permission to create Administrator */
-    CreateAdministrator = 'CreateAdministrator',
-    /** Grants permission to create Asset */
-    CreateAsset = 'CreateAsset',
-    /** Grants permission to create Products, Facets, Assets, Collections */
-    CreateCatalog = 'CreateCatalog',
-    /** Grants permission to create Channel */
-    CreateChannel = 'CreateChannel',
-    /** Grants permission to create Collection */
-    CreateCollection = 'CreateCollection',
-    /** Grants permission to create Country */
-    CreateCountry = 'CreateCountry',
-    /** Grants permission to create Customer */
-    CreateCustomer = 'CreateCustomer',
-    /** Grants permission to create CustomerGroup */
-    CreateCustomerGroup = 'CreateCustomerGroup',
-    /** Grants permission to create Facet */
-    CreateFacet = 'CreateFacet',
-    /** Grants permission to create Order */
-    CreateOrder = 'CreateOrder',
-    /** Grants permission to create PaymentMethod */
-    CreatePaymentMethod = 'CreatePaymentMethod',
-    /** Grants permission to create Product */
-    CreateProduct = 'CreateProduct',
-    /** Grants permission to create Promotion */
-    CreatePromotion = 'CreatePromotion',
-    /** Grants permission to create Seller */
-    CreateSeller = 'CreateSeller',
-    /** Grants permission to create PaymentMethods, ShippingMethods, TaxCategories, TaxRates, Zones, Countries, System & GlobalSettings */
-    CreateSettings = 'CreateSettings',
-    /** Grants permission to create ShippingMethod */
-    CreateShippingMethod = 'CreateShippingMethod',
-    /** Grants permission to create System */
-    CreateSystem = 'CreateSystem',
-    /** Grants permission to create Tag */
-    CreateTag = 'CreateTag',
-    /** Grants permission to create TaxCategory */
-    CreateTaxCategory = 'CreateTaxCategory',
-    /** Grants permission to create TaxRate */
-    CreateTaxRate = 'CreateTaxRate',
-    /** Grants permission to create Zone */
-    CreateZone = 'CreateZone',
-    /** Grants permission to delete Administrator */
-    DeleteAdministrator = 'DeleteAdministrator',
-    /** Grants permission to delete Asset */
-    DeleteAsset = 'DeleteAsset',
-    /** Grants permission to delete Products, Facets, Assets, Collections */
-    DeleteCatalog = 'DeleteCatalog',
-    /** Grants permission to delete Channel */
-    DeleteChannel = 'DeleteChannel',
-    /** Grants permission to delete Collection */
-    DeleteCollection = 'DeleteCollection',
-    /** Grants permission to delete Country */
-    DeleteCountry = 'DeleteCountry',
-    /** Grants permission to delete Customer */
-    DeleteCustomer = 'DeleteCustomer',
-    /** Grants permission to delete CustomerGroup */
-    DeleteCustomerGroup = 'DeleteCustomerGroup',
-    /** Grants permission to delete Facet */
-    DeleteFacet = 'DeleteFacet',
-    /** Grants permission to delete Order */
-    DeleteOrder = 'DeleteOrder',
-    /** Grants permission to delete PaymentMethod */
-    DeletePaymentMethod = 'DeletePaymentMethod',
-    /** Grants permission to delete Product */
-    DeleteProduct = 'DeleteProduct',
-    /** Grants permission to delete Promotion */
-    DeletePromotion = 'DeletePromotion',
-    /** Grants permission to delete Seller */
-    DeleteSeller = 'DeleteSeller',
-    /** Grants permission to delete PaymentMethods, ShippingMethods, TaxCategories, TaxRates, Zones, Countries, System & GlobalSettings */
-    DeleteSettings = 'DeleteSettings',
-    /** Grants permission to delete ShippingMethod */
-    DeleteShippingMethod = 'DeleteShippingMethod',
-    /** Grants permission to delete System */
-    DeleteSystem = 'DeleteSystem',
-    /** Grants permission to delete Tag */
-    DeleteTag = 'DeleteTag',
-    /** Grants permission to delete TaxCategory */
-    DeleteTaxCategory = 'DeleteTaxCategory',
-    /** Grants permission to delete TaxRate */
-    DeleteTaxRate = 'DeleteTaxRate',
-    /** Grants permission to delete Zone */
-    DeleteZone = 'DeleteZone',
-    /** Owner means the user owns this entity, e.g. a Customer's own Order */
-    Owner = 'Owner',
-    /** Public means any unauthenticated user may perform the operation */
-    Public = 'Public',
-    /** Grants permission to read Administrator */
-    ReadAdministrator = 'ReadAdministrator',
-    /** Grants permission to read Asset */
-    ReadAsset = 'ReadAsset',
-    /** Grants permission to read Products, Facets, Assets, Collections */
-    ReadCatalog = 'ReadCatalog',
-    /** Grants permission to read Channel */
-    ReadChannel = 'ReadChannel',
-    /** Grants permission to read Collection */
-    ReadCollection = 'ReadCollection',
-    /** Grants permission to read Country */
-    ReadCountry = 'ReadCountry',
-    /** Grants permission to read Customer */
-    ReadCustomer = 'ReadCustomer',
-    /** Grants permission to read CustomerGroup */
-    ReadCustomerGroup = 'ReadCustomerGroup',
-    /** Grants permission to read Facet */
-    ReadFacet = 'ReadFacet',
-    /** Grants permission to read Order */
-    ReadOrder = 'ReadOrder',
-    /** Grants permission to read PaymentMethod */
-    ReadPaymentMethod = 'ReadPaymentMethod',
-    /** Grants permission to read Product */
-    ReadProduct = 'ReadProduct',
-    /** Grants permission to read Promotion */
-    ReadPromotion = 'ReadPromotion',
-    /** Grants permission to read Seller */
-    ReadSeller = 'ReadSeller',
-    /** Grants permission to read PaymentMethods, ShippingMethods, TaxCategories, TaxRates, Zones, Countries, System & GlobalSettings */
-    ReadSettings = 'ReadSettings',
-    /** Grants permission to read ShippingMethod */
-    ReadShippingMethod = 'ReadShippingMethod',
-    /** Grants permission to read System */
-    ReadSystem = 'ReadSystem',
-    /** Grants permission to read Tag */
-    ReadTag = 'ReadTag',
-    /** Grants permission to read TaxCategory */
-    ReadTaxCategory = 'ReadTaxCategory',
-    /** Grants permission to read TaxRate */
-    ReadTaxRate = 'ReadTaxRate',
-    /** Grants permission to read Zone */
-    ReadZone = 'ReadZone',
-    /** SuperAdmin has unrestricted access to all operations */
-    SuperAdmin = 'SuperAdmin',
-    /** Grants permission to update Administrator */
-    UpdateAdministrator = 'UpdateAdministrator',
-    /** Grants permission to update Asset */
-    UpdateAsset = 'UpdateAsset',
-    /** Grants permission to update Products, Facets, Assets, Collections */
-    UpdateCatalog = 'UpdateCatalog',
-    /** Grants permission to update Channel */
-    UpdateChannel = 'UpdateChannel',
-    /** Grants permission to update Collection */
-    UpdateCollection = 'UpdateCollection',
-    /** Grants permission to update Country */
-    UpdateCountry = 'UpdateCountry',
-    /** Grants permission to update Customer */
-    UpdateCustomer = 'UpdateCustomer',
-    /** Grants permission to update CustomerGroup */
-    UpdateCustomerGroup = 'UpdateCustomerGroup',
-    /** Grants permission to update Facet */
-    UpdateFacet = 'UpdateFacet',
-    /** Grants permission to update GlobalSettings */
-    UpdateGlobalSettings = 'UpdateGlobalSettings',
-    /** Grants permission to update Order */
-    UpdateOrder = 'UpdateOrder',
-    /** Grants permission to update PaymentMethod */
-    UpdatePaymentMethod = 'UpdatePaymentMethod',
-    /** Grants permission to update Product */
-    UpdateProduct = 'UpdateProduct',
-    /** Grants permission to update Promotion */
-    UpdatePromotion = 'UpdatePromotion',
-    /** Grants permission to update Seller */
-    UpdateSeller = 'UpdateSeller',
-    /** Grants permission to update PaymentMethods, ShippingMethods, TaxCategories, TaxRates, Zones, Countries, System & GlobalSettings */
-    UpdateSettings = 'UpdateSettings',
-    /** Grants permission to update ShippingMethod */
-    UpdateShippingMethod = 'UpdateShippingMethod',
-    /** Grants permission to update System */
-    UpdateSystem = 'UpdateSystem',
-    /** Grants permission to update Tag */
-    UpdateTag = 'UpdateTag',
-    /** Grants permission to update TaxCategory */
-    UpdateTaxCategory = 'UpdateTaxCategory',
-    /** Grants permission to update TaxRate */
-    UpdateTaxRate = 'UpdateTaxRate',
-    /** Grants permission to update Zone */
-    UpdateZone = 'UpdateZone',
+  /** Authenticated means simply that the user is logged in */
+  Authenticated = 'Authenticated',
+  /** SuperAdmin has unrestricted access to all operations */
+  SuperAdmin = 'SuperAdmin',
+  /** Owner means the user owns this entity, e.g. a Customer's own Order */
+  Owner = 'Owner',
+  /** Public means any unauthenticated user may perform the operation */
+  Public = 'Public',
+  /** Grants permission to update GlobalSettings */
+  UpdateGlobalSettings = 'UpdateGlobalSettings',
+  /** Grants permission to create Products, Facets, Assets, Collections */
+  CreateCatalog = 'CreateCatalog',
+  /** Grants permission to read Products, Facets, Assets, Collections */
+  ReadCatalog = 'ReadCatalog',
+  /** Grants permission to update Products, Facets, Assets, Collections */
+  UpdateCatalog = 'UpdateCatalog',
+  /** Grants permission to delete Products, Facets, Assets, Collections */
+  DeleteCatalog = 'DeleteCatalog',
+  /** Grants permission to create PaymentMethods, ShippingMethods, TaxCategories, TaxRates, Zones, Countries, System & GlobalSettings */
+  CreateSettings = 'CreateSettings',
+  /** Grants permission to read PaymentMethods, ShippingMethods, TaxCategories, TaxRates, Zones, Countries, System & GlobalSettings */
+  ReadSettings = 'ReadSettings',
+  /** Grants permission to update PaymentMethods, ShippingMethods, TaxCategories, TaxRates, Zones, Countries, System & GlobalSettings */
+  UpdateSettings = 'UpdateSettings',
+  /** Grants permission to delete PaymentMethods, ShippingMethods, TaxCategories, TaxRates, Zones, Countries, System & GlobalSettings */
+  DeleteSettings = 'DeleteSettings',
+  /** Grants permission to create Administrator */
+  CreateAdministrator = 'CreateAdministrator',
+  /** Grants permission to read Administrator */
+  ReadAdministrator = 'ReadAdministrator',
+  /** Grants permission to update Administrator */
+  UpdateAdministrator = 'UpdateAdministrator',
+  /** Grants permission to delete Administrator */
+  DeleteAdministrator = 'DeleteAdministrator',
+  /** Grants permission to create Asset */
+  CreateAsset = 'CreateAsset',
+  /** Grants permission to read Asset */
+  ReadAsset = 'ReadAsset',
+  /** Grants permission to update Asset */
+  UpdateAsset = 'UpdateAsset',
+  /** Grants permission to delete Asset */
+  DeleteAsset = 'DeleteAsset',
+  /** Grants permission to create Channel */
+  CreateChannel = 'CreateChannel',
+  /** Grants permission to read Channel */
+  ReadChannel = 'ReadChannel',
+  /** Grants permission to update Channel */
+  UpdateChannel = 'UpdateChannel',
+  /** Grants permission to delete Channel */
+  DeleteChannel = 'DeleteChannel',
+  /** Grants permission to create Collection */
+  CreateCollection = 'CreateCollection',
+  /** Grants permission to read Collection */
+  ReadCollection = 'ReadCollection',
+  /** Grants permission to update Collection */
+  UpdateCollection = 'UpdateCollection',
+  /** Grants permission to delete Collection */
+  DeleteCollection = 'DeleteCollection',
+  /** Grants permission to create Country */
+  CreateCountry = 'CreateCountry',
+  /** Grants permission to read Country */
+  ReadCountry = 'ReadCountry',
+  /** Grants permission to update Country */
+  UpdateCountry = 'UpdateCountry',
+  /** Grants permission to delete Country */
+  DeleteCountry = 'DeleteCountry',
+  /** Grants permission to create Customer */
+  CreateCustomer = 'CreateCustomer',
+  /** Grants permission to read Customer */
+  ReadCustomer = 'ReadCustomer',
+  /** Grants permission to update Customer */
+  UpdateCustomer = 'UpdateCustomer',
+  /** Grants permission to delete Customer */
+  DeleteCustomer = 'DeleteCustomer',
+  /** Grants permission to create CustomerGroup */
+  CreateCustomerGroup = 'CreateCustomerGroup',
+  /** Grants permission to read CustomerGroup */
+  ReadCustomerGroup = 'ReadCustomerGroup',
+  /** Grants permission to update CustomerGroup */
+  UpdateCustomerGroup = 'UpdateCustomerGroup',
+  /** Grants permission to delete CustomerGroup */
+  DeleteCustomerGroup = 'DeleteCustomerGroup',
+  /** Grants permission to create Facet */
+  CreateFacet = 'CreateFacet',
+  /** Grants permission to read Facet */
+  ReadFacet = 'ReadFacet',
+  /** Grants permission to update Facet */
+  UpdateFacet = 'UpdateFacet',
+  /** Grants permission to delete Facet */
+  DeleteFacet = 'DeleteFacet',
+  /** Grants permission to create Order */
+  CreateOrder = 'CreateOrder',
+  /** Grants permission to read Order */
+  ReadOrder = 'ReadOrder',
+  /** Grants permission to update Order */
+  UpdateOrder = 'UpdateOrder',
+  /** Grants permission to delete Order */
+  DeleteOrder = 'DeleteOrder',
+  /** Grants permission to create PaymentMethod */
+  CreatePaymentMethod = 'CreatePaymentMethod',
+  /** Grants permission to read PaymentMethod */
+  ReadPaymentMethod = 'ReadPaymentMethod',
+  /** Grants permission to update PaymentMethod */
+  UpdatePaymentMethod = 'UpdatePaymentMethod',
+  /** Grants permission to delete PaymentMethod */
+  DeletePaymentMethod = 'DeletePaymentMethod',
+  /** Grants permission to create Product */
+  CreateProduct = 'CreateProduct',
+  /** Grants permission to read Product */
+  ReadProduct = 'ReadProduct',
+  /** Grants permission to update Product */
+  UpdateProduct = 'UpdateProduct',
+  /** Grants permission to delete Product */
+  DeleteProduct = 'DeleteProduct',
+  /** Grants permission to create Promotion */
+  CreatePromotion = 'CreatePromotion',
+  /** Grants permission to read Promotion */
+  ReadPromotion = 'ReadPromotion',
+  /** Grants permission to update Promotion */
+  UpdatePromotion = 'UpdatePromotion',
+  /** Grants permission to delete Promotion */
+  DeletePromotion = 'DeletePromotion',
+  /** Grants permission to create ShippingMethod */
+  CreateShippingMethod = 'CreateShippingMethod',
+  /** Grants permission to read ShippingMethod */
+  ReadShippingMethod = 'ReadShippingMethod',
+  /** Grants permission to update ShippingMethod */
+  UpdateShippingMethod = 'UpdateShippingMethod',
+  /** Grants permission to delete ShippingMethod */
+  DeleteShippingMethod = 'DeleteShippingMethod',
+  /** Grants permission to create Tag */
+  CreateTag = 'CreateTag',
+  /** Grants permission to read Tag */
+  ReadTag = 'ReadTag',
+  /** Grants permission to update Tag */
+  UpdateTag = 'UpdateTag',
+  /** Grants permission to delete Tag */
+  DeleteTag = 'DeleteTag',
+  /** Grants permission to create TaxCategory */
+  CreateTaxCategory = 'CreateTaxCategory',
+  /** Grants permission to read TaxCategory */
+  ReadTaxCategory = 'ReadTaxCategory',
+  /** Grants permission to update TaxCategory */
+  UpdateTaxCategory = 'UpdateTaxCategory',
+  /** Grants permission to delete TaxCategory */
+  DeleteTaxCategory = 'DeleteTaxCategory',
+  /** Grants permission to create TaxRate */
+  CreateTaxRate = 'CreateTaxRate',
+  /** Grants permission to read TaxRate */
+  ReadTaxRate = 'ReadTaxRate',
+  /** Grants permission to update TaxRate */
+  UpdateTaxRate = 'UpdateTaxRate',
+  /** Grants permission to delete TaxRate */
+  DeleteTaxRate = 'DeleteTaxRate',
+  /** Grants permission to create System */
+  CreateSystem = 'CreateSystem',
+  /** Grants permission to read System */
+  ReadSystem = 'ReadSystem',
+  /** Grants permission to update System */
+  UpdateSystem = 'UpdateSystem',
+  /** Grants permission to delete System */
+  DeleteSystem = 'DeleteSystem',
+  /** Grants permission to create Zone */
+  CreateZone = 'CreateZone',
+  /** Grants permission to read Zone */
+  ReadZone = 'ReadZone',
+  /** Grants permission to update Zone */
+  UpdateZone = 'UpdateZone',
+  /** Grants permission to delete Zone */
+  DeleteZone = 'DeleteZone'
 }
 
 export type PermissionDefinition = {
-    assignable: Scalars['Boolean'];
-    description: Scalars['String'];
-    name: Scalars['String'];
+  name: Scalars['String'];
+  description: Scalars['String'];
+  assignable: Scalars['Boolean'];
 };
 
 export type PreviewCollectionVariantsInput = {
-    filters: Array<ConfigurableOperationInput>;
-    inheritFilters: Scalars['Boolean'];
-    parentId?: InputMaybe<Scalars['ID']>;
+  parentId?: Maybe<Scalars['ID']>;
+  filters: Array<ConfigurableOperationInput>;
 };
 
 /** The price range where the result has more than one price */
 export type PriceRange = {
-    max: Scalars['Money'];
-    min: Scalars['Money'];
+  min: Scalars['Int'];
+  max: Scalars['Int'];
 };
 
 export type Product = Node & {
-    assets: Array<Asset>;
-    channels: Array<Channel>;
-    collections: Array<Collection>;
-    createdAt: Scalars['DateTime'];
-    customFields?: Maybe<Scalars['JSON']>;
-    description: Scalars['String'];
-    enabled: Scalars['Boolean'];
-    facetValues: Array<FacetValue>;
-    featuredAsset?: Maybe<Asset>;
-    id: Scalars['ID'];
-    languageCode: LanguageCode;
-    name: Scalars['String'];
-    optionGroups: Array<ProductOptionGroup>;
-    slug: Scalars['String'];
-    translations: Array<ProductTranslation>;
-    updatedAt: Scalars['DateTime'];
-    /** Returns a paginated, sortable, filterable list of ProductVariants */
-    variantList: ProductVariantList;
-    /** Returns all ProductVariants */
-    variants: Array<ProductVariant>;
-};
+  enabled: Scalars['Boolean'];
+  channels: Array<Channel>;
+  id: Scalars['ID'];
+  createdAt: Scalars['DateTime'];
+  updatedAt: Scalars['DateTime'];
+  languageCode: LanguageCode;
+  name: Scalars['String'];
+  slug: Scalars['String'];
+  description: Scalars['String'];
+  featuredAsset?: Maybe<Asset>;
+  assets: Array<Asset>;
+  /** Returns all ProductVariants */
+  variants: Array<ProductVariant>;
+  /** Returns a paginated, sortable, filterable list of ProductVariants */
+  variantList: ProductVariantList;
+  optionGroups: Array<ProductOptionGroup>;
+  facetValues: Array<FacetValue>;
+  translations: Array<ProductTranslation>;
+  collections: Array<Collection>;
+  customFields?: Maybe<Scalars['JSON']>;
+};
+
 
 export type ProductVariantListArgs = {
-    options?: InputMaybe<ProductVariantListOptions>;
+  options?: Maybe<ProductVariantListOptions>;
 };
 
 export type ProductFilterParameter = {
-    createdAt?: InputMaybe<DateOperators>;
-    description?: InputMaybe<StringOperators>;
-    enabled?: InputMaybe<BooleanOperators>;
-    id?: InputMaybe<IdOperators>;
-    languageCode?: InputMaybe<StringOperators>;
-    name?: InputMaybe<StringOperators>;
-    slug?: InputMaybe<StringOperators>;
-    updatedAt?: InputMaybe<DateOperators>;
+  enabled?: Maybe<BooleanOperators>;
+  id?: Maybe<IdOperators>;
+  createdAt?: Maybe<DateOperators>;
+  updatedAt?: Maybe<DateOperators>;
+  languageCode?: Maybe<StringOperators>;
+  name?: Maybe<StringOperators>;
+  slug?: Maybe<StringOperators>;
+  description?: Maybe<StringOperators>;
 };
 
 export type ProductList = PaginatedList & {
-    items: Array<Product>;
-    totalItems: Scalars['Int'];
+  items: Array<Product>;
+  totalItems: Scalars['Int'];
 };
 
 export type ProductListOptions = {
-    /** Allows the results to be filtered */
-    filter?: InputMaybe<ProductFilterParameter>;
-    /** Specifies whether multiple "filter" arguments should be combines with a logical AND or OR operation. Defaults to AND. */
-    filterOperator?: InputMaybe<LogicalOperator>;
-    /** Skips the first n results, for use in pagination */
-    skip?: InputMaybe<Scalars['Int']>;
-    /** Specifies which properties to sort the results by */
-    sort?: InputMaybe<ProductSortParameter>;
-    /** Takes n results, for use in pagination */
-    take?: InputMaybe<Scalars['Int']>;
+  /** Skips the first n results, for use in pagination */
+  skip?: Maybe<Scalars['Int']>;
+  /** Takes n results, for use in pagination */
+  take?: Maybe<Scalars['Int']>;
+  /** Specifies which properties to sort the results by */
+  sort?: Maybe<ProductSortParameter>;
+  /** Allows the results to be filtered */
+  filter?: Maybe<ProductFilterParameter>;
+  /** Specifies whether multiple "filter" arguments should be combines with a logical AND or OR operation. Defaults to AND. */
+  filterOperator?: Maybe<LogicalOperator>;
 };
 
 export type ProductOption = Node & {
-    code: Scalars['String'];
-    createdAt: Scalars['DateTime'];
-    customFields?: Maybe<Scalars['JSON']>;
-    group: ProductOptionGroup;
-    groupId: Scalars['ID'];
-    id: Scalars['ID'];
-    languageCode: LanguageCode;
-    name: Scalars['String'];
-    translations: Array<ProductOptionTranslation>;
-    updatedAt: Scalars['DateTime'];
+  id: Scalars['ID'];
+  createdAt: Scalars['DateTime'];
+  updatedAt: Scalars['DateTime'];
+  languageCode: LanguageCode;
+  code: Scalars['String'];
+  name: Scalars['String'];
+  groupId: Scalars['ID'];
+  group: ProductOptionGroup;
+  translations: Array<ProductOptionTranslation>;
+  customFields?: Maybe<Scalars['JSON']>;
 };
 
 export type ProductOptionGroup = Node & {
-    code: Scalars['String'];
-    createdAt: Scalars['DateTime'];
-    customFields?: Maybe<Scalars['JSON']>;
-    id: Scalars['ID'];
-    languageCode: LanguageCode;
-    name: Scalars['String'];
-    options: Array<ProductOption>;
-    translations: Array<ProductOptionGroupTranslation>;
-    updatedAt: Scalars['DateTime'];
+  id: Scalars['ID'];
+  createdAt: Scalars['DateTime'];
+  updatedAt: Scalars['DateTime'];
+  languageCode: LanguageCode;
+  code: Scalars['String'];
+  name: Scalars['String'];
+  options: Array<ProductOption>;
+  translations: Array<ProductOptionGroupTranslation>;
+  customFields?: Maybe<Scalars['JSON']>;
 };
 
 export type ProductOptionGroupTranslation = {
-    createdAt: Scalars['DateTime'];
-    id: Scalars['ID'];
-    languageCode: LanguageCode;
-    name: Scalars['String'];
-    updatedAt: Scalars['DateTime'];
+  id: Scalars['ID'];
+  createdAt: Scalars['DateTime'];
+  updatedAt: Scalars['DateTime'];
+  languageCode: LanguageCode;
+  name: Scalars['String'];
 };
 
 export type ProductOptionGroupTranslationInput = {
-    customFields?: InputMaybe<Scalars['JSON']>;
-    id?: InputMaybe<Scalars['ID']>;
-    languageCode: LanguageCode;
-    name?: InputMaybe<Scalars['String']>;
+  id?: Maybe<Scalars['ID']>;
+  languageCode: LanguageCode;
+  name?: Maybe<Scalars['String']>;
+  customFields?: Maybe<Scalars['JSON']>;
 };
 
 export type ProductOptionInUseError = ErrorResult & {
-    errorCode: ErrorCode;
-    message: Scalars['String'];
-    optionGroupCode: Scalars['String'];
-    productVariantCount: Scalars['Int'];
+  errorCode: ErrorCode;
+  message: Scalars['String'];
+  optionGroupCode: Scalars['String'];
+  productVariantCount: Scalars['Int'];
 };
 
 export type ProductOptionTranslation = {
-    createdAt: Scalars['DateTime'];
-    id: Scalars['ID'];
-    languageCode: LanguageCode;
-    name: Scalars['String'];
-    updatedAt: Scalars['DateTime'];
+  id: Scalars['ID'];
+  createdAt: Scalars['DateTime'];
+  updatedAt: Scalars['DateTime'];
+  languageCode: LanguageCode;
+  name: Scalars['String'];
 };
 
 export type ProductOptionTranslationInput = {
-    customFields?: InputMaybe<Scalars['JSON']>;
-    id?: InputMaybe<Scalars['ID']>;
-    languageCode: LanguageCode;
-    name?: InputMaybe<Scalars['String']>;
+  id?: Maybe<Scalars['ID']>;
+  languageCode: LanguageCode;
+  name?: Maybe<Scalars['String']>;
+  customFields?: Maybe<Scalars['JSON']>;
 };
 
 export type ProductSortParameter = {
-    createdAt?: InputMaybe<SortOrder>;
-    description?: InputMaybe<SortOrder>;
-    id?: InputMaybe<SortOrder>;
-    name?: InputMaybe<SortOrder>;
-    slug?: InputMaybe<SortOrder>;
-    updatedAt?: InputMaybe<SortOrder>;
+  id?: Maybe<SortOrder>;
+  createdAt?: Maybe<SortOrder>;
+  updatedAt?: Maybe<SortOrder>;
+  name?: Maybe<SortOrder>;
+  slug?: Maybe<SortOrder>;
+  description?: Maybe<SortOrder>;
 };
 
 export type ProductTranslation = {
-    createdAt: Scalars['DateTime'];
-    description: Scalars['String'];
-    id: Scalars['ID'];
-    languageCode: LanguageCode;
-    name: Scalars['String'];
-    slug: Scalars['String'];
-    updatedAt: Scalars['DateTime'];
+  id: Scalars['ID'];
+  createdAt: Scalars['DateTime'];
+  updatedAt: Scalars['DateTime'];
+  languageCode: LanguageCode;
+  name: Scalars['String'];
+  slug: Scalars['String'];
+  description: Scalars['String'];
 };
 
 export type ProductTranslationInput = {
-    customFields?: InputMaybe<Scalars['JSON']>;
-    description?: InputMaybe<Scalars['String']>;
-    id?: InputMaybe<Scalars['ID']>;
-    languageCode: LanguageCode;
-    name?: InputMaybe<Scalars['String']>;
-    slug?: InputMaybe<Scalars['String']>;
+  id?: Maybe<Scalars['ID']>;
+  languageCode: LanguageCode;
+  name?: Maybe<Scalars['String']>;
+  slug?: Maybe<Scalars['String']>;
+  description?: Maybe<Scalars['String']>;
+  customFields?: Maybe<Scalars['JSON']>;
 };
 
 export type ProductVariant = Node & {
-    assets: Array<Asset>;
-    channels: Array<Channel>;
-    createdAt: Scalars['DateTime'];
-    currencyCode: CurrencyCode;
-    customFields?: Maybe<Scalars['JSON']>;
-    enabled: Scalars['Boolean'];
-    facetValues: Array<FacetValue>;
-    featuredAsset?: Maybe<Asset>;
-    id: Scalars['ID'];
-    languageCode: LanguageCode;
-    name: Scalars['String'];
-    options: Array<ProductOption>;
-    outOfStockThreshold: Scalars['Int'];
-    price: Scalars['Money'];
-    priceWithTax: Scalars['Money'];
-    product: Product;
-    productId: Scalars['ID'];
-    sku: Scalars['String'];
-    /** @deprecated use stockLevels */
-    stockAllocated: Scalars['Int'];
-    stockLevel: Scalars['String'];
-    stockLevels: Array<StockLevel>;
-    stockMovements: StockMovementList;
-    /** @deprecated use stockLevels */
-    stockOnHand: Scalars['Int'];
-    taxCategory: TaxCategory;
-    taxRateApplied: TaxRate;
-    trackInventory: GlobalFlag;
-    translations: Array<ProductVariantTranslation>;
-    updatedAt: Scalars['DateTime'];
-    useGlobalOutOfStockThreshold: Scalars['Boolean'];
-};
+  enabled: Scalars['Boolean'];
+  trackInventory: GlobalFlag;
+  stockOnHand: Scalars['Int'];
+  stockAllocated: Scalars['Int'];
+  outOfStockThreshold: Scalars['Int'];
+  useGlobalOutOfStockThreshold: Scalars['Boolean'];
+  stockMovements: StockMovementList;
+  channels: Array<Channel>;
+  id: Scalars['ID'];
+  product: Product;
+  productId: Scalars['ID'];
+  createdAt: Scalars['DateTime'];
+  updatedAt: Scalars['DateTime'];
+  languageCode: LanguageCode;
+  sku: Scalars['String'];
+  name: Scalars['String'];
+  featuredAsset?: Maybe<Asset>;
+  assets: Array<Asset>;
+  price: Scalars['Int'];
+  currencyCode: CurrencyCode;
+  priceWithTax: Scalars['Int'];
+  stockLevel: Scalars['String'];
+  taxRateApplied: TaxRate;
+  taxCategory: TaxCategory;
+  options: Array<ProductOption>;
+  facetValues: Array<FacetValue>;
+  translations: Array<ProductVariantTranslation>;
+  customFields?: Maybe<Scalars['JSON']>;
+};
+
 
 export type ProductVariantStockMovementsArgs = {
-    options?: InputMaybe<StockMovementListOptions>;
+  options?: Maybe<StockMovementListOptions>;
 };
 
 export type ProductVariantFilterParameter = {
-    createdAt?: InputMaybe<DateOperators>;
-    currencyCode?: InputMaybe<StringOperators>;
-    enabled?: InputMaybe<BooleanOperators>;
-    id?: InputMaybe<IdOperators>;
-    languageCode?: InputMaybe<StringOperators>;
-    name?: InputMaybe<StringOperators>;
-    outOfStockThreshold?: InputMaybe<NumberOperators>;
-    price?: InputMaybe<NumberOperators>;
-    priceWithTax?: InputMaybe<NumberOperators>;
-    productId?: InputMaybe<IdOperators>;
-    sku?: InputMaybe<StringOperators>;
-    stockAllocated?: InputMaybe<NumberOperators>;
-    stockLevel?: InputMaybe<StringOperators>;
-    stockOnHand?: InputMaybe<NumberOperators>;
-    trackInventory?: InputMaybe<StringOperators>;
-    updatedAt?: InputMaybe<DateOperators>;
-    useGlobalOutOfStockThreshold?: InputMaybe<BooleanOperators>;
+  enabled?: Maybe<BooleanOperators>;
+  trackInventory?: Maybe<StringOperators>;
+  stockOnHand?: Maybe<NumberOperators>;
+  stockAllocated?: Maybe<NumberOperators>;
+  outOfStockThreshold?: Maybe<NumberOperators>;
+  useGlobalOutOfStockThreshold?: Maybe<BooleanOperators>;
+  id?: Maybe<IdOperators>;
+  productId?: Maybe<IdOperators>;
+  createdAt?: Maybe<DateOperators>;
+  updatedAt?: Maybe<DateOperators>;
+  languageCode?: Maybe<StringOperators>;
+  sku?: Maybe<StringOperators>;
+  name?: Maybe<StringOperators>;
+  price?: Maybe<NumberOperators>;
+  currencyCode?: Maybe<StringOperators>;
+  priceWithTax?: Maybe<NumberOperators>;
+  stockLevel?: Maybe<StringOperators>;
 };
 
 export type ProductVariantList = PaginatedList & {
-    items: Array<ProductVariant>;
-    totalItems: Scalars['Int'];
+  items: Array<ProductVariant>;
+  totalItems: Scalars['Int'];
 };
 
 export type ProductVariantListOptions = {
-    /** Allows the results to be filtered */
-    filter?: InputMaybe<ProductVariantFilterParameter>;
-    /** Specifies whether multiple "filter" arguments should be combines with a logical AND or OR operation. Defaults to AND. */
-    filterOperator?: InputMaybe<LogicalOperator>;
-    /** Skips the first n results, for use in pagination */
-    skip?: InputMaybe<Scalars['Int']>;
-    /** Specifies which properties to sort the results by */
-    sort?: InputMaybe<ProductVariantSortParameter>;
-    /** Takes n results, for use in pagination */
-    take?: InputMaybe<Scalars['Int']>;
+  /** Skips the first n results, for use in pagination */
+  skip?: Maybe<Scalars['Int']>;
+  /** Takes n results, for use in pagination */
+  take?: Maybe<Scalars['Int']>;
+  /** Specifies which properties to sort the results by */
+  sort?: Maybe<ProductVariantSortParameter>;
+  /** Allows the results to be filtered */
+  filter?: Maybe<ProductVariantFilterParameter>;
+  /** Specifies whether multiple "filter" arguments should be combines with a logical AND or OR operation. Defaults to AND. */
+  filterOperator?: Maybe<LogicalOperator>;
 };
 
 export type ProductVariantSortParameter = {
-    createdAt?: InputMaybe<SortOrder>;
-    id?: InputMaybe<SortOrder>;
-    name?: InputMaybe<SortOrder>;
-    outOfStockThreshold?: InputMaybe<SortOrder>;
-    price?: InputMaybe<SortOrder>;
-    priceWithTax?: InputMaybe<SortOrder>;
-    productId?: InputMaybe<SortOrder>;
-    sku?: InputMaybe<SortOrder>;
-    stockAllocated?: InputMaybe<SortOrder>;
-    stockLevel?: InputMaybe<SortOrder>;
-    stockOnHand?: InputMaybe<SortOrder>;
-    updatedAt?: InputMaybe<SortOrder>;
+  stockOnHand?: Maybe<SortOrder>;
+  stockAllocated?: Maybe<SortOrder>;
+  outOfStockThreshold?: Maybe<SortOrder>;
+  id?: Maybe<SortOrder>;
+  productId?: Maybe<SortOrder>;
+  createdAt?: Maybe<SortOrder>;
+  updatedAt?: Maybe<SortOrder>;
+  sku?: Maybe<SortOrder>;
+  name?: Maybe<SortOrder>;
+  price?: Maybe<SortOrder>;
+  priceWithTax?: Maybe<SortOrder>;
+  stockLevel?: Maybe<SortOrder>;
 };
 
 export type ProductVariantTranslation = {
-    createdAt: Scalars['DateTime'];
-    id: Scalars['ID'];
-    languageCode: LanguageCode;
-    name: Scalars['String'];
-    updatedAt: Scalars['DateTime'];
+  id: Scalars['ID'];
+  createdAt: Scalars['DateTime'];
+  updatedAt: Scalars['DateTime'];
+  languageCode: LanguageCode;
+  name: Scalars['String'];
 };
 
 export type ProductVariantTranslationInput = {
-    customFields?: InputMaybe<Scalars['JSON']>;
-    id?: InputMaybe<Scalars['ID']>;
-    languageCode: LanguageCode;
-    name?: InputMaybe<Scalars['String']>;
+  id?: Maybe<Scalars['ID']>;
+  languageCode: LanguageCode;
+  name?: Maybe<Scalars['String']>;
+  customFields?: Maybe<Scalars['JSON']>;
 };
 
 export type Promotion = Node & {
-    actions: Array<ConfigurableOperation>;
-    conditions: Array<ConfigurableOperation>;
-    couponCode?: Maybe<Scalars['String']>;
-    createdAt: Scalars['DateTime'];
-    customFields?: Maybe<Scalars['JSON']>;
-    description: Scalars['String'];
-    enabled: Scalars['Boolean'];
-    endsAt?: Maybe<Scalars['DateTime']>;
-    id: Scalars['ID'];
-    name: Scalars['String'];
-    perCustomerUsageLimit?: Maybe<Scalars['Int']>;
-    startsAt?: Maybe<Scalars['DateTime']>;
-    translations: Array<PromotionTranslation>;
-    updatedAt: Scalars['DateTime'];
+  id: Scalars['ID'];
+  createdAt: Scalars['DateTime'];
+  updatedAt: Scalars['DateTime'];
+  startsAt?: Maybe<Scalars['DateTime']>;
+  endsAt?: Maybe<Scalars['DateTime']>;
+  couponCode?: Maybe<Scalars['String']>;
+  perCustomerUsageLimit?: Maybe<Scalars['Int']>;
+  name: Scalars['String'];
+  enabled: Scalars['Boolean'];
+  conditions: Array<ConfigurableOperation>;
+  actions: Array<ConfigurableOperation>;
+  customFields?: Maybe<Scalars['JSON']>;
 };
 
 export type PromotionFilterParameter = {
-    couponCode?: InputMaybe<StringOperators>;
-    createdAt?: InputMaybe<DateOperators>;
-    description?: InputMaybe<StringOperators>;
-    enabled?: InputMaybe<BooleanOperators>;
-    endsAt?: InputMaybe<DateOperators>;
-    id?: InputMaybe<IdOperators>;
-    name?: InputMaybe<StringOperators>;
-    perCustomerUsageLimit?: InputMaybe<NumberOperators>;
-    startsAt?: InputMaybe<DateOperators>;
-    updatedAt?: InputMaybe<DateOperators>;
+  id?: Maybe<IdOperators>;
+  createdAt?: Maybe<DateOperators>;
+  updatedAt?: Maybe<DateOperators>;
+  startsAt?: Maybe<DateOperators>;
+  endsAt?: Maybe<DateOperators>;
+  couponCode?: Maybe<StringOperators>;
+  perCustomerUsageLimit?: Maybe<NumberOperators>;
+  name?: Maybe<StringOperators>;
+  enabled?: Maybe<BooleanOperators>;
 };
 
 export type PromotionList = PaginatedList & {
-    items: Array<Promotion>;
-    totalItems: Scalars['Int'];
+  items: Array<Promotion>;
+  totalItems: Scalars['Int'];
 };
 
 export type PromotionListOptions = {
-    /** Allows the results to be filtered */
-    filter?: InputMaybe<PromotionFilterParameter>;
-    /** Specifies whether multiple "filter" arguments should be combines with a logical AND or OR operation. Defaults to AND. */
-    filterOperator?: InputMaybe<LogicalOperator>;
-    /** Skips the first n results, for use in pagination */
-    skip?: InputMaybe<Scalars['Int']>;
-    /** Specifies which properties to sort the results by */
-    sort?: InputMaybe<PromotionSortParameter>;
-    /** Takes n results, for use in pagination */
-    take?: InputMaybe<Scalars['Int']>;
+  /** Skips the first n results, for use in pagination */
+  skip?: Maybe<Scalars['Int']>;
+  /** Takes n results, for use in pagination */
+  take?: Maybe<Scalars['Int']>;
+  /** Specifies which properties to sort the results by */
+  sort?: Maybe<PromotionSortParameter>;
+  /** Allows the results to be filtered */
+  filter?: Maybe<PromotionFilterParameter>;
+  /** Specifies whether multiple "filter" arguments should be combines with a logical AND or OR operation. Defaults to AND. */
+  filterOperator?: Maybe<LogicalOperator>;
 };
 
 export type PromotionSortParameter = {
-    couponCode?: InputMaybe<SortOrder>;
-    createdAt?: InputMaybe<SortOrder>;
-    description?: InputMaybe<SortOrder>;
-    endsAt?: InputMaybe<SortOrder>;
-    id?: InputMaybe<SortOrder>;
-    name?: InputMaybe<SortOrder>;
-    perCustomerUsageLimit?: InputMaybe<SortOrder>;
-    startsAt?: InputMaybe<SortOrder>;
-    updatedAt?: InputMaybe<SortOrder>;
-};
-
-export type PromotionTranslation = {
-    createdAt: Scalars['DateTime'];
-    description: Scalars['String'];
-    id: Scalars['ID'];
-    languageCode: LanguageCode;
-    name: Scalars['String'];
-    updatedAt: Scalars['DateTime'];
-};
-
-export type PromotionTranslationInput = {
-    customFields?: InputMaybe<Scalars['JSON']>;
-    description?: InputMaybe<Scalars['String']>;
-    id?: InputMaybe<Scalars['ID']>;
-    languageCode: LanguageCode;
-    name?: InputMaybe<Scalars['String']>;
-};
-
-export type Province = Node &
-    Region & {
-        code: Scalars['String'];
-        createdAt: Scalars['DateTime'];
-        customFields?: Maybe<Scalars['JSON']>;
-        enabled: Scalars['Boolean'];
-        id: Scalars['ID'];
-        languageCode: LanguageCode;
-        name: Scalars['String'];
-        parent?: Maybe<Region>;
-        parentId?: Maybe<Scalars['ID']>;
-        translations: Array<RegionTranslation>;
-        type: Scalars['String'];
-        updatedAt: Scalars['DateTime'];
-    };
-
-export type ProvinceFilterParameter = {
-    code?: InputMaybe<StringOperators>;
-    createdAt?: InputMaybe<DateOperators>;
-    enabled?: InputMaybe<BooleanOperators>;
-    id?: InputMaybe<IdOperators>;
-    languageCode?: InputMaybe<StringOperators>;
-    name?: InputMaybe<StringOperators>;
-    parentId?: InputMaybe<IdOperators>;
-    type?: InputMaybe<StringOperators>;
-    updatedAt?: InputMaybe<DateOperators>;
-};
-
-export type ProvinceList = PaginatedList & {
-    items: Array<Province>;
-    totalItems: Scalars['Int'];
-};
-
-export type ProvinceListOptions = {
-    /** Allows the results to be filtered */
-    filter?: InputMaybe<ProvinceFilterParameter>;
-    /** Specifies whether multiple "filter" arguments should be combines with a logical AND or OR operation. Defaults to AND. */
-    filterOperator?: InputMaybe<LogicalOperator>;
-    /** Skips the first n results, for use in pagination */
-    skip?: InputMaybe<Scalars['Int']>;
-    /** Specifies which properties to sort the results by */
-    sort?: InputMaybe<ProvinceSortParameter>;
-    /** Takes n results, for use in pagination */
-    take?: InputMaybe<Scalars['Int']>;
-};
-
-export type ProvinceSortParameter = {
-    code?: InputMaybe<SortOrder>;
-    createdAt?: InputMaybe<SortOrder>;
-    id?: InputMaybe<SortOrder>;
-    name?: InputMaybe<SortOrder>;
-    parentId?: InputMaybe<SortOrder>;
-    type?: InputMaybe<SortOrder>;
-    updatedAt?: InputMaybe<SortOrder>;
-};
-
-export type ProvinceTranslationInput = {
-    customFields?: InputMaybe<Scalars['JSON']>;
-    id?: InputMaybe<Scalars['ID']>;
-    languageCode: LanguageCode;
-    name?: InputMaybe<Scalars['String']>;
+  id?: Maybe<SortOrder>;
+  createdAt?: Maybe<SortOrder>;
+  updatedAt?: Maybe<SortOrder>;
+  startsAt?: Maybe<SortOrder>;
+  endsAt?: Maybe<SortOrder>;
+  couponCode?: Maybe<SortOrder>;
+  perCustomerUsageLimit?: Maybe<SortOrder>;
+  name?: Maybe<SortOrder>;
 };
 
 /** Returned if the specified quantity of an OrderLine is greater than the number of items in that line */
 export type QuantityTooGreatError = ErrorResult & {
-    errorCode: ErrorCode;
-    message: Scalars['String'];
+  errorCode: ErrorCode;
+  message: Scalars['String'];
 };
 
 export type Query = {
-    activeAdministrator?: Maybe<Administrator>;
-    activeChannel: Channel;
-    administrator?: Maybe<Administrator>;
-    administrators: AdministratorList;
-    /** Get a single Asset by id */
-    asset?: Maybe<Asset>;
-    /** Get a list of Assets */
-    assets: AssetList;
-    channel?: Maybe<Channel>;
-    channels: Array<Channel>;
-    /** Get a Collection either by id or slug. If neither id nor slug is specified, an error will result. */
-    collection?: Maybe<Collection>;
-    collectionFilters: Array<ConfigurableOperationDefinition>;
-    collections: CollectionList;
-    countries: CountryList;
-    country?: Maybe<Country>;
-    customer?: Maybe<Customer>;
-    customerGroup?: Maybe<CustomerGroup>;
-    customerGroups: CustomerGroupList;
-    customers: CustomerList;
-    /** Returns a list of eligible shipping methods for the draft Order */
-    eligibleShippingMethodsForDraftOrder: Array<ShippingMethodQuote>;
-    facet?: Maybe<Facet>;
-    facetValues: FacetValueList;
-    facets: FacetList;
-    fulfillmentHandlers: Array<ConfigurableOperationDefinition>;
-    globalSettings: GlobalSettings;
-    job?: Maybe<Job>;
-    jobBufferSize: Array<JobBufferSize>;
-    jobQueues: Array<JobQueue>;
-    jobs: JobList;
-    jobsById: Array<Job>;
-    me?: Maybe<CurrentUser>;
-    order?: Maybe<Order>;
-    orders: OrderList;
-    paymentMethod?: Maybe<PaymentMethod>;
-    paymentMethodEligibilityCheckers: Array<ConfigurableOperationDefinition>;
-    paymentMethodHandlers: Array<ConfigurableOperationDefinition>;
-    paymentMethods: PaymentMethodList;
-    pendingSearchIndexUpdates: Scalars['Int'];
-    /** Used for real-time previews of the contents of a Collection */
-    previewCollectionVariants: ProductVariantList;
-    /** Get a Product either by id or slug. If neither id nor slug is specified, an error will result. */
-    product?: Maybe<Product>;
-    productOptionGroup?: Maybe<ProductOptionGroup>;
-    productOptionGroups: Array<ProductOptionGroup>;
-    /** Get a ProductVariant by id */
-    productVariant?: Maybe<ProductVariant>;
-    /** List ProductVariants either all or for the specific product. */
-    productVariants: ProductVariantList;
-    /** List Products */
-    products: ProductList;
-    promotion?: Maybe<Promotion>;
-    promotionActions: Array<ConfigurableOperationDefinition>;
-    promotionConditions: Array<ConfigurableOperationDefinition>;
-    promotions: PromotionList;
-    province?: Maybe<Province>;
-    provinces: ProvinceList;
-    role?: Maybe<Role>;
-    roles: RoleList;
-    search: SearchResponse;
-    seller?: Maybe<Seller>;
-    sellers: SellerList;
-    shippingCalculators: Array<ConfigurableOperationDefinition>;
-    shippingEligibilityCheckers: Array<ConfigurableOperationDefinition>;
-    shippingMethod?: Maybe<ShippingMethod>;
-    shippingMethods: ShippingMethodList;
-    stockLocation?: Maybe<StockLocation>;
-    stockLocations: StockLocationList;
-    tag: Tag;
-    tags: TagList;
-    taxCategories: Array<TaxCategory>;
-    taxCategory?: Maybe<TaxCategory>;
-    taxRate?: Maybe<TaxRate>;
-    taxRates: TaxRateList;
-    testEligibleShippingMethods: Array<ShippingMethodQuote>;
-    testShippingMethod: TestShippingMethodResult;
-    zone?: Maybe<Zone>;
-    zones: Array<Zone>;
-};
+  administrators: AdministratorList;
+  administrator?: Maybe<Administrator>;
+  activeAdministrator?: Maybe<Administrator>;
+  /** Get a list of Assets */
+  assets: AssetList;
+  /** Get a single Asset by id */
+  asset?: Maybe<Asset>;
+  me?: Maybe<CurrentUser>;
+  channels: Array<Channel>;
+  channel?: Maybe<Channel>;
+  activeChannel: Channel;
+  collections: CollectionList;
+  /** Get a Collection either by id or slug. If neither id nor slug is specified, an error will result. */
+  collection?: Maybe<Collection>;
+  collectionFilters: Array<ConfigurableOperationDefinition>;
+  /** Used for real-time previews of the contents of a Collection */
+  previewCollectionVariants: ProductVariantList;
+  countries: CountryList;
+  country?: Maybe<Country>;
+  customerGroups: CustomerGroupList;
+  customerGroup?: Maybe<CustomerGroup>;
+  customers: CustomerList;
+  customer?: Maybe<Customer>;
+  facets: FacetList;
+  facet?: Maybe<Facet>;
+  facetValues: FacetValueList;
+  globalSettings: GlobalSettings;
+  job?: Maybe<Job>;
+  jobs: JobList;
+  jobsById: Array<Job>;
+  jobQueues: Array<JobQueue>;
+  jobBufferSize: Array<JobBufferSize>;
+  order?: Maybe<Order>;
+  orders: OrderList;
+  /** Returns a list of eligible shipping methods for the draft Order */
+  eligibleShippingMethodsForDraftOrder: Array<ShippingMethodQuote>;
+  paymentMethods: PaymentMethodList;
+  paymentMethod?: Maybe<PaymentMethod>;
+  paymentMethodEligibilityCheckers: Array<ConfigurableOperationDefinition>;
+  paymentMethodHandlers: Array<ConfigurableOperationDefinition>;
+  productOptionGroups: Array<ProductOptionGroup>;
+  productOptionGroup?: Maybe<ProductOptionGroup>;
+  search: SearchResponse;
+  pendingSearchIndexUpdates: Scalars['Int'];
+  /** List Products */
+  products: ProductList;
+  /** Get a Product either by id or slug. If neither id nor slug is specified, an error will result. */
+  product?: Maybe<Product>;
+  /** List ProductVariants either all or for the specific product. */
+  productVariants: ProductVariantList;
+  /** Get a ProductVariant by id */
+  productVariant?: Maybe<ProductVariant>;
+  promotion?: Maybe<Promotion>;
+  promotions: PromotionList;
+  promotionConditions: Array<ConfigurableOperationDefinition>;
+  promotionActions: Array<ConfigurableOperationDefinition>;
+  roles: RoleList;
+  role?: Maybe<Role>;
+  shippingMethods: ShippingMethodList;
+  shippingMethod?: Maybe<ShippingMethod>;
+  shippingEligibilityCheckers: Array<ConfigurableOperationDefinition>;
+  shippingCalculators: Array<ConfigurableOperationDefinition>;
+  fulfillmentHandlers: Array<ConfigurableOperationDefinition>;
+  testShippingMethod: TestShippingMethodResult;
+  testEligibleShippingMethods: Array<ShippingMethodQuote>;
+  tag: Tag;
+  tags: TagList;
+  taxCategories: Array<TaxCategory>;
+  taxCategory?: Maybe<TaxCategory>;
+  taxRates: TaxRateList;
+  taxRate?: Maybe<TaxRate>;
+  zones: Array<Zone>;
+  zone?: Maybe<Zone>;
+};
+
+
+export type QueryAdministratorsArgs = {
+  options?: Maybe<AdministratorListOptions>;
+};
+
 
 export type QueryAdministratorArgs = {
-    id: Scalars['ID'];
-};
-
-export type QueryAdministratorsArgs = {
-    options?: InputMaybe<AdministratorListOptions>;
-};
+  id: Scalars['ID'];
+};
+
+
+export type QueryAssetsArgs = {
+  options?: Maybe<AssetListOptions>;
+};
+
 
 export type QueryAssetArgs = {
-    id: Scalars['ID'];
-};
-
-export type QueryAssetsArgs = {
-    options?: InputMaybe<AssetListOptions>;
-};
+  id: Scalars['ID'];
+};
+
 
 export type QueryChannelArgs = {
-    id: Scalars['ID'];
-};
+  id: Scalars['ID'];
+};
+
+
+export type QueryCollectionsArgs = {
+  options?: Maybe<CollectionListOptions>;
+};
+
 
 export type QueryCollectionArgs = {
-    id?: InputMaybe<Scalars['ID']>;
-    slug?: InputMaybe<Scalars['String']>;
-};
-
-export type QueryCollectionsArgs = {
-    options?: InputMaybe<CollectionListOptions>;
-};
+  id?: Maybe<Scalars['ID']>;
+  slug?: Maybe<Scalars['String']>;
+};
+
+
+export type QueryPreviewCollectionVariantsArgs = {
+  input: PreviewCollectionVariantsInput;
+  options?: Maybe<ProductVariantListOptions>;
+};
+
 
 export type QueryCountriesArgs = {
-    options?: InputMaybe<CountryListOptions>;
-};
+  options?: Maybe<CountryListOptions>;
+};
+
 
 export type QueryCountryArgs = {
-    id: Scalars['ID'];
-};
+  id: Scalars['ID'];
+};
+
+
+export type QueryCustomerGroupsArgs = {
+  options?: Maybe<CustomerGroupListOptions>;
+};
+
+
+export type QueryCustomerGroupArgs = {
+  id: Scalars['ID'];
+};
+
+
+export type QueryCustomersArgs = {
+  options?: Maybe<CustomerListOptions>;
+};
+
 
 export type QueryCustomerArgs = {
-    id: Scalars['ID'];
-};
-
-export type QueryCustomerGroupArgs = {
-    id: Scalars['ID'];
-};
-
-export type QueryCustomerGroupsArgs = {
-    options?: InputMaybe<CustomerGroupListOptions>;
-};
-
-export type QueryCustomersArgs = {
-    options?: InputMaybe<CustomerListOptions>;
-};
+  id: Scalars['ID'];
+};
+
+
+export type QueryFacetsArgs = {
+  options?: Maybe<FacetListOptions>;
+};
+
+
+export type QueryFacetArgs = {
+  id: Scalars['ID'];
+};
+
+
+export type QueryFacetValuesArgs = {
+  options?: Maybe<FacetValueListOptions>;
+};
+
+
+export type QueryJobArgs = {
+  jobId: Scalars['ID'];
+};
+
+
+export type QueryJobsArgs = {
+  options?: Maybe<JobListOptions>;
+};
+
+
+export type QueryJobsByIdArgs = {
+  jobIds: Array<Scalars['ID']>;
+};
+
+
+export type QueryJobBufferSizeArgs = {
+  bufferIds?: Maybe<Array<Scalars['String']>>;
+};
+
+
+export type QueryOrderArgs = {
+  id: Scalars['ID'];
+};
+
+
+export type QueryOrdersArgs = {
+  options?: Maybe<OrderListOptions>;
+};
+
 
 export type QueryEligibleShippingMethodsForDraftOrderArgs = {
-    orderId: Scalars['ID'];
-};
-
-export type QueryFacetArgs = {
-    id: Scalars['ID'];
-};
-
-export type QueryFacetValuesArgs = {
-    options?: InputMaybe<FacetValueListOptions>;
-};
-
-export type QueryFacetsArgs = {
-    options?: InputMaybe<FacetListOptions>;
-};
-
-export type QueryJobArgs = {
-    jobId: Scalars['ID'];
-};
-
-export type QueryJobBufferSizeArgs = {
-    bufferIds?: InputMaybe<Array<Scalars['String']>>;
-};
-
-export type QueryJobsArgs = {
-    options?: InputMaybe<JobListOptions>;
-};
-
-export type QueryJobsByIdArgs = {
-    jobIds: Array<Scalars['ID']>;
-};
-
-export type QueryOrderArgs = {
-    id: Scalars['ID'];
-};
-
-export type QueryOrdersArgs = {
-    options?: InputMaybe<OrderListOptions>;
-};
+  orderId: Scalars['ID'];
+};
+
+
+export type QueryPaymentMethodsArgs = {
+  options?: Maybe<PaymentMethodListOptions>;
+};
+
 
 export type QueryPaymentMethodArgs = {
-    id: Scalars['ID'];
-};
-
-export type QueryPaymentMethodsArgs = {
-    options?: InputMaybe<PaymentMethodListOptions>;
-};
-
-export type QueryPreviewCollectionVariantsArgs = {
-    input: PreviewCollectionVariantsInput;
-    options?: InputMaybe<ProductVariantListOptions>;
-};
+  id: Scalars['ID'];
+};
+
+
+export type QueryProductOptionGroupsArgs = {
+  filterTerm?: Maybe<Scalars['String']>;
+};
+
+
+export type QueryProductOptionGroupArgs = {
+  id: Scalars['ID'];
+};
+
+
+export type QuerySearchArgs = {
+  input: SearchInput;
+};
+
+
+export type QueryProductsArgs = {
+  options?: Maybe<ProductListOptions>;
+};
+
 
 export type QueryProductArgs = {
-    id?: InputMaybe<Scalars['ID']>;
-    slug?: InputMaybe<Scalars['String']>;
-};
-
-export type QueryProductOptionGroupArgs = {
-    id: Scalars['ID'];
-};
-
-export type QueryProductOptionGroupsArgs = {
-    filterTerm?: InputMaybe<Scalars['String']>;
-};
+  id?: Maybe<Scalars['ID']>;
+  slug?: Maybe<Scalars['String']>;
+};
+
+
+export type QueryProductVariantsArgs = {
+  options?: Maybe<ProductVariantListOptions>;
+  productId?: Maybe<Scalars['ID']>;
+};
+
 
 export type QueryProductVariantArgs = {
-    id: Scalars['ID'];
-};
-
-export type QueryProductVariantsArgs = {
-    options?: InputMaybe<ProductVariantListOptions>;
-    productId?: InputMaybe<Scalars['ID']>;
-};
-
-export type QueryProductsArgs = {
-    options?: InputMaybe<ProductListOptions>;
-};
+  id: Scalars['ID'];
+};
+
 
 export type QueryPromotionArgs = {
-    id: Scalars['ID'];
-};
+  id: Scalars['ID'];
+};
+
 
 export type QueryPromotionsArgs = {
-    options?: InputMaybe<PromotionListOptions>;
-};
-
-export type QueryProvinceArgs = {
-    id: Scalars['ID'];
-};
-
-export type QueryProvincesArgs = {
-    options?: InputMaybe<ProvinceListOptions>;
-};
+  options?: Maybe<PromotionListOptions>;
+};
+
+
+export type QueryRolesArgs = {
+  options?: Maybe<RoleListOptions>;
+};
+
 
 export type QueryRoleArgs = {
-    id: Scalars['ID'];
-};
-
-export type QueryRolesArgs = {
-    options?: InputMaybe<RoleListOptions>;
-};
-
-export type QuerySearchArgs = {
-    input: SearchInput;
-};
-
-export type QuerySellerArgs = {
-    id: Scalars['ID'];
-};
-
-export type QuerySellersArgs = {
-    options?: InputMaybe<SellerListOptions>;
-};
+  id: Scalars['ID'];
+};
+
+
+export type QueryShippingMethodsArgs = {
+  options?: Maybe<ShippingMethodListOptions>;
+};
+
 
 export type QueryShippingMethodArgs = {
-    id: Scalars['ID'];
-};
-
-export type QueryShippingMethodsArgs = {
-    options?: InputMaybe<ShippingMethodListOptions>;
-};
-
-export type QueryStockLocationArgs = {
-    id: Scalars['ID'];
-};
-
-export type QueryStockLocationsArgs = {
-    options?: InputMaybe<StockLocationListOptions>;
-};
+  id: Scalars['ID'];
+};
+
+
+export type QueryTestShippingMethodArgs = {
+  input: TestShippingMethodInput;
+};
+
+
+export type QueryTestEligibleShippingMethodsArgs = {
+  input: TestEligibleShippingMethodsInput;
+};
+
 
 export type QueryTagArgs = {
-    id: Scalars['ID'];
-};
+  id: Scalars['ID'];
+};
+
 
 export type QueryTagsArgs = {
-    options?: InputMaybe<TagListOptions>;
-};
+  options?: Maybe<TagListOptions>;
+};
+
 
 export type QueryTaxCategoryArgs = {
-    id: Scalars['ID'];
-};
+  id: Scalars['ID'];
+};
+
+
+export type QueryTaxRatesArgs = {
+  options?: Maybe<TaxRateListOptions>;
+};
+
 
 export type QueryTaxRateArgs = {
-    id: Scalars['ID'];
-};
-
-export type QueryTaxRatesArgs = {
-    options?: InputMaybe<TaxRateListOptions>;
-};
-
-export type QueryTestEligibleShippingMethodsArgs = {
-    input: TestEligibleShippingMethodsInput;
-};
-
-export type QueryTestShippingMethodArgs = {
-    input: TestShippingMethodInput;
-};
+  id: Scalars['ID'];
+};
+
 
 export type QueryZoneArgs = {
-    id: Scalars['ID'];
+  id: Scalars['ID'];
 };
 
 export type Refund = Node & {
-    adjustment: Scalars['Money'];
-    createdAt: Scalars['DateTime'];
-    id: Scalars['ID'];
-    items: Scalars['Money'];
-    lines: Array<RefundLine>;
-    metadata?: Maybe<Scalars['JSON']>;
-    method?: Maybe<Scalars['String']>;
-    paymentId: Scalars['ID'];
-    reason?: Maybe<Scalars['String']>;
-    shipping: Scalars['Money'];
-    state: Scalars['String'];
-    total: Scalars['Money'];
-    transactionId?: Maybe<Scalars['String']>;
-    updatedAt: Scalars['DateTime'];
-};
-
-export type RefundLine = {
-    orderLine: OrderLine;
-    orderLineId: Scalars['ID'];
-    quantity: Scalars['Int'];
-    refund: Refund;
-    refundId: Scalars['ID'];
+  id: Scalars['ID'];
+  createdAt: Scalars['DateTime'];
+  updatedAt: Scalars['DateTime'];
+  items: Scalars['Int'];
+  shipping: Scalars['Int'];
+  adjustment: Scalars['Int'];
+  total: Scalars['Int'];
+  method?: Maybe<Scalars['String']>;
+  state: Scalars['String'];
+  transactionId?: Maybe<Scalars['String']>;
+  reason?: Maybe<Scalars['String']>;
+  orderItems: Array<OrderItem>;
+  paymentId: Scalars['ID'];
+  metadata?: Maybe<Scalars['JSON']>;
 };
 
 export type RefundOrderInput = {
-    adjustment: Scalars['Money'];
-    lines: Array<OrderLineInput>;
-    paymentId: Scalars['ID'];
-    reason?: InputMaybe<Scalars['String']>;
-    shipping: Scalars['Money'];
-};
-
-export type RefundOrderResult =
-    | AlreadyRefundedError
-    | MultipleOrderError
-    | NothingToRefundError
-    | OrderStateTransitionError
-    | PaymentOrderMismatchError
-    | QuantityTooGreatError
-    | Refund
-    | RefundOrderStateError
-    | RefundStateTransitionError;
+  lines: Array<OrderLineInput>;
+  shipping: Scalars['Int'];
+  adjustment: Scalars['Int'];
+  paymentId: Scalars['ID'];
+  reason?: Maybe<Scalars['String']>;
+};
+
+export type RefundOrderResult = Refund | QuantityTooGreatError | NothingToRefundError | OrderStateTransitionError | MultipleOrderError | PaymentOrderMismatchError | RefundOrderStateError | AlreadyRefundedError | RefundStateTransitionError;
 
 /** Returned if an attempting to refund an Order which is not in the expected state */
 export type RefundOrderStateError = ErrorResult & {
-    errorCode: ErrorCode;
-    message: Scalars['String'];
-    orderState: Scalars['String'];
+  errorCode: ErrorCode;
+  message: Scalars['String'];
+  orderState: Scalars['String'];
 };
 
 /**
@@ -4744,77 +4585,54 @@
  * though the price has decreased as a result of the changes.
  */
 export type RefundPaymentIdMissingError = ErrorResult & {
-    errorCode: ErrorCode;
-    message: Scalars['String'];
+  errorCode: ErrorCode;
+  message: Scalars['String'];
 };
 
 /** Returned when there is an error in transitioning the Refund state */
 export type RefundStateTransitionError = ErrorResult & {
-    errorCode: ErrorCode;
-    fromState: Scalars['String'];
-    message: Scalars['String'];
-    toState: Scalars['String'];
-    transitionError: Scalars['String'];
-};
-
-export type Region = {
-    code: Scalars['String'];
-    createdAt: Scalars['DateTime'];
-    enabled: Scalars['Boolean'];
-    id: Scalars['ID'];
-    languageCode: LanguageCode;
-    name: Scalars['String'];
-    parent?: Maybe<Region>;
-    parentId?: Maybe<Scalars['ID']>;
-    translations: Array<RegionTranslation>;
-    type: Scalars['String'];
-    updatedAt: Scalars['DateTime'];
-};
-
-export type RegionTranslation = {
-    createdAt: Scalars['DateTime'];
-    id: Scalars['ID'];
-    languageCode: LanguageCode;
-    name: Scalars['String'];
-    updatedAt: Scalars['DateTime'];
+  errorCode: ErrorCode;
+  message: Scalars['String'];
+  transitionError: Scalars['String'];
+  fromState: Scalars['String'];
+  toState: Scalars['String'];
 };
 
 export type RelationCustomFieldConfig = CustomField & {
-    description?: Maybe<Array<LocalizedString>>;
-    entity: Scalars['String'];
-    internal?: Maybe<Scalars['Boolean']>;
-    label?: Maybe<Array<LocalizedString>>;
-    list: Scalars['Boolean'];
-    name: Scalars['String'];
-    nullable?: Maybe<Scalars['Boolean']>;
-    readonly?: Maybe<Scalars['Boolean']>;
-    scalarFields: Array<Scalars['String']>;
-    type: Scalars['String'];
-    ui?: Maybe<Scalars['JSON']>;
-};
-
-export type Release = Node &
-    StockMovement & {
-        createdAt: Scalars['DateTime'];
-        id: Scalars['ID'];
-        orderItem: OrderItem;
-        productVariant: ProductVariant;
-        quantity: Scalars['Int'];
-        type: StockMovementType;
-        updatedAt: Scalars['DateTime'];
-    };
+  name: Scalars['String'];
+  type: Scalars['String'];
+  list: Scalars['Boolean'];
+  label?: Maybe<Array<LocalizedString>>;
+  description?: Maybe<Array<LocalizedString>>;
+  readonly?: Maybe<Scalars['Boolean']>;
+  internal?: Maybe<Scalars['Boolean']>;
+  nullable?: Maybe<Scalars['Boolean']>;
+  entity: Scalars['String'];
+  scalarFields: Array<Scalars['String']>;
+  ui?: Maybe<Scalars['JSON']>;
+};
+
+export type Release = Node & StockMovement & {
+  id: Scalars['ID'];
+  createdAt: Scalars['DateTime'];
+  updatedAt: Scalars['DateTime'];
+  productVariant: ProductVariant;
+  type: StockMovementType;
+  quantity: Scalars['Int'];
+  orderItem: OrderItem;
+};
 
 export type RemoveCollectionsFromChannelInput = {
-    channelId: Scalars['ID'];
-    collectionIds: Array<Scalars['ID']>;
+  collectionIds: Array<Scalars['ID']>;
+  channelId: Scalars['ID'];
 };
 
 export type RemoveFacetFromChannelResult = Facet | FacetInUseError;
 
 export type RemoveFacetsFromChannelInput = {
-    channelId: Scalars['ID'];
-    facetIds: Array<Scalars['ID']>;
-    force?: InputMaybe<Scalars['Boolean']>;
+  facetIds: Array<Scalars['ID']>;
+  channelId: Scalars['ID'];
+  force?: Maybe<Scalars['Boolean']>;
 };
 
 export type RemoveOptionGroupFromProductResult = Product | ProductOptionInUseError;
@@ -4822,629 +4640,518 @@
 export type RemoveOrderItemsResult = Order | OrderModificationError;
 
 export type RemoveProductVariantsFromChannelInput = {
-    channelId: Scalars['ID'];
-    productVariantIds: Array<Scalars['ID']>;
+  productVariantIds: Array<Scalars['ID']>;
+  channelId: Scalars['ID'];
 };
 
 export type RemoveProductsFromChannelInput = {
-    channelId: Scalars['ID'];
-    productIds: Array<Scalars['ID']>;
+  productIds: Array<Scalars['ID']>;
+  channelId: Scalars['ID'];
 };
 
 export type RemovePromotionsFromChannelInput = {
-    channelId: Scalars['ID'];
-    promotionIds: Array<Scalars['ID']>;
-};
-
-export type Return = Node &
-    StockMovement & {
-        createdAt: Scalars['DateTime'];
-        id: Scalars['ID'];
-        orderItem: OrderItem;
-        productVariant: ProductVariant;
-        quantity: Scalars['Int'];
-        type: StockMovementType;
-        updatedAt: Scalars['DateTime'];
-    };
+  promotionIds: Array<Scalars['ID']>;
+  channelId: Scalars['ID'];
+};
+
+export type Return = Node & StockMovement & {
+  id: Scalars['ID'];
+  createdAt: Scalars['DateTime'];
+  updatedAt: Scalars['DateTime'];
+  productVariant: ProductVariant;
+  type: StockMovementType;
+  quantity: Scalars['Int'];
+  orderItem: OrderItem;
+};
 
 export type Role = Node & {
-    channels: Array<Channel>;
-    code: Scalars['String'];
-    createdAt: Scalars['DateTime'];
-    description: Scalars['String'];
-    id: Scalars['ID'];
-    permissions: Array<Permission>;
-    updatedAt: Scalars['DateTime'];
+  id: Scalars['ID'];
+  createdAt: Scalars['DateTime'];
+  updatedAt: Scalars['DateTime'];
+  code: Scalars['String'];
+  description: Scalars['String'];
+  permissions: Array<Permission>;
+  channels: Array<Channel>;
 };
 
 export type RoleFilterParameter = {
-    code?: InputMaybe<StringOperators>;
-    createdAt?: InputMaybe<DateOperators>;
-    description?: InputMaybe<StringOperators>;
-    id?: InputMaybe<IdOperators>;
-    updatedAt?: InputMaybe<DateOperators>;
+  id?: Maybe<IdOperators>;
+  createdAt?: Maybe<DateOperators>;
+  updatedAt?: Maybe<DateOperators>;
+  code?: Maybe<StringOperators>;
+  description?: Maybe<StringOperators>;
 };
 
 export type RoleList = PaginatedList & {
-    items: Array<Role>;
-    totalItems: Scalars['Int'];
+  items: Array<Role>;
+  totalItems: Scalars['Int'];
 };
 
 export type RoleListOptions = {
-    /** Allows the results to be filtered */
-    filter?: InputMaybe<RoleFilterParameter>;
-    /** Specifies whether multiple "filter" arguments should be combines with a logical AND or OR operation. Defaults to AND. */
-    filterOperator?: InputMaybe<LogicalOperator>;
-    /** Skips the first n results, for use in pagination */
-    skip?: InputMaybe<Scalars['Int']>;
-    /** Specifies which properties to sort the results by */
-    sort?: InputMaybe<RoleSortParameter>;
-    /** Takes n results, for use in pagination */
-    take?: InputMaybe<Scalars['Int']>;
+  /** Skips the first n results, for use in pagination */
+  skip?: Maybe<Scalars['Int']>;
+  /** Takes n results, for use in pagination */
+  take?: Maybe<Scalars['Int']>;
+  /** Specifies which properties to sort the results by */
+  sort?: Maybe<RoleSortParameter>;
+  /** Allows the results to be filtered */
+  filter?: Maybe<RoleFilterParameter>;
+  /** Specifies whether multiple "filter" arguments should be combines with a logical AND or OR operation. Defaults to AND. */
+  filterOperator?: Maybe<LogicalOperator>;
 };
 
 export type RoleSortParameter = {
-    code?: InputMaybe<SortOrder>;
-    createdAt?: InputMaybe<SortOrder>;
-    description?: InputMaybe<SortOrder>;
-    id?: InputMaybe<SortOrder>;
-    updatedAt?: InputMaybe<SortOrder>;
-};
-
-export type Sale = Node &
-    StockMovement & {
-        createdAt: Scalars['DateTime'];
-        id: Scalars['ID'];
-        orderItem: OrderItem;
-        productVariant: ProductVariant;
-        quantity: Scalars['Int'];
-        type: StockMovementType;
-        updatedAt: Scalars['DateTime'];
-    };
+  id?: Maybe<SortOrder>;
+  createdAt?: Maybe<SortOrder>;
+  updatedAt?: Maybe<SortOrder>;
+  code?: Maybe<SortOrder>;
+  description?: Maybe<SortOrder>;
+};
+
+export type Sale = Node & StockMovement & {
+  id: Scalars['ID'];
+  createdAt: Scalars['DateTime'];
+  updatedAt: Scalars['DateTime'];
+  productVariant: ProductVariant;
+  type: StockMovementType;
+  quantity: Scalars['Int'];
+  orderItem: OrderItem;
+};
 
 export type SearchInput = {
-    collectionId?: InputMaybe<Scalars['ID']>;
-    collectionSlug?: InputMaybe<Scalars['String']>;
-    facetValueFilters?: InputMaybe<Array<FacetValueFilterInput>>;
-    /** @deprecated Use `facetValueFilters` instead */
-    facetValueIds?: InputMaybe<Array<Scalars['ID']>>;
-    /** @deprecated Use `facetValueFilters` instead */
-    facetValueOperator?: InputMaybe<LogicalOperator>;
-    groupByProduct?: InputMaybe<Scalars['Boolean']>;
-    skip?: InputMaybe<Scalars['Int']>;
-    sort?: InputMaybe<SearchResultSortParameter>;
-    take?: InputMaybe<Scalars['Int']>;
-    term?: InputMaybe<Scalars['String']>;
+  term?: Maybe<Scalars['String']>;
+  facetValueIds?: Maybe<Array<Scalars['ID']>>;
+  facetValueOperator?: Maybe<LogicalOperator>;
+  facetValueFilters?: Maybe<Array<FacetValueFilterInput>>;
+  collectionId?: Maybe<Scalars['ID']>;
+  collectionSlug?: Maybe<Scalars['String']>;
+  groupByProduct?: Maybe<Scalars['Boolean']>;
+  take?: Maybe<Scalars['Int']>;
+  skip?: Maybe<Scalars['Int']>;
+  sort?: Maybe<SearchResultSortParameter>;
 };
 
 export type SearchReindexResponse = {
-    success: Scalars['Boolean'];
+  success: Scalars['Boolean'];
 };
 
 export type SearchResponse = {
-    collections: Array<CollectionResult>;
-    facetValues: Array<FacetValueResult>;
-    items: Array<SearchResult>;
-    totalItems: Scalars['Int'];
+  items: Array<SearchResult>;
+  totalItems: Scalars['Int'];
+  facetValues: Array<FacetValueResult>;
+  collections: Array<CollectionResult>;
 };
 
 export type SearchResult = {
-    /** An array of ids of the Channels in which this result appears */
-    channelIds: Array<Scalars['ID']>;
-    /** An array of ids of the Collections in which this result appears */
-    collectionIds: Array<Scalars['ID']>;
-    currencyCode: CurrencyCode;
-    description: Scalars['String'];
-    enabled: Scalars['Boolean'];
-    facetIds: Array<Scalars['ID']>;
-    facetValueIds: Array<Scalars['ID']>;
-    price: SearchResultPrice;
-    priceWithTax: SearchResultPrice;
-    productAsset?: Maybe<SearchResultAsset>;
-    productId: Scalars['ID'];
-    productName: Scalars['String'];
-    productVariantAsset?: Maybe<SearchResultAsset>;
-    productVariantId: Scalars['ID'];
-    productVariantName: Scalars['String'];
-    /** A relevance score for the result. Differs between database implementations */
-    score: Scalars['Float'];
-    sku: Scalars['String'];
-    slug: Scalars['String'];
+  enabled: Scalars['Boolean'];
+  /** An array of ids of the Channels in which this result appears */
+  channelIds: Array<Scalars['ID']>;
+  sku: Scalars['String'];
+  slug: Scalars['String'];
+  productId: Scalars['ID'];
+  productName: Scalars['String'];
+  productAsset?: Maybe<SearchResultAsset>;
+  productVariantId: Scalars['ID'];
+  productVariantName: Scalars['String'];
+  productVariantAsset?: Maybe<SearchResultAsset>;
+  price: SearchResultPrice;
+  priceWithTax: SearchResultPrice;
+  currencyCode: CurrencyCode;
+  description: Scalars['String'];
+  facetIds: Array<Scalars['ID']>;
+  facetValueIds: Array<Scalars['ID']>;
+  /** An array of ids of the Collections in which this result appears */
+  collectionIds: Array<Scalars['ID']>;
+  /** A relevance score for the result. Differs between database implementations */
+  score: Scalars['Float'];
 };
 
 export type SearchResultAsset = {
-    focalPoint?: Maybe<Coordinate>;
-    id: Scalars['ID'];
-    preview: Scalars['String'];
+  id: Scalars['ID'];
+  preview: Scalars['String'];
+  focalPoint?: Maybe<Coordinate>;
 };
 
 /** The price of a search result product, either as a range or as a single price */
 export type SearchResultPrice = PriceRange | SinglePrice;
 
 export type SearchResultSortParameter = {
-    name?: InputMaybe<SortOrder>;
-    price?: InputMaybe<SortOrder>;
-};
-
-export type Seller = Node & {
-    createdAt: Scalars['DateTime'];
-    customFields?: Maybe<Scalars['JSON']>;
-    id: Scalars['ID'];
-    name: Scalars['String'];
-    updatedAt: Scalars['DateTime'];
-};
-
-export type SellerFilterParameter = {
-    createdAt?: InputMaybe<DateOperators>;
-    id?: InputMaybe<IdOperators>;
-    name?: InputMaybe<StringOperators>;
-    updatedAt?: InputMaybe<DateOperators>;
-};
-
-export type SellerList = PaginatedList & {
-    items: Array<Seller>;
-    totalItems: Scalars['Int'];
-};
-
-export type SellerListOptions = {
-    /** Allows the results to be filtered */
-    filter?: InputMaybe<SellerFilterParameter>;
-    /** Specifies whether multiple "filter" arguments should be combines with a logical AND or OR operation. Defaults to AND. */
-    filterOperator?: InputMaybe<LogicalOperator>;
-    /** Skips the first n results, for use in pagination */
-    skip?: InputMaybe<Scalars['Int']>;
-    /** Specifies which properties to sort the results by */
-    sort?: InputMaybe<SellerSortParameter>;
-    /** Takes n results, for use in pagination */
-    take?: InputMaybe<Scalars['Int']>;
-};
-
-export type SellerSortParameter = {
-    createdAt?: InputMaybe<SortOrder>;
-    id?: InputMaybe<SortOrder>;
-    name?: InputMaybe<SortOrder>;
-    updatedAt?: InputMaybe<SortOrder>;
+  name?: Maybe<SortOrder>;
+  price?: Maybe<SortOrder>;
 };
 
 export type ServerConfig = {
-    customFieldConfig: CustomFields;
-    orderProcess: Array<OrderProcessState>;
-    permissions: Array<PermissionDefinition>;
-    permittedAssetTypes: Array<Scalars['String']>;
-};
-
-export type SetCustomerForDraftOrderResult = EmailAddressConflictError | Order;
-
-export type SetOrderShippingMethodResult =
-    | IneligibleShippingMethodError
-    | NoActiveOrderError
-    | Order
-    | OrderModificationError;
+  orderProcess: Array<OrderProcessState>;
+  permittedAssetTypes: Array<Scalars['String']>;
+  permissions: Array<PermissionDefinition>;
+  customFieldConfig: CustomFields;
+};
+
+export type SetCustomerForDraftOrderResult = Order | EmailAddressConflictError;
+
+export type SetOrderShippingMethodResult = Order | OrderModificationError | IneligibleShippingMethodError | NoActiveOrderError;
 
 /** Returned if the Payment settlement fails */
 export type SettlePaymentError = ErrorResult & {
-    errorCode: ErrorCode;
-    message: Scalars['String'];
-    paymentErrorMessage: Scalars['String'];
-};
-
-export type SettlePaymentResult =
-    | OrderStateTransitionError
-    | Payment
-    | PaymentStateTransitionError
-    | SettlePaymentError;
+  errorCode: ErrorCode;
+  message: Scalars['String'];
+  paymentErrorMessage: Scalars['String'];
+};
+
+export type SettlePaymentResult = Payment | SettlePaymentError | PaymentStateTransitionError | OrderStateTransitionError;
 
 export type SettleRefundInput = {
-    id: Scalars['ID'];
-    transactionId: Scalars['String'];
+  id: Scalars['ID'];
+  transactionId: Scalars['String'];
 };
 
 export type SettleRefundResult = Refund | RefundStateTransitionError;
 
 export type ShippingLine = {
-    discountedPrice: Scalars['Money'];
-    discountedPriceWithTax: Scalars['Money'];
-    discounts: Array<Discount>;
-    id: Scalars['ID'];
-    price: Scalars['Money'];
-    priceWithTax: Scalars['Money'];
-    shippingMethod: ShippingMethod;
+  id: Scalars['ID'];
+  shippingMethod: ShippingMethod;
+  price: Scalars['Int'];
+  priceWithTax: Scalars['Int'];
+  discountedPrice: Scalars['Int'];
+  discountedPriceWithTax: Scalars['Int'];
+  discounts: Array<Discount>;
 };
 
 export type ShippingMethod = Node & {
-    calculator: ConfigurableOperation;
-    checker: ConfigurableOperation;
-    code: Scalars['String'];
-    createdAt: Scalars['DateTime'];
-    customFields?: Maybe<Scalars['JSON']>;
-    description: Scalars['String'];
-    fulfillmentHandlerCode: Scalars['String'];
-    id: Scalars['ID'];
-    languageCode: LanguageCode;
-    name: Scalars['String'];
-    translations: Array<ShippingMethodTranslation>;
-    updatedAt: Scalars['DateTime'];
+  id: Scalars['ID'];
+  createdAt: Scalars['DateTime'];
+  updatedAt: Scalars['DateTime'];
+  languageCode: LanguageCode;
+  code: Scalars['String'];
+  name: Scalars['String'];
+  description: Scalars['String'];
+  fulfillmentHandlerCode: Scalars['String'];
+  checker: ConfigurableOperation;
+  calculator: ConfigurableOperation;
+  translations: Array<ShippingMethodTranslation>;
+  customFields?: Maybe<Scalars['JSON']>;
 };
 
 export type ShippingMethodFilterParameter = {
-    code?: InputMaybe<StringOperators>;
-    createdAt?: InputMaybe<DateOperators>;
-    description?: InputMaybe<StringOperators>;
-    fulfillmentHandlerCode?: InputMaybe<StringOperators>;
-    id?: InputMaybe<IdOperators>;
-    languageCode?: InputMaybe<StringOperators>;
-    name?: InputMaybe<StringOperators>;
-    updatedAt?: InputMaybe<DateOperators>;
+  id?: Maybe<IdOperators>;
+  createdAt?: Maybe<DateOperators>;
+  updatedAt?: Maybe<DateOperators>;
+  languageCode?: Maybe<StringOperators>;
+  code?: Maybe<StringOperators>;
+  name?: Maybe<StringOperators>;
+  description?: Maybe<StringOperators>;
+  fulfillmentHandlerCode?: Maybe<StringOperators>;
 };
 
 export type ShippingMethodList = PaginatedList & {
-    items: Array<ShippingMethod>;
-    totalItems: Scalars['Int'];
+  items: Array<ShippingMethod>;
+  totalItems: Scalars['Int'];
 };
 
 export type ShippingMethodListOptions = {
-    /** Allows the results to be filtered */
-    filter?: InputMaybe<ShippingMethodFilterParameter>;
-    /** Specifies whether multiple "filter" arguments should be combines with a logical AND or OR operation. Defaults to AND. */
-    filterOperator?: InputMaybe<LogicalOperator>;
-    /** Skips the first n results, for use in pagination */
-    skip?: InputMaybe<Scalars['Int']>;
-    /** Specifies which properties to sort the results by */
-    sort?: InputMaybe<ShippingMethodSortParameter>;
-    /** Takes n results, for use in pagination */
-    take?: InputMaybe<Scalars['Int']>;
+  /** Skips the first n results, for use in pagination */
+  skip?: Maybe<Scalars['Int']>;
+  /** Takes n results, for use in pagination */
+  take?: Maybe<Scalars['Int']>;
+  /** Specifies which properties to sort the results by */
+  sort?: Maybe<ShippingMethodSortParameter>;
+  /** Allows the results to be filtered */
+  filter?: Maybe<ShippingMethodFilterParameter>;
+  /** Specifies whether multiple "filter" arguments should be combines with a logical AND or OR operation. Defaults to AND. */
+  filterOperator?: Maybe<LogicalOperator>;
 };
 
 export type ShippingMethodQuote = {
-    code: Scalars['String'];
-    customFields?: Maybe<Scalars['JSON']>;
-    description: Scalars['String'];
-    id: Scalars['ID'];
-    /** Any optional metadata returned by the ShippingCalculator in the ShippingCalculationResult */
-    metadata?: Maybe<Scalars['JSON']>;
-    name: Scalars['String'];
-    price: Scalars['Money'];
-    priceWithTax: Scalars['Money'];
+  id: Scalars['ID'];
+  price: Scalars['Int'];
+  priceWithTax: Scalars['Int'];
+  code: Scalars['String'];
+  name: Scalars['String'];
+  description: Scalars['String'];
+  /** Any optional metadata returned by the ShippingCalculator in the ShippingCalculationResult */
+  metadata?: Maybe<Scalars['JSON']>;
+  customFields?: Maybe<Scalars['JSON']>;
 };
 
 export type ShippingMethodSortParameter = {
-    code?: InputMaybe<SortOrder>;
-    createdAt?: InputMaybe<SortOrder>;
-    description?: InputMaybe<SortOrder>;
-    fulfillmentHandlerCode?: InputMaybe<SortOrder>;
-    id?: InputMaybe<SortOrder>;
-    name?: InputMaybe<SortOrder>;
-    updatedAt?: InputMaybe<SortOrder>;
+  id?: Maybe<SortOrder>;
+  createdAt?: Maybe<SortOrder>;
+  updatedAt?: Maybe<SortOrder>;
+  code?: Maybe<SortOrder>;
+  name?: Maybe<SortOrder>;
+  description?: Maybe<SortOrder>;
+  fulfillmentHandlerCode?: Maybe<SortOrder>;
 };
 
 export type ShippingMethodTranslation = {
-    createdAt: Scalars['DateTime'];
-    description: Scalars['String'];
-    id: Scalars['ID'];
-    languageCode: LanguageCode;
-    name: Scalars['String'];
-    updatedAt: Scalars['DateTime'];
+  id: Scalars['ID'];
+  createdAt: Scalars['DateTime'];
+  updatedAt: Scalars['DateTime'];
+  languageCode: LanguageCode;
+  name: Scalars['String'];
+  description: Scalars['String'];
 };
 
 export type ShippingMethodTranslationInput = {
-    customFields?: InputMaybe<Scalars['JSON']>;
-    description?: InputMaybe<Scalars['String']>;
-    id?: InputMaybe<Scalars['ID']>;
-    languageCode: LanguageCode;
-    name?: InputMaybe<Scalars['String']>;
+  id?: Maybe<Scalars['ID']>;
+  languageCode: LanguageCode;
+  name?: Maybe<Scalars['String']>;
+  description?: Maybe<Scalars['String']>;
+  customFields?: Maybe<Scalars['JSON']>;
 };
 
 /** The price value where the result has a single price */
 export type SinglePrice = {
-    value: Scalars['Money'];
+  value: Scalars['Int'];
 };
 
 export enum SortOrder {
-    ASC = 'ASC',
-    DESC = 'DESC',
+  ASC = 'ASC',
+  DESC = 'DESC'
 }
 
-export type StockAdjustment = Node &
-    StockMovement & {
-        createdAt: Scalars['DateTime'];
-        id: Scalars['ID'];
-        productVariant: ProductVariant;
-        quantity: Scalars['Int'];
-        type: StockMovementType;
-        updatedAt: Scalars['DateTime'];
-    };
-
-export type StockLevel = Node & {
-    createdAt: Scalars['DateTime'];
-    id: Scalars['ID'];
-    stockAllocated: Scalars['Int'];
-    stockLocation: StockLocation;
-    stockLocationId: Scalars['ID'];
-    stockOnHand: Scalars['Int'];
-    updatedAt: Scalars['DateTime'];
-};
-
-export type StockLevelInput = {
-    stockLocationId: Scalars['ID'];
-    stockOnHand: Scalars['Int'];
-};
-
-export type StockLocation = Node & {
-    createdAt: Scalars['DateTime'];
-    customFields?: Maybe<Scalars['JSON']>;
-    description: Scalars['String'];
-    id: Scalars['ID'];
-    name: Scalars['String'];
-    updatedAt: Scalars['DateTime'];
-};
-
-export type StockLocationFilterParameter = {
-    createdAt?: InputMaybe<DateOperators>;
-    description?: InputMaybe<StringOperators>;
-    id?: InputMaybe<IdOperators>;
-    name?: InputMaybe<StringOperators>;
-    updatedAt?: InputMaybe<DateOperators>;
-};
-
-export type StockLocationList = PaginatedList & {
-    items: Array<StockLocation>;
-    totalItems: Scalars['Int'];
-};
-
-export type StockLocationListOptions = {
-    /** Allows the results to be filtered */
-    filter?: InputMaybe<StockLocationFilterParameter>;
-    /** Specifies whether multiple "filter" arguments should be combines with a logical AND or OR operation. Defaults to AND. */
-    filterOperator?: InputMaybe<LogicalOperator>;
-    /** Skips the first n results, for use in pagination */
-    skip?: InputMaybe<Scalars['Int']>;
-    /** Specifies which properties to sort the results by */
-    sort?: InputMaybe<StockLocationSortParameter>;
-    /** Takes n results, for use in pagination */
-    take?: InputMaybe<Scalars['Int']>;
-};
-
-export type StockLocationSortParameter = {
-    createdAt?: InputMaybe<SortOrder>;
-    description?: InputMaybe<SortOrder>;
-    id?: InputMaybe<SortOrder>;
-    name?: InputMaybe<SortOrder>;
-    updatedAt?: InputMaybe<SortOrder>;
+export type StockAdjustment = Node & StockMovement & {
+  id: Scalars['ID'];
+  createdAt: Scalars['DateTime'];
+  updatedAt: Scalars['DateTime'];
+  productVariant: ProductVariant;
+  type: StockMovementType;
+  quantity: Scalars['Int'];
 };
 
 export type StockMovement = {
-    createdAt: Scalars['DateTime'];
-    id: Scalars['ID'];
-    productVariant: ProductVariant;
-    quantity: Scalars['Int'];
-    type: StockMovementType;
-    updatedAt: Scalars['DateTime'];
-};
-
-export type StockMovementItem = Allocation | Cancellation | Release | Return | Sale | StockAdjustment;
+  id: Scalars['ID'];
+  createdAt: Scalars['DateTime'];
+  updatedAt: Scalars['DateTime'];
+  productVariant: ProductVariant;
+  type: StockMovementType;
+  quantity: Scalars['Int'];
+};
+
+export type StockMovementItem = StockAdjustment | Allocation | Sale | Cancellation | Return | Release;
 
 export type StockMovementList = {
-    items: Array<StockMovementItem>;
-    totalItems: Scalars['Int'];
+  items: Array<StockMovementItem>;
+  totalItems: Scalars['Int'];
 };
 
 export type StockMovementListOptions = {
-    skip?: InputMaybe<Scalars['Int']>;
-    take?: InputMaybe<Scalars['Int']>;
-    type?: InputMaybe<StockMovementType>;
+  type?: Maybe<StockMovementType>;
+  skip?: Maybe<Scalars['Int']>;
+  take?: Maybe<Scalars['Int']>;
 };
 
 export enum StockMovementType {
-    ADJUSTMENT = 'ADJUSTMENT',
-    ALLOCATION = 'ALLOCATION',
-    CANCELLATION = 'CANCELLATION',
-    RELEASE = 'RELEASE',
-    RETURN = 'RETURN',
-    SALE = 'SALE',
+  ADJUSTMENT = 'ADJUSTMENT',
+  ALLOCATION = 'ALLOCATION',
+  RELEASE = 'RELEASE',
+  SALE = 'SALE',
+  CANCELLATION = 'CANCELLATION',
+  RETURN = 'RETURN'
 }
 
 export type StringCustomFieldConfig = CustomField & {
-    description?: Maybe<Array<LocalizedString>>;
-    internal?: Maybe<Scalars['Boolean']>;
-    label?: Maybe<Array<LocalizedString>>;
-    length?: Maybe<Scalars['Int']>;
-    list: Scalars['Boolean'];
-    name: Scalars['String'];
-    nullable?: Maybe<Scalars['Boolean']>;
-    options?: Maybe<Array<StringFieldOption>>;
-    pattern?: Maybe<Scalars['String']>;
-    readonly?: Maybe<Scalars['Boolean']>;
-    type: Scalars['String'];
-    ui?: Maybe<Scalars['JSON']>;
+  name: Scalars['String'];
+  type: Scalars['String'];
+  list: Scalars['Boolean'];
+  length?: Maybe<Scalars['Int']>;
+  label?: Maybe<Array<LocalizedString>>;
+  description?: Maybe<Array<LocalizedString>>;
+  readonly?: Maybe<Scalars['Boolean']>;
+  internal?: Maybe<Scalars['Boolean']>;
+  nullable?: Maybe<Scalars['Boolean']>;
+  pattern?: Maybe<Scalars['String']>;
+  options?: Maybe<Array<StringFieldOption>>;
+  ui?: Maybe<Scalars['JSON']>;
 };
 
 export type StringFieldOption = {
-    label?: Maybe<Array<LocalizedString>>;
-    value: Scalars['String'];
+  value: Scalars['String'];
+  label?: Maybe<Array<LocalizedString>>;
 };
 
 /** Operators for filtering on a list of String fields */
 export type StringListOperators = {
-    inList: Scalars['String'];
+  inList: Scalars['String'];
 };
 
 /** Operators for filtering on a String field */
 export type StringOperators = {
-    contains?: InputMaybe<Scalars['String']>;
-    eq?: InputMaybe<Scalars['String']>;
-    in?: InputMaybe<Array<Scalars['String']>>;
-    isNull?: InputMaybe<Scalars['Boolean']>;
-    notContains?: InputMaybe<Scalars['String']>;
-    notEq?: InputMaybe<Scalars['String']>;
-    notIn?: InputMaybe<Array<Scalars['String']>>;
-    regex?: InputMaybe<Scalars['String']>;
+  eq?: Maybe<Scalars['String']>;
+  notEq?: Maybe<Scalars['String']>;
+  contains?: Maybe<Scalars['String']>;
+  notContains?: Maybe<Scalars['String']>;
+  in?: Maybe<Array<Scalars['String']>>;
+  notIn?: Maybe<Array<Scalars['String']>>;
+  regex?: Maybe<Scalars['String']>;
+  isNull?: Maybe<Scalars['Boolean']>;
 };
 
 /** Indicates that an operation succeeded, where we do not want to return any more specific information. */
 export type Success = {
-    success: Scalars['Boolean'];
+  success: Scalars['Boolean'];
 };
 
 export type Surcharge = Node & {
-    createdAt: Scalars['DateTime'];
-    description: Scalars['String'];
-    id: Scalars['ID'];
-    price: Scalars['Money'];
-    priceWithTax: Scalars['Money'];
-    sku?: Maybe<Scalars['String']>;
-    taxLines: Array<TaxLine>;
-    taxRate: Scalars['Float'];
-    updatedAt: Scalars['DateTime'];
+  id: Scalars['ID'];
+  createdAt: Scalars['DateTime'];
+  updatedAt: Scalars['DateTime'];
+  description: Scalars['String'];
+  sku?: Maybe<Scalars['String']>;
+  taxLines: Array<TaxLine>;
+  price: Scalars['Int'];
+  priceWithTax: Scalars['Int'];
+  taxRate: Scalars['Float'];
 };
 
 export type SurchargeInput = {
-    description: Scalars['String'];
-    price: Scalars['Money'];
-    priceIncludesTax: Scalars['Boolean'];
-    sku?: InputMaybe<Scalars['String']>;
-    taxDescription?: InputMaybe<Scalars['String']>;
-    taxRate?: InputMaybe<Scalars['Float']>;
+  description: Scalars['String'];
+  sku?: Maybe<Scalars['String']>;
+  price: Scalars['Int'];
+  priceIncludesTax: Scalars['Boolean'];
+  taxRate?: Maybe<Scalars['Float']>;
+  taxDescription?: Maybe<Scalars['String']>;
 };
 
 export type Tag = Node & {
-    createdAt: Scalars['DateTime'];
-    id: Scalars['ID'];
-    updatedAt: Scalars['DateTime'];
-    value: Scalars['String'];
+  id: Scalars['ID'];
+  createdAt: Scalars['DateTime'];
+  updatedAt: Scalars['DateTime'];
+  value: Scalars['String'];
 };
 
 export type TagFilterParameter = {
-    createdAt?: InputMaybe<DateOperators>;
-    id?: InputMaybe<IdOperators>;
-    updatedAt?: InputMaybe<DateOperators>;
-    value?: InputMaybe<StringOperators>;
+  id?: Maybe<IdOperators>;
+  createdAt?: Maybe<DateOperators>;
+  updatedAt?: Maybe<DateOperators>;
+  value?: Maybe<StringOperators>;
 };
 
 export type TagList = PaginatedList & {
-    items: Array<Tag>;
-    totalItems: Scalars['Int'];
+  items: Array<Tag>;
+  totalItems: Scalars['Int'];
 };
 
 export type TagListOptions = {
-    /** Allows the results to be filtered */
-    filter?: InputMaybe<TagFilterParameter>;
-    /** Specifies whether multiple "filter" arguments should be combines with a logical AND or OR operation. Defaults to AND. */
-    filterOperator?: InputMaybe<LogicalOperator>;
-    /** Skips the first n results, for use in pagination */
-    skip?: InputMaybe<Scalars['Int']>;
-    /** Specifies which properties to sort the results by */
-    sort?: InputMaybe<TagSortParameter>;
-    /** Takes n results, for use in pagination */
-    take?: InputMaybe<Scalars['Int']>;
+  /** Skips the first n results, for use in pagination */
+  skip?: Maybe<Scalars['Int']>;
+  /** Takes n results, for use in pagination */
+  take?: Maybe<Scalars['Int']>;
+  /** Specifies which properties to sort the results by */
+  sort?: Maybe<TagSortParameter>;
+  /** Allows the results to be filtered */
+  filter?: Maybe<TagFilterParameter>;
+  /** Specifies whether multiple "filter" arguments should be combines with a logical AND or OR operation. Defaults to AND. */
+  filterOperator?: Maybe<LogicalOperator>;
 };
 
 export type TagSortParameter = {
-    createdAt?: InputMaybe<SortOrder>;
-    id?: InputMaybe<SortOrder>;
-    updatedAt?: InputMaybe<SortOrder>;
-    value?: InputMaybe<SortOrder>;
+  id?: Maybe<SortOrder>;
+  createdAt?: Maybe<SortOrder>;
+  updatedAt?: Maybe<SortOrder>;
+  value?: Maybe<SortOrder>;
 };
 
 export type TaxCategory = Node & {
-    createdAt: Scalars['DateTime'];
-    customFields?: Maybe<Scalars['JSON']>;
-    id: Scalars['ID'];
-    isDefault: Scalars['Boolean'];
-    name: Scalars['String'];
-    updatedAt: Scalars['DateTime'];
+  id: Scalars['ID'];
+  createdAt: Scalars['DateTime'];
+  updatedAt: Scalars['DateTime'];
+  name: Scalars['String'];
+  isDefault: Scalars['Boolean'];
+  customFields?: Maybe<Scalars['JSON']>;
 };
 
 export type TaxLine = {
-    description: Scalars['String'];
-    taxRate: Scalars['Float'];
+  description: Scalars['String'];
+  taxRate: Scalars['Float'];
 };
 
 export type TaxRate = Node & {
-    category: TaxCategory;
-    createdAt: Scalars['DateTime'];
-    customFields?: Maybe<Scalars['JSON']>;
-    customerGroup?: Maybe<CustomerGroup>;
-    enabled: Scalars['Boolean'];
-    id: Scalars['ID'];
-    name: Scalars['String'];
-    updatedAt: Scalars['DateTime'];
-    value: Scalars['Float'];
-    zone: Zone;
+  id: Scalars['ID'];
+  createdAt: Scalars['DateTime'];
+  updatedAt: Scalars['DateTime'];
+  name: Scalars['String'];
+  enabled: Scalars['Boolean'];
+  value: Scalars['Float'];
+  category: TaxCategory;
+  zone: Zone;
+  customerGroup?: Maybe<CustomerGroup>;
+  customFields?: Maybe<Scalars['JSON']>;
 };
 
 export type TaxRateFilterParameter = {
-    createdAt?: InputMaybe<DateOperators>;
-    enabled?: InputMaybe<BooleanOperators>;
-    id?: InputMaybe<IdOperators>;
-    name?: InputMaybe<StringOperators>;
-    updatedAt?: InputMaybe<DateOperators>;
-    value?: InputMaybe<NumberOperators>;
+  id?: Maybe<IdOperators>;
+  createdAt?: Maybe<DateOperators>;
+  updatedAt?: Maybe<DateOperators>;
+  name?: Maybe<StringOperators>;
+  enabled?: Maybe<BooleanOperators>;
+  value?: Maybe<NumberOperators>;
 };
 
 export type TaxRateList = PaginatedList & {
-    items: Array<TaxRate>;
-    totalItems: Scalars['Int'];
+  items: Array<TaxRate>;
+  totalItems: Scalars['Int'];
 };
 
 export type TaxRateListOptions = {
-    /** Allows the results to be filtered */
-    filter?: InputMaybe<TaxRateFilterParameter>;
-    /** Specifies whether multiple "filter" arguments should be combines with a logical AND or OR operation. Defaults to AND. */
-    filterOperator?: InputMaybe<LogicalOperator>;
-    /** Skips the first n results, for use in pagination */
-    skip?: InputMaybe<Scalars['Int']>;
-    /** Specifies which properties to sort the results by */
-    sort?: InputMaybe<TaxRateSortParameter>;
-    /** Takes n results, for use in pagination */
-    take?: InputMaybe<Scalars['Int']>;
+  /** Skips the first n results, for use in pagination */
+  skip?: Maybe<Scalars['Int']>;
+  /** Takes n results, for use in pagination */
+  take?: Maybe<Scalars['Int']>;
+  /** Specifies which properties to sort the results by */
+  sort?: Maybe<TaxRateSortParameter>;
+  /** Allows the results to be filtered */
+  filter?: Maybe<TaxRateFilterParameter>;
+  /** Specifies whether multiple "filter" arguments should be combines with a logical AND or OR operation. Defaults to AND. */
+  filterOperator?: Maybe<LogicalOperator>;
 };
 
 export type TaxRateSortParameter = {
-    createdAt?: InputMaybe<SortOrder>;
-    id?: InputMaybe<SortOrder>;
-    name?: InputMaybe<SortOrder>;
-    updatedAt?: InputMaybe<SortOrder>;
-    value?: InputMaybe<SortOrder>;
+  id?: Maybe<SortOrder>;
+  createdAt?: Maybe<SortOrder>;
+  updatedAt?: Maybe<SortOrder>;
+  name?: Maybe<SortOrder>;
+  value?: Maybe<SortOrder>;
 };
 
 export type TestEligibleShippingMethodsInput = {
-    lines: Array<TestShippingMethodOrderLineInput>;
-    shippingAddress: CreateAddressInput;
+  shippingAddress: CreateAddressInput;
+  lines: Array<TestShippingMethodOrderLineInput>;
 };
 
 export type TestShippingMethodInput = {
-    calculator: ConfigurableOperationInput;
-    checker: ConfigurableOperationInput;
-    lines: Array<TestShippingMethodOrderLineInput>;
-    shippingAddress: CreateAddressInput;
+  checker: ConfigurableOperationInput;
+  calculator: ConfigurableOperationInput;
+  shippingAddress: CreateAddressInput;
+  lines: Array<TestShippingMethodOrderLineInput>;
 };
 
 export type TestShippingMethodOrderLineInput = {
-    productVariantId: Scalars['ID'];
-    quantity: Scalars['Int'];
+  productVariantId: Scalars['ID'];
+  quantity: Scalars['Int'];
 };
 
 export type TestShippingMethodQuote = {
-    metadata?: Maybe<Scalars['JSON']>;
-    price: Scalars['Money'];
-    priceWithTax: Scalars['Money'];
+  price: Scalars['Int'];
+  priceWithTax: Scalars['Int'];
+  metadata?: Maybe<Scalars['JSON']>;
 };
 
 export type TestShippingMethodResult = {
-    eligible: Scalars['Boolean'];
-    quote?: Maybe<TestShippingMethodQuote>;
+  eligible: Scalars['Boolean'];
+  quote?: Maybe<TestShippingMethodQuote>;
 };
 
 export type TextCustomFieldConfig = CustomField & {
-    description?: Maybe<Array<LocalizedString>>;
-    internal?: Maybe<Scalars['Boolean']>;
-    label?: Maybe<Array<LocalizedString>>;
-    list: Scalars['Boolean'];
-    name: Scalars['String'];
-    nullable?: Maybe<Scalars['Boolean']>;
-    readonly?: Maybe<Scalars['Boolean']>;
-    type: Scalars['String'];
-    ui?: Maybe<Scalars['JSON']>;
+  name: Scalars['String'];
+  type: Scalars['String'];
+  list: Scalars['Boolean'];
+  label?: Maybe<Array<LocalizedString>>;
+  description?: Maybe<Array<LocalizedString>>;
+  readonly?: Maybe<Scalars['Boolean']>;
+  internal?: Maybe<Scalars['Boolean']>;
+  nullable?: Maybe<Scalars['Boolean']>;
+  ui?: Maybe<Scalars['JSON']>;
 };
 
 export type TransitionFulfillmentToStateResult = Fulfillment | FulfillmentStateTransitionError;
@@ -5454,431 +5161,400 @@
 export type TransitionPaymentToStateResult = Payment | PaymentStateTransitionError;
 
 export type UpdateActiveAdministratorInput = {
-    customFields?: InputMaybe<Scalars['JSON']>;
-    emailAddress?: InputMaybe<Scalars['String']>;
-    firstName?: InputMaybe<Scalars['String']>;
-    lastName?: InputMaybe<Scalars['String']>;
-    password?: InputMaybe<Scalars['String']>;
+  firstName?: Maybe<Scalars['String']>;
+  lastName?: Maybe<Scalars['String']>;
+  emailAddress?: Maybe<Scalars['String']>;
+  password?: Maybe<Scalars['String']>;
+  customFields?: Maybe<Scalars['JSON']>;
 };
 
 export type UpdateAddressInput = {
-    city?: InputMaybe<Scalars['String']>;
-    company?: InputMaybe<Scalars['String']>;
-    countryCode?: InputMaybe<Scalars['String']>;
-    customFields?: InputMaybe<Scalars['JSON']>;
-    defaultBillingAddress?: InputMaybe<Scalars['Boolean']>;
-    defaultShippingAddress?: InputMaybe<Scalars['Boolean']>;
-    fullName?: InputMaybe<Scalars['String']>;
-    id: Scalars['ID'];
-    phoneNumber?: InputMaybe<Scalars['String']>;
-    postalCode?: InputMaybe<Scalars['String']>;
-    province?: InputMaybe<Scalars['String']>;
-    streetLine1?: InputMaybe<Scalars['String']>;
-    streetLine2?: InputMaybe<Scalars['String']>;
+  id: Scalars['ID'];
+  fullName?: Maybe<Scalars['String']>;
+  company?: Maybe<Scalars['String']>;
+  streetLine1?: Maybe<Scalars['String']>;
+  streetLine2?: Maybe<Scalars['String']>;
+  city?: Maybe<Scalars['String']>;
+  province?: Maybe<Scalars['String']>;
+  postalCode?: Maybe<Scalars['String']>;
+  countryCode?: Maybe<Scalars['String']>;
+  phoneNumber?: Maybe<Scalars['String']>;
+  defaultShippingAddress?: Maybe<Scalars['Boolean']>;
+  defaultBillingAddress?: Maybe<Scalars['Boolean']>;
+  customFields?: Maybe<Scalars['JSON']>;
 };
 
 export type UpdateAdministratorInput = {
-    customFields?: InputMaybe<Scalars['JSON']>;
-    emailAddress?: InputMaybe<Scalars['String']>;
-    firstName?: InputMaybe<Scalars['String']>;
-    id: Scalars['ID'];
-    lastName?: InputMaybe<Scalars['String']>;
-    password?: InputMaybe<Scalars['String']>;
-    roleIds?: InputMaybe<Array<Scalars['ID']>>;
+  id: Scalars['ID'];
+  firstName?: Maybe<Scalars['String']>;
+  lastName?: Maybe<Scalars['String']>;
+  emailAddress?: Maybe<Scalars['String']>;
+  password?: Maybe<Scalars['String']>;
+  roleIds?: Maybe<Array<Scalars['ID']>>;
+  customFields?: Maybe<Scalars['JSON']>;
 };
 
 export type UpdateAssetInput = {
-    customFields?: InputMaybe<Scalars['JSON']>;
-    focalPoint?: InputMaybe<CoordinateInput>;
-    id: Scalars['ID'];
-    name?: InputMaybe<Scalars['String']>;
-    tags?: InputMaybe<Array<Scalars['String']>>;
+  id: Scalars['ID'];
+  name?: Maybe<Scalars['String']>;
+  focalPoint?: Maybe<CoordinateInput>;
+  tags?: Maybe<Array<Scalars['String']>>;
+  customFields?: Maybe<Scalars['JSON']>;
 };
 
 export type UpdateChannelInput = {
-    code?: InputMaybe<Scalars['String']>;
-    currencyCode?: InputMaybe<CurrencyCode>;
-    customFields?: InputMaybe<Scalars['JSON']>;
-    defaultLanguageCode?: InputMaybe<LanguageCode>;
-    defaultShippingZoneId?: InputMaybe<Scalars['ID']>;
-    defaultTaxZoneId?: InputMaybe<Scalars['ID']>;
-    id: Scalars['ID'];
-    pricesIncludeTax?: InputMaybe<Scalars['Boolean']>;
-    sellerId?: InputMaybe<Scalars['ID']>;
-    token?: InputMaybe<Scalars['String']>;
+  id: Scalars['ID'];
+  code?: Maybe<Scalars['String']>;
+  token?: Maybe<Scalars['String']>;
+  defaultLanguageCode?: Maybe<LanguageCode>;
+  pricesIncludeTax?: Maybe<Scalars['Boolean']>;
+  currencyCode?: Maybe<CurrencyCode>;
+  defaultTaxZoneId?: Maybe<Scalars['ID']>;
+  defaultShippingZoneId?: Maybe<Scalars['ID']>;
+  customFields?: Maybe<Scalars['JSON']>;
 };
 
 export type UpdateChannelResult = Channel | LanguageNotAvailableError;
 
 export type UpdateCollectionInput = {
-    assetIds?: InputMaybe<Array<Scalars['ID']>>;
-    customFields?: InputMaybe<Scalars['JSON']>;
-    featuredAssetId?: InputMaybe<Scalars['ID']>;
-    filters?: InputMaybe<Array<ConfigurableOperationInput>>;
-    id: Scalars['ID'];
-    inheritFilters?: InputMaybe<Scalars['Boolean']>;
-    isPrivate?: InputMaybe<Scalars['Boolean']>;
-    parentId?: InputMaybe<Scalars['ID']>;
-    translations?: InputMaybe<Array<UpdateCollectionTranslationInput>>;
+  id: Scalars['ID'];
+  isPrivate?: Maybe<Scalars['Boolean']>;
+  featuredAssetId?: Maybe<Scalars['ID']>;
+  parentId?: Maybe<Scalars['ID']>;
+  assetIds?: Maybe<Array<Scalars['ID']>>;
+  filters?: Maybe<Array<ConfigurableOperationInput>>;
+  translations?: Maybe<Array<UpdateCollectionTranslationInput>>;
+  customFields?: Maybe<Scalars['JSON']>;
 };
 
 export type UpdateCollectionTranslationInput = {
-    customFields?: InputMaybe<Scalars['JSON']>;
-    description?: InputMaybe<Scalars['String']>;
-    id?: InputMaybe<Scalars['ID']>;
-    languageCode: LanguageCode;
-    name?: InputMaybe<Scalars['String']>;
-    slug?: InputMaybe<Scalars['String']>;
+  id?: Maybe<Scalars['ID']>;
+  languageCode: LanguageCode;
+  name?: Maybe<Scalars['String']>;
+  slug?: Maybe<Scalars['String']>;
+  description?: Maybe<Scalars['String']>;
+  customFields?: Maybe<Scalars['JSON']>;
 };
 
 export type UpdateCountryInput = {
-    code?: InputMaybe<Scalars['String']>;
-    customFields?: InputMaybe<Scalars['JSON']>;
-    enabled?: InputMaybe<Scalars['Boolean']>;
-    id: Scalars['ID'];
-    translations?: InputMaybe<Array<CountryTranslationInput>>;
+  id: Scalars['ID'];
+  code?: Maybe<Scalars['String']>;
+  translations?: Maybe<Array<CountryTranslationInput>>;
+  enabled?: Maybe<Scalars['Boolean']>;
+  customFields?: Maybe<Scalars['JSON']>;
 };
 
 export type UpdateCustomerGroupInput = {
-    customFields?: InputMaybe<Scalars['JSON']>;
-    id: Scalars['ID'];
-    name?: InputMaybe<Scalars['String']>;
+  id: Scalars['ID'];
+  name?: Maybe<Scalars['String']>;
+  customFields?: Maybe<Scalars['JSON']>;
 };
 
 export type UpdateCustomerInput = {
-    customFields?: InputMaybe<Scalars['JSON']>;
-    emailAddress?: InputMaybe<Scalars['String']>;
-    firstName?: InputMaybe<Scalars['String']>;
-    id: Scalars['ID'];
-    lastName?: InputMaybe<Scalars['String']>;
-    phoneNumber?: InputMaybe<Scalars['String']>;
-    title?: InputMaybe<Scalars['String']>;
+  id: Scalars['ID'];
+  title?: Maybe<Scalars['String']>;
+  firstName?: Maybe<Scalars['String']>;
+  lastName?: Maybe<Scalars['String']>;
+  phoneNumber?: Maybe<Scalars['String']>;
+  emailAddress?: Maybe<Scalars['String']>;
+  customFields?: Maybe<Scalars['JSON']>;
 };
 
 export type UpdateCustomerNoteInput = {
-    note: Scalars['String'];
-    noteId: Scalars['ID'];
+  noteId: Scalars['ID'];
+  note: Scalars['String'];
 };
 
 export type UpdateCustomerResult = Customer | EmailAddressConflictError;
 
 export type UpdateFacetInput = {
-    code?: InputMaybe<Scalars['String']>;
-    customFields?: InputMaybe<Scalars['JSON']>;
-    id: Scalars['ID'];
-    isPrivate?: InputMaybe<Scalars['Boolean']>;
-    translations?: InputMaybe<Array<FacetTranslationInput>>;
+  id: Scalars['ID'];
+  isPrivate?: Maybe<Scalars['Boolean']>;
+  code?: Maybe<Scalars['String']>;
+  translations?: Maybe<Array<FacetTranslationInput>>;
+  customFields?: Maybe<Scalars['JSON']>;
 };
 
 export type UpdateFacetValueInput = {
-    code?: InputMaybe<Scalars['String']>;
-    customFields?: InputMaybe<Scalars['JSON']>;
-    id: Scalars['ID'];
-    translations?: InputMaybe<Array<FacetValueTranslationInput>>;
+  id: Scalars['ID'];
+  code?: Maybe<Scalars['String']>;
+  translations?: Maybe<Array<FacetValueTranslationInput>>;
+  customFields?: Maybe<Scalars['JSON']>;
 };
 
 export type UpdateGlobalSettingsInput = {
-    availableLanguages?: InputMaybe<Array<LanguageCode>>;
-    customFields?: InputMaybe<Scalars['JSON']>;
-    outOfStockThreshold?: InputMaybe<Scalars['Int']>;
-    trackInventory?: InputMaybe<Scalars['Boolean']>;
-};
-
-export type UpdateGlobalSettingsResult = ChannelDefaultLanguageError | GlobalSettings;
+  availableLanguages?: Maybe<Array<LanguageCode>>;
+  trackInventory?: Maybe<Scalars['Boolean']>;
+  outOfStockThreshold?: Maybe<Scalars['Int']>;
+  customFields?: Maybe<Scalars['JSON']>;
+};
+
+export type UpdateGlobalSettingsResult = GlobalSettings | ChannelDefaultLanguageError;
 
 export type UpdateOrderAddressInput = {
-    city?: InputMaybe<Scalars['String']>;
-    company?: InputMaybe<Scalars['String']>;
-    countryCode?: InputMaybe<Scalars['String']>;
-    fullName?: InputMaybe<Scalars['String']>;
-    phoneNumber?: InputMaybe<Scalars['String']>;
-    postalCode?: InputMaybe<Scalars['String']>;
-    province?: InputMaybe<Scalars['String']>;
-    streetLine1?: InputMaybe<Scalars['String']>;
-    streetLine2?: InputMaybe<Scalars['String']>;
+  fullName?: Maybe<Scalars['String']>;
+  company?: Maybe<Scalars['String']>;
+  streetLine1?: Maybe<Scalars['String']>;
+  streetLine2?: Maybe<Scalars['String']>;
+  city?: Maybe<Scalars['String']>;
+  province?: Maybe<Scalars['String']>;
+  postalCode?: Maybe<Scalars['String']>;
+  countryCode?: Maybe<Scalars['String']>;
+  phoneNumber?: Maybe<Scalars['String']>;
 };
 
 export type UpdateOrderInput = {
-    customFields?: InputMaybe<Scalars['JSON']>;
-    id: Scalars['ID'];
-};
-
-export type UpdateOrderItemsResult =
-    | InsufficientStockError
-    | NegativeQuantityError
-    | Order
-    | OrderLimitError
-    | OrderModificationError;
+  id: Scalars['ID'];
+  customFields?: Maybe<Scalars['JSON']>;
+};
+
+export type UpdateOrderItemsResult = Order | OrderModificationError | OrderLimitError | NegativeQuantityError | InsufficientStockError;
 
 export type UpdateOrderNoteInput = {
-    isPublic?: InputMaybe<Scalars['Boolean']>;
-    note?: InputMaybe<Scalars['String']>;
-    noteId: Scalars['ID'];
+  noteId: Scalars['ID'];
+  note?: Maybe<Scalars['String']>;
+  isPublic?: Maybe<Scalars['Boolean']>;
 };
 
 export type UpdatePaymentMethodInput = {
-    checker?: InputMaybe<ConfigurableOperationInput>;
-    code?: InputMaybe<Scalars['String']>;
-    customFields?: InputMaybe<Scalars['JSON']>;
-    enabled?: InputMaybe<Scalars['Boolean']>;
-    handler?: InputMaybe<ConfigurableOperationInput>;
-    id: Scalars['ID'];
-    translations?: InputMaybe<Array<PaymentMethodTranslationInput>>;
+  id: Scalars['ID'];
+  name?: Maybe<Scalars['String']>;
+  code?: Maybe<Scalars['String']>;
+  description?: Maybe<Scalars['String']>;
+  enabled?: Maybe<Scalars['Boolean']>;
+  checker?: Maybe<ConfigurableOperationInput>;
+  handler?: Maybe<ConfigurableOperationInput>;
+  customFields?: Maybe<Scalars['JSON']>;
 };
 
 export type UpdateProductInput = {
-    assetIds?: InputMaybe<Array<Scalars['ID']>>;
-    customFields?: InputMaybe<Scalars['JSON']>;
-    enabled?: InputMaybe<Scalars['Boolean']>;
-    facetValueIds?: InputMaybe<Array<Scalars['ID']>>;
-    featuredAssetId?: InputMaybe<Scalars['ID']>;
-    id: Scalars['ID'];
-    translations?: InputMaybe<Array<ProductTranslationInput>>;
+  id: Scalars['ID'];
+  enabled?: Maybe<Scalars['Boolean']>;
+  featuredAssetId?: Maybe<Scalars['ID']>;
+  assetIds?: Maybe<Array<Scalars['ID']>>;
+  facetValueIds?: Maybe<Array<Scalars['ID']>>;
+  translations?: Maybe<Array<ProductTranslationInput>>;
+  customFields?: Maybe<Scalars['JSON']>;
 };
 
 export type UpdateProductOptionGroupInput = {
-    code?: InputMaybe<Scalars['String']>;
-    customFields?: InputMaybe<Scalars['JSON']>;
-    id: Scalars['ID'];
-    translations?: InputMaybe<Array<ProductOptionGroupTranslationInput>>;
+  id: Scalars['ID'];
+  code?: Maybe<Scalars['String']>;
+  translations?: Maybe<Array<ProductOptionGroupTranslationInput>>;
+  customFields?: Maybe<Scalars['JSON']>;
 };
 
 export type UpdateProductOptionInput = {
-    code?: InputMaybe<Scalars['String']>;
-    customFields?: InputMaybe<Scalars['JSON']>;
-    id: Scalars['ID'];
-    translations?: InputMaybe<Array<ProductOptionGroupTranslationInput>>;
+  id: Scalars['ID'];
+  code?: Maybe<Scalars['String']>;
+  translations?: Maybe<Array<ProductOptionGroupTranslationInput>>;
+  customFields?: Maybe<Scalars['JSON']>;
 };
 
 export type UpdateProductVariantInput = {
-    assetIds?: InputMaybe<Array<Scalars['ID']>>;
-    customFields?: InputMaybe<Scalars['JSON']>;
-    enabled?: InputMaybe<Scalars['Boolean']>;
-    facetValueIds?: InputMaybe<Array<Scalars['ID']>>;
-    featuredAssetId?: InputMaybe<Scalars['ID']>;
-    id: Scalars['ID'];
-    outOfStockThreshold?: InputMaybe<Scalars['Int']>;
-    price?: InputMaybe<Scalars['Money']>;
-    sku?: InputMaybe<Scalars['String']>;
-    stockLevels?: InputMaybe<Array<StockLevelInput>>;
-    stockOnHand?: InputMaybe<Scalars['Int']>;
-    taxCategoryId?: InputMaybe<Scalars['ID']>;
-    trackInventory?: InputMaybe<GlobalFlag>;
-    translations?: InputMaybe<Array<ProductVariantTranslationInput>>;
-    useGlobalOutOfStockThreshold?: InputMaybe<Scalars['Boolean']>;
+  id: Scalars['ID'];
+  enabled?: Maybe<Scalars['Boolean']>;
+  translations?: Maybe<Array<ProductVariantTranslationInput>>;
+  facetValueIds?: Maybe<Array<Scalars['ID']>>;
+  sku?: Maybe<Scalars['String']>;
+  taxCategoryId?: Maybe<Scalars['ID']>;
+  price?: Maybe<Scalars['Int']>;
+  featuredAssetId?: Maybe<Scalars['ID']>;
+  assetIds?: Maybe<Array<Scalars['ID']>>;
+  stockOnHand?: Maybe<Scalars['Int']>;
+  outOfStockThreshold?: Maybe<Scalars['Int']>;
+  useGlobalOutOfStockThreshold?: Maybe<Scalars['Boolean']>;
+  trackInventory?: Maybe<GlobalFlag>;
+  customFields?: Maybe<Scalars['JSON']>;
 };
 
 export type UpdatePromotionInput = {
-    actions?: InputMaybe<Array<ConfigurableOperationInput>>;
-    conditions?: InputMaybe<Array<ConfigurableOperationInput>>;
-    couponCode?: InputMaybe<Scalars['String']>;
-    customFields?: InputMaybe<Scalars['JSON']>;
-    enabled?: InputMaybe<Scalars['Boolean']>;
-    endsAt?: InputMaybe<Scalars['DateTime']>;
-    id: Scalars['ID'];
-    perCustomerUsageLimit?: InputMaybe<Scalars['Int']>;
-    startsAt?: InputMaybe<Scalars['DateTime']>;
-    translations?: InputMaybe<Array<PromotionTranslationInput>>;
-};
-
-export type UpdatePromotionResult = MissingConditionsError | Promotion;
-
-export type UpdateProvinceInput = {
-    code?: InputMaybe<Scalars['String']>;
-    customFields?: InputMaybe<Scalars['JSON']>;
-    enabled?: InputMaybe<Scalars['Boolean']>;
-    id: Scalars['ID'];
-    translations?: InputMaybe<Array<ProvinceTranslationInput>>;
-};
+  id: Scalars['ID'];
+  name?: Maybe<Scalars['String']>;
+  enabled?: Maybe<Scalars['Boolean']>;
+  startsAt?: Maybe<Scalars['DateTime']>;
+  endsAt?: Maybe<Scalars['DateTime']>;
+  couponCode?: Maybe<Scalars['String']>;
+  perCustomerUsageLimit?: Maybe<Scalars['Int']>;
+  conditions?: Maybe<Array<ConfigurableOperationInput>>;
+  actions?: Maybe<Array<ConfigurableOperationInput>>;
+  customFields?: Maybe<Scalars['JSON']>;
+};
+
+export type UpdatePromotionResult = Promotion | MissingConditionsError;
 
 export type UpdateRoleInput = {
-    channelIds?: InputMaybe<Array<Scalars['ID']>>;
-    code?: InputMaybe<Scalars['String']>;
-    description?: InputMaybe<Scalars['String']>;
-    id: Scalars['ID'];
-    permissions?: InputMaybe<Array<Permission>>;
-};
-
-export type UpdateSellerInput = {
-    customFields?: InputMaybe<Scalars['JSON']>;
-    id: Scalars['ID'];
-    name?: InputMaybe<Scalars['String']>;
+  id: Scalars['ID'];
+  code?: Maybe<Scalars['String']>;
+  description?: Maybe<Scalars['String']>;
+  permissions?: Maybe<Array<Permission>>;
+  channelIds?: Maybe<Array<Scalars['ID']>>;
 };
 
 export type UpdateShippingMethodInput = {
-    calculator?: InputMaybe<ConfigurableOperationInput>;
-    checker?: InputMaybe<ConfigurableOperationInput>;
-    code?: InputMaybe<Scalars['String']>;
-    customFields?: InputMaybe<Scalars['JSON']>;
-    fulfillmentHandler?: InputMaybe<Scalars['String']>;
-    id: Scalars['ID'];
-    translations: Array<ShippingMethodTranslationInput>;
-};
-
-export type UpdateStockLocationInput = {
-    customFields?: InputMaybe<Scalars['JSON']>;
-    description?: InputMaybe<Scalars['String']>;
-    id: Scalars['ID'];
-    name?: InputMaybe<Scalars['String']>;
+  id: Scalars['ID'];
+  code?: Maybe<Scalars['String']>;
+  fulfillmentHandler?: Maybe<Scalars['String']>;
+  checker?: Maybe<ConfigurableOperationInput>;
+  calculator?: Maybe<ConfigurableOperationInput>;
+  translations: Array<ShippingMethodTranslationInput>;
+  customFields?: Maybe<Scalars['JSON']>;
 };
 
 export type UpdateTagInput = {
-    id: Scalars['ID'];
-    value?: InputMaybe<Scalars['String']>;
+  id: Scalars['ID'];
+  value?: Maybe<Scalars['String']>;
 };
 
 export type UpdateTaxCategoryInput = {
-    customFields?: InputMaybe<Scalars['JSON']>;
-    id: Scalars['ID'];
-    isDefault?: InputMaybe<Scalars['Boolean']>;
-    name?: InputMaybe<Scalars['String']>;
+  id: Scalars['ID'];
+  name?: Maybe<Scalars['String']>;
+  isDefault?: Maybe<Scalars['Boolean']>;
+  customFields?: Maybe<Scalars['JSON']>;
 };
 
 export type UpdateTaxRateInput = {
-    categoryId?: InputMaybe<Scalars['ID']>;
-    customFields?: InputMaybe<Scalars['JSON']>;
-    customerGroupId?: InputMaybe<Scalars['ID']>;
-    enabled?: InputMaybe<Scalars['Boolean']>;
-    id: Scalars['ID'];
-    name?: InputMaybe<Scalars['String']>;
-    value?: InputMaybe<Scalars['Float']>;
-    zoneId?: InputMaybe<Scalars['ID']>;
+  id: Scalars['ID'];
+  name?: Maybe<Scalars['String']>;
+  value?: Maybe<Scalars['Float']>;
+  enabled?: Maybe<Scalars['Boolean']>;
+  categoryId?: Maybe<Scalars['ID']>;
+  zoneId?: Maybe<Scalars['ID']>;
+  customerGroupId?: Maybe<Scalars['ID']>;
+  customFields?: Maybe<Scalars['JSON']>;
 };
 
 export type UpdateZoneInput = {
-    customFields?: InputMaybe<Scalars['JSON']>;
-    id: Scalars['ID'];
-    name?: InputMaybe<Scalars['String']>;
-};
+  id: Scalars['ID'];
+  name?: Maybe<Scalars['String']>;
+  customFields?: Maybe<Scalars['JSON']>;
+};
+
 
 export type User = Node & {
-    authenticationMethods: Array<AuthenticationMethod>;
-    createdAt: Scalars['DateTime'];
-    customFields?: Maybe<Scalars['JSON']>;
-    id: Scalars['ID'];
-    identifier: Scalars['String'];
-    lastLogin?: Maybe<Scalars['DateTime']>;
-    roles: Array<Role>;
-    updatedAt: Scalars['DateTime'];
-    verified: Scalars['Boolean'];
+  id: Scalars['ID'];
+  createdAt: Scalars['DateTime'];
+  updatedAt: Scalars['DateTime'];
+  identifier: Scalars['String'];
+  verified: Scalars['Boolean'];
+  roles: Array<Role>;
+  lastLogin?: Maybe<Scalars['DateTime']>;
+  authenticationMethods: Array<AuthenticationMethod>;
+  customFields?: Maybe<Scalars['JSON']>;
 };
 
 export type Zone = Node & {
-    createdAt: Scalars['DateTime'];
-    customFields?: Maybe<Scalars['JSON']>;
-    id: Scalars['ID'];
-    members: Array<Region>;
-    name: Scalars['String'];
-    updatedAt: Scalars['DateTime'];
-};
-
-export type PaymentMethodFragment = {
-    id: string;
-    code: string;
-    name: string;
-    description: string;
-    enabled: boolean;
-    checker?: { code: string; args: Array<{ name: string; value: string }> } | null;
-    handler: { code: string; args: Array<{ name: string; value: string }> };
-};
+  id: Scalars['ID'];
+  createdAt: Scalars['DateTime'];
+  updatedAt: Scalars['DateTime'];
+  name: Scalars['String'];
+  members: Array<Country>;
+  customFields?: Maybe<Scalars['JSON']>;
+};
+
+export type PaymentMethodFragment = (
+  Pick<PaymentMethod, 'id' | 'code' | 'name' | 'description' | 'enabled'>
+  & { checker?: Maybe<(
+    Pick<ConfigurableOperation, 'code'>
+    & { args: Array<Pick<ConfigArg, 'name' | 'value'>> }
+  )>, handler: (
+    Pick<ConfigurableOperation, 'code'>
+    & { args: Array<Pick<ConfigArg, 'name' | 'value'>> }
+  ) }
+);
 
 export type CreatePaymentMethodMutationVariables = Exact<{
-    input: CreatePaymentMethodInput;
+  input: CreatePaymentMethodInput;
 }>;
 
-export type CreatePaymentMethodMutation = {
-    createPaymentMethod: {
-        id: string;
-        code: string;
-        name: string;
-        description: string;
-        enabled: boolean;
-        checker?: { code: string; args: Array<{ name: string; value: string }> } | null;
-        handler: { code: string; args: Array<{ name: string; value: string }> };
-    };
-};
+
+export type CreatePaymentMethodMutation = { createPaymentMethod: PaymentMethodFragment };
 
 export type GetCustomerListQueryVariables = Exact<{
-    options?: InputMaybe<CustomerListOptions>;
+  options?: Maybe<CustomerListOptions>;
 }>;
 
-export type GetCustomerListQuery = {
-    customers: {
-        totalItems: number;
-        items: Array<{
-            id: string;
-            title?: string | null;
-            firstName: string;
-            lastName: string;
-            emailAddress: string;
-            phoneNumber?: string | null;
-            user?: { id: string; verified: boolean } | null;
-        }>;
-    };
-};
-
-export type RefundFragment = {
-    id: string;
-    state: string;
-    items: number;
-    transactionId?: string | null;
-    shipping: number;
-    total: number;
-    metadata?: any | null;
-};
+
+export type GetCustomerListQuery = { customers: (
+    Pick<CustomerList, 'totalItems'>
+    & { items: Array<(
+      Pick<Customer, 'id' | 'title' | 'firstName' | 'lastName' | 'emailAddress' | 'phoneNumber'>
+      & { user?: Maybe<Pick<User, 'id' | 'verified'>> }
+    )> }
+  ) };
+
+export type RefundFragment = Pick<Refund, 'id' | 'state' | 'items' | 'transactionId' | 'shipping' | 'total' | 'metadata'>;
 
 export type RefundOrderMutationVariables = Exact<{
-    input: RefundOrderInput;
+  input: RefundOrderInput;
 }>;
 
-export type RefundOrderMutation = {
-    refundOrder:
-        | { errorCode: ErrorCode; message: string }
-        | { errorCode: ErrorCode; message: string }
-        | { errorCode: ErrorCode; message: string }
-        | { errorCode: ErrorCode; message: string }
-        | { errorCode: ErrorCode; message: string }
-        | { errorCode: ErrorCode; message: string }
-        | {
-              id: string;
-              state: string;
-              items: number;
-              transactionId?: string | null;
-              shipping: number;
-              total: number;
-              metadata?: any | null;
-          }
-        | { errorCode: ErrorCode; message: string }
-        | { errorCode: ErrorCode; message: string };
-};
+
+export type RefundOrderMutation = { refundOrder: RefundFragment | Pick<QuantityTooGreatError, 'errorCode' | 'message'> | Pick<NothingToRefundError, 'errorCode' | 'message'> | Pick<OrderStateTransitionError, 'errorCode' | 'message'> | Pick<MultipleOrderError, 'errorCode' | 'message'> | Pick<PaymentOrderMismatchError, 'errorCode' | 'message'> | Pick<RefundOrderStateError, 'errorCode' | 'message'> | Pick<AlreadyRefundedError, 'errorCode' | 'message'> | Pick<RefundStateTransitionError, 'errorCode' | 'message'> };
 
 export type OrderQueryVariables = Exact<{
-    id: Scalars['ID'];
+  id: Scalars['ID'];
 }>;
 
-export type OrderQuery = {
-    order?: {
-        id: string;
-        state: string;
-        totalWithTax: number;
-        payments?: Array<{
-            id: string;
-            transactionId?: string | null;
-            method: string;
-            amount: number;
-            state: string;
-            errorMessage?: string | null;
-            metadata?: any | null;
-        }> | null;
-    } | null;
-};
+
+export type OrderQuery = { order?: Maybe<(
+    Pick<Order, 'id'>
+    & { payments?: Maybe<Array<Pick<Payment, 'id' | 'transactionId' | 'method' | 'amount' | 'state' | 'errorMessage' | 'metadata'>>> }
+  )> };
 
 export type CreateChannelMutationVariables = Exact<{
-    input: CreateChannelInput;
+  input: CreateChannelInput;
 }>;
 
-export type CreateChannelMutation = {
-    createChannel:
-        | { id: string; code: string; token: string; currencyCode: CurrencyCode }
-        | { errorCode: ErrorCode; message: string };
-};+
+export type CreateChannelMutation = { createChannel: Pick<Channel, 'id' | 'code' | 'token' | 'currencyCode'> | Pick<LanguageNotAvailableError, 'errorCode' | 'message'> };
+
+type DiscriminateUnion<T, U> = T extends U ? T : never;
+
+export namespace PaymentMethod {
+  export type Fragment = PaymentMethodFragment;
+  export type Checker = (NonNullable<PaymentMethodFragment['checker']>);
+  export type Args = NonNullable<(NonNullable<(NonNullable<PaymentMethodFragment['checker']>)['args']>)[number]>;
+  export type Handler = (NonNullable<PaymentMethodFragment['handler']>);
+  export type _Args = NonNullable<(NonNullable<(NonNullable<PaymentMethodFragment['handler']>)['args']>)[number]>;
+}
+
+export namespace CreatePaymentMethod {
+  export type Variables = CreatePaymentMethodMutationVariables;
+  export type Mutation = CreatePaymentMethodMutation;
+  export type CreatePaymentMethod = (NonNullable<CreatePaymentMethodMutation['createPaymentMethod']>);
+}
+
+export namespace GetCustomerList {
+  export type Variables = GetCustomerListQueryVariables;
+  export type Query = GetCustomerListQuery;
+  export type Customers = (NonNullable<GetCustomerListQuery['customers']>);
+  export type Items = NonNullable<(NonNullable<(NonNullable<GetCustomerListQuery['customers']>)['items']>)[number]>;
+  export type User = (NonNullable<NonNullable<(NonNullable<(NonNullable<GetCustomerListQuery['customers']>)['items']>)[number]>['user']>);
+}
+
+export namespace Refund {
+  export type Fragment = RefundFragment;
+}
+
+export namespace RefundOrder {
+  export type Variables = RefundOrderMutationVariables;
+  export type Mutation = RefundOrderMutation;
+  export type RefundOrder = (NonNullable<RefundOrderMutation['refundOrder']>);
+  export type ErrorResultInlineFragment = (DiscriminateUnion<(NonNullable<RefundOrderMutation['refundOrder']>), { __typename?: 'ErrorResult' }>);
+}
+
+export namespace Order {
+  export type Variables = OrderQueryVariables;
+  export type Query = OrderQuery;
+  export type Order = (NonNullable<OrderQuery['order']>);
+  export type Payments = NonNullable<(NonNullable<(NonNullable<OrderQuery['order']>)['payments']>)[number]>;
+}
+
+export namespace CreateChannel {
+  export type Variables = CreateChannelMutationVariables;
+  export type Mutation = CreateChannelMutation;
+  export type CreateChannel = (NonNullable<CreateChannelMutation['createChannel']>);
+  export type ChannelInlineFragment = (DiscriminateUnion<(NonNullable<CreateChannelMutation['createChannel']>), { __typename?: 'Channel' }>);
+  export type ErrorResultInlineFragment = (DiscriminateUnion<(NonNullable<CreateChannelMutation['createChannel']>), { __typename?: 'ErrorResult' }>);
+}