// tslint:disable
export type Maybe<T> = T | null;
export type InputMaybe<T> = Maybe<T>;
export type Exact<T extends { [key: string]: unknown }> = { [K in keyof T]: T[K] };
export type MakeOptional<T, K extends keyof T> = Omit<T, K> & { [SubKey in K]?: Maybe<T[SubKey]> };
export type MakeMaybe<T, K extends keyof T> = Omit<T, K> & { [SubKey in K]: Maybe<T[SubKey]> };
/** All built-in and custom scalars, mapped to their actual values */
export type Scalars = {
<<<<<<< HEAD
    ID: string;
    String: string;
    Boolean: boolean;
    Int: number;
    Float: number;
    /** A date-time string at UTC, such as 2007-12-03T10:15:30Z, compliant with the `date-time` format outlined in section 5.6 of the RFC 3339 profile of the ISO 8601 standard for representation of dates and times using the Gregorian calendar. */
    DateTime: any;
    /** The `JSON` scalar type represents JSON values as specified by [ECMA-404](http://www.ecma-international.org/publications/files/ECMA-ST/ECMA-404.pdf). */
    JSON: any;
    /** The `Upload` scalar type represents a file upload. */
    Upload: any;
};

export type AddFulfillmentToOrderResult =
    | CreateFulfillmentError
    | EmptyOrderLineSelectionError
    | Fulfillment
    | FulfillmentStateTransitionError
    | InsufficientStockOnHandError
    | InvalidFulfillmentHandlerError
    | ItemsAlreadyFulfilledError;
=======
  ID: string;
  String: string;
  Boolean: boolean;
  Int: number;
  Float: number;
  /** A date-time string at UTC, such as 2007-12-03T10:15:30Z, compliant with the `date-time` format outlined in section 5.6 of the RFC 3339 profile of the ISO 8601 standard for representation of dates and times using the Gregorian calendar. */
  DateTime: any;
  /** The `JSON` scalar type represents JSON values as specified by [ECMA-404](http://www.ecma-international.org/publications/files/ECMA-ST/ECMA-404.pdf). */
  JSON: any;
  /** The `Upload` scalar type represents a file upload. */
  Upload: any;
};

export type AddFulfillmentToOrderResult = Fulfillment | EmptyOrderLineSelectionError | ItemsAlreadyFulfilledError | InsufficientStockOnHandError | InvalidFulfillmentHandlerError | FulfillmentStateTransitionError | CreateFulfillmentError;
>>>>>>> 43e37ec5

export type AddItemInput = {
  productVariantId: Scalars['ID'];
  quantity: Scalars['Int'];
};

export type AddManualPaymentToOrderResult = ManualPaymentStateError | Order;

export type AddNoteToCustomerInput = {
<<<<<<< HEAD
    id: Scalars['ID'];
    isPublic: Scalars['Boolean'];
    note: Scalars['String'];
};

export type AddNoteToOrderInput = {
    id: Scalars['ID'];
    isPublic: Scalars['Boolean'];
    note: Scalars['String'];
};

export type Address = Node & {
    city?: Maybe<Scalars['String']>;
    company?: Maybe<Scalars['String']>;
    country: Country;
    createdAt: Scalars['DateTime'];
    customFields?: Maybe<Scalars['JSON']>;
    defaultBillingAddress?: Maybe<Scalars['Boolean']>;
    defaultShippingAddress?: Maybe<Scalars['Boolean']>;
    fullName?: Maybe<Scalars['String']>;
    id: Scalars['ID'];
    phoneNumber?: Maybe<Scalars['String']>;
    postalCode?: Maybe<Scalars['String']>;
    province?: Maybe<Scalars['String']>;
    streetLine1: Scalars['String'];
    streetLine2?: Maybe<Scalars['String']>;
    updatedAt: Scalars['DateTime'];
=======
  id: Scalars['ID'];
  note: Scalars['String'];
  isPublic: Scalars['Boolean'];
};

export type AddNoteToOrderInput = {
  id: Scalars['ID'];
  note: Scalars['String'];
  isPublic: Scalars['Boolean'];
};

export type Address = Node & {
  id: Scalars['ID'];
  createdAt: Scalars['DateTime'];
  updatedAt: Scalars['DateTime'];
  fullName?: Maybe<Scalars['String']>;
  company?: Maybe<Scalars['String']>;
  streetLine1: Scalars['String'];
  streetLine2?: Maybe<Scalars['String']>;
  city?: Maybe<Scalars['String']>;
  province?: Maybe<Scalars['String']>;
  postalCode?: Maybe<Scalars['String']>;
  country: Country;
  phoneNumber?: Maybe<Scalars['String']>;
  defaultShippingAddress?: Maybe<Scalars['Boolean']>;
  defaultBillingAddress?: Maybe<Scalars['Boolean']>;
  customFields?: Maybe<Scalars['JSON']>;
>>>>>>> 43e37ec5
};

export type AdjustOrderLineInput = {
  orderLineId: Scalars['ID'];
  quantity: Scalars['Int'];
};

export type Adjustment = {
<<<<<<< HEAD
    adjustmentSource: Scalars['String'];
    amount: Scalars['Int'];
    description: Scalars['String'];
    type: AdjustmentType;
};

export enum AdjustmentType {
    DISTRIBUTED_ORDER_PROMOTION = 'DISTRIBUTED_ORDER_PROMOTION',
    OTHER = 'OTHER',
    PROMOTION = 'PROMOTION',
}

export type Administrator = Node & {
    createdAt: Scalars['DateTime'];
    customFields?: Maybe<Scalars['JSON']>;
    emailAddress: Scalars['String'];
    firstName: Scalars['String'];
    id: Scalars['ID'];
    lastName: Scalars['String'];
    updatedAt: Scalars['DateTime'];
    user: User;
};

export type AdministratorFilterParameter = {
    createdAt?: InputMaybe<DateOperators>;
    emailAddress?: InputMaybe<StringOperators>;
    firstName?: InputMaybe<StringOperators>;
    id?: InputMaybe<IdOperators>;
    lastName?: InputMaybe<StringOperators>;
    updatedAt?: InputMaybe<DateOperators>;
=======
  adjustmentSource: Scalars['String'];
  type: AdjustmentType;
  description: Scalars['String'];
  amount: Scalars['Int'];
};

export enum AdjustmentType {
  PROMOTION = 'PROMOTION',
  DISTRIBUTED_ORDER_PROMOTION = 'DISTRIBUTED_ORDER_PROMOTION',
  OTHER = 'OTHER'
}

export type Administrator = Node & {
  id: Scalars['ID'];
  createdAt: Scalars['DateTime'];
  updatedAt: Scalars['DateTime'];
  firstName: Scalars['String'];
  lastName: Scalars['String'];
  emailAddress: Scalars['String'];
  user: User;
  customFields?: Maybe<Scalars['JSON']>;
};

export type AdministratorFilterParameter = {
  id?: Maybe<IdOperators>;
  createdAt?: Maybe<DateOperators>;
  updatedAt?: Maybe<DateOperators>;
  firstName?: Maybe<StringOperators>;
  lastName?: Maybe<StringOperators>;
  emailAddress?: Maybe<StringOperators>;
>>>>>>> 43e37ec5
};

export type AdministratorList = PaginatedList & {
  items: Array<Administrator>;
  totalItems: Scalars['Int'];
};

export type AdministratorListOptions = {
<<<<<<< HEAD
    /** Allows the results to be filtered */
    filter?: InputMaybe<AdministratorFilterParameter>;
    /** Specifies whether multiple "filter" arguments should be combines with a logical AND or OR operation. Defaults to AND. */
    filterOperator?: InputMaybe<LogicalOperator>;
    /** Skips the first n results, for use in pagination */
    skip?: InputMaybe<Scalars['Int']>;
    /** Specifies which properties to sort the results by */
    sort?: InputMaybe<AdministratorSortParameter>;
    /** Takes n results, for use in pagination */
    take?: InputMaybe<Scalars['Int']>;
};

export type AdministratorPaymentInput = {
    metadata?: InputMaybe<Scalars['JSON']>;
    paymentMethod?: InputMaybe<Scalars['String']>;
};

export type AdministratorRefundInput = {
    paymentId: Scalars['ID'];
    reason?: InputMaybe<Scalars['String']>;
};

export type AdministratorSortParameter = {
    createdAt?: InputMaybe<SortOrder>;
    emailAddress?: InputMaybe<SortOrder>;
    firstName?: InputMaybe<SortOrder>;
    id?: InputMaybe<SortOrder>;
    lastName?: InputMaybe<SortOrder>;
    updatedAt?: InputMaybe<SortOrder>;
};

export type Allocation = Node &
    StockMovement & {
        createdAt: Scalars['DateTime'];
        id: Scalars['ID'];
        orderLine: OrderLine;
        productVariant: ProductVariant;
        quantity: Scalars['Int'];
        type: StockMovementType;
        updatedAt: Scalars['DateTime'];
    };
=======
  /** Skips the first n results, for use in pagination */
  skip?: Maybe<Scalars['Int']>;
  /** Takes n results, for use in pagination */
  take?: Maybe<Scalars['Int']>;
  /** Specifies which properties to sort the results by */
  sort?: Maybe<AdministratorSortParameter>;
  /** Allows the results to be filtered */
  filter?: Maybe<AdministratorFilterParameter>;
  /** Specifies whether multiple "filter" arguments should be combines with a logical AND or OR operation. Defaults to AND. */
  filterOperator?: Maybe<LogicalOperator>;
};

export type AdministratorPaymentInput = {
  paymentMethod?: Maybe<Scalars['String']>;
  metadata?: Maybe<Scalars['JSON']>;
};

export type AdministratorRefundInput = {
  paymentId: Scalars['ID'];
  reason?: Maybe<Scalars['String']>;
};

export type AdministratorSortParameter = {
  id?: Maybe<SortOrder>;
  createdAt?: Maybe<SortOrder>;
  updatedAt?: Maybe<SortOrder>;
  firstName?: Maybe<SortOrder>;
  lastName?: Maybe<SortOrder>;
  emailAddress?: Maybe<SortOrder>;
};

export type Allocation = Node & StockMovement & {
  id: Scalars['ID'];
  createdAt: Scalars['DateTime'];
  updatedAt: Scalars['DateTime'];
  productVariant: ProductVariant;
  type: StockMovementType;
  quantity: Scalars['Int'];
  orderLine: OrderLine;
};
>>>>>>> 43e37ec5

/** Returned if an attempting to refund an OrderItem which has already been refunded */
export type AlreadyRefundedError = ErrorResult & {
  errorCode: ErrorCode;
  message: Scalars['String'];
  refundId: Scalars['ID'];
};

export type Asset = Node & {
<<<<<<< HEAD
    createdAt: Scalars['DateTime'];
    customFields?: Maybe<Scalars['JSON']>;
    fileSize: Scalars['Int'];
    focalPoint?: Maybe<Coordinate>;
    height: Scalars['Int'];
    id: Scalars['ID'];
    mimeType: Scalars['String'];
    name: Scalars['String'];
    preview: Scalars['String'];
    source: Scalars['String'];
    tags: Array<Tag>;
    type: AssetType;
    updatedAt: Scalars['DateTime'];
    width: Scalars['Int'];
};

export type AssetFilterParameter = {
    createdAt?: InputMaybe<DateOperators>;
    fileSize?: InputMaybe<NumberOperators>;
    height?: InputMaybe<NumberOperators>;
    id?: InputMaybe<IdOperators>;
    mimeType?: InputMaybe<StringOperators>;
    name?: InputMaybe<StringOperators>;
    preview?: InputMaybe<StringOperators>;
    source?: InputMaybe<StringOperators>;
    type?: InputMaybe<StringOperators>;
    updatedAt?: InputMaybe<DateOperators>;
    width?: InputMaybe<NumberOperators>;
=======
  tags: Array<Tag>;
  id: Scalars['ID'];
  createdAt: Scalars['DateTime'];
  updatedAt: Scalars['DateTime'];
  name: Scalars['String'];
  type: AssetType;
  fileSize: Scalars['Int'];
  mimeType: Scalars['String'];
  width: Scalars['Int'];
  height: Scalars['Int'];
  source: Scalars['String'];
  preview: Scalars['String'];
  focalPoint?: Maybe<Coordinate>;
  customFields?: Maybe<Scalars['JSON']>;
};

export type AssetFilterParameter = {
  id?: Maybe<IdOperators>;
  createdAt?: Maybe<DateOperators>;
  updatedAt?: Maybe<DateOperators>;
  name?: Maybe<StringOperators>;
  type?: Maybe<StringOperators>;
  fileSize?: Maybe<NumberOperators>;
  mimeType?: Maybe<StringOperators>;
  width?: Maybe<NumberOperators>;
  height?: Maybe<NumberOperators>;
  source?: Maybe<StringOperators>;
  preview?: Maybe<StringOperators>;
>>>>>>> 43e37ec5
};

export type AssetList = PaginatedList & {
  items: Array<Asset>;
  totalItems: Scalars['Int'];
};

export type AssetListOptions = {
<<<<<<< HEAD
    /** Allows the results to be filtered */
    filter?: InputMaybe<AssetFilterParameter>;
    /** Specifies whether multiple "filter" arguments should be combines with a logical AND or OR operation. Defaults to AND. */
    filterOperator?: InputMaybe<LogicalOperator>;
    /** Skips the first n results, for use in pagination */
    skip?: InputMaybe<Scalars['Int']>;
    /** Specifies which properties to sort the results by */
    sort?: InputMaybe<AssetSortParameter>;
    tags?: InputMaybe<Array<Scalars['String']>>;
    tagsOperator?: InputMaybe<LogicalOperator>;
    /** Takes n results, for use in pagination */
    take?: InputMaybe<Scalars['Int']>;
};

export type AssetSortParameter = {
    createdAt?: InputMaybe<SortOrder>;
    fileSize?: InputMaybe<SortOrder>;
    height?: InputMaybe<SortOrder>;
    id?: InputMaybe<SortOrder>;
    mimeType?: InputMaybe<SortOrder>;
    name?: InputMaybe<SortOrder>;
    preview?: InputMaybe<SortOrder>;
    source?: InputMaybe<SortOrder>;
    updatedAt?: InputMaybe<SortOrder>;
    width?: InputMaybe<SortOrder>;
};

export enum AssetType {
    BINARY = 'BINARY',
    IMAGE = 'IMAGE',
    VIDEO = 'VIDEO',
=======
  tags?: Maybe<Array<Scalars['String']>>;
  tagsOperator?: Maybe<LogicalOperator>;
  /** Skips the first n results, for use in pagination */
  skip?: Maybe<Scalars['Int']>;
  /** Takes n results, for use in pagination */
  take?: Maybe<Scalars['Int']>;
  /** Specifies which properties to sort the results by */
  sort?: Maybe<AssetSortParameter>;
  /** Allows the results to be filtered */
  filter?: Maybe<AssetFilterParameter>;
  /** Specifies whether multiple "filter" arguments should be combines with a logical AND or OR operation. Defaults to AND. */
  filterOperator?: Maybe<LogicalOperator>;
};

export type AssetSortParameter = {
  id?: Maybe<SortOrder>;
  createdAt?: Maybe<SortOrder>;
  updatedAt?: Maybe<SortOrder>;
  name?: Maybe<SortOrder>;
  fileSize?: Maybe<SortOrder>;
  mimeType?: Maybe<SortOrder>;
  width?: Maybe<SortOrder>;
  height?: Maybe<SortOrder>;
  source?: Maybe<SortOrder>;
  preview?: Maybe<SortOrder>;
};

export enum AssetType {
  IMAGE = 'IMAGE',
  VIDEO = 'VIDEO',
  BINARY = 'BINARY'
>>>>>>> 43e37ec5
}

export type AssignAssetsToChannelInput = {
  assetIds: Array<Scalars['ID']>;
  channelId: Scalars['ID'];
};

export type AssignProductVariantsToChannelInput = {
<<<<<<< HEAD
    channelId: Scalars['ID'];
    priceFactor?: InputMaybe<Scalars['Float']>;
    productVariantIds: Array<Scalars['ID']>;
};

export type AssignProductsToChannelInput = {
    channelId: Scalars['ID'];
    priceFactor?: InputMaybe<Scalars['Float']>;
    productIds: Array<Scalars['ID']>;
};

export type AssignPromotionsToChannelInput = {
    channelId: Scalars['ID'];
    promotionIds: Array<Scalars['ID']>;
};

export type AuthenticationInput = {
    native?: InputMaybe<NativeAuthInput>;
};

export type AuthenticationMethod = Node & {
    createdAt: Scalars['DateTime'];
    id: Scalars['ID'];
    strategy: Scalars['String'];
    updatedAt: Scalars['DateTime'];
=======
  productVariantIds: Array<Scalars['ID']>;
  channelId: Scalars['ID'];
  priceFactor?: Maybe<Scalars['Float']>;
};

export type AssignProductsToChannelInput = {
  productIds: Array<Scalars['ID']>;
  channelId: Scalars['ID'];
  priceFactor?: Maybe<Scalars['Float']>;
};

export type AssignPromotionsToChannelInput = {
  promotionIds: Array<Scalars['ID']>;
  channelId: Scalars['ID'];
};

export type AuthenticationInput = {
  native?: Maybe<NativeAuthInput>;
};

export type AuthenticationMethod = Node & {
  id: Scalars['ID'];
  createdAt: Scalars['DateTime'];
  updatedAt: Scalars['DateTime'];
  strategy: Scalars['String'];
>>>>>>> 43e37ec5
};

export type AuthenticationResult = CurrentUser | InvalidCredentialsError;

export type BooleanCustomFieldConfig = CustomField & {
<<<<<<< HEAD
    description?: Maybe<Array<LocalizedString>>;
    internal?: Maybe<Scalars['Boolean']>;
    label?: Maybe<Array<LocalizedString>>;
    list: Scalars['Boolean'];
    name: Scalars['String'];
    nullable?: Maybe<Scalars['Boolean']>;
    readonly?: Maybe<Scalars['Boolean']>;
    type: Scalars['String'];
    ui?: Maybe<Scalars['JSON']>;
=======
  name: Scalars['String'];
  type: Scalars['String'];
  list: Scalars['Boolean'];
  label?: Maybe<Array<LocalizedString>>;
  description?: Maybe<Array<LocalizedString>>;
  readonly?: Maybe<Scalars['Boolean']>;
  internal?: Maybe<Scalars['Boolean']>;
  nullable?: Maybe<Scalars['Boolean']>;
  ui?: Maybe<Scalars['JSON']>;
>>>>>>> 43e37ec5
};

/** Operators for filtering on a list of Boolean fields */
export type BooleanListOperators = {
  inList: Scalars['Boolean'];
};

/** Operators for filtering on a Boolean field */
export type BooleanOperators = {
<<<<<<< HEAD
    eq?: InputMaybe<Scalars['Boolean']>;
=======
  eq?: Maybe<Scalars['Boolean']>;
>>>>>>> 43e37ec5
};

/** Returned if an attempting to cancel lines from an Order which is still active */
export type CancelActiveOrderError = ErrorResult & {
  errorCode: ErrorCode;
  message: Scalars['String'];
  orderState: Scalars['String'];
};

export type CancelOrderInput = {
<<<<<<< HEAD
    /** Specify whether the shipping charges should also be cancelled. Defaults to false */
    cancelShipping?: InputMaybe<Scalars['Boolean']>;
    /** Optionally specify which OrderLines to cancel. If not provided, all OrderLines will be cancelled */
    lines?: InputMaybe<Array<OrderLineInput>>;
    /** The id of the order to be cancelled */
    orderId: Scalars['ID'];
    reason?: InputMaybe<Scalars['String']>;
};

export type CancelOrderResult =
    | CancelActiveOrderError
    | EmptyOrderLineSelectionError
    | MultipleOrderError
    | Order
    | OrderStateTransitionError
    | QuantityTooGreatError;

export type Cancellation = Node &
    StockMovement & {
        createdAt: Scalars['DateTime'];
        id: Scalars['ID'];
        orderLine: OrderLine;
        productVariant: ProductVariant;
        quantity: Scalars['Int'];
        type: StockMovementType;
        updatedAt: Scalars['DateTime'];
    };

export type Channel = Node & {
    code: Scalars['String'];
    createdAt: Scalars['DateTime'];
    currencyCode: CurrencyCode;
    customFields?: Maybe<Scalars['JSON']>;
    defaultLanguageCode: LanguageCode;
    defaultShippingZone?: Maybe<Zone>;
    defaultTaxZone?: Maybe<Zone>;
    id: Scalars['ID'];
    pricesIncludeTax: Scalars['Boolean'];
    token: Scalars['String'];
    updatedAt: Scalars['DateTime'];
=======
  /** The id of the order to be cancelled */
  orderId: Scalars['ID'];
  /** Optionally specify which OrderLines to cancel. If not provided, all OrderLines will be cancelled */
  lines?: Maybe<Array<OrderLineInput>>;
  /** Specify whether the shipping charges should also be cancelled. Defaults to false */
  cancelShipping?: Maybe<Scalars['Boolean']>;
  reason?: Maybe<Scalars['String']>;
};

export type CancelOrderResult = Order | EmptyOrderLineSelectionError | QuantityTooGreatError | MultipleOrderError | CancelActiveOrderError | OrderStateTransitionError;

export type Cancellation = Node & StockMovement & {
  id: Scalars['ID'];
  createdAt: Scalars['DateTime'];
  updatedAt: Scalars['DateTime'];
  productVariant: ProductVariant;
  type: StockMovementType;
  quantity: Scalars['Int'];
  orderLine: OrderLine;
};

export type Channel = Node & {
  id: Scalars['ID'];
  createdAt: Scalars['DateTime'];
  updatedAt: Scalars['DateTime'];
  code: Scalars['String'];
  token: Scalars['String'];
  defaultTaxZone?: Maybe<Zone>;
  defaultShippingZone?: Maybe<Zone>;
  defaultLanguageCode: LanguageCode;
  currencyCode: CurrencyCode;
  pricesIncludeTax: Scalars['Boolean'];
  customFields?: Maybe<Scalars['JSON']>;
>>>>>>> 43e37ec5
};

/**
 * Returned when the default LanguageCode of a Channel is no longer found in the `availableLanguages`
 * of the GlobalSettings
 */
export type ChannelDefaultLanguageError = ErrorResult & {
<<<<<<< HEAD
    channelCode: Scalars['String'];
    errorCode: ErrorCode;
    language: Scalars['String'];
    message: Scalars['String'];
};

export type Collection = Node & {
    assets: Array<Asset>;
    breadcrumbs: Array<CollectionBreadcrumb>;
    children?: Maybe<Array<Collection>>;
    createdAt: Scalars['DateTime'];
    customFields?: Maybe<Scalars['JSON']>;
    description: Scalars['String'];
    featuredAsset?: Maybe<Asset>;
    filters: Array<ConfigurableOperation>;
    id: Scalars['ID'];
    inheritFilters: Scalars['Boolean'];
    isPrivate: Scalars['Boolean'];
    languageCode?: Maybe<LanguageCode>;
    name: Scalars['String'];
    parent?: Maybe<Collection>;
    position: Scalars['Int'];
    productVariants: ProductVariantList;
    slug: Scalars['String'];
    translations: Array<CollectionTranslation>;
    updatedAt: Scalars['DateTime'];
=======
  errorCode: ErrorCode;
  message: Scalars['String'];
  language: Scalars['String'];
  channelCode: Scalars['String'];
};

export type Collection = Node & {
  isPrivate: Scalars['Boolean'];
  id: Scalars['ID'];
  createdAt: Scalars['DateTime'];
  updatedAt: Scalars['DateTime'];
  languageCode?: Maybe<LanguageCode>;
  name: Scalars['String'];
  slug: Scalars['String'];
  breadcrumbs: Array<CollectionBreadcrumb>;
  position: Scalars['Int'];
  description: Scalars['String'];
  featuredAsset?: Maybe<Asset>;
  assets: Array<Asset>;
  parent?: Maybe<Collection>;
  children?: Maybe<Array<Collection>>;
  filters: Array<ConfigurableOperation>;
  translations: Array<CollectionTranslation>;
  productVariants: ProductVariantList;
  customFields?: Maybe<Scalars['JSON']>;
>>>>>>> 43e37ec5
};


export type CollectionProductVariantsArgs = {
<<<<<<< HEAD
    options?: InputMaybe<ProductVariantListOptions>;
=======
  options?: Maybe<ProductVariantListOptions>;
>>>>>>> 43e37ec5
};

export type CollectionBreadcrumb = {
  id: Scalars['ID'];
  name: Scalars['String'];
  slug: Scalars['String'];
};

export type CollectionFilterParameter = {
<<<<<<< HEAD
    createdAt?: InputMaybe<DateOperators>;
    description?: InputMaybe<StringOperators>;
    id?: InputMaybe<IdOperators>;
    inheritFilters?: InputMaybe<BooleanOperators>;
    isPrivate?: InputMaybe<BooleanOperators>;
    languageCode?: InputMaybe<StringOperators>;
    name?: InputMaybe<StringOperators>;
    position?: InputMaybe<NumberOperators>;
    slug?: InputMaybe<StringOperators>;
    updatedAt?: InputMaybe<DateOperators>;
=======
  isPrivate?: Maybe<BooleanOperators>;
  id?: Maybe<IdOperators>;
  createdAt?: Maybe<DateOperators>;
  updatedAt?: Maybe<DateOperators>;
  languageCode?: Maybe<StringOperators>;
  name?: Maybe<StringOperators>;
  slug?: Maybe<StringOperators>;
  position?: Maybe<NumberOperators>;
  description?: Maybe<StringOperators>;
>>>>>>> 43e37ec5
};

export type CollectionList = PaginatedList & {
  items: Array<Collection>;
  totalItems: Scalars['Int'];
};

export type CollectionListOptions = {
<<<<<<< HEAD
    /** Allows the results to be filtered */
    filter?: InputMaybe<CollectionFilterParameter>;
    /** Specifies whether multiple "filter" arguments should be combines with a logical AND or OR operation. Defaults to AND. */
    filterOperator?: InputMaybe<LogicalOperator>;
    /** Skips the first n results, for use in pagination */
    skip?: InputMaybe<Scalars['Int']>;
    /** Specifies which properties to sort the results by */
    sort?: InputMaybe<CollectionSortParameter>;
    /** Takes n results, for use in pagination */
    take?: InputMaybe<Scalars['Int']>;
=======
  /** Skips the first n results, for use in pagination */
  skip?: Maybe<Scalars['Int']>;
  /** Takes n results, for use in pagination */
  take?: Maybe<Scalars['Int']>;
  /** Specifies which properties to sort the results by */
  sort?: Maybe<CollectionSortParameter>;
  /** Allows the results to be filtered */
  filter?: Maybe<CollectionFilterParameter>;
  /** Specifies whether multiple "filter" arguments should be combines with a logical AND or OR operation. Defaults to AND. */
  filterOperator?: Maybe<LogicalOperator>;
>>>>>>> 43e37ec5
};

/**
 * Which Collections are present in the products returned
 * by the search, and in what quantity.
 */
export type CollectionResult = {
  collection: Collection;
  count: Scalars['Int'];
};

export type CollectionSortParameter = {
<<<<<<< HEAD
    createdAt?: InputMaybe<SortOrder>;
    description?: InputMaybe<SortOrder>;
    id?: InputMaybe<SortOrder>;
    name?: InputMaybe<SortOrder>;
    position?: InputMaybe<SortOrder>;
    slug?: InputMaybe<SortOrder>;
    updatedAt?: InputMaybe<SortOrder>;
};

export type CollectionTranslation = {
    createdAt: Scalars['DateTime'];
    description: Scalars['String'];
    id: Scalars['ID'];
    languageCode: LanguageCode;
    name: Scalars['String'];
    slug: Scalars['String'];
    updatedAt: Scalars['DateTime'];
=======
  id?: Maybe<SortOrder>;
  createdAt?: Maybe<SortOrder>;
  updatedAt?: Maybe<SortOrder>;
  name?: Maybe<SortOrder>;
  slug?: Maybe<SortOrder>;
  position?: Maybe<SortOrder>;
  description?: Maybe<SortOrder>;
};

export type CollectionTranslation = {
  id: Scalars['ID'];
  createdAt: Scalars['DateTime'];
  updatedAt: Scalars['DateTime'];
  languageCode: LanguageCode;
  name: Scalars['String'];
  slug: Scalars['String'];
  description: Scalars['String'];
>>>>>>> 43e37ec5
};

export type ConfigArg = {
  name: Scalars['String'];
  value: Scalars['String'];
};

export type ConfigArgDefinition = {
<<<<<<< HEAD
    defaultValue?: Maybe<Scalars['JSON']>;
    description?: Maybe<Scalars['String']>;
    label?: Maybe<Scalars['String']>;
    list: Scalars['Boolean'];
    name: Scalars['String'];
    required: Scalars['Boolean'];
    type: Scalars['String'];
    ui?: Maybe<Scalars['JSON']>;
=======
  name: Scalars['String'];
  type: Scalars['String'];
  list: Scalars['Boolean'];
  required: Scalars['Boolean'];
  defaultValue?: Maybe<Scalars['JSON']>;
  label?: Maybe<Scalars['String']>;
  description?: Maybe<Scalars['String']>;
  ui?: Maybe<Scalars['JSON']>;
>>>>>>> 43e37ec5
};

export type ConfigArgInput = {
  name: Scalars['String'];
  /** A JSON stringified representation of the actual value */
  value: Scalars['String'];
};

export type ConfigurableOperation = {
<<<<<<< HEAD
    args: Array<ConfigArg>;
    code: Scalars['String'];
};

export type ConfigurableOperationDefinition = {
    args: Array<ConfigArgDefinition>;
    code: Scalars['String'];
    description: Scalars['String'];
};

export type ConfigurableOperationInput = {
    arguments: Array<ConfigArgInput>;
    code: Scalars['String'];
=======
  code: Scalars['String'];
  args: Array<ConfigArg>;
};

export type ConfigurableOperationDefinition = {
  code: Scalars['String'];
  args: Array<ConfigArgDefinition>;
  description: Scalars['String'];
};

export type ConfigurableOperationInput = {
  code: Scalars['String'];
  arguments: Array<ConfigArgInput>;
>>>>>>> 43e37ec5
};

export type Coordinate = {
  x: Scalars['Float'];
  y: Scalars['Float'];
};

export type CoordinateInput = {
  x: Scalars['Float'];
  y: Scalars['Float'];
};

export type Country = Node & {
<<<<<<< HEAD
    code: Scalars['String'];
    createdAt: Scalars['DateTime'];
    customFields?: Maybe<Scalars['JSON']>;
    enabled: Scalars['Boolean'];
    id: Scalars['ID'];
    languageCode: LanguageCode;
    name: Scalars['String'];
    translations: Array<CountryTranslation>;
    updatedAt: Scalars['DateTime'];
};

export type CountryFilterParameter = {
    code?: InputMaybe<StringOperators>;
    createdAt?: InputMaybe<DateOperators>;
    enabled?: InputMaybe<BooleanOperators>;
    id?: InputMaybe<IdOperators>;
    languageCode?: InputMaybe<StringOperators>;
    name?: InputMaybe<StringOperators>;
    updatedAt?: InputMaybe<DateOperators>;
=======
  id: Scalars['ID'];
  createdAt: Scalars['DateTime'];
  updatedAt: Scalars['DateTime'];
  languageCode: LanguageCode;
  code: Scalars['String'];
  name: Scalars['String'];
  enabled: Scalars['Boolean'];
  translations: Array<CountryTranslation>;
  customFields?: Maybe<Scalars['JSON']>;
};

export type CountryFilterParameter = {
  id?: Maybe<IdOperators>;
  createdAt?: Maybe<DateOperators>;
  updatedAt?: Maybe<DateOperators>;
  languageCode?: Maybe<StringOperators>;
  code?: Maybe<StringOperators>;
  name?: Maybe<StringOperators>;
  enabled?: Maybe<BooleanOperators>;
>>>>>>> 43e37ec5
};

export type CountryList = PaginatedList & {
  items: Array<Country>;
  totalItems: Scalars['Int'];
};

export type CountryListOptions = {
<<<<<<< HEAD
    /** Allows the results to be filtered */
    filter?: InputMaybe<CountryFilterParameter>;
    /** Specifies whether multiple "filter" arguments should be combines with a logical AND or OR operation. Defaults to AND. */
    filterOperator?: InputMaybe<LogicalOperator>;
    /** Skips the first n results, for use in pagination */
    skip?: InputMaybe<Scalars['Int']>;
    /** Specifies which properties to sort the results by */
    sort?: InputMaybe<CountrySortParameter>;
    /** Takes n results, for use in pagination */
    take?: InputMaybe<Scalars['Int']>;
};

export type CountrySortParameter = {
    code?: InputMaybe<SortOrder>;
    createdAt?: InputMaybe<SortOrder>;
    id?: InputMaybe<SortOrder>;
    name?: InputMaybe<SortOrder>;
    updatedAt?: InputMaybe<SortOrder>;
};

export type CountryTranslation = {
    createdAt: Scalars['DateTime'];
    id: Scalars['ID'];
    languageCode: LanguageCode;
    name: Scalars['String'];
    updatedAt: Scalars['DateTime'];
};

export type CountryTranslationInput = {
    customFields?: InputMaybe<Scalars['JSON']>;
    id?: InputMaybe<Scalars['ID']>;
    languageCode: LanguageCode;
    name?: InputMaybe<Scalars['String']>;
};

export type CreateAddressInput = {
    city?: InputMaybe<Scalars['String']>;
    company?: InputMaybe<Scalars['String']>;
    countryCode: Scalars['String'];
    customFields?: InputMaybe<Scalars['JSON']>;
    defaultBillingAddress?: InputMaybe<Scalars['Boolean']>;
    defaultShippingAddress?: InputMaybe<Scalars['Boolean']>;
    fullName?: InputMaybe<Scalars['String']>;
    phoneNumber?: InputMaybe<Scalars['String']>;
    postalCode?: InputMaybe<Scalars['String']>;
    province?: InputMaybe<Scalars['String']>;
    streetLine1: Scalars['String'];
    streetLine2?: InputMaybe<Scalars['String']>;
};

export type CreateAdministratorInput = {
    customFields?: InputMaybe<Scalars['JSON']>;
    emailAddress: Scalars['String'];
    firstName: Scalars['String'];
    lastName: Scalars['String'];
    password: Scalars['String'];
    roleIds: Array<Scalars['ID']>;
};

export type CreateAssetInput = {
    customFields?: InputMaybe<Scalars['JSON']>;
    file: Scalars['Upload'];
    tags?: InputMaybe<Array<Scalars['String']>>;
=======
  /** Skips the first n results, for use in pagination */
  skip?: Maybe<Scalars['Int']>;
  /** Takes n results, for use in pagination */
  take?: Maybe<Scalars['Int']>;
  /** Specifies which properties to sort the results by */
  sort?: Maybe<CountrySortParameter>;
  /** Allows the results to be filtered */
  filter?: Maybe<CountryFilterParameter>;
  /** Specifies whether multiple "filter" arguments should be combines with a logical AND or OR operation. Defaults to AND. */
  filterOperator?: Maybe<LogicalOperator>;
};

export type CountrySortParameter = {
  id?: Maybe<SortOrder>;
  createdAt?: Maybe<SortOrder>;
  updatedAt?: Maybe<SortOrder>;
  code?: Maybe<SortOrder>;
  name?: Maybe<SortOrder>;
};

export type CountryTranslation = {
  id: Scalars['ID'];
  createdAt: Scalars['DateTime'];
  updatedAt: Scalars['DateTime'];
  languageCode: LanguageCode;
  name: Scalars['String'];
};

export type CountryTranslationInput = {
  id?: Maybe<Scalars['ID']>;
  languageCode: LanguageCode;
  name?: Maybe<Scalars['String']>;
  customFields?: Maybe<Scalars['JSON']>;
};

export type CreateAddressInput = {
  fullName?: Maybe<Scalars['String']>;
  company?: Maybe<Scalars['String']>;
  streetLine1: Scalars['String'];
  streetLine2?: Maybe<Scalars['String']>;
  city?: Maybe<Scalars['String']>;
  province?: Maybe<Scalars['String']>;
  postalCode?: Maybe<Scalars['String']>;
  countryCode: Scalars['String'];
  phoneNumber?: Maybe<Scalars['String']>;
  defaultShippingAddress?: Maybe<Scalars['Boolean']>;
  defaultBillingAddress?: Maybe<Scalars['Boolean']>;
  customFields?: Maybe<Scalars['JSON']>;
};

export type CreateAdministratorInput = {
  firstName: Scalars['String'];
  lastName: Scalars['String'];
  emailAddress: Scalars['String'];
  password: Scalars['String'];
  roleIds: Array<Scalars['ID']>;
  customFields?: Maybe<Scalars['JSON']>;
};

export type CreateAssetInput = {
  file: Scalars['Upload'];
  tags?: Maybe<Array<Scalars['String']>>;
  customFields?: Maybe<Scalars['JSON']>;
>>>>>>> 43e37ec5
};

export type CreateAssetResult = Asset | MimeTypeError;

export type CreateChannelInput = {
<<<<<<< HEAD
    code: Scalars['String'];
    currencyCode: CurrencyCode;
    customFields?: InputMaybe<Scalars['JSON']>;
    defaultLanguageCode: LanguageCode;
    defaultShippingZoneId: Scalars['ID'];
    defaultTaxZoneId: Scalars['ID'];
    pricesIncludeTax: Scalars['Boolean'];
    token: Scalars['String'];
=======
  code: Scalars['String'];
  token: Scalars['String'];
  defaultLanguageCode: LanguageCode;
  pricesIncludeTax: Scalars['Boolean'];
  currencyCode: CurrencyCode;
  defaultTaxZoneId: Scalars['ID'];
  defaultShippingZoneId: Scalars['ID'];
  customFields?: Maybe<Scalars['JSON']>;
>>>>>>> 43e37ec5
};

export type CreateChannelResult = Channel | LanguageNotAvailableError;

export type CreateCollectionInput = {
<<<<<<< HEAD
    assetIds?: InputMaybe<Array<Scalars['ID']>>;
    customFields?: InputMaybe<Scalars['JSON']>;
    featuredAssetId?: InputMaybe<Scalars['ID']>;
    filters: Array<ConfigurableOperationInput>;
    inheritFilters?: InputMaybe<Scalars['Boolean']>;
    isPrivate?: InputMaybe<Scalars['Boolean']>;
    parentId?: InputMaybe<Scalars['ID']>;
    translations: Array<CreateCollectionTranslationInput>;
};

export type CreateCollectionTranslationInput = {
    customFields?: InputMaybe<Scalars['JSON']>;
    description: Scalars['String'];
    languageCode: LanguageCode;
    name: Scalars['String'];
    slug: Scalars['String'];
};

export type CreateCountryInput = {
    code: Scalars['String'];
    customFields?: InputMaybe<Scalars['JSON']>;
    enabled: Scalars['Boolean'];
    translations: Array<CountryTranslationInput>;
};

export type CreateCustomerGroupInput = {
    customFields?: InputMaybe<Scalars['JSON']>;
    customerIds?: InputMaybe<Array<Scalars['ID']>>;
    name: Scalars['String'];
};

export type CreateCustomerInput = {
    customFields?: InputMaybe<Scalars['JSON']>;
    emailAddress: Scalars['String'];
    firstName: Scalars['String'];
    lastName: Scalars['String'];
    phoneNumber?: InputMaybe<Scalars['String']>;
    title?: InputMaybe<Scalars['String']>;
=======
  isPrivate?: Maybe<Scalars['Boolean']>;
  featuredAssetId?: Maybe<Scalars['ID']>;
  assetIds?: Maybe<Array<Scalars['ID']>>;
  parentId?: Maybe<Scalars['ID']>;
  filters: Array<ConfigurableOperationInput>;
  translations: Array<CreateCollectionTranslationInput>;
  customFields?: Maybe<Scalars['JSON']>;
};

export type CreateCollectionTranslationInput = {
  languageCode: LanguageCode;
  name: Scalars['String'];
  slug: Scalars['String'];
  description: Scalars['String'];
  customFields?: Maybe<Scalars['JSON']>;
};

export type CreateCountryInput = {
  code: Scalars['String'];
  translations: Array<CountryTranslationInput>;
  enabled: Scalars['Boolean'];
  customFields?: Maybe<Scalars['JSON']>;
};

export type CreateCustomerGroupInput = {
  name: Scalars['String'];
  customerIds?: Maybe<Array<Scalars['ID']>>;
  customFields?: Maybe<Scalars['JSON']>;
};

export type CreateCustomerInput = {
  title?: Maybe<Scalars['String']>;
  firstName: Scalars['String'];
  lastName: Scalars['String'];
  phoneNumber?: Maybe<Scalars['String']>;
  emailAddress: Scalars['String'];
  customFields?: Maybe<Scalars['JSON']>;
>>>>>>> 43e37ec5
};

export type CreateCustomerResult = Customer | EmailAddressConflictError;

export type CreateFacetInput = {
<<<<<<< HEAD
    code: Scalars['String'];
    customFields?: InputMaybe<Scalars['JSON']>;
    isPrivate: Scalars['Boolean'];
    translations: Array<FacetTranslationInput>;
    values?: InputMaybe<Array<CreateFacetValueWithFacetInput>>;
};

export type CreateFacetValueInput = {
    code: Scalars['String'];
    customFields?: InputMaybe<Scalars['JSON']>;
    facetId: Scalars['ID'];
    translations: Array<FacetValueTranslationInput>;
=======
  code: Scalars['String'];
  isPrivate: Scalars['Boolean'];
  translations: Array<FacetTranslationInput>;
  values?: Maybe<Array<CreateFacetValueWithFacetInput>>;
  customFields?: Maybe<Scalars['JSON']>;
};

export type CreateFacetValueInput = {
  facetId: Scalars['ID'];
  code: Scalars['String'];
  translations: Array<FacetValueTranslationInput>;
  customFields?: Maybe<Scalars['JSON']>;
>>>>>>> 43e37ec5
};

export type CreateFacetValueWithFacetInput = {
  code: Scalars['String'];
  translations: Array<FacetValueTranslationInput>;
};

/** Returned if an error is thrown in a FulfillmentHandler's createFulfillment method */
export type CreateFulfillmentError = ErrorResult & {
<<<<<<< HEAD
    errorCode: ErrorCode;
    fulfillmentHandlerError: Scalars['String'];
    message: Scalars['String'];
=======
  errorCode: ErrorCode;
  message: Scalars['String'];
  fulfillmentHandlerError: Scalars['String'];
>>>>>>> 43e37ec5
};

export type CreateGroupOptionInput = {
  code: Scalars['String'];
  translations: Array<ProductOptionGroupTranslationInput>;
};

export type CreatePaymentMethodInput = {
<<<<<<< HEAD
    checker?: InputMaybe<ConfigurableOperationInput>;
    code: Scalars['String'];
    customFields?: InputMaybe<Scalars['JSON']>;
    description?: InputMaybe<Scalars['String']>;
    enabled: Scalars['Boolean'];
    handler: ConfigurableOperationInput;
    name: Scalars['String'];
};

export type CreateProductInput = {
    assetIds?: InputMaybe<Array<Scalars['ID']>>;
    customFields?: InputMaybe<Scalars['JSON']>;
    enabled?: InputMaybe<Scalars['Boolean']>;
    facetValueIds?: InputMaybe<Array<Scalars['ID']>>;
    featuredAssetId?: InputMaybe<Scalars['ID']>;
    translations: Array<ProductTranslationInput>;
};

export type CreateProductOptionGroupInput = {
    code: Scalars['String'];
    customFields?: InputMaybe<Scalars['JSON']>;
    options: Array<CreateGroupOptionInput>;
    translations: Array<ProductOptionGroupTranslationInput>;
};

export type CreateProductOptionInput = {
    code: Scalars['String'];
    customFields?: InputMaybe<Scalars['JSON']>;
    productOptionGroupId: Scalars['ID'];
    translations: Array<ProductOptionGroupTranslationInput>;
};

export type CreateProductVariantInput = {
    assetIds?: InputMaybe<Array<Scalars['ID']>>;
    customFields?: InputMaybe<Scalars['JSON']>;
    facetValueIds?: InputMaybe<Array<Scalars['ID']>>;
    featuredAssetId?: InputMaybe<Scalars['ID']>;
    optionIds?: InputMaybe<Array<Scalars['ID']>>;
    outOfStockThreshold?: InputMaybe<Scalars['Int']>;
    price?: InputMaybe<Scalars['Int']>;
    productId: Scalars['ID'];
    sku: Scalars['String'];
    stockOnHand?: InputMaybe<Scalars['Int']>;
    taxCategoryId?: InputMaybe<Scalars['ID']>;
    trackInventory?: InputMaybe<GlobalFlag>;
    translations: Array<ProductVariantTranslationInput>;
    useGlobalOutOfStockThreshold?: InputMaybe<Scalars['Boolean']>;
};

export type CreateProductVariantOptionInput = {
    code: Scalars['String'];
    optionGroupId: Scalars['ID'];
    translations: Array<ProductOptionTranslationInput>;
};

export type CreatePromotionInput = {
    actions: Array<ConfigurableOperationInput>;
    conditions: Array<ConfigurableOperationInput>;
    couponCode?: InputMaybe<Scalars['String']>;
    customFields?: InputMaybe<Scalars['JSON']>;
    enabled: Scalars['Boolean'];
    endsAt?: InputMaybe<Scalars['DateTime']>;
    name: Scalars['String'];
    perCustomerUsageLimit?: InputMaybe<Scalars['Int']>;
    startsAt?: InputMaybe<Scalars['DateTime']>;
=======
  name: Scalars['String'];
  code: Scalars['String'];
  description?: Maybe<Scalars['String']>;
  enabled: Scalars['Boolean'];
  checker?: Maybe<ConfigurableOperationInput>;
  handler: ConfigurableOperationInput;
  customFields?: Maybe<Scalars['JSON']>;
};

export type CreateProductInput = {
  featuredAssetId?: Maybe<Scalars['ID']>;
  enabled?: Maybe<Scalars['Boolean']>;
  assetIds?: Maybe<Array<Scalars['ID']>>;
  facetValueIds?: Maybe<Array<Scalars['ID']>>;
  translations: Array<ProductTranslationInput>;
  customFields?: Maybe<Scalars['JSON']>;
};

export type CreateProductOptionGroupInput = {
  code: Scalars['String'];
  translations: Array<ProductOptionGroupTranslationInput>;
  options: Array<CreateGroupOptionInput>;
  customFields?: Maybe<Scalars['JSON']>;
};

export type CreateProductOptionInput = {
  productOptionGroupId: Scalars['ID'];
  code: Scalars['String'];
  translations: Array<ProductOptionGroupTranslationInput>;
  customFields?: Maybe<Scalars['JSON']>;
};

export type CreateProductVariantInput = {
  productId: Scalars['ID'];
  translations: Array<ProductVariantTranslationInput>;
  facetValueIds?: Maybe<Array<Scalars['ID']>>;
  sku: Scalars['String'];
  price?: Maybe<Scalars['Int']>;
  taxCategoryId?: Maybe<Scalars['ID']>;
  optionIds?: Maybe<Array<Scalars['ID']>>;
  featuredAssetId?: Maybe<Scalars['ID']>;
  assetIds?: Maybe<Array<Scalars['ID']>>;
  stockOnHand?: Maybe<Scalars['Int']>;
  outOfStockThreshold?: Maybe<Scalars['Int']>;
  useGlobalOutOfStockThreshold?: Maybe<Scalars['Boolean']>;
  trackInventory?: Maybe<GlobalFlag>;
  customFields?: Maybe<Scalars['JSON']>;
};

export type CreateProductVariantOptionInput = {
  optionGroupId: Scalars['ID'];
  code: Scalars['String'];
  translations: Array<ProductOptionTranslationInput>;
};

export type CreatePromotionInput = {
  name: Scalars['String'];
  enabled: Scalars['Boolean'];
  startsAt?: Maybe<Scalars['DateTime']>;
  endsAt?: Maybe<Scalars['DateTime']>;
  couponCode?: Maybe<Scalars['String']>;
  perCustomerUsageLimit?: Maybe<Scalars['Int']>;
  conditions: Array<ConfigurableOperationInput>;
  actions: Array<ConfigurableOperationInput>;
  customFields?: Maybe<Scalars['JSON']>;
>>>>>>> 43e37ec5
};

export type CreatePromotionResult = MissingConditionsError | Promotion;

export type CreateRoleInput = {
<<<<<<< HEAD
    channelIds?: InputMaybe<Array<Scalars['ID']>>;
    code: Scalars['String'];
    description: Scalars['String'];
    permissions: Array<Permission>;
};

export type CreateShippingMethodInput = {
    calculator: ConfigurableOperationInput;
    checker: ConfigurableOperationInput;
    code: Scalars['String'];
    customFields?: InputMaybe<Scalars['JSON']>;
    fulfillmentHandler: Scalars['String'];
    translations: Array<ShippingMethodTranslationInput>;
=======
  code: Scalars['String'];
  description: Scalars['String'];
  permissions: Array<Permission>;
  channelIds?: Maybe<Array<Scalars['ID']>>;
};

export type CreateShippingMethodInput = {
  code: Scalars['String'];
  fulfillmentHandler: Scalars['String'];
  checker: ConfigurableOperationInput;
  calculator: ConfigurableOperationInput;
  translations: Array<ShippingMethodTranslationInput>;
  customFields?: Maybe<Scalars['JSON']>;
>>>>>>> 43e37ec5
};

export type CreateTagInput = {
  value: Scalars['String'];
};

export type CreateTaxCategoryInput = {
<<<<<<< HEAD
    customFields?: InputMaybe<Scalars['JSON']>;
    isDefault?: InputMaybe<Scalars['Boolean']>;
    name: Scalars['String'];
};

export type CreateTaxRateInput = {
    categoryId: Scalars['ID'];
    customFields?: InputMaybe<Scalars['JSON']>;
    customerGroupId?: InputMaybe<Scalars['ID']>;
    enabled: Scalars['Boolean'];
    name: Scalars['String'];
    value: Scalars['Float'];
    zoneId: Scalars['ID'];
};

export type CreateZoneInput = {
    customFields?: InputMaybe<Scalars['JSON']>;
    memberIds?: InputMaybe<Array<Scalars['ID']>>;
    name: Scalars['String'];
=======
  name: Scalars['String'];
  isDefault?: Maybe<Scalars['Boolean']>;
  customFields?: Maybe<Scalars['JSON']>;
};

export type CreateTaxRateInput = {
  name: Scalars['String'];
  enabled: Scalars['Boolean'];
  value: Scalars['Float'];
  categoryId: Scalars['ID'];
  zoneId: Scalars['ID'];
  customerGroupId?: Maybe<Scalars['ID']>;
  customFields?: Maybe<Scalars['JSON']>;
};

export type CreateZoneInput = {
  name: Scalars['String'];
  memberIds?: Maybe<Array<Scalars['ID']>>;
  customFields?: Maybe<Scalars['JSON']>;
>>>>>>> 43e37ec5
};

/**
 * @description
 * ISO 4217 currency code
 *
 * @docsCategory common
 */
export enum CurrencyCode {
  /** United Arab Emirates dirham */
  AED = 'AED',
  /** Afghan afghani */
  AFN = 'AFN',
  /** Albanian lek */
  ALL = 'ALL',
  /** Armenian dram */
  AMD = 'AMD',
  /** Netherlands Antillean guilder */
  ANG = 'ANG',
  /** Angolan kwanza */
  AOA = 'AOA',
  /** Argentine peso */
  ARS = 'ARS',
  /** Australian dollar */
  AUD = 'AUD',
  /** Aruban florin */
  AWG = 'AWG',
  /** Azerbaijani manat */
  AZN = 'AZN',
  /** Bosnia and Herzegovina convertible mark */
  BAM = 'BAM',
  /** Barbados dollar */
  BBD = 'BBD',
  /** Bangladeshi taka */
  BDT = 'BDT',
  /** Bulgarian lev */
  BGN = 'BGN',
  /** Bahraini dinar */
  BHD = 'BHD',
  /** Burundian franc */
  BIF = 'BIF',
  /** Bermudian dollar */
  BMD = 'BMD',
  /** Brunei dollar */
  BND = 'BND',
  /** Boliviano */
  BOB = 'BOB',
  /** Brazilian real */
  BRL = 'BRL',
  /** Bahamian dollar */
  BSD = 'BSD',
  /** Bhutanese ngultrum */
  BTN = 'BTN',
  /** Botswana pula */
  BWP = 'BWP',
  /** Belarusian ruble */
  BYN = 'BYN',
  /** Belize dollar */
  BZD = 'BZD',
  /** Canadian dollar */
  CAD = 'CAD',
  /** Congolese franc */
  CDF = 'CDF',
  /** Swiss franc */
  CHF = 'CHF',
  /** Chilean peso */
  CLP = 'CLP',
  /** Renminbi (Chinese) yuan */
  CNY = 'CNY',
  /** Colombian peso */
  COP = 'COP',
  /** Costa Rican colon */
  CRC = 'CRC',
  /** Cuban convertible peso */
  CUC = 'CUC',
  /** Cuban peso */
  CUP = 'CUP',
  /** Cape Verde escudo */
  CVE = 'CVE',
  /** Czech koruna */
  CZK = 'CZK',
  /** Djiboutian franc */
  DJF = 'DJF',
  /** Danish krone */
  DKK = 'DKK',
  /** Dominican peso */
  DOP = 'DOP',
  /** Algerian dinar */
  DZD = 'DZD',
  /** Egyptian pound */
  EGP = 'EGP',
  /** Eritrean nakfa */
  ERN = 'ERN',
  /** Ethiopian birr */
  ETB = 'ETB',
  /** Euro */
  EUR = 'EUR',
  /** Fiji dollar */
  FJD = 'FJD',
  /** Falkland Islands pound */
  FKP = 'FKP',
  /** Pound sterling */
  GBP = 'GBP',
  /** Georgian lari */
  GEL = 'GEL',
  /** Ghanaian cedi */
  GHS = 'GHS',
  /** Gibraltar pound */
  GIP = 'GIP',
  /** Gambian dalasi */
  GMD = 'GMD',
  /** Guinean franc */
  GNF = 'GNF',
  /** Guatemalan quetzal */
  GTQ = 'GTQ',
  /** Guyanese dollar */
  GYD = 'GYD',
  /** Hong Kong dollar */
  HKD = 'HKD',
  /** Honduran lempira */
  HNL = 'HNL',
  /** Croatian kuna */
  HRK = 'HRK',
  /** Haitian gourde */
  HTG = 'HTG',
  /** Hungarian forint */
  HUF = 'HUF',
  /** Indonesian rupiah */
  IDR = 'IDR',
  /** Israeli new shekel */
  ILS = 'ILS',
  /** Indian rupee */
  INR = 'INR',
  /** Iraqi dinar */
  IQD = 'IQD',
  /** Iranian rial */
  IRR = 'IRR',
  /** Icelandic króna */
  ISK = 'ISK',
  /** Jamaican dollar */
  JMD = 'JMD',
  /** Jordanian dinar */
  JOD = 'JOD',
  /** Japanese yen */
  JPY = 'JPY',
  /** Kenyan shilling */
  KES = 'KES',
  /** Kyrgyzstani som */
  KGS = 'KGS',
  /** Cambodian riel */
  KHR = 'KHR',
  /** Comoro franc */
  KMF = 'KMF',
  /** North Korean won */
  KPW = 'KPW',
  /** South Korean won */
  KRW = 'KRW',
  /** Kuwaiti dinar */
  KWD = 'KWD',
  /** Cayman Islands dollar */
  KYD = 'KYD',
  /** Kazakhstani tenge */
  KZT = 'KZT',
  /** Lao kip */
  LAK = 'LAK',
  /** Lebanese pound */
  LBP = 'LBP',
  /** Sri Lankan rupee */
  LKR = 'LKR',
  /** Liberian dollar */
  LRD = 'LRD',
  /** Lesotho loti */
  LSL = 'LSL',
  /** Libyan dinar */
  LYD = 'LYD',
  /** Moroccan dirham */
  MAD = 'MAD',
  /** Moldovan leu */
  MDL = 'MDL',
  /** Malagasy ariary */
  MGA = 'MGA',
  /** Macedonian denar */
  MKD = 'MKD',
  /** Myanmar kyat */
  MMK = 'MMK',
  /** Mongolian tögrög */
  MNT = 'MNT',
  /** Macanese pataca */
  MOP = 'MOP',
  /** Mauritanian ouguiya */
  MRU = 'MRU',
  /** Mauritian rupee */
  MUR = 'MUR',
  /** Maldivian rufiyaa */
  MVR = 'MVR',
  /** Malawian kwacha */
  MWK = 'MWK',
  /** Mexican peso */
  MXN = 'MXN',
  /** Malaysian ringgit */
  MYR = 'MYR',
  /** Mozambican metical */
  MZN = 'MZN',
  /** Namibian dollar */
  NAD = 'NAD',
  /** Nigerian naira */
  NGN = 'NGN',
  /** Nicaraguan córdoba */
  NIO = 'NIO',
  /** Norwegian krone */
  NOK = 'NOK',
  /** Nepalese rupee */
  NPR = 'NPR',
  /** New Zealand dollar */
  NZD = 'NZD',
  /** Omani rial */
  OMR = 'OMR',
  /** Panamanian balboa */
  PAB = 'PAB',
  /** Peruvian sol */
  PEN = 'PEN',
  /** Papua New Guinean kina */
  PGK = 'PGK',
  /** Philippine peso */
  PHP = 'PHP',
  /** Pakistani rupee */
  PKR = 'PKR',
  /** Polish złoty */
  PLN = 'PLN',
  /** Paraguayan guaraní */
  PYG = 'PYG',
  /** Qatari riyal */
  QAR = 'QAR',
  /** Romanian leu */
  RON = 'RON',
  /** Serbian dinar */
  RSD = 'RSD',
  /** Russian ruble */
  RUB = 'RUB',
  /** Rwandan franc */
  RWF = 'RWF',
  /** Saudi riyal */
  SAR = 'SAR',
  /** Solomon Islands dollar */
  SBD = 'SBD',
  /** Seychelles rupee */
  SCR = 'SCR',
  /** Sudanese pound */
  SDG = 'SDG',
  /** Swedish krona/kronor */
  SEK = 'SEK',
  /** Singapore dollar */
  SGD = 'SGD',
  /** Saint Helena pound */
  SHP = 'SHP',
  /** Sierra Leonean leone */
  SLL = 'SLL',
  /** Somali shilling */
  SOS = 'SOS',
  /** Surinamese dollar */
  SRD = 'SRD',
  /** South Sudanese pound */
  SSP = 'SSP',
  /** São Tomé and Príncipe dobra */
  STN = 'STN',
  /** Salvadoran colón */
  SVC = 'SVC',
  /** Syrian pound */
  SYP = 'SYP',
  /** Swazi lilangeni */
  SZL = 'SZL',
  /** Thai baht */
  THB = 'THB',
  /** Tajikistani somoni */
  TJS = 'TJS',
  /** Turkmenistan manat */
  TMT = 'TMT',
  /** Tunisian dinar */
  TND = 'TND',
  /** Tongan paʻanga */
  TOP = 'TOP',
  /** Turkish lira */
  TRY = 'TRY',
  /** Trinidad and Tobago dollar */
  TTD = 'TTD',
  /** New Taiwan dollar */
  TWD = 'TWD',
  /** Tanzanian shilling */
  TZS = 'TZS',
  /** Ukrainian hryvnia */
  UAH = 'UAH',
  /** Ugandan shilling */
  UGX = 'UGX',
  /** United States dollar */
  USD = 'USD',
  /** Uruguayan peso */
  UYU = 'UYU',
  /** Uzbekistan som */
  UZS = 'UZS',
  /** Venezuelan bolívar soberano */
  VES = 'VES',
  /** Vietnamese đồng */
  VND = 'VND',
  /** Vanuatu vatu */
  VUV = 'VUV',
  /** Samoan tala */
  WST = 'WST',
  /** CFA franc BEAC */
  XAF = 'XAF',
  /** East Caribbean dollar */
  XCD = 'XCD',
  /** CFA franc BCEAO */
  XOF = 'XOF',
  /** CFP franc (franc Pacifique) */
  XPF = 'XPF',
  /** Yemeni rial */
  YER = 'YER',
  /** South African rand */
  ZAR = 'ZAR',
  /** Zambian kwacha */
  ZMW = 'ZMW',
  /** Zimbabwean dollar */
  ZWL = 'ZWL'
}

export type CurrentUser = {
<<<<<<< HEAD
    channels: Array<CurrentUserChannel>;
    id: Scalars['ID'];
    identifier: Scalars['String'];
};

export type CurrentUserChannel = {
    code: Scalars['String'];
    id: Scalars['ID'];
    permissions: Array<Permission>;
    token: Scalars['String'];
};

export type CustomField = {
    description?: Maybe<Array<LocalizedString>>;
    internal?: Maybe<Scalars['Boolean']>;
    label?: Maybe<Array<LocalizedString>>;
    list: Scalars['Boolean'];
    name: Scalars['String'];
    nullable?: Maybe<Scalars['Boolean']>;
    readonly?: Maybe<Scalars['Boolean']>;
    type: Scalars['String'];
    ui?: Maybe<Scalars['JSON']>;
};

export type CustomFieldConfig =
    | BooleanCustomFieldConfig
    | DateTimeCustomFieldConfig
    | FloatCustomFieldConfig
    | IntCustomFieldConfig
    | LocaleStringCustomFieldConfig
    | RelationCustomFieldConfig
    | StringCustomFieldConfig
    | TextCustomFieldConfig;
=======
  id: Scalars['ID'];
  identifier: Scalars['String'];
  channels: Array<CurrentUserChannel>;
};

export type CurrentUserChannel = {
  id: Scalars['ID'];
  token: Scalars['String'];
  code: Scalars['String'];
  permissions: Array<Permission>;
};

export type CustomField = {
  name: Scalars['String'];
  type: Scalars['String'];
  list: Scalars['Boolean'];
  label?: Maybe<Array<LocalizedString>>;
  description?: Maybe<Array<LocalizedString>>;
  readonly?: Maybe<Scalars['Boolean']>;
  internal?: Maybe<Scalars['Boolean']>;
  nullable?: Maybe<Scalars['Boolean']>;
  ui?: Maybe<Scalars['JSON']>;
};

export type CustomFieldConfig = StringCustomFieldConfig | LocaleStringCustomFieldConfig | IntCustomFieldConfig | FloatCustomFieldConfig | BooleanCustomFieldConfig | DateTimeCustomFieldConfig | RelationCustomFieldConfig | TextCustomFieldConfig;
>>>>>>> 43e37ec5

export type CustomFields = {
  Address: Array<CustomFieldConfig>;
  Administrator: Array<CustomFieldConfig>;
  Asset: Array<CustomFieldConfig>;
  Channel: Array<CustomFieldConfig>;
  Collection: Array<CustomFieldConfig>;
  Country: Array<CustomFieldConfig>;
  Customer: Array<CustomFieldConfig>;
  CustomerGroup: Array<CustomFieldConfig>;
  Facet: Array<CustomFieldConfig>;
  FacetValue: Array<CustomFieldConfig>;
  Fulfillment: Array<CustomFieldConfig>;
  GlobalSettings: Array<CustomFieldConfig>;
  Order: Array<CustomFieldConfig>;
  OrderLine: Array<CustomFieldConfig>;
  PaymentMethod: Array<CustomFieldConfig>;
  Product: Array<CustomFieldConfig>;
  ProductOption: Array<CustomFieldConfig>;
  ProductOptionGroup: Array<CustomFieldConfig>;
  ProductVariant: Array<CustomFieldConfig>;
  Promotion: Array<CustomFieldConfig>;
  ShippingMethod: Array<CustomFieldConfig>;
  TaxCategory: Array<CustomFieldConfig>;
  TaxRate: Array<CustomFieldConfig>;
  User: Array<CustomFieldConfig>;
  Zone: Array<CustomFieldConfig>;
};

export type Customer = Node & {
<<<<<<< HEAD
    addresses?: Maybe<Array<Address>>;
    createdAt: Scalars['DateTime'];
    customFields?: Maybe<Scalars['JSON']>;
    emailAddress: Scalars['String'];
    firstName: Scalars['String'];
    groups: Array<CustomerGroup>;
    history: HistoryEntryList;
    id: Scalars['ID'];
    lastName: Scalars['String'];
    orders: OrderList;
    phoneNumber?: Maybe<Scalars['String']>;
    title?: Maybe<Scalars['String']>;
    updatedAt: Scalars['DateTime'];
    user?: Maybe<User>;
=======
  groups: Array<CustomerGroup>;
  history: HistoryEntryList;
  id: Scalars['ID'];
  createdAt: Scalars['DateTime'];
  updatedAt: Scalars['DateTime'];
  title?: Maybe<Scalars['String']>;
  firstName: Scalars['String'];
  lastName: Scalars['String'];
  phoneNumber?: Maybe<Scalars['String']>;
  emailAddress: Scalars['String'];
  addresses?: Maybe<Array<Address>>;
  orders: OrderList;
  user?: Maybe<User>;
  customFields?: Maybe<Scalars['JSON']>;
>>>>>>> 43e37ec5
};


export type CustomerHistoryArgs = {
<<<<<<< HEAD
    options?: InputMaybe<HistoryEntryListOptions>;
=======
  options?: Maybe<HistoryEntryListOptions>;
>>>>>>> 43e37ec5
};


export type CustomerOrdersArgs = {
<<<<<<< HEAD
    options?: InputMaybe<OrderListOptions>;
};

export type CustomerFilterParameter = {
    createdAt?: InputMaybe<DateOperators>;
    emailAddress?: InputMaybe<StringOperators>;
    firstName?: InputMaybe<StringOperators>;
    id?: InputMaybe<IdOperators>;
    lastName?: InputMaybe<StringOperators>;
    phoneNumber?: InputMaybe<StringOperators>;
    postalCode?: InputMaybe<StringOperators>;
    title?: InputMaybe<StringOperators>;
    updatedAt?: InputMaybe<DateOperators>;
};

export type CustomerGroup = Node & {
    createdAt: Scalars['DateTime'];
    customFields?: Maybe<Scalars['JSON']>;
    customers: CustomerList;
    id: Scalars['ID'];
    name: Scalars['String'];
    updatedAt: Scalars['DateTime'];
=======
  options?: Maybe<OrderListOptions>;
};

export type CustomerFilterParameter = {
  postalCode?: Maybe<StringOperators>;
  id?: Maybe<IdOperators>;
  createdAt?: Maybe<DateOperators>;
  updatedAt?: Maybe<DateOperators>;
  title?: Maybe<StringOperators>;
  firstName?: Maybe<StringOperators>;
  lastName?: Maybe<StringOperators>;
  phoneNumber?: Maybe<StringOperators>;
  emailAddress?: Maybe<StringOperators>;
};

export type CustomerGroup = Node & {
  id: Scalars['ID'];
  createdAt: Scalars['DateTime'];
  updatedAt: Scalars['DateTime'];
  name: Scalars['String'];
  customers: CustomerList;
  customFields?: Maybe<Scalars['JSON']>;
>>>>>>> 43e37ec5
};


export type CustomerGroupCustomersArgs = {
<<<<<<< HEAD
    options?: InputMaybe<CustomerListOptions>;
};

export type CustomerGroupFilterParameter = {
    createdAt?: InputMaybe<DateOperators>;
    id?: InputMaybe<IdOperators>;
    name?: InputMaybe<StringOperators>;
    updatedAt?: InputMaybe<DateOperators>;
=======
  options?: Maybe<CustomerListOptions>;
};

export type CustomerGroupFilterParameter = {
  id?: Maybe<IdOperators>;
  createdAt?: Maybe<DateOperators>;
  updatedAt?: Maybe<DateOperators>;
  name?: Maybe<StringOperators>;
>>>>>>> 43e37ec5
};

export type CustomerGroupList = PaginatedList & {
  items: Array<CustomerGroup>;
  totalItems: Scalars['Int'];
};

export type CustomerGroupListOptions = {
<<<<<<< HEAD
    /** Allows the results to be filtered */
    filter?: InputMaybe<CustomerGroupFilterParameter>;
    /** Specifies whether multiple "filter" arguments should be combines with a logical AND or OR operation. Defaults to AND. */
    filterOperator?: InputMaybe<LogicalOperator>;
    /** Skips the first n results, for use in pagination */
    skip?: InputMaybe<Scalars['Int']>;
    /** Specifies which properties to sort the results by */
    sort?: InputMaybe<CustomerGroupSortParameter>;
    /** Takes n results, for use in pagination */
    take?: InputMaybe<Scalars['Int']>;
};

export type CustomerGroupSortParameter = {
    createdAt?: InputMaybe<SortOrder>;
    id?: InputMaybe<SortOrder>;
    name?: InputMaybe<SortOrder>;
    updatedAt?: InputMaybe<SortOrder>;
=======
  /** Skips the first n results, for use in pagination */
  skip?: Maybe<Scalars['Int']>;
  /** Takes n results, for use in pagination */
  take?: Maybe<Scalars['Int']>;
  /** Specifies which properties to sort the results by */
  sort?: Maybe<CustomerGroupSortParameter>;
  /** Allows the results to be filtered */
  filter?: Maybe<CustomerGroupFilterParameter>;
  /** Specifies whether multiple "filter" arguments should be combines with a logical AND or OR operation. Defaults to AND. */
  filterOperator?: Maybe<LogicalOperator>;
};

export type CustomerGroupSortParameter = {
  id?: Maybe<SortOrder>;
  createdAt?: Maybe<SortOrder>;
  updatedAt?: Maybe<SortOrder>;
  name?: Maybe<SortOrder>;
>>>>>>> 43e37ec5
};

export type CustomerList = PaginatedList & {
  items: Array<Customer>;
  totalItems: Scalars['Int'];
};

export type CustomerListOptions = {
<<<<<<< HEAD
    /** Allows the results to be filtered */
    filter?: InputMaybe<CustomerFilterParameter>;
    /** Specifies whether multiple "filter" arguments should be combines with a logical AND or OR operation. Defaults to AND. */
    filterOperator?: InputMaybe<LogicalOperator>;
    /** Skips the first n results, for use in pagination */
    skip?: InputMaybe<Scalars['Int']>;
    /** Specifies which properties to sort the results by */
    sort?: InputMaybe<CustomerSortParameter>;
    /** Takes n results, for use in pagination */
    take?: InputMaybe<Scalars['Int']>;
};

export type CustomerSortParameter = {
    createdAt?: InputMaybe<SortOrder>;
    emailAddress?: InputMaybe<SortOrder>;
    firstName?: InputMaybe<SortOrder>;
    id?: InputMaybe<SortOrder>;
    lastName?: InputMaybe<SortOrder>;
    phoneNumber?: InputMaybe<SortOrder>;
    title?: InputMaybe<SortOrder>;
    updatedAt?: InputMaybe<SortOrder>;
=======
  /** Skips the first n results, for use in pagination */
  skip?: Maybe<Scalars['Int']>;
  /** Takes n results, for use in pagination */
  take?: Maybe<Scalars['Int']>;
  /** Specifies which properties to sort the results by */
  sort?: Maybe<CustomerSortParameter>;
  /** Allows the results to be filtered */
  filter?: Maybe<CustomerFilterParameter>;
  /** Specifies whether multiple "filter" arguments should be combines with a logical AND or OR operation. Defaults to AND. */
  filterOperator?: Maybe<LogicalOperator>;
};

export type CustomerSortParameter = {
  id?: Maybe<SortOrder>;
  createdAt?: Maybe<SortOrder>;
  updatedAt?: Maybe<SortOrder>;
  title?: Maybe<SortOrder>;
  firstName?: Maybe<SortOrder>;
  lastName?: Maybe<SortOrder>;
  phoneNumber?: Maybe<SortOrder>;
  emailAddress?: Maybe<SortOrder>;
>>>>>>> 43e37ec5
};

/** Operators for filtering on a list of Date fields */
export type DateListOperators = {
  inList: Scalars['DateTime'];
};

/** Operators for filtering on a DateTime field */
export type DateOperators = {
<<<<<<< HEAD
    after?: InputMaybe<Scalars['DateTime']>;
    before?: InputMaybe<Scalars['DateTime']>;
    between?: InputMaybe<DateRange>;
    eq?: InputMaybe<Scalars['DateTime']>;
};

export type DateRange = {
    end: Scalars['DateTime'];
    start: Scalars['DateTime'];
=======
  eq?: Maybe<Scalars['DateTime']>;
  before?: Maybe<Scalars['DateTime']>;
  after?: Maybe<Scalars['DateTime']>;
  between?: Maybe<DateRange>;
};

export type DateRange = {
  start: Scalars['DateTime'];
  end: Scalars['DateTime'];
>>>>>>> 43e37ec5
};


/**
 * Expects the same validation formats as the `<input type="datetime-local">` HTML element.
 * See https://developer.mozilla.org/en-US/docs/Web/HTML/Element/input/datetime-local#Additional_attributes
 */
export type DateTimeCustomFieldConfig = CustomField & {
<<<<<<< HEAD
    description?: Maybe<Array<LocalizedString>>;
    internal?: Maybe<Scalars['Boolean']>;
    label?: Maybe<Array<LocalizedString>>;
    list: Scalars['Boolean'];
    max?: Maybe<Scalars['String']>;
    min?: Maybe<Scalars['String']>;
    name: Scalars['String'];
    nullable?: Maybe<Scalars['Boolean']>;
    readonly?: Maybe<Scalars['Boolean']>;
    step?: Maybe<Scalars['Int']>;
    type: Scalars['String'];
    ui?: Maybe<Scalars['JSON']>;
};

export type DeleteAssetInput = {
    assetId: Scalars['ID'];
    deleteFromAllChannels?: InputMaybe<Scalars['Boolean']>;
    force?: InputMaybe<Scalars['Boolean']>;
};

export type DeleteAssetsInput = {
    assetIds: Array<Scalars['ID']>;
    deleteFromAllChannels?: InputMaybe<Scalars['Boolean']>;
    force?: InputMaybe<Scalars['Boolean']>;
};

export type DeletionResponse = {
    message?: Maybe<Scalars['String']>;
    result: DeletionResult;
=======
  name: Scalars['String'];
  type: Scalars['String'];
  list: Scalars['Boolean'];
  label?: Maybe<Array<LocalizedString>>;
  description?: Maybe<Array<LocalizedString>>;
  readonly?: Maybe<Scalars['Boolean']>;
  internal?: Maybe<Scalars['Boolean']>;
  nullable?: Maybe<Scalars['Boolean']>;
  min?: Maybe<Scalars['String']>;
  max?: Maybe<Scalars['String']>;
  step?: Maybe<Scalars['Int']>;
  ui?: Maybe<Scalars['JSON']>;
};

export type DeleteAssetInput = {
  assetId: Scalars['ID'];
  force?: Maybe<Scalars['Boolean']>;
  deleteFromAllChannels?: Maybe<Scalars['Boolean']>;
};

export type DeleteAssetsInput = {
  assetIds: Array<Scalars['ID']>;
  force?: Maybe<Scalars['Boolean']>;
  deleteFromAllChannels?: Maybe<Scalars['Boolean']>;
};

export type DeletionResponse = {
  result: DeletionResult;
  message?: Maybe<Scalars['String']>;
>>>>>>> 43e37ec5
};

export enum DeletionResult {
  /** The entity was successfully deleted */
  DELETED = 'DELETED',
  /** Deletion did not take place, reason given in message */
  NOT_DELETED = 'NOT_DELETED'
}

export type Discount = {
<<<<<<< HEAD
    adjustmentSource: Scalars['String'];
    amount: Scalars['Int'];
    amountWithTax: Scalars['Int'];
    description: Scalars['String'];
    type: AdjustmentType;
=======
  adjustmentSource: Scalars['String'];
  type: AdjustmentType;
  description: Scalars['String'];
  amount: Scalars['Int'];
  amountWithTax: Scalars['Int'];
>>>>>>> 43e37ec5
};

/** Returned when attempting to create a Customer with an email address already registered to an existing User. */
export type EmailAddressConflictError = ErrorResult & {
  errorCode: ErrorCode;
  message: Scalars['String'];
};

/** Returned if no OrderLines have been specified for the operation */
export type EmptyOrderLineSelectionError = ErrorResult & {
  errorCode: ErrorCode;
  message: Scalars['String'];
};

export enum ErrorCode {
<<<<<<< HEAD
    ALREADY_REFUNDED_ERROR = 'ALREADY_REFUNDED_ERROR',
    CANCEL_ACTIVE_ORDER_ERROR = 'CANCEL_ACTIVE_ORDER_ERROR',
    CHANNEL_DEFAULT_LANGUAGE_ERROR = 'CHANNEL_DEFAULT_LANGUAGE_ERROR',
    CREATE_FULFILLMENT_ERROR = 'CREATE_FULFILLMENT_ERROR',
    EMAIL_ADDRESS_CONFLICT_ERROR = 'EMAIL_ADDRESS_CONFLICT_ERROR',
    EMPTY_ORDER_LINE_SELECTION_ERROR = 'EMPTY_ORDER_LINE_SELECTION_ERROR',
    FULFILLMENT_STATE_TRANSITION_ERROR = 'FULFILLMENT_STATE_TRANSITION_ERROR',
    INSUFFICIENT_STOCK_ERROR = 'INSUFFICIENT_STOCK_ERROR',
    INSUFFICIENT_STOCK_ON_HAND_ERROR = 'INSUFFICIENT_STOCK_ON_HAND_ERROR',
    INVALID_CREDENTIALS_ERROR = 'INVALID_CREDENTIALS_ERROR',
    INVALID_FULFILLMENT_HANDLER_ERROR = 'INVALID_FULFILLMENT_HANDLER_ERROR',
    ITEMS_ALREADY_FULFILLED_ERROR = 'ITEMS_ALREADY_FULFILLED_ERROR',
    LANGUAGE_NOT_AVAILABLE_ERROR = 'LANGUAGE_NOT_AVAILABLE_ERROR',
    MANUAL_PAYMENT_STATE_ERROR = 'MANUAL_PAYMENT_STATE_ERROR',
    MIME_TYPE_ERROR = 'MIME_TYPE_ERROR',
    MISSING_CONDITIONS_ERROR = 'MISSING_CONDITIONS_ERROR',
    MULTIPLE_ORDER_ERROR = 'MULTIPLE_ORDER_ERROR',
    NATIVE_AUTH_STRATEGY_ERROR = 'NATIVE_AUTH_STRATEGY_ERROR',
    NEGATIVE_QUANTITY_ERROR = 'NEGATIVE_QUANTITY_ERROR',
    NOTHING_TO_REFUND_ERROR = 'NOTHING_TO_REFUND_ERROR',
    NO_CHANGES_SPECIFIED_ERROR = 'NO_CHANGES_SPECIFIED_ERROR',
    ORDER_LIMIT_ERROR = 'ORDER_LIMIT_ERROR',
    ORDER_MODIFICATION_STATE_ERROR = 'ORDER_MODIFICATION_STATE_ERROR',
    ORDER_STATE_TRANSITION_ERROR = 'ORDER_STATE_TRANSITION_ERROR',
    PAYMENT_METHOD_MISSING_ERROR = 'PAYMENT_METHOD_MISSING_ERROR',
    PAYMENT_ORDER_MISMATCH_ERROR = 'PAYMENT_ORDER_MISMATCH_ERROR',
    PAYMENT_STATE_TRANSITION_ERROR = 'PAYMENT_STATE_TRANSITION_ERROR',
    PRODUCT_OPTION_IN_USE_ERROR = 'PRODUCT_OPTION_IN_USE_ERROR',
    QUANTITY_TOO_GREAT_ERROR = 'QUANTITY_TOO_GREAT_ERROR',
    REFUND_ORDER_STATE_ERROR = 'REFUND_ORDER_STATE_ERROR',
    REFUND_PAYMENT_ID_MISSING_ERROR = 'REFUND_PAYMENT_ID_MISSING_ERROR',
    REFUND_STATE_TRANSITION_ERROR = 'REFUND_STATE_TRANSITION_ERROR',
    SETTLE_PAYMENT_ERROR = 'SETTLE_PAYMENT_ERROR',
    UNKNOWN_ERROR = 'UNKNOWN_ERROR',
=======
  UNKNOWN_ERROR = 'UNKNOWN_ERROR',
  MIME_TYPE_ERROR = 'MIME_TYPE_ERROR',
  LANGUAGE_NOT_AVAILABLE_ERROR = 'LANGUAGE_NOT_AVAILABLE_ERROR',
  CHANNEL_DEFAULT_LANGUAGE_ERROR = 'CHANNEL_DEFAULT_LANGUAGE_ERROR',
  SETTLE_PAYMENT_ERROR = 'SETTLE_PAYMENT_ERROR',
  EMPTY_ORDER_LINE_SELECTION_ERROR = 'EMPTY_ORDER_LINE_SELECTION_ERROR',
  ITEMS_ALREADY_FULFILLED_ERROR = 'ITEMS_ALREADY_FULFILLED_ERROR',
  INVALID_FULFILLMENT_HANDLER_ERROR = 'INVALID_FULFILLMENT_HANDLER_ERROR',
  CREATE_FULFILLMENT_ERROR = 'CREATE_FULFILLMENT_ERROR',
  INSUFFICIENT_STOCK_ON_HAND_ERROR = 'INSUFFICIENT_STOCK_ON_HAND_ERROR',
  MULTIPLE_ORDER_ERROR = 'MULTIPLE_ORDER_ERROR',
  CANCEL_ACTIVE_ORDER_ERROR = 'CANCEL_ACTIVE_ORDER_ERROR',
  PAYMENT_ORDER_MISMATCH_ERROR = 'PAYMENT_ORDER_MISMATCH_ERROR',
  REFUND_ORDER_STATE_ERROR = 'REFUND_ORDER_STATE_ERROR',
  NOTHING_TO_REFUND_ERROR = 'NOTHING_TO_REFUND_ERROR',
  ALREADY_REFUNDED_ERROR = 'ALREADY_REFUNDED_ERROR',
  QUANTITY_TOO_GREAT_ERROR = 'QUANTITY_TOO_GREAT_ERROR',
  REFUND_STATE_TRANSITION_ERROR = 'REFUND_STATE_TRANSITION_ERROR',
  PAYMENT_STATE_TRANSITION_ERROR = 'PAYMENT_STATE_TRANSITION_ERROR',
  FULFILLMENT_STATE_TRANSITION_ERROR = 'FULFILLMENT_STATE_TRANSITION_ERROR',
  ORDER_MODIFICATION_STATE_ERROR = 'ORDER_MODIFICATION_STATE_ERROR',
  NO_CHANGES_SPECIFIED_ERROR = 'NO_CHANGES_SPECIFIED_ERROR',
  PAYMENT_METHOD_MISSING_ERROR = 'PAYMENT_METHOD_MISSING_ERROR',
  REFUND_PAYMENT_ID_MISSING_ERROR = 'REFUND_PAYMENT_ID_MISSING_ERROR',
  MANUAL_PAYMENT_STATE_ERROR = 'MANUAL_PAYMENT_STATE_ERROR',
  PRODUCT_OPTION_IN_USE_ERROR = 'PRODUCT_OPTION_IN_USE_ERROR',
  MISSING_CONDITIONS_ERROR = 'MISSING_CONDITIONS_ERROR',
  NATIVE_AUTH_STRATEGY_ERROR = 'NATIVE_AUTH_STRATEGY_ERROR',
  INVALID_CREDENTIALS_ERROR = 'INVALID_CREDENTIALS_ERROR',
  ORDER_STATE_TRANSITION_ERROR = 'ORDER_STATE_TRANSITION_ERROR',
  EMAIL_ADDRESS_CONFLICT_ERROR = 'EMAIL_ADDRESS_CONFLICT_ERROR',
  ORDER_LIMIT_ERROR = 'ORDER_LIMIT_ERROR',
  NEGATIVE_QUANTITY_ERROR = 'NEGATIVE_QUANTITY_ERROR',
  INSUFFICIENT_STOCK_ERROR = 'INSUFFICIENT_STOCK_ERROR'
>>>>>>> 43e37ec5
}

export type ErrorResult = {
  errorCode: ErrorCode;
  message: Scalars['String'];
};

export type Facet = Node & {
<<<<<<< HEAD
    code: Scalars['String'];
    createdAt: Scalars['DateTime'];
    customFields?: Maybe<Scalars['JSON']>;
    id: Scalars['ID'];
    isPrivate: Scalars['Boolean'];
    languageCode: LanguageCode;
    name: Scalars['String'];
    translations: Array<FacetTranslation>;
    updatedAt: Scalars['DateTime'];
    values: Array<FacetValue>;
};

export type FacetFilterParameter = {
    code?: InputMaybe<StringOperators>;
    createdAt?: InputMaybe<DateOperators>;
    id?: InputMaybe<IdOperators>;
    isPrivate?: InputMaybe<BooleanOperators>;
    languageCode?: InputMaybe<StringOperators>;
    name?: InputMaybe<StringOperators>;
    updatedAt?: InputMaybe<DateOperators>;
=======
  isPrivate: Scalars['Boolean'];
  id: Scalars['ID'];
  createdAt: Scalars['DateTime'];
  updatedAt: Scalars['DateTime'];
  languageCode: LanguageCode;
  name: Scalars['String'];
  code: Scalars['String'];
  values: Array<FacetValue>;
  translations: Array<FacetTranslation>;
  customFields?: Maybe<Scalars['JSON']>;
};

export type FacetFilterParameter = {
  isPrivate?: Maybe<BooleanOperators>;
  id?: Maybe<IdOperators>;
  createdAt?: Maybe<DateOperators>;
  updatedAt?: Maybe<DateOperators>;
  languageCode?: Maybe<StringOperators>;
  name?: Maybe<StringOperators>;
  code?: Maybe<StringOperators>;
>>>>>>> 43e37ec5
};

export type FacetList = PaginatedList & {
  items: Array<Facet>;
  totalItems: Scalars['Int'];
};

export type FacetListOptions = {
<<<<<<< HEAD
    /** Allows the results to be filtered */
    filter?: InputMaybe<FacetFilterParameter>;
    /** Specifies whether multiple "filter" arguments should be combines with a logical AND or OR operation. Defaults to AND. */
    filterOperator?: InputMaybe<LogicalOperator>;
    /** Skips the first n results, for use in pagination */
    skip?: InputMaybe<Scalars['Int']>;
    /** Specifies which properties to sort the results by */
    sort?: InputMaybe<FacetSortParameter>;
    /** Takes n results, for use in pagination */
    take?: InputMaybe<Scalars['Int']>;
};

export type FacetSortParameter = {
    code?: InputMaybe<SortOrder>;
    createdAt?: InputMaybe<SortOrder>;
    id?: InputMaybe<SortOrder>;
    name?: InputMaybe<SortOrder>;
    updatedAt?: InputMaybe<SortOrder>;
};

export type FacetTranslation = {
    createdAt: Scalars['DateTime'];
    id: Scalars['ID'];
    languageCode: LanguageCode;
    name: Scalars['String'];
    updatedAt: Scalars['DateTime'];
};

export type FacetTranslationInput = {
    customFields?: InputMaybe<Scalars['JSON']>;
    id?: InputMaybe<Scalars['ID']>;
    languageCode: LanguageCode;
    name?: InputMaybe<Scalars['String']>;
};

export type FacetValue = Node & {
    code: Scalars['String'];
    createdAt: Scalars['DateTime'];
    customFields?: Maybe<Scalars['JSON']>;
    facet: Facet;
    id: Scalars['ID'];
    languageCode: LanguageCode;
    name: Scalars['String'];
    translations: Array<FacetValueTranslation>;
    updatedAt: Scalars['DateTime'];
=======
  /** Skips the first n results, for use in pagination */
  skip?: Maybe<Scalars['Int']>;
  /** Takes n results, for use in pagination */
  take?: Maybe<Scalars['Int']>;
  /** Specifies which properties to sort the results by */
  sort?: Maybe<FacetSortParameter>;
  /** Allows the results to be filtered */
  filter?: Maybe<FacetFilterParameter>;
  /** Specifies whether multiple "filter" arguments should be combines with a logical AND or OR operation. Defaults to AND. */
  filterOperator?: Maybe<LogicalOperator>;
};

export type FacetSortParameter = {
  id?: Maybe<SortOrder>;
  createdAt?: Maybe<SortOrder>;
  updatedAt?: Maybe<SortOrder>;
  name?: Maybe<SortOrder>;
  code?: Maybe<SortOrder>;
};

export type FacetTranslation = {
  id: Scalars['ID'];
  createdAt: Scalars['DateTime'];
  updatedAt: Scalars['DateTime'];
  languageCode: LanguageCode;
  name: Scalars['String'];
};

export type FacetTranslationInput = {
  id?: Maybe<Scalars['ID']>;
  languageCode: LanguageCode;
  name?: Maybe<Scalars['String']>;
  customFields?: Maybe<Scalars['JSON']>;
};

export type FacetValue = Node & {
  id: Scalars['ID'];
  createdAt: Scalars['DateTime'];
  updatedAt: Scalars['DateTime'];
  languageCode: LanguageCode;
  facet: Facet;
  name: Scalars['String'];
  code: Scalars['String'];
  translations: Array<FacetValueTranslation>;
  customFields?: Maybe<Scalars['JSON']>;
>>>>>>> 43e37ec5
};

/**
 * Used to construct boolean expressions for filtering search results
 * by FacetValue ID. Examples:
 *
 * * ID=1 OR ID=2: `{ facetValueFilters: [{ or: [1,2] }] }`
 * * ID=1 AND ID=2: `{ facetValueFilters: [{ and: 1 }, { and: 2 }] }`
 * * ID=1 AND (ID=2 OR ID=3): `{ facetValueFilters: [{ and: 1 }, { or: [2,3] }] }`
 */
export type FacetValueFilterInput = {
<<<<<<< HEAD
    and?: InputMaybe<Scalars['ID']>;
    or?: InputMaybe<Array<Scalars['ID']>>;
=======
  and?: Maybe<Scalars['ID']>;
  or?: Maybe<Array<Scalars['ID']>>;
>>>>>>> 43e37ec5
};

/**
 * Which FacetValues are present in the products returned
 * by the search, and in what quantity.
 */
export type FacetValueResult = {
<<<<<<< HEAD
    count: Scalars['Int'];
    facetValue: FacetValue;
};

export type FacetValueTranslation = {
    createdAt: Scalars['DateTime'];
    id: Scalars['ID'];
    languageCode: LanguageCode;
    name: Scalars['String'];
    updatedAt: Scalars['DateTime'];
};

export type FacetValueTranslationInput = {
    customFields?: InputMaybe<Scalars['JSON']>;
    id?: InputMaybe<Scalars['ID']>;
    languageCode: LanguageCode;
    name?: InputMaybe<Scalars['String']>;
};

export type FloatCustomFieldConfig = CustomField & {
    description?: Maybe<Array<LocalizedString>>;
    internal?: Maybe<Scalars['Boolean']>;
    label?: Maybe<Array<LocalizedString>>;
    list: Scalars['Boolean'];
    max?: Maybe<Scalars['Float']>;
    min?: Maybe<Scalars['Float']>;
    name: Scalars['String'];
    nullable?: Maybe<Scalars['Boolean']>;
    readonly?: Maybe<Scalars['Boolean']>;
    step?: Maybe<Scalars['Float']>;
    type: Scalars['String'];
    ui?: Maybe<Scalars['JSON']>;
};

export type FulfillOrderInput = {
    handler: ConfigurableOperationInput;
    lines: Array<OrderLineInput>;
};

export type Fulfillment = Node & {
    createdAt: Scalars['DateTime'];
    customFields?: Maybe<Scalars['JSON']>;
    id: Scalars['ID'];
    method: Scalars['String'];
    nextStates: Array<Scalars['String']>;
    orderItems: Array<OrderItem>;
    state: Scalars['String'];
    trackingCode?: Maybe<Scalars['String']>;
    updatedAt: Scalars['DateTime'];
=======
  facetValue: FacetValue;
  count: Scalars['Int'];
};

export type FacetValueTranslation = {
  id: Scalars['ID'];
  createdAt: Scalars['DateTime'];
  updatedAt: Scalars['DateTime'];
  languageCode: LanguageCode;
  name: Scalars['String'];
};

export type FacetValueTranslationInput = {
  id?: Maybe<Scalars['ID']>;
  languageCode: LanguageCode;
  name?: Maybe<Scalars['String']>;
  customFields?: Maybe<Scalars['JSON']>;
};

export type FloatCustomFieldConfig = CustomField & {
  name: Scalars['String'];
  type: Scalars['String'];
  list: Scalars['Boolean'];
  label?: Maybe<Array<LocalizedString>>;
  description?: Maybe<Array<LocalizedString>>;
  readonly?: Maybe<Scalars['Boolean']>;
  internal?: Maybe<Scalars['Boolean']>;
  nullable?: Maybe<Scalars['Boolean']>;
  min?: Maybe<Scalars['Float']>;
  max?: Maybe<Scalars['Float']>;
  step?: Maybe<Scalars['Float']>;
  ui?: Maybe<Scalars['JSON']>;
};

export type FulfillOrderInput = {
  lines: Array<OrderLineInput>;
  handler: ConfigurableOperationInput;
};

export type Fulfillment = Node & {
  nextStates: Array<Scalars['String']>;
  id: Scalars['ID'];
  createdAt: Scalars['DateTime'];
  updatedAt: Scalars['DateTime'];
  orderItems: Array<OrderItem>;
  state: Scalars['String'];
  method: Scalars['String'];
  trackingCode?: Maybe<Scalars['String']>;
  customFields?: Maybe<Scalars['JSON']>;
>>>>>>> 43e37ec5
};

/** Returned when there is an error in transitioning the Fulfillment state */
export type FulfillmentStateTransitionError = ErrorResult & {
<<<<<<< HEAD
    errorCode: ErrorCode;
    fromState: Scalars['String'];
    message: Scalars['String'];
    toState: Scalars['String'];
    transitionError: Scalars['String'];
};

export enum GlobalFlag {
    FALSE = 'FALSE',
    INHERIT = 'INHERIT',
    TRUE = 'TRUE',
}

export type GlobalSettings = {
    availableLanguages: Array<LanguageCode>;
    createdAt: Scalars['DateTime'];
    customFields?: Maybe<Scalars['JSON']>;
    id: Scalars['ID'];
    outOfStockThreshold: Scalars['Int'];
    serverConfig: ServerConfig;
    trackInventory: Scalars['Boolean'];
    updatedAt: Scalars['DateTime'];
};

export type HistoryEntry = Node & {
    administrator?: Maybe<Administrator>;
    createdAt: Scalars['DateTime'];
    data: Scalars['JSON'];
    id: Scalars['ID'];
    isPublic: Scalars['Boolean'];
    type: HistoryEntryType;
    updatedAt: Scalars['DateTime'];
};

export type HistoryEntryFilterParameter = {
    createdAt?: InputMaybe<DateOperators>;
    id?: InputMaybe<IdOperators>;
    isPublic?: InputMaybe<BooleanOperators>;
    type?: InputMaybe<StringOperators>;
    updatedAt?: InputMaybe<DateOperators>;
=======
  errorCode: ErrorCode;
  message: Scalars['String'];
  transitionError: Scalars['String'];
  fromState: Scalars['String'];
  toState: Scalars['String'];
};

export enum GlobalFlag {
  TRUE = 'TRUE',
  FALSE = 'FALSE',
  INHERIT = 'INHERIT'
}

export type GlobalSettings = {
  id: Scalars['ID'];
  createdAt: Scalars['DateTime'];
  updatedAt: Scalars['DateTime'];
  availableLanguages: Array<LanguageCode>;
  trackInventory: Scalars['Boolean'];
  outOfStockThreshold: Scalars['Int'];
  serverConfig: ServerConfig;
  customFields?: Maybe<Scalars['JSON']>;
};

export type HistoryEntry = Node & {
  isPublic: Scalars['Boolean'];
  administrator?: Maybe<Administrator>;
  id: Scalars['ID'];
  createdAt: Scalars['DateTime'];
  updatedAt: Scalars['DateTime'];
  type: HistoryEntryType;
  data: Scalars['JSON'];
};

export type HistoryEntryFilterParameter = {
  isPublic?: Maybe<BooleanOperators>;
  id?: Maybe<IdOperators>;
  createdAt?: Maybe<DateOperators>;
  updatedAt?: Maybe<DateOperators>;
  type?: Maybe<StringOperators>;
>>>>>>> 43e37ec5
};

export type HistoryEntryList = PaginatedList & {
  items: Array<HistoryEntry>;
  totalItems: Scalars['Int'];
};

export type HistoryEntryListOptions = {
<<<<<<< HEAD
    /** Allows the results to be filtered */
    filter?: InputMaybe<HistoryEntryFilterParameter>;
    /** Specifies whether multiple "filter" arguments should be combines with a logical AND or OR operation. Defaults to AND. */
    filterOperator?: InputMaybe<LogicalOperator>;
    /** Skips the first n results, for use in pagination */
    skip?: InputMaybe<Scalars['Int']>;
    /** Specifies which properties to sort the results by */
    sort?: InputMaybe<HistoryEntrySortParameter>;
    /** Takes n results, for use in pagination */
    take?: InputMaybe<Scalars['Int']>;
};

export type HistoryEntrySortParameter = {
    createdAt?: InputMaybe<SortOrder>;
    id?: InputMaybe<SortOrder>;
    updatedAt?: InputMaybe<SortOrder>;
};

export enum HistoryEntryType {
    CUSTOMER_ADDED_TO_GROUP = 'CUSTOMER_ADDED_TO_GROUP',
    CUSTOMER_ADDRESS_CREATED = 'CUSTOMER_ADDRESS_CREATED',
    CUSTOMER_ADDRESS_DELETED = 'CUSTOMER_ADDRESS_DELETED',
    CUSTOMER_ADDRESS_UPDATED = 'CUSTOMER_ADDRESS_UPDATED',
    CUSTOMER_DETAIL_UPDATED = 'CUSTOMER_DETAIL_UPDATED',
    CUSTOMER_EMAIL_UPDATE_REQUESTED = 'CUSTOMER_EMAIL_UPDATE_REQUESTED',
    CUSTOMER_EMAIL_UPDATE_VERIFIED = 'CUSTOMER_EMAIL_UPDATE_VERIFIED',
    CUSTOMER_NOTE = 'CUSTOMER_NOTE',
    CUSTOMER_PASSWORD_RESET_REQUESTED = 'CUSTOMER_PASSWORD_RESET_REQUESTED',
    CUSTOMER_PASSWORD_RESET_VERIFIED = 'CUSTOMER_PASSWORD_RESET_VERIFIED',
    CUSTOMER_PASSWORD_UPDATED = 'CUSTOMER_PASSWORD_UPDATED',
    CUSTOMER_REGISTERED = 'CUSTOMER_REGISTERED',
    CUSTOMER_REMOVED_FROM_GROUP = 'CUSTOMER_REMOVED_FROM_GROUP',
    CUSTOMER_VERIFIED = 'CUSTOMER_VERIFIED',
    ORDER_CANCELLATION = 'ORDER_CANCELLATION',
    ORDER_COUPON_APPLIED = 'ORDER_COUPON_APPLIED',
    ORDER_COUPON_REMOVED = 'ORDER_COUPON_REMOVED',
    ORDER_FULFILLMENT = 'ORDER_FULFILLMENT',
    ORDER_FULFILLMENT_TRANSITION = 'ORDER_FULFILLMENT_TRANSITION',
    ORDER_MODIFIED = 'ORDER_MODIFIED',
    ORDER_NOTE = 'ORDER_NOTE',
    ORDER_PAYMENT_TRANSITION = 'ORDER_PAYMENT_TRANSITION',
    ORDER_REFUND_TRANSITION = 'ORDER_REFUND_TRANSITION',
    ORDER_STATE_TRANSITION = 'ORDER_STATE_TRANSITION',
=======
  /** Skips the first n results, for use in pagination */
  skip?: Maybe<Scalars['Int']>;
  /** Takes n results, for use in pagination */
  take?: Maybe<Scalars['Int']>;
  /** Specifies which properties to sort the results by */
  sort?: Maybe<HistoryEntrySortParameter>;
  /** Allows the results to be filtered */
  filter?: Maybe<HistoryEntryFilterParameter>;
  /** Specifies whether multiple "filter" arguments should be combines with a logical AND or OR operation. Defaults to AND. */
  filterOperator?: Maybe<LogicalOperator>;
};

export type HistoryEntrySortParameter = {
  id?: Maybe<SortOrder>;
  createdAt?: Maybe<SortOrder>;
  updatedAt?: Maybe<SortOrder>;
};

export enum HistoryEntryType {
  CUSTOMER_REGISTERED = 'CUSTOMER_REGISTERED',
  CUSTOMER_VERIFIED = 'CUSTOMER_VERIFIED',
  CUSTOMER_DETAIL_UPDATED = 'CUSTOMER_DETAIL_UPDATED',
  CUSTOMER_ADDED_TO_GROUP = 'CUSTOMER_ADDED_TO_GROUP',
  CUSTOMER_REMOVED_FROM_GROUP = 'CUSTOMER_REMOVED_FROM_GROUP',
  CUSTOMER_ADDRESS_CREATED = 'CUSTOMER_ADDRESS_CREATED',
  CUSTOMER_ADDRESS_UPDATED = 'CUSTOMER_ADDRESS_UPDATED',
  CUSTOMER_ADDRESS_DELETED = 'CUSTOMER_ADDRESS_DELETED',
  CUSTOMER_PASSWORD_UPDATED = 'CUSTOMER_PASSWORD_UPDATED',
  CUSTOMER_PASSWORD_RESET_REQUESTED = 'CUSTOMER_PASSWORD_RESET_REQUESTED',
  CUSTOMER_PASSWORD_RESET_VERIFIED = 'CUSTOMER_PASSWORD_RESET_VERIFIED',
  CUSTOMER_EMAIL_UPDATE_REQUESTED = 'CUSTOMER_EMAIL_UPDATE_REQUESTED',
  CUSTOMER_EMAIL_UPDATE_VERIFIED = 'CUSTOMER_EMAIL_UPDATE_VERIFIED',
  CUSTOMER_NOTE = 'CUSTOMER_NOTE',
  ORDER_STATE_TRANSITION = 'ORDER_STATE_TRANSITION',
  ORDER_PAYMENT_TRANSITION = 'ORDER_PAYMENT_TRANSITION',
  ORDER_FULFILLMENT = 'ORDER_FULFILLMENT',
  ORDER_CANCELLATION = 'ORDER_CANCELLATION',
  ORDER_REFUND_TRANSITION = 'ORDER_REFUND_TRANSITION',
  ORDER_FULFILLMENT_TRANSITION = 'ORDER_FULFILLMENT_TRANSITION',
  ORDER_NOTE = 'ORDER_NOTE',
  ORDER_COUPON_APPLIED = 'ORDER_COUPON_APPLIED',
  ORDER_COUPON_REMOVED = 'ORDER_COUPON_REMOVED',
  ORDER_MODIFIED = 'ORDER_MODIFIED'
>>>>>>> 43e37ec5
}

/** Operators for filtering on a list of ID fields */
export type IdListOperators = {
  inList: Scalars['ID'];
};

/** Operators for filtering on an ID field */
export type IdOperators = {
<<<<<<< HEAD
    eq?: InputMaybe<Scalars['String']>;
    in?: InputMaybe<Array<Scalars['String']>>;
    notEq?: InputMaybe<Scalars['String']>;
    notIn?: InputMaybe<Array<Scalars['String']>>;
};

export type ImportInfo = {
    errors?: Maybe<Array<Scalars['String']>>;
    imported: Scalars['Int'];
    processed: Scalars['Int'];
=======
  eq?: Maybe<Scalars['String']>;
  notEq?: Maybe<Scalars['String']>;
  in?: Maybe<Array<Scalars['String']>>;
  notIn?: Maybe<Array<Scalars['String']>>;
};

export type ImportInfo = {
  errors?: Maybe<Array<Scalars['String']>>;
  processed: Scalars['Int'];
  imported: Scalars['Int'];
>>>>>>> 43e37ec5
};

/** Returned when attempting to add more items to the Order than are available */
export type InsufficientStockError = ErrorResult & {
<<<<<<< HEAD
    errorCode: ErrorCode;
    message: Scalars['String'];
    order: Order;
    quantityAvailable: Scalars['Int'];
=======
  errorCode: ErrorCode;
  message: Scalars['String'];
  quantityAvailable: Scalars['Int'];
  order: Order;
>>>>>>> 43e37ec5
};

/**
 * Returned if attempting to create a Fulfillment when there is insufficient
 * stockOnHand of a ProductVariant to satisfy the requested quantity.
 */
export type InsufficientStockOnHandError = ErrorResult & {
  errorCode: ErrorCode;
  message: Scalars['String'];
  productVariantId: Scalars['ID'];
  productVariantName: Scalars['String'];
  stockOnHand: Scalars['Int'];
};

export type IntCustomFieldConfig = CustomField & {
<<<<<<< HEAD
    description?: Maybe<Array<LocalizedString>>;
    internal?: Maybe<Scalars['Boolean']>;
    label?: Maybe<Array<LocalizedString>>;
    list: Scalars['Boolean'];
    max?: Maybe<Scalars['Int']>;
    min?: Maybe<Scalars['Int']>;
    name: Scalars['String'];
    nullable?: Maybe<Scalars['Boolean']>;
    readonly?: Maybe<Scalars['Boolean']>;
    step?: Maybe<Scalars['Int']>;
    type: Scalars['String'];
    ui?: Maybe<Scalars['JSON']>;
=======
  name: Scalars['String'];
  type: Scalars['String'];
  list: Scalars['Boolean'];
  label?: Maybe<Array<LocalizedString>>;
  description?: Maybe<Array<LocalizedString>>;
  readonly?: Maybe<Scalars['Boolean']>;
  internal?: Maybe<Scalars['Boolean']>;
  nullable?: Maybe<Scalars['Boolean']>;
  min?: Maybe<Scalars['Int']>;
  max?: Maybe<Scalars['Int']>;
  step?: Maybe<Scalars['Int']>;
  ui?: Maybe<Scalars['JSON']>;
>>>>>>> 43e37ec5
};

/** Returned if the user authentication credentials are not valid */
export type InvalidCredentialsError = ErrorResult & {
<<<<<<< HEAD
    authenticationError: Scalars['String'];
    errorCode: ErrorCode;
    message: Scalars['String'];
=======
  errorCode: ErrorCode;
  message: Scalars['String'];
  authenticationError: Scalars['String'];
>>>>>>> 43e37ec5
};

/** Returned if the specified FulfillmentHandler code is not valid */
export type InvalidFulfillmentHandlerError = ErrorResult & {
  errorCode: ErrorCode;
  message: Scalars['String'];
};

/** Returned if the specified items are already part of a Fulfillment */
export type ItemsAlreadyFulfilledError = ErrorResult & {
  errorCode: ErrorCode;
  message: Scalars['String'];
};


export type Job = Node & {
<<<<<<< HEAD
    attempts: Scalars['Int'];
    createdAt: Scalars['DateTime'];
    data?: Maybe<Scalars['JSON']>;
    duration: Scalars['Int'];
    error?: Maybe<Scalars['JSON']>;
    id: Scalars['ID'];
    isSettled: Scalars['Boolean'];
    progress: Scalars['Float'];
    queueName: Scalars['String'];
    result?: Maybe<Scalars['JSON']>;
    retries: Scalars['Int'];
    settledAt?: Maybe<Scalars['DateTime']>;
    startedAt?: Maybe<Scalars['DateTime']>;
    state: JobState;
=======
  id: Scalars['ID'];
  createdAt: Scalars['DateTime'];
  startedAt?: Maybe<Scalars['DateTime']>;
  settledAt?: Maybe<Scalars['DateTime']>;
  queueName: Scalars['String'];
  state: JobState;
  progress: Scalars['Float'];
  data?: Maybe<Scalars['JSON']>;
  result?: Maybe<Scalars['JSON']>;
  error?: Maybe<Scalars['JSON']>;
  isSettled: Scalars['Boolean'];
  duration: Scalars['Int'];
  retries: Scalars['Int'];
  attempts: Scalars['Int'];
>>>>>>> 43e37ec5
};

export type JobBufferSize = {
  bufferId: Scalars['String'];
  size: Scalars['Int'];
};

export type JobFilterParameter = {
<<<<<<< HEAD
    attempts?: InputMaybe<NumberOperators>;
    createdAt?: InputMaybe<DateOperators>;
    duration?: InputMaybe<NumberOperators>;
    id?: InputMaybe<IdOperators>;
    isSettled?: InputMaybe<BooleanOperators>;
    progress?: InputMaybe<NumberOperators>;
    queueName?: InputMaybe<StringOperators>;
    retries?: InputMaybe<NumberOperators>;
    settledAt?: InputMaybe<DateOperators>;
    startedAt?: InputMaybe<DateOperators>;
    state?: InputMaybe<StringOperators>;
=======
  id?: Maybe<IdOperators>;
  createdAt?: Maybe<DateOperators>;
  startedAt?: Maybe<DateOperators>;
  settledAt?: Maybe<DateOperators>;
  queueName?: Maybe<StringOperators>;
  state?: Maybe<StringOperators>;
  progress?: Maybe<NumberOperators>;
  isSettled?: Maybe<BooleanOperators>;
  duration?: Maybe<NumberOperators>;
  retries?: Maybe<NumberOperators>;
  attempts?: Maybe<NumberOperators>;
>>>>>>> 43e37ec5
};

export type JobList = PaginatedList & {
  items: Array<Job>;
  totalItems: Scalars['Int'];
};

export type JobListOptions = {
<<<<<<< HEAD
    /** Allows the results to be filtered */
    filter?: InputMaybe<JobFilterParameter>;
    /** Specifies whether multiple "filter" arguments should be combines with a logical AND or OR operation. Defaults to AND. */
    filterOperator?: InputMaybe<LogicalOperator>;
    /** Skips the first n results, for use in pagination */
    skip?: InputMaybe<Scalars['Int']>;
    /** Specifies which properties to sort the results by */
    sort?: InputMaybe<JobSortParameter>;
    /** Takes n results, for use in pagination */
    take?: InputMaybe<Scalars['Int']>;
=======
  /** Skips the first n results, for use in pagination */
  skip?: Maybe<Scalars['Int']>;
  /** Takes n results, for use in pagination */
  take?: Maybe<Scalars['Int']>;
  /** Specifies which properties to sort the results by */
  sort?: Maybe<JobSortParameter>;
  /** Allows the results to be filtered */
  filter?: Maybe<JobFilterParameter>;
  /** Specifies whether multiple "filter" arguments should be combines with a logical AND or OR operation. Defaults to AND. */
  filterOperator?: Maybe<LogicalOperator>;
>>>>>>> 43e37ec5
};

export type JobQueue = {
  name: Scalars['String'];
  running: Scalars['Boolean'];
};

export type JobSortParameter = {
<<<<<<< HEAD
    attempts?: InputMaybe<SortOrder>;
    createdAt?: InputMaybe<SortOrder>;
    duration?: InputMaybe<SortOrder>;
    id?: InputMaybe<SortOrder>;
    progress?: InputMaybe<SortOrder>;
    queueName?: InputMaybe<SortOrder>;
    retries?: InputMaybe<SortOrder>;
    settledAt?: InputMaybe<SortOrder>;
    startedAt?: InputMaybe<SortOrder>;
=======
  id?: Maybe<SortOrder>;
  createdAt?: Maybe<SortOrder>;
  startedAt?: Maybe<SortOrder>;
  settledAt?: Maybe<SortOrder>;
  queueName?: Maybe<SortOrder>;
  progress?: Maybe<SortOrder>;
  duration?: Maybe<SortOrder>;
  retries?: Maybe<SortOrder>;
  attempts?: Maybe<SortOrder>;
>>>>>>> 43e37ec5
};

/**
 * @description
 * The state of a Job in the JobQueue
 *
 * @docsCategory common
 */
export enum JobState {
<<<<<<< HEAD
    CANCELLED = 'CANCELLED',
    COMPLETED = 'COMPLETED',
    FAILED = 'FAILED',
    PENDING = 'PENDING',
    RETRYING = 'RETRYING',
    RUNNING = 'RUNNING',
=======
  PENDING = 'PENDING',
  RUNNING = 'RUNNING',
  COMPLETED = 'COMPLETED',
  RETRYING = 'RETRYING',
  FAILED = 'FAILED',
  CANCELLED = 'CANCELLED'
>>>>>>> 43e37ec5
}

/**
 * @description
 * Languages in the form of a ISO 639-1 language code with optional
 * region or script modifier (e.g. de_AT). The selection available is based
 * on the [Unicode CLDR summary list](https://unicode-org.github.io/cldr-staging/charts/37/summary/root.html)
 * and includes the major spoken languages of the world and any widely-used variants.
 *
 * @docsCategory common
 */
export enum LanguageCode {
<<<<<<< HEAD
    /** Afrikaans */
    af = 'af',
    /** Akan */
    ak = 'ak',
    /** Amharic */
    am = 'am',
    /** Arabic */
    ar = 'ar',
    /** Assamese */
    as = 'as',
    /** Azerbaijani */
    az = 'az',
    /** Belarusian */
    be = 'be',
    /** Bulgarian */
    bg = 'bg',
    /** Bambara */
    bm = 'bm',
    /** Bangla */
    bn = 'bn',
    /** Tibetan */
    bo = 'bo',
    /** Breton */
    br = 'br',
    /** Bosnian */
    bs = 'bs',
    /** Catalan */
    ca = 'ca',
    /** Chechen */
    ce = 'ce',
    /** Corsican */
    co = 'co',
    /** Czech */
    cs = 'cs',
    /** Church Slavic */
    cu = 'cu',
    /** Welsh */
    cy = 'cy',
    /** Danish */
    da = 'da',
    /** German */
    de = 'de',
    /** Austrian German */
    de_AT = 'de_AT',
    /** Swiss High German */
    de_CH = 'de_CH',
    /** Dzongkha */
    dz = 'dz',
    /** Ewe */
    ee = 'ee',
    /** Greek */
    el = 'el',
    /** English */
    en = 'en',
    /** Australian English */
    en_AU = 'en_AU',
    /** Canadian English */
    en_CA = 'en_CA',
    /** British English */
    en_GB = 'en_GB',
    /** American English */
    en_US = 'en_US',
    /** Esperanto */
    eo = 'eo',
    /** Spanish */
    es = 'es',
    /** European Spanish */
    es_ES = 'es_ES',
    /** Mexican Spanish */
    es_MX = 'es_MX',
    /** Estonian */
    et = 'et',
    /** Basque */
    eu = 'eu',
    /** Persian */
    fa = 'fa',
    /** Dari */
    fa_AF = 'fa_AF',
    /** Fulah */
    ff = 'ff',
    /** Finnish */
    fi = 'fi',
    /** Faroese */
    fo = 'fo',
    /** French */
    fr = 'fr',
    /** Canadian French */
    fr_CA = 'fr_CA',
    /** Swiss French */
    fr_CH = 'fr_CH',
    /** Western Frisian */
    fy = 'fy',
    /** Irish */
    ga = 'ga',
    /** Scottish Gaelic */
    gd = 'gd',
    /** Galician */
    gl = 'gl',
    /** Gujarati */
    gu = 'gu',
    /** Manx */
    gv = 'gv',
    /** Hausa */
    ha = 'ha',
    /** Hebrew */
    he = 'he',
    /** Hindi */
    hi = 'hi',
    /** Croatian */
    hr = 'hr',
    /** Haitian Creole */
    ht = 'ht',
    /** Hungarian */
    hu = 'hu',
    /** Armenian */
    hy = 'hy',
    /** Interlingua */
    ia = 'ia',
    /** Indonesian */
    id = 'id',
    /** Igbo */
    ig = 'ig',
    /** Sichuan Yi */
    ii = 'ii',
    /** Icelandic */
    is = 'is',
    /** Italian */
    it = 'it',
    /** Japanese */
    ja = 'ja',
    /** Javanese */
    jv = 'jv',
    /** Georgian */
    ka = 'ka',
    /** Kikuyu */
    ki = 'ki',
    /** Kazakh */
    kk = 'kk',
    /** Kalaallisut */
    kl = 'kl',
    /** Khmer */
    km = 'km',
    /** Kannada */
    kn = 'kn',
    /** Korean */
    ko = 'ko',
    /** Kashmiri */
    ks = 'ks',
    /** Kurdish */
    ku = 'ku',
    /** Cornish */
    kw = 'kw',
    /** Kyrgyz */
    ky = 'ky',
    /** Latin */
    la = 'la',
    /** Luxembourgish */
    lb = 'lb',
    /** Ganda */
    lg = 'lg',
    /** Lingala */
    ln = 'ln',
    /** Lao */
    lo = 'lo',
    /** Lithuanian */
    lt = 'lt',
    /** Luba-Katanga */
    lu = 'lu',
    /** Latvian */
    lv = 'lv',
    /** Malagasy */
    mg = 'mg',
    /** Maori */
    mi = 'mi',
    /** Macedonian */
    mk = 'mk',
    /** Malayalam */
    ml = 'ml',
    /** Mongolian */
    mn = 'mn',
    /** Marathi */
    mr = 'mr',
    /** Malay */
    ms = 'ms',
    /** Maltese */
    mt = 'mt',
    /** Burmese */
    my = 'my',
    /** Norwegian Bokmål */
    nb = 'nb',
    /** North Ndebele */
    nd = 'nd',
    /** Nepali */
    ne = 'ne',
    /** Dutch */
    nl = 'nl',
    /** Flemish */
    nl_BE = 'nl_BE',
    /** Norwegian Nynorsk */
    nn = 'nn',
    /** Nyanja */
    ny = 'ny',
    /** Oromo */
    om = 'om',
    /** Odia */
    or = 'or',
    /** Ossetic */
    os = 'os',
    /** Punjabi */
    pa = 'pa',
    /** Polish */
    pl = 'pl',
    /** Pashto */
    ps = 'ps',
    /** Portuguese */
    pt = 'pt',
    /** Brazilian Portuguese */
    pt_BR = 'pt_BR',
    /** European Portuguese */
    pt_PT = 'pt_PT',
    /** Quechua */
    qu = 'qu',
    /** Romansh */
    rm = 'rm',
    /** Rundi */
    rn = 'rn',
    /** Romanian */
    ro = 'ro',
    /** Moldavian */
    ro_MD = 'ro_MD',
    /** Russian */
    ru = 'ru',
    /** Kinyarwanda */
    rw = 'rw',
    /** Sanskrit */
    sa = 'sa',
    /** Sindhi */
    sd = 'sd',
    /** Northern Sami */
    se = 'se',
    /** Sango */
    sg = 'sg',
    /** Sinhala */
    si = 'si',
    /** Slovak */
    sk = 'sk',
    /** Slovenian */
    sl = 'sl',
    /** Samoan */
    sm = 'sm',
    /** Shona */
    sn = 'sn',
    /** Somali */
    so = 'so',
    /** Albanian */
    sq = 'sq',
    /** Serbian */
    sr = 'sr',
    /** Southern Sotho */
    st = 'st',
    /** Sundanese */
    su = 'su',
    /** Swedish */
    sv = 'sv',
    /** Swahili */
    sw = 'sw',
    /** Congo Swahili */
    sw_CD = 'sw_CD',
    /** Tamil */
    ta = 'ta',
    /** Telugu */
    te = 'te',
    /** Tajik */
    tg = 'tg',
    /** Thai */
    th = 'th',
    /** Tigrinya */
    ti = 'ti',
    /** Turkmen */
    tk = 'tk',
    /** Tongan */
    to = 'to',
    /** Turkish */
    tr = 'tr',
    /** Tatar */
    tt = 'tt',
    /** Uyghur */
    ug = 'ug',
    /** Ukrainian */
    uk = 'uk',
    /** Urdu */
    ur = 'ur',
    /** Uzbek */
    uz = 'uz',
    /** Vietnamese */
    vi = 'vi',
    /** Volapük */
    vo = 'vo',
    /** Wolof */
    wo = 'wo',
    /** Xhosa */
    xh = 'xh',
    /** Yiddish */
    yi = 'yi',
    /** Yoruba */
    yo = 'yo',
    /** Chinese */
    zh = 'zh',
    /** Simplified Chinese */
    zh_Hans = 'zh_Hans',
    /** Traditional Chinese */
    zh_Hant = 'zh_Hant',
    /** Zulu */
    zu = 'zu',
=======
  /** Afrikaans */
  af = 'af',
  /** Akan */
  ak = 'ak',
  /** Albanian */
  sq = 'sq',
  /** Amharic */
  am = 'am',
  /** Arabic */
  ar = 'ar',
  /** Armenian */
  hy = 'hy',
  /** Assamese */
  as = 'as',
  /** Azerbaijani */
  az = 'az',
  /** Bambara */
  bm = 'bm',
  /** Bangla */
  bn = 'bn',
  /** Basque */
  eu = 'eu',
  /** Belarusian */
  be = 'be',
  /** Bosnian */
  bs = 'bs',
  /** Breton */
  br = 'br',
  /** Bulgarian */
  bg = 'bg',
  /** Burmese */
  my = 'my',
  /** Catalan */
  ca = 'ca',
  /** Chechen */
  ce = 'ce',
  /** Chinese */
  zh = 'zh',
  /** Simplified Chinese */
  zh_Hans = 'zh_Hans',
  /** Traditional Chinese */
  zh_Hant = 'zh_Hant',
  /** Church Slavic */
  cu = 'cu',
  /** Cornish */
  kw = 'kw',
  /** Corsican */
  co = 'co',
  /** Croatian */
  hr = 'hr',
  /** Czech */
  cs = 'cs',
  /** Danish */
  da = 'da',
  /** Dutch */
  nl = 'nl',
  /** Flemish */
  nl_BE = 'nl_BE',
  /** Dzongkha */
  dz = 'dz',
  /** English */
  en = 'en',
  /** Australian English */
  en_AU = 'en_AU',
  /** Canadian English */
  en_CA = 'en_CA',
  /** British English */
  en_GB = 'en_GB',
  /** American English */
  en_US = 'en_US',
  /** Esperanto */
  eo = 'eo',
  /** Estonian */
  et = 'et',
  /** Ewe */
  ee = 'ee',
  /** Faroese */
  fo = 'fo',
  /** Finnish */
  fi = 'fi',
  /** French */
  fr = 'fr',
  /** Canadian French */
  fr_CA = 'fr_CA',
  /** Swiss French */
  fr_CH = 'fr_CH',
  /** Fulah */
  ff = 'ff',
  /** Galician */
  gl = 'gl',
  /** Ganda */
  lg = 'lg',
  /** Georgian */
  ka = 'ka',
  /** German */
  de = 'de',
  /** Austrian German */
  de_AT = 'de_AT',
  /** Swiss High German */
  de_CH = 'de_CH',
  /** Greek */
  el = 'el',
  /** Gujarati */
  gu = 'gu',
  /** Haitian Creole */
  ht = 'ht',
  /** Hausa */
  ha = 'ha',
  /** Hebrew */
  he = 'he',
  /** Hindi */
  hi = 'hi',
  /** Hungarian */
  hu = 'hu',
  /** Icelandic */
  is = 'is',
  /** Igbo */
  ig = 'ig',
  /** Indonesian */
  id = 'id',
  /** Interlingua */
  ia = 'ia',
  /** Irish */
  ga = 'ga',
  /** Italian */
  it = 'it',
  /** Japanese */
  ja = 'ja',
  /** Javanese */
  jv = 'jv',
  /** Kalaallisut */
  kl = 'kl',
  /** Kannada */
  kn = 'kn',
  /** Kashmiri */
  ks = 'ks',
  /** Kazakh */
  kk = 'kk',
  /** Khmer */
  km = 'km',
  /** Kikuyu */
  ki = 'ki',
  /** Kinyarwanda */
  rw = 'rw',
  /** Korean */
  ko = 'ko',
  /** Kurdish */
  ku = 'ku',
  /** Kyrgyz */
  ky = 'ky',
  /** Lao */
  lo = 'lo',
  /** Latin */
  la = 'la',
  /** Latvian */
  lv = 'lv',
  /** Lingala */
  ln = 'ln',
  /** Lithuanian */
  lt = 'lt',
  /** Luba-Katanga */
  lu = 'lu',
  /** Luxembourgish */
  lb = 'lb',
  /** Macedonian */
  mk = 'mk',
  /** Malagasy */
  mg = 'mg',
  /** Malay */
  ms = 'ms',
  /** Malayalam */
  ml = 'ml',
  /** Maltese */
  mt = 'mt',
  /** Manx */
  gv = 'gv',
  /** Maori */
  mi = 'mi',
  /** Marathi */
  mr = 'mr',
  /** Mongolian */
  mn = 'mn',
  /** Nepali */
  ne = 'ne',
  /** North Ndebele */
  nd = 'nd',
  /** Northern Sami */
  se = 'se',
  /** Norwegian Bokmål */
  nb = 'nb',
  /** Norwegian Nynorsk */
  nn = 'nn',
  /** Nyanja */
  ny = 'ny',
  /** Odia */
  or = 'or',
  /** Oromo */
  om = 'om',
  /** Ossetic */
  os = 'os',
  /** Pashto */
  ps = 'ps',
  /** Persian */
  fa = 'fa',
  /** Dari */
  fa_AF = 'fa_AF',
  /** Polish */
  pl = 'pl',
  /** Portuguese */
  pt = 'pt',
  /** Brazilian Portuguese */
  pt_BR = 'pt_BR',
  /** European Portuguese */
  pt_PT = 'pt_PT',
  /** Punjabi */
  pa = 'pa',
  /** Quechua */
  qu = 'qu',
  /** Romanian */
  ro = 'ro',
  /** Moldavian */
  ro_MD = 'ro_MD',
  /** Romansh */
  rm = 'rm',
  /** Rundi */
  rn = 'rn',
  /** Russian */
  ru = 'ru',
  /** Samoan */
  sm = 'sm',
  /** Sango */
  sg = 'sg',
  /** Sanskrit */
  sa = 'sa',
  /** Scottish Gaelic */
  gd = 'gd',
  /** Serbian */
  sr = 'sr',
  /** Shona */
  sn = 'sn',
  /** Sichuan Yi */
  ii = 'ii',
  /** Sindhi */
  sd = 'sd',
  /** Sinhala */
  si = 'si',
  /** Slovak */
  sk = 'sk',
  /** Slovenian */
  sl = 'sl',
  /** Somali */
  so = 'so',
  /** Southern Sotho */
  st = 'st',
  /** Spanish */
  es = 'es',
  /** European Spanish */
  es_ES = 'es_ES',
  /** Mexican Spanish */
  es_MX = 'es_MX',
  /** Sundanese */
  su = 'su',
  /** Swahili */
  sw = 'sw',
  /** Congo Swahili */
  sw_CD = 'sw_CD',
  /** Swedish */
  sv = 'sv',
  /** Tajik */
  tg = 'tg',
  /** Tamil */
  ta = 'ta',
  /** Tatar */
  tt = 'tt',
  /** Telugu */
  te = 'te',
  /** Thai */
  th = 'th',
  /** Tibetan */
  bo = 'bo',
  /** Tigrinya */
  ti = 'ti',
  /** Tongan */
  to = 'to',
  /** Turkish */
  tr = 'tr',
  /** Turkmen */
  tk = 'tk',
  /** Ukrainian */
  uk = 'uk',
  /** Urdu */
  ur = 'ur',
  /** Uyghur */
  ug = 'ug',
  /** Uzbek */
  uz = 'uz',
  /** Vietnamese */
  vi = 'vi',
  /** Volapük */
  vo = 'vo',
  /** Welsh */
  cy = 'cy',
  /** Western Frisian */
  fy = 'fy',
  /** Wolof */
  wo = 'wo',
  /** Xhosa */
  xh = 'xh',
  /** Yiddish */
  yi = 'yi',
  /** Yoruba */
  yo = 'yo',
  /** Zulu */
  zu = 'zu'
>>>>>>> 43e37ec5
}

/** Returned if attempting to set a Channel's defaultLanguageCode to a language which is not enabled in GlobalSettings */
export type LanguageNotAvailableError = ErrorResult & {
<<<<<<< HEAD
    errorCode: ErrorCode;
    languageCode: Scalars['String'];
    message: Scalars['String'];
};

export type LocaleStringCustomFieldConfig = CustomField & {
    description?: Maybe<Array<LocalizedString>>;
    internal?: Maybe<Scalars['Boolean']>;
    label?: Maybe<Array<LocalizedString>>;
    length?: Maybe<Scalars['Int']>;
    list: Scalars['Boolean'];
    name: Scalars['String'];
    nullable?: Maybe<Scalars['Boolean']>;
    pattern?: Maybe<Scalars['String']>;
    readonly?: Maybe<Scalars['Boolean']>;
    type: Scalars['String'];
    ui?: Maybe<Scalars['JSON']>;
=======
  errorCode: ErrorCode;
  message: Scalars['String'];
  languageCode: Scalars['String'];
};

export type LocaleStringCustomFieldConfig = CustomField & {
  name: Scalars['String'];
  type: Scalars['String'];
  list: Scalars['Boolean'];
  length?: Maybe<Scalars['Int']>;
  label?: Maybe<Array<LocalizedString>>;
  description?: Maybe<Array<LocalizedString>>;
  readonly?: Maybe<Scalars['Boolean']>;
  internal?: Maybe<Scalars['Boolean']>;
  nullable?: Maybe<Scalars['Boolean']>;
  pattern?: Maybe<Scalars['String']>;
  ui?: Maybe<Scalars['JSON']>;
>>>>>>> 43e37ec5
};

export type LocalizedString = {
  languageCode: LanguageCode;
  value: Scalars['String'];
};

export enum LogicalOperator {
  AND = 'AND',
  OR = 'OR'
}

export type ManualPaymentInput = {
<<<<<<< HEAD
    metadata?: InputMaybe<Scalars['JSON']>;
    method: Scalars['String'];
    orderId: Scalars['ID'];
    transactionId?: InputMaybe<Scalars['String']>;
=======
  orderId: Scalars['ID'];
  method: Scalars['String'];
  transactionId?: Maybe<Scalars['String']>;
  metadata?: Maybe<Scalars['JSON']>;
>>>>>>> 43e37ec5
};

/**
 * Returned when a call to addManualPaymentToOrder is made but the Order
 * is not in the required state.
 */
export type ManualPaymentStateError = ErrorResult & {
  errorCode: ErrorCode;
  message: Scalars['String'];
};

export type MimeTypeError = ErrorResult & {
<<<<<<< HEAD
    errorCode: ErrorCode;
    fileName: Scalars['String'];
    message: Scalars['String'];
    mimeType: Scalars['String'];
=======
  errorCode: ErrorCode;
  message: Scalars['String'];
  fileName: Scalars['String'];
  mimeType: Scalars['String'];
>>>>>>> 43e37ec5
};

/** Returned if a PromotionCondition has neither a couponCode nor any conditions set */
export type MissingConditionsError = ErrorResult & {
  errorCode: ErrorCode;
  message: Scalars['String'];
};

export type ModifyOrderInput = {
<<<<<<< HEAD
    addItems?: InputMaybe<Array<AddItemInput>>;
    adjustOrderLines?: InputMaybe<Array<AdjustOrderLineInput>>;
    dryRun: Scalars['Boolean'];
    note?: InputMaybe<Scalars['String']>;
    options?: InputMaybe<ModifyOrderOptions>;
    orderId: Scalars['ID'];
    refund?: InputMaybe<AdministratorRefundInput>;
    surcharges?: InputMaybe<Array<SurchargeInput>>;
    updateBillingAddress?: InputMaybe<UpdateOrderAddressInput>;
    updateShippingAddress?: InputMaybe<UpdateOrderAddressInput>;
};

export type ModifyOrderOptions = {
    freezePromotions?: InputMaybe<Scalars['Boolean']>;
    recalculateShipping?: InputMaybe<Scalars['Boolean']>;
};

export type ModifyOrderResult =
    | InsufficientStockError
    | NegativeQuantityError
    | NoChangesSpecifiedError
    | Order
    | OrderLimitError
    | OrderModificationStateError
    | PaymentMethodMissingError
    | RefundPaymentIdMissingError;

export type MoveCollectionInput = {
    collectionId: Scalars['ID'];
    index: Scalars['Int'];
    parentId: Scalars['ID'];
=======
  dryRun: Scalars['Boolean'];
  orderId: Scalars['ID'];
  addItems?: Maybe<Array<AddItemInput>>;
  adjustOrderLines?: Maybe<Array<AdjustOrderLineInput>>;
  surcharges?: Maybe<Array<SurchargeInput>>;
  updateShippingAddress?: Maybe<UpdateOrderAddressInput>;
  updateBillingAddress?: Maybe<UpdateOrderAddressInput>;
  note?: Maybe<Scalars['String']>;
  refund?: Maybe<AdministratorRefundInput>;
  options?: Maybe<ModifyOrderOptions>;
};

export type ModifyOrderOptions = {
  freezePromotions?: Maybe<Scalars['Boolean']>;
  recalculateShipping?: Maybe<Scalars['Boolean']>;
};

export type ModifyOrderResult = Order | NoChangesSpecifiedError | OrderModificationStateError | PaymentMethodMissingError | RefundPaymentIdMissingError | OrderLimitError | NegativeQuantityError | InsufficientStockError;

export type MoveCollectionInput = {
  collectionId: Scalars['ID'];
  parentId: Scalars['ID'];
  index: Scalars['Int'];
>>>>>>> 43e37ec5
};

/** Returned if an operation has specified OrderLines from multiple Orders */
export type MultipleOrderError = ErrorResult & {
  errorCode: ErrorCode;
  message: Scalars['String'];
};

export type Mutation = {
<<<<<<< HEAD
    /** Add Customers to a CustomerGroup */
    addCustomersToGroup: CustomerGroup;
    addFulfillmentToOrder: AddFulfillmentToOrderResult;
    /**
     * Used to manually create a new Payment against an Order.
     * This can be used by an Administrator when an Order is in the ArrangingPayment state.
     *
     * It is also used when a completed Order
     * has been modified (using `modifyOrder`) and the price has increased. The extra payment
     * can then be manually arranged by the administrator, and the details used to create a new
     * Payment.
     */
    addManualPaymentToOrder: AddManualPaymentToOrderResult;
    /** Add members to a Zone */
    addMembersToZone: Zone;
    addNoteToCustomer: Customer;
    addNoteToOrder: Order;
    /** Add an OptionGroup to a Product */
    addOptionGroupToProduct: Product;
    /** Assign assets to channel */
    assignAssetsToChannel: Array<Asset>;
    /** Assigns ProductVariants to the specified Channel */
    assignProductVariantsToChannel: Array<ProductVariant>;
    /** Assigns all ProductVariants of Product to the specified Channel */
    assignProductsToChannel: Array<Product>;
    /** Assigns Promotions to the specified Channel */
    assignPromotionsToChannel: Array<Promotion>;
    /** Assign a Role to an Administrator */
    assignRoleToAdministrator: Administrator;
    /** Authenticates the user using a named authentication strategy */
    authenticate: AuthenticationResult;
    cancelJob: Job;
    cancelOrder: CancelOrderResult;
    /** Create a new Administrator */
    createAdministrator: Administrator;
    /** Create a new Asset */
    createAssets: Array<CreateAssetResult>;
    /** Create a new Channel */
    createChannel: CreateChannelResult;
    /** Create a new Collection */
    createCollection: Collection;
    /** Create a new Country */
    createCountry: Country;
    /** Create a new Customer. If a password is provided, a new User will also be created an linked to the Customer. */
    createCustomer: CreateCustomerResult;
    /** Create a new Address and associate it with the Customer specified by customerId */
    createCustomerAddress: Address;
    /** Create a new CustomerGroup */
    createCustomerGroup: CustomerGroup;
    /** Create a new Facet */
    createFacet: Facet;
    /** Create one or more FacetValues */
    createFacetValues: Array<FacetValue>;
    /** Create existing PaymentMethod */
    createPaymentMethod: PaymentMethod;
    /** Create a new Product */
    createProduct: Product;
    /** Create a new ProductOption within a ProductOptionGroup */
    createProductOption: ProductOption;
    /** Create a new ProductOptionGroup */
    createProductOptionGroup: ProductOptionGroup;
    /** Create a set of ProductVariants based on the OptionGroups assigned to the given Product */
    createProductVariants: Array<Maybe<ProductVariant>>;
    createPromotion: CreatePromotionResult;
    /** Create a new Role */
    createRole: Role;
    /** Create a new ShippingMethod */
    createShippingMethod: ShippingMethod;
    /** Create a new Tag */
    createTag: Tag;
    /** Create a new TaxCategory */
    createTaxCategory: TaxCategory;
    /** Create a new TaxRate */
    createTaxRate: TaxRate;
    /** Create a new Zone */
    createZone: Zone;
    /** Delete an Administrator */
    deleteAdministrator: DeletionResponse;
    /** Delete an Asset */
    deleteAsset: DeletionResponse;
    /** Delete multiple Assets */
    deleteAssets: DeletionResponse;
    /** Delete a Channel */
    deleteChannel: DeletionResponse;
    /** Delete a Collection and all of its descendants */
    deleteCollection: DeletionResponse;
    /** Delete a Country */
    deleteCountry: DeletionResponse;
    /** Delete a Customer */
    deleteCustomer: DeletionResponse;
    /** Update an existing Address */
    deleteCustomerAddress: Success;
    /** Delete a CustomerGroup */
    deleteCustomerGroup: DeletionResponse;
    deleteCustomerNote: DeletionResponse;
    /** Delete an existing Facet */
    deleteFacet: DeletionResponse;
    /** Delete one or more FacetValues */
    deleteFacetValues: Array<DeletionResponse>;
    deleteOrderNote: DeletionResponse;
    /** Delete a PaymentMethod */
    deletePaymentMethod: DeletionResponse;
    /** Delete a Product */
    deleteProduct: DeletionResponse;
    /** Delete a ProductVariant */
    deleteProductVariant: DeletionResponse;
    deletePromotion: DeletionResponse;
    /** Delete an existing Role */
    deleteRole: DeletionResponse;
    /** Delete a ShippingMethod */
    deleteShippingMethod: DeletionResponse;
    /** Delete an existing Tag */
    deleteTag: DeletionResponse;
    /** Deletes a TaxCategory */
    deleteTaxCategory: DeletionResponse;
    /** Delete a TaxRate */
    deleteTaxRate: DeletionResponse;
    /** Delete a Zone */
    deleteZone: DeletionResponse;
    flushBufferedJobs: Success;
    importProducts?: Maybe<ImportInfo>;
    /** Authenticates the user using the native authentication strategy. This mutation is an alias for `authenticate({ native: { ... }})` */
    login: NativeAuthenticationResult;
    logout: Success;
    /**
     * Allows an Order to be modified after it has been completed by the Customer. The Order must first
     * be in the `Modifying` state.
     */
    modifyOrder: ModifyOrderResult;
    /** Move a Collection to a different parent or index */
    moveCollection: Collection;
    refundOrder: RefundOrderResult;
    reindex: Job;
    /** Remove Customers from a CustomerGroup */
    removeCustomersFromGroup: CustomerGroup;
    /** Remove members from a Zone */
    removeMembersFromZone: Zone;
    /** Remove an OptionGroup from a Product */
    removeOptionGroupFromProduct: RemoveOptionGroupFromProductResult;
    /** Removes ProductVariants from the specified Channel */
    removeProductVariantsFromChannel: Array<ProductVariant>;
    /** Removes all ProductVariants of Product from the specified Channel */
    removeProductsFromChannel: Array<Product>;
    /** Removes Promotions from the specified Channel */
    removePromotionsFromChannel: Array<Promotion>;
    /** Remove all settled jobs in the given queues older than the given date. Returns the number of jobs deleted. */
    removeSettledJobs: Scalars['Int'];
    runPendingSearchIndexUpdates: Success;
    setOrderCustomFields?: Maybe<Order>;
    settlePayment: SettlePaymentResult;
    settleRefund: SettleRefundResult;
    transitionFulfillmentToState: TransitionFulfillmentToStateResult;
    transitionOrderToState?: Maybe<TransitionOrderToStateResult>;
    transitionPaymentToState: TransitionPaymentToStateResult;
    /** Update the active (currently logged-in) Administrator */
    updateActiveAdministrator: Administrator;
    /** Update an existing Administrator */
    updateAdministrator: Administrator;
    /** Update an existing Asset */
    updateAsset: Asset;
    /** Update an existing Channel */
    updateChannel: UpdateChannelResult;
    /** Update an existing Collection */
    updateCollection: Collection;
    /** Update an existing Country */
    updateCountry: Country;
    /** Update an existing Customer */
    updateCustomer: UpdateCustomerResult;
    /** Update an existing Address */
    updateCustomerAddress: Address;
    /** Update an existing CustomerGroup */
    updateCustomerGroup: CustomerGroup;
    updateCustomerNote: HistoryEntry;
    /** Update an existing Facet */
    updateFacet: Facet;
    /** Update one or more FacetValues */
    updateFacetValues: Array<FacetValue>;
    updateGlobalSettings: UpdateGlobalSettingsResult;
    updateOrderNote: HistoryEntry;
    /** Update an existing PaymentMethod */
    updatePaymentMethod: PaymentMethod;
    /** Update an existing Product */
    updateProduct: Product;
    /** Create a new ProductOption within a ProductOptionGroup */
    updateProductOption: ProductOption;
    /** Update an existing ProductOptionGroup */
    updateProductOptionGroup: ProductOptionGroup;
    /** Update existing ProductVariants */
    updateProductVariants: Array<Maybe<ProductVariant>>;
    updatePromotion: UpdatePromotionResult;
    /** Update an existing Role */
    updateRole: Role;
    /** Update an existing ShippingMethod */
    updateShippingMethod: ShippingMethod;
    /** Update an existing Tag */
    updateTag: Tag;
    /** Update an existing TaxCategory */
    updateTaxCategory: TaxCategory;
    /** Update an existing TaxRate */
    updateTaxRate: TaxRate;
    /** Update an existing Zone */
    updateZone: Zone;
};

export type MutationAddCustomersToGroupArgs = {
    customerGroupId: Scalars['ID'];
    customerIds: Array<Scalars['ID']>;
};

export type MutationAddFulfillmentToOrderArgs = {
    input: FulfillOrderInput;
};

export type MutationAddManualPaymentToOrderArgs = {
    input: ManualPaymentInput;
};

export type MutationAddMembersToZoneArgs = {
    memberIds: Array<Scalars['ID']>;
    zoneId: Scalars['ID'];
};

export type MutationAddNoteToCustomerArgs = {
    input: AddNoteToCustomerInput;
};

export type MutationAddNoteToOrderArgs = {
    input: AddNoteToOrderInput;
};

export type MutationAddOptionGroupToProductArgs = {
    optionGroupId: Scalars['ID'];
    productId: Scalars['ID'];
};

export type MutationAssignAssetsToChannelArgs = {
    input: AssignAssetsToChannelInput;
};

export type MutationAssignProductVariantsToChannelArgs = {
    input: AssignProductVariantsToChannelInput;
};

export type MutationAssignProductsToChannelArgs = {
    input: AssignProductsToChannelInput;
};

export type MutationAssignPromotionsToChannelArgs = {
    input: AssignPromotionsToChannelInput;
};

export type MutationAssignRoleToAdministratorArgs = {
    administratorId: Scalars['ID'];
    roleId: Scalars['ID'];
};

export type MutationAuthenticateArgs = {
    input: AuthenticationInput;
    rememberMe?: InputMaybe<Scalars['Boolean']>;
};

export type MutationCancelJobArgs = {
    jobId: Scalars['ID'];
};

export type MutationCancelOrderArgs = {
    input: CancelOrderInput;
};

export type MutationCreateAdministratorArgs = {
    input: CreateAdministratorInput;
};

export type MutationCreateAssetsArgs = {
    input: Array<CreateAssetInput>;
};

export type MutationCreateChannelArgs = {
    input: CreateChannelInput;
};

export type MutationCreateCollectionArgs = {
    input: CreateCollectionInput;
=======
  /** Create a new Administrator */
  createAdministrator: Administrator;
  /** Update an existing Administrator */
  updateAdministrator: Administrator;
  /** Update the active (currently logged-in) Administrator */
  updateActiveAdministrator: Administrator;
  /** Delete an Administrator */
  deleteAdministrator: DeletionResponse;
  /** Assign a Role to an Administrator */
  assignRoleToAdministrator: Administrator;
  /** Create a new Asset */
  createAssets: Array<CreateAssetResult>;
  /** Update an existing Asset */
  updateAsset: Asset;
  /** Delete an Asset */
  deleteAsset: DeletionResponse;
  /** Delete multiple Assets */
  deleteAssets: DeletionResponse;
  /** Assign assets to channel */
  assignAssetsToChannel: Array<Asset>;
  /** Authenticates the user using the native authentication strategy. This mutation is an alias for `authenticate({ native: { ... }})` */
  login: NativeAuthenticationResult;
  /** Authenticates the user using a named authentication strategy */
  authenticate: AuthenticationResult;
  logout: Success;
  /** Create a new Channel */
  createChannel: CreateChannelResult;
  /** Update an existing Channel */
  updateChannel: UpdateChannelResult;
  /** Delete a Channel */
  deleteChannel: DeletionResponse;
  /** Create a new Collection */
  createCollection: Collection;
  /** Update an existing Collection */
  updateCollection: Collection;
  /** Delete a Collection and all of its descendants */
  deleteCollection: DeletionResponse;
  /** Move a Collection to a different parent or index */
  moveCollection: Collection;
  /** Create a new Country */
  createCountry: Country;
  /** Update an existing Country */
  updateCountry: Country;
  /** Delete a Country */
  deleteCountry: DeletionResponse;
  /** Create a new CustomerGroup */
  createCustomerGroup: CustomerGroup;
  /** Update an existing CustomerGroup */
  updateCustomerGroup: CustomerGroup;
  /** Delete a CustomerGroup */
  deleteCustomerGroup: DeletionResponse;
  /** Add Customers to a CustomerGroup */
  addCustomersToGroup: CustomerGroup;
  /** Remove Customers from a CustomerGroup */
  removeCustomersFromGroup: CustomerGroup;
  /** Create a new Customer. If a password is provided, a new User will also be created an linked to the Customer. */
  createCustomer: CreateCustomerResult;
  /** Update an existing Customer */
  updateCustomer: UpdateCustomerResult;
  /** Delete a Customer */
  deleteCustomer: DeletionResponse;
  /** Create a new Address and associate it with the Customer specified by customerId */
  createCustomerAddress: Address;
  /** Update an existing Address */
  updateCustomerAddress: Address;
  /** Update an existing Address */
  deleteCustomerAddress: Success;
  addNoteToCustomer: Customer;
  updateCustomerNote: HistoryEntry;
  deleteCustomerNote: DeletionResponse;
  /** Create a new Facet */
  createFacet: Facet;
  /** Update an existing Facet */
  updateFacet: Facet;
  /** Delete an existing Facet */
  deleteFacet: DeletionResponse;
  /** Create one or more FacetValues */
  createFacetValues: Array<FacetValue>;
  /** Update one or more FacetValues */
  updateFacetValues: Array<FacetValue>;
  /** Delete one or more FacetValues */
  deleteFacetValues: Array<DeletionResponse>;
  updateGlobalSettings: UpdateGlobalSettingsResult;
  importProducts?: Maybe<ImportInfo>;
  /** Remove all settled jobs in the given queues older than the given date. Returns the number of jobs deleted. */
  removeSettledJobs: Scalars['Int'];
  cancelJob: Job;
  flushBufferedJobs: Success;
  settlePayment: SettlePaymentResult;
  addFulfillmentToOrder: AddFulfillmentToOrderResult;
  cancelOrder: CancelOrderResult;
  refundOrder: RefundOrderResult;
  settleRefund: SettleRefundResult;
  addNoteToOrder: Order;
  updateOrderNote: HistoryEntry;
  deleteOrderNote: DeletionResponse;
  transitionOrderToState?: Maybe<TransitionOrderToStateResult>;
  transitionFulfillmentToState: TransitionFulfillmentToStateResult;
  transitionPaymentToState: TransitionPaymentToStateResult;
  setOrderCustomFields?: Maybe<Order>;
  /**
   * Allows an Order to be modified after it has been completed by the Customer. The Order must first
   * be in the `Modifying` state.
   */
  modifyOrder: ModifyOrderResult;
  /**
   * Used to manually create a new Payment against an Order.
   * This can be used by an Administrator when an Order is in the ArrangingPayment state.
   *
   * It is also used when a completed Order
   * has been modified (using `modifyOrder`) and the price has increased. The extra payment
   * can then be manually arranged by the administrator, and the details used to create a new
   * Payment.
   */
  addManualPaymentToOrder: AddManualPaymentToOrderResult;
  /** Create existing PaymentMethod */
  createPaymentMethod: PaymentMethod;
  /** Update an existing PaymentMethod */
  updatePaymentMethod: PaymentMethod;
  /** Delete a PaymentMethod */
  deletePaymentMethod: DeletionResponse;
  /** Create a new ProductOptionGroup */
  createProductOptionGroup: ProductOptionGroup;
  /** Update an existing ProductOptionGroup */
  updateProductOptionGroup: ProductOptionGroup;
  /** Create a new ProductOption within a ProductOptionGroup */
  createProductOption: ProductOption;
  /** Create a new ProductOption within a ProductOptionGroup */
  updateProductOption: ProductOption;
  reindex: Job;
  runPendingSearchIndexUpdates: Success;
  /** Create a new Product */
  createProduct: Product;
  /** Update an existing Product */
  updateProduct: Product;
  /** Delete a Product */
  deleteProduct: DeletionResponse;
  /** Add an OptionGroup to a Product */
  addOptionGroupToProduct: Product;
  /** Remove an OptionGroup from a Product */
  removeOptionGroupFromProduct: RemoveOptionGroupFromProductResult;
  /** Create a set of ProductVariants based on the OptionGroups assigned to the given Product */
  createProductVariants: Array<Maybe<ProductVariant>>;
  /** Update existing ProductVariants */
  updateProductVariants: Array<Maybe<ProductVariant>>;
  /** Delete a ProductVariant */
  deleteProductVariant: DeletionResponse;
  /** Assigns all ProductVariants of Product to the specified Channel */
  assignProductsToChannel: Array<Product>;
  /** Removes all ProductVariants of Product from the specified Channel */
  removeProductsFromChannel: Array<Product>;
  /** Assigns ProductVariants to the specified Channel */
  assignProductVariantsToChannel: Array<ProductVariant>;
  /** Removes ProductVariants from the specified Channel */
  removeProductVariantsFromChannel: Array<ProductVariant>;
  createPromotion: CreatePromotionResult;
  updatePromotion: UpdatePromotionResult;
  deletePromotion: DeletionResponse;
  /** Assigns Promotions to the specified Channel */
  assignPromotionsToChannel: Array<Promotion>;
  /** Removes Promotions from the specified Channel */
  removePromotionsFromChannel: Array<Promotion>;
  /** Create a new Role */
  createRole: Role;
  /** Update an existing Role */
  updateRole: Role;
  /** Delete an existing Role */
  deleteRole: DeletionResponse;
  /** Create a new ShippingMethod */
  createShippingMethod: ShippingMethod;
  /** Update an existing ShippingMethod */
  updateShippingMethod: ShippingMethod;
  /** Delete a ShippingMethod */
  deleteShippingMethod: DeletionResponse;
  /** Create a new Tag */
  createTag: Tag;
  /** Update an existing Tag */
  updateTag: Tag;
  /** Delete an existing Tag */
  deleteTag: DeletionResponse;
  /** Create a new TaxCategory */
  createTaxCategory: TaxCategory;
  /** Update an existing TaxCategory */
  updateTaxCategory: TaxCategory;
  /** Deletes a TaxCategory */
  deleteTaxCategory: DeletionResponse;
  /** Create a new TaxRate */
  createTaxRate: TaxRate;
  /** Update an existing TaxRate */
  updateTaxRate: TaxRate;
  /** Delete a TaxRate */
  deleteTaxRate: DeletionResponse;
  /** Create a new Zone */
  createZone: Zone;
  /** Update an existing Zone */
  updateZone: Zone;
  /** Delete a Zone */
  deleteZone: DeletionResponse;
  /** Add members to a Zone */
  addMembersToZone: Zone;
  /** Remove members from a Zone */
  removeMembersFromZone: Zone;
};


export type MutationCreateAdministratorArgs = {
  input: CreateAdministratorInput;
};


export type MutationUpdateAdministratorArgs = {
  input: UpdateAdministratorInput;
};


export type MutationUpdateActiveAdministratorArgs = {
  input: UpdateActiveAdministratorInput;
};


export type MutationDeleteAdministratorArgs = {
  id: Scalars['ID'];
};


export type MutationAssignRoleToAdministratorArgs = {
  administratorId: Scalars['ID'];
  roleId: Scalars['ID'];
};


export type MutationCreateAssetsArgs = {
  input: Array<CreateAssetInput>;
};


export type MutationUpdateAssetArgs = {
  input: UpdateAssetInput;
};


export type MutationDeleteAssetArgs = {
  input: DeleteAssetInput;
};


export type MutationDeleteAssetsArgs = {
  input: DeleteAssetsInput;
};


export type MutationAssignAssetsToChannelArgs = {
  input: AssignAssetsToChannelInput;
};


export type MutationLoginArgs = {
  username: Scalars['String'];
  password: Scalars['String'];
  rememberMe?: Maybe<Scalars['Boolean']>;
};


export type MutationAuthenticateArgs = {
  input: AuthenticationInput;
  rememberMe?: Maybe<Scalars['Boolean']>;
};


export type MutationCreateChannelArgs = {
  input: CreateChannelInput;
};


export type MutationUpdateChannelArgs = {
  input: UpdateChannelInput;
};


export type MutationDeleteChannelArgs = {
  id: Scalars['ID'];
};


export type MutationCreateCollectionArgs = {
  input: CreateCollectionInput;
};


export type MutationUpdateCollectionArgs = {
  input: UpdateCollectionInput;
};


export type MutationDeleteCollectionArgs = {
  id: Scalars['ID'];
};


export type MutationMoveCollectionArgs = {
  input: MoveCollectionInput;
>>>>>>> 43e37ec5
};


export type MutationCreateCountryArgs = {
  input: CreateCountryInput;
};

<<<<<<< HEAD
export type MutationCreateCustomerArgs = {
    input: CreateCustomerInput;
    password?: InputMaybe<Scalars['String']>;
};

export type MutationCreateCustomerAddressArgs = {
    customerId: Scalars['ID'];
    input: CreateAddressInput;
=======

export type MutationUpdateCountryArgs = {
  input: UpdateCountryInput;
};


export type MutationDeleteCountryArgs = {
  id: Scalars['ID'];
>>>>>>> 43e37ec5
};


export type MutationCreateCustomerGroupArgs = {
  input: CreateCustomerGroupInput;
};

<<<<<<< HEAD
export type MutationCreateFacetArgs = {
    input: CreateFacetInput;
};

export type MutationCreateFacetValuesArgs = {
    input: Array<CreateFacetValueInput>;
};

export type MutationCreatePaymentMethodArgs = {
    input: CreatePaymentMethodInput;
};

export type MutationCreateProductArgs = {
    input: CreateProductInput;
};

export type MutationCreateProductOptionArgs = {
    input: CreateProductOptionInput;
};

export type MutationCreateProductOptionGroupArgs = {
    input: CreateProductOptionGroupInput;
};

export type MutationCreateProductVariantsArgs = {
    input: Array<CreateProductVariantInput>;
};

export type MutationCreatePromotionArgs = {
    input: CreatePromotionInput;
};

export type MutationCreateRoleArgs = {
    input: CreateRoleInput;
};

export type MutationCreateShippingMethodArgs = {
    input: CreateShippingMethodInput;
};

export type MutationCreateTagArgs = {
    input: CreateTagInput;
};

export type MutationCreateTaxCategoryArgs = {
    input: CreateTaxCategoryInput;
};

export type MutationCreateTaxRateArgs = {
    input: CreateTaxRateInput;
};

export type MutationCreateZoneArgs = {
    input: CreateZoneInput;
};

export type MutationDeleteAdministratorArgs = {
    id: Scalars['ID'];
};

export type MutationDeleteAssetArgs = {
    input: DeleteAssetInput;
};

export type MutationDeleteAssetsArgs = {
    input: DeleteAssetsInput;
};

export type MutationDeleteChannelArgs = {
    id: Scalars['ID'];
};

export type MutationDeleteCollectionArgs = {
    id: Scalars['ID'];
};

export type MutationDeleteCountryArgs = {
    id: Scalars['ID'];
};

export type MutationDeleteCustomerArgs = {
    id: Scalars['ID'];
};

export type MutationDeleteCustomerAddressArgs = {
    id: Scalars['ID'];
};

export type MutationDeleteCustomerGroupArgs = {
    id: Scalars['ID'];
};

export type MutationDeleteCustomerNoteArgs = {
    id: Scalars['ID'];
};

export type MutationDeleteFacetArgs = {
    force?: InputMaybe<Scalars['Boolean']>;
    id: Scalars['ID'];
};

export type MutationDeleteFacetValuesArgs = {
    force?: InputMaybe<Scalars['Boolean']>;
    ids: Array<Scalars['ID']>;
};

export type MutationDeleteOrderNoteArgs = {
    id: Scalars['ID'];
};

export type MutationDeletePaymentMethodArgs = {
    force?: InputMaybe<Scalars['Boolean']>;
    id: Scalars['ID'];
};

export type MutationDeleteProductArgs = {
    id: Scalars['ID'];
};

export type MutationDeleteProductVariantArgs = {
    id: Scalars['ID'];
};

export type MutationDeletePromotionArgs = {
    id: Scalars['ID'];
};

export type MutationDeleteRoleArgs = {
    id: Scalars['ID'];
};

export type MutationDeleteShippingMethodArgs = {
    id: Scalars['ID'];
};

export type MutationDeleteTagArgs = {
    id: Scalars['ID'];
};

export type MutationDeleteTaxCategoryArgs = {
    id: Scalars['ID'];
};

export type MutationDeleteTaxRateArgs = {
    id: Scalars['ID'];
};

export type MutationDeleteZoneArgs = {
    id: Scalars['ID'];
};

export type MutationFlushBufferedJobsArgs = {
    bufferIds?: InputMaybe<Array<Scalars['String']>>;
};

export type MutationImportProductsArgs = {
    csvFile: Scalars['Upload'];
};

export type MutationLoginArgs = {
    password: Scalars['String'];
    rememberMe?: InputMaybe<Scalars['Boolean']>;
    username: Scalars['String'];
};

export type MutationModifyOrderArgs = {
    input: ModifyOrderInput;
};

export type MutationMoveCollectionArgs = {
    input: MoveCollectionInput;
};

export type MutationRefundOrderArgs = {
    input: RefundOrderInput;
};

export type MutationRemoveCustomersFromGroupArgs = {
    customerGroupId: Scalars['ID'];
    customerIds: Array<Scalars['ID']>;
};

export type MutationRemoveMembersFromZoneArgs = {
    memberIds: Array<Scalars['ID']>;
    zoneId: Scalars['ID'];
};

export type MutationRemoveOptionGroupFromProductArgs = {
    optionGroupId: Scalars['ID'];
    productId: Scalars['ID'];
};

export type MutationRemoveProductVariantsFromChannelArgs = {
    input: RemoveProductVariantsFromChannelInput;
};

export type MutationRemoveProductsFromChannelArgs = {
    input: RemoveProductsFromChannelInput;
};

export type MutationRemovePromotionsFromChannelArgs = {
    input: RemovePromotionsFromChannelInput;
};

export type MutationRemoveSettledJobsArgs = {
    olderThan?: InputMaybe<Scalars['DateTime']>;
    queueNames?: InputMaybe<Array<Scalars['String']>>;
};

export type MutationSetOrderCustomFieldsArgs = {
    input: UpdateOrderInput;
};

export type MutationSettlePaymentArgs = {
    id: Scalars['ID'];
};

export type MutationSettleRefundArgs = {
    input: SettleRefundInput;
};

export type MutationTransitionFulfillmentToStateArgs = {
    id: Scalars['ID'];
    state: Scalars['String'];
};

export type MutationTransitionOrderToStateArgs = {
    id: Scalars['ID'];
    state: Scalars['String'];
};

export type MutationTransitionPaymentToStateArgs = {
    id: Scalars['ID'];
    state: Scalars['String'];
};

export type MutationUpdateActiveAdministratorArgs = {
    input: UpdateActiveAdministratorInput;
};

export type MutationUpdateAdministratorArgs = {
    input: UpdateAdministratorInput;
};

export type MutationUpdateAssetArgs = {
    input: UpdateAssetInput;
};

export type MutationUpdateChannelArgs = {
    input: UpdateChannelInput;
};

export type MutationUpdateCollectionArgs = {
    input: UpdateCollectionInput;
};

export type MutationUpdateCountryArgs = {
    input: UpdateCountryInput;
};

export type MutationUpdateCustomerArgs = {
    input: UpdateCustomerInput;
};

export type MutationUpdateCustomerAddressArgs = {
    input: UpdateAddressInput;
};

export type MutationUpdateCustomerGroupArgs = {
    input: UpdateCustomerGroupInput;
};

export type MutationUpdateCustomerNoteArgs = {
    input: UpdateCustomerNoteInput;
};

export type MutationUpdateFacetArgs = {
    input: UpdateFacetInput;
};

export type MutationUpdateFacetValuesArgs = {
    input: Array<UpdateFacetValueInput>;
};

export type MutationUpdateGlobalSettingsArgs = {
    input: UpdateGlobalSettingsInput;
};

export type MutationUpdateOrderNoteArgs = {
    input: UpdateOrderNoteInput;
};

export type MutationUpdatePaymentMethodArgs = {
    input: UpdatePaymentMethodInput;
};

export type MutationUpdateProductArgs = {
    input: UpdateProductInput;
};

export type MutationUpdateProductOptionArgs = {
    input: UpdateProductOptionInput;
};

export type MutationUpdateProductOptionGroupArgs = {
    input: UpdateProductOptionGroupInput;
};

export type MutationUpdateProductVariantsArgs = {
    input: Array<UpdateProductVariantInput>;
};

export type MutationUpdatePromotionArgs = {
    input: UpdatePromotionInput;
};

export type MutationUpdateRoleArgs = {
    input: UpdateRoleInput;
};

export type MutationUpdateShippingMethodArgs = {
    input: UpdateShippingMethodInput;
};

export type MutationUpdateTagArgs = {
    input: UpdateTagInput;
};

export type MutationUpdateTaxCategoryArgs = {
    input: UpdateTaxCategoryInput;
};

export type MutationUpdateTaxRateArgs = {
    input: UpdateTaxRateInput;
};

export type MutationUpdateZoneArgs = {
    input: UpdateZoneInput;
};

export type NativeAuthInput = {
    password: Scalars['String'];
    username: Scalars['String'];
=======

export type MutationUpdateCustomerGroupArgs = {
  input: UpdateCustomerGroupInput;
};


export type MutationDeleteCustomerGroupArgs = {
  id: Scalars['ID'];
};


export type MutationAddCustomersToGroupArgs = {
  customerGroupId: Scalars['ID'];
  customerIds: Array<Scalars['ID']>;
};


export type MutationRemoveCustomersFromGroupArgs = {
  customerGroupId: Scalars['ID'];
  customerIds: Array<Scalars['ID']>;
};


export type MutationCreateCustomerArgs = {
  input: CreateCustomerInput;
  password?: Maybe<Scalars['String']>;
};


export type MutationUpdateCustomerArgs = {
  input: UpdateCustomerInput;
};


export type MutationDeleteCustomerArgs = {
  id: Scalars['ID'];
};


export type MutationCreateCustomerAddressArgs = {
  customerId: Scalars['ID'];
  input: CreateAddressInput;
};


export type MutationUpdateCustomerAddressArgs = {
  input: UpdateAddressInput;
};


export type MutationDeleteCustomerAddressArgs = {
  id: Scalars['ID'];
};


export type MutationAddNoteToCustomerArgs = {
  input: AddNoteToCustomerInput;
};


export type MutationUpdateCustomerNoteArgs = {
  input: UpdateCustomerNoteInput;
};


export type MutationDeleteCustomerNoteArgs = {
  id: Scalars['ID'];
};


export type MutationCreateFacetArgs = {
  input: CreateFacetInput;
};


export type MutationUpdateFacetArgs = {
  input: UpdateFacetInput;
};


export type MutationDeleteFacetArgs = {
  id: Scalars['ID'];
  force?: Maybe<Scalars['Boolean']>;
};


export type MutationCreateFacetValuesArgs = {
  input: Array<CreateFacetValueInput>;
};


export type MutationUpdateFacetValuesArgs = {
  input: Array<UpdateFacetValueInput>;
};


export type MutationDeleteFacetValuesArgs = {
  ids: Array<Scalars['ID']>;
  force?: Maybe<Scalars['Boolean']>;
};


export type MutationUpdateGlobalSettingsArgs = {
  input: UpdateGlobalSettingsInput;
};


export type MutationImportProductsArgs = {
  csvFile: Scalars['Upload'];
};


export type MutationRemoveSettledJobsArgs = {
  queueNames?: Maybe<Array<Scalars['String']>>;
  olderThan?: Maybe<Scalars['DateTime']>;
};


export type MutationCancelJobArgs = {
  jobId: Scalars['ID'];
};


export type MutationFlushBufferedJobsArgs = {
  bufferIds?: Maybe<Array<Scalars['String']>>;
};


export type MutationSettlePaymentArgs = {
  id: Scalars['ID'];
};


export type MutationAddFulfillmentToOrderArgs = {
  input: FulfillOrderInput;
};


export type MutationCancelOrderArgs = {
  input: CancelOrderInput;
};


export type MutationRefundOrderArgs = {
  input: RefundOrderInput;
};


export type MutationSettleRefundArgs = {
  input: SettleRefundInput;
};


export type MutationAddNoteToOrderArgs = {
  input: AddNoteToOrderInput;
};


export type MutationUpdateOrderNoteArgs = {
  input: UpdateOrderNoteInput;
};


export type MutationDeleteOrderNoteArgs = {
  id: Scalars['ID'];
};


export type MutationTransitionOrderToStateArgs = {
  id: Scalars['ID'];
  state: Scalars['String'];
};


export type MutationTransitionFulfillmentToStateArgs = {
  id: Scalars['ID'];
  state: Scalars['String'];
};


export type MutationTransitionPaymentToStateArgs = {
  id: Scalars['ID'];
  state: Scalars['String'];
};


export type MutationSetOrderCustomFieldsArgs = {
  input: UpdateOrderInput;
};


export type MutationModifyOrderArgs = {
  input: ModifyOrderInput;
};


export type MutationAddManualPaymentToOrderArgs = {
  input: ManualPaymentInput;
};


export type MutationCreatePaymentMethodArgs = {
  input: CreatePaymentMethodInput;
};


export type MutationUpdatePaymentMethodArgs = {
  input: UpdatePaymentMethodInput;
};


export type MutationDeletePaymentMethodArgs = {
  id: Scalars['ID'];
  force?: Maybe<Scalars['Boolean']>;
};


export type MutationCreateProductOptionGroupArgs = {
  input: CreateProductOptionGroupInput;
};


export type MutationUpdateProductOptionGroupArgs = {
  input: UpdateProductOptionGroupInput;
};


export type MutationCreateProductOptionArgs = {
  input: CreateProductOptionInput;
};


export type MutationUpdateProductOptionArgs = {
  input: UpdateProductOptionInput;
};


export type MutationCreateProductArgs = {
  input: CreateProductInput;
};


export type MutationUpdateProductArgs = {
  input: UpdateProductInput;
};


export type MutationDeleteProductArgs = {
  id: Scalars['ID'];
};


export type MutationAddOptionGroupToProductArgs = {
  productId: Scalars['ID'];
  optionGroupId: Scalars['ID'];
};


export type MutationRemoveOptionGroupFromProductArgs = {
  productId: Scalars['ID'];
  optionGroupId: Scalars['ID'];
};


export type MutationCreateProductVariantsArgs = {
  input: Array<CreateProductVariantInput>;
};


export type MutationUpdateProductVariantsArgs = {
  input: Array<UpdateProductVariantInput>;
};


export type MutationDeleteProductVariantArgs = {
  id: Scalars['ID'];
};


export type MutationAssignProductsToChannelArgs = {
  input: AssignProductsToChannelInput;
};


export type MutationRemoveProductsFromChannelArgs = {
  input: RemoveProductsFromChannelInput;
};


export type MutationAssignProductVariantsToChannelArgs = {
  input: AssignProductVariantsToChannelInput;
};


export type MutationRemoveProductVariantsFromChannelArgs = {
  input: RemoveProductVariantsFromChannelInput;
};


export type MutationCreatePromotionArgs = {
  input: CreatePromotionInput;
};


export type MutationUpdatePromotionArgs = {
  input: UpdatePromotionInput;
};


export type MutationDeletePromotionArgs = {
  id: Scalars['ID'];
};


export type MutationAssignPromotionsToChannelArgs = {
  input: AssignPromotionsToChannelInput;
};


export type MutationRemovePromotionsFromChannelArgs = {
  input: RemovePromotionsFromChannelInput;
};


export type MutationCreateRoleArgs = {
  input: CreateRoleInput;
};


export type MutationUpdateRoleArgs = {
  input: UpdateRoleInput;
};


export type MutationDeleteRoleArgs = {
  id: Scalars['ID'];
};


export type MutationCreateShippingMethodArgs = {
  input: CreateShippingMethodInput;
};


export type MutationUpdateShippingMethodArgs = {
  input: UpdateShippingMethodInput;
};


export type MutationDeleteShippingMethodArgs = {
  id: Scalars['ID'];
};


export type MutationCreateTagArgs = {
  input: CreateTagInput;
};


export type MutationUpdateTagArgs = {
  input: UpdateTagInput;
};


export type MutationDeleteTagArgs = {
  id: Scalars['ID'];
};


export type MutationCreateTaxCategoryArgs = {
  input: CreateTaxCategoryInput;
};


export type MutationUpdateTaxCategoryArgs = {
  input: UpdateTaxCategoryInput;
};


export type MutationDeleteTaxCategoryArgs = {
  id: Scalars['ID'];
};


export type MutationCreateTaxRateArgs = {
  input: CreateTaxRateInput;
};


export type MutationUpdateTaxRateArgs = {
  input: UpdateTaxRateInput;
};


export type MutationDeleteTaxRateArgs = {
  id: Scalars['ID'];
};


export type MutationCreateZoneArgs = {
  input: CreateZoneInput;
};


export type MutationUpdateZoneArgs = {
  input: UpdateZoneInput;
};


export type MutationDeleteZoneArgs = {
  id: Scalars['ID'];
};


export type MutationAddMembersToZoneArgs = {
  zoneId: Scalars['ID'];
  memberIds: Array<Scalars['ID']>;
};


export type MutationRemoveMembersFromZoneArgs = {
  zoneId: Scalars['ID'];
  memberIds: Array<Scalars['ID']>;
};

export type NativeAuthInput = {
  username: Scalars['String'];
  password: Scalars['String'];
>>>>>>> 43e37ec5
};

/** Returned when attempting an operation that relies on the NativeAuthStrategy, if that strategy is not configured. */
export type NativeAuthStrategyError = ErrorResult & {
  errorCode: ErrorCode;
  message: Scalars['String'];
};

export type NativeAuthenticationResult = CurrentUser | InvalidCredentialsError | NativeAuthStrategyError;

/** Returned when attempting to set a negative OrderLine quantity. */
export type NegativeQuantityError = ErrorResult & {
  errorCode: ErrorCode;
  message: Scalars['String'];
};

/** Returned when a call to modifyOrder fails to specify any changes */
export type NoChangesSpecifiedError = ErrorResult & {
  errorCode: ErrorCode;
  message: Scalars['String'];
};

export type Node = {
  id: Scalars['ID'];
};

/** Returned if an attempting to refund an Order but neither items nor shipping refund was specified */
export type NothingToRefundError = ErrorResult & {
  errorCode: ErrorCode;
  message: Scalars['String'];
};

/** Operators for filtering on a list of Number fields */
export type NumberListOperators = {
  inList: Scalars['Float'];
};

/** Operators for filtering on a Int or Float field */
export type NumberOperators = {
<<<<<<< HEAD
    between?: InputMaybe<NumberRange>;
    eq?: InputMaybe<Scalars['Float']>;
    gt?: InputMaybe<Scalars['Float']>;
    gte?: InputMaybe<Scalars['Float']>;
    lt?: InputMaybe<Scalars['Float']>;
    lte?: InputMaybe<Scalars['Float']>;
};

export type NumberRange = {
    end: Scalars['Float'];
    start: Scalars['Float'];
};

export type Order = Node & {
    /** An order is active as long as the payment process has not been completed */
    active: Scalars['Boolean'];
    billingAddress?: Maybe<OrderAddress>;
    /** A unique code for the Order */
    code: Scalars['String'];
    /** An array of all coupon codes applied to the Order */
    couponCodes: Array<Scalars['String']>;
    createdAt: Scalars['DateTime'];
    currencyCode: CurrencyCode;
    customFields?: Maybe<Scalars['JSON']>;
    customer?: Maybe<Customer>;
    discounts: Array<Discount>;
    fulfillments?: Maybe<Array<Fulfillment>>;
    history: HistoryEntryList;
    id: Scalars['ID'];
    lines: Array<OrderLine>;
    modifications: Array<OrderModification>;
    nextStates: Array<Scalars['String']>;
    /**
     * The date & time that the Order was placed, i.e. the Customer
     * completed the checkout and the Order is no longer "active"
     */
    orderPlacedAt?: Maybe<Scalars['DateTime']>;
    payments?: Maybe<Array<Payment>>;
    /** Promotions applied to the order. Only gets populated after the payment process has completed. */
    promotions: Array<Promotion>;
    shipping: Scalars['Int'];
    shippingAddress?: Maybe<OrderAddress>;
    shippingLines: Array<ShippingLine>;
    shippingWithTax: Scalars['Int'];
    state: Scalars['String'];
    /**
     * The subTotal is the total of all OrderLines in the Order. This figure also includes any Order-level
     * discounts which have been prorated (proportionally distributed) amongst the OrderItems.
     * To get a total of all OrderLines which does not account for prorated discounts, use the
     * sum of `OrderLine.discountedLinePrice` values.
     */
    subTotal: Scalars['Int'];
    /** Same as subTotal, but inclusive of tax */
    subTotalWithTax: Scalars['Int'];
    /**
     * Surcharges are arbitrary modifications to the Order total which are neither
     * ProductVariants nor discounts resulting from applied Promotions. For example,
     * one-off discounts based on customer interaction, or surcharges based on payment
     * methods.
     */
    surcharges: Array<Surcharge>;
    /** A summary of the taxes being applied to this Order */
    taxSummary: Array<OrderTaxSummary>;
    /** Equal to subTotal plus shipping */
    total: Scalars['Int'];
    totalQuantity: Scalars['Int'];
    /** The final payable amount. Equal to subTotalWithTax plus shippingWithTax */
    totalWithTax: Scalars['Int'];
    updatedAt: Scalars['DateTime'];
=======
  eq?: Maybe<Scalars['Float']>;
  lt?: Maybe<Scalars['Float']>;
  lte?: Maybe<Scalars['Float']>;
  gt?: Maybe<Scalars['Float']>;
  gte?: Maybe<Scalars['Float']>;
  between?: Maybe<NumberRange>;
};

export type NumberRange = {
  start: Scalars['Float'];
  end: Scalars['Float'];
};

export type Order = Node & {
  nextStates: Array<Scalars['String']>;
  modifications: Array<OrderModification>;
  id: Scalars['ID'];
  createdAt: Scalars['DateTime'];
  updatedAt: Scalars['DateTime'];
  /**
   * The date & time that the Order was placed, i.e. the Customer
   * completed the checkout and the Order is no longer "active"
   */
  orderPlacedAt?: Maybe<Scalars['DateTime']>;
  /** A unique code for the Order */
  code: Scalars['String'];
  state: Scalars['String'];
  /** An order is active as long as the payment process has not been completed */
  active: Scalars['Boolean'];
  customer?: Maybe<Customer>;
  shippingAddress?: Maybe<OrderAddress>;
  billingAddress?: Maybe<OrderAddress>;
  lines: Array<OrderLine>;
  /**
   * Surcharges are arbitrary modifications to the Order total which are neither
   * ProductVariants nor discounts resulting from applied Promotions. For example,
   * one-off discounts based on customer interaction, or surcharges based on payment
   * methods.
   */
  surcharges: Array<Surcharge>;
  discounts: Array<Discount>;
  /** An array of all coupon codes applied to the Order */
  couponCodes: Array<Scalars['String']>;
  /** Promotions applied to the order. Only gets populated after the payment process has completed. */
  promotions: Array<Promotion>;
  payments?: Maybe<Array<Payment>>;
  fulfillments?: Maybe<Array<Fulfillment>>;
  totalQuantity: Scalars['Int'];
  /**
   * The subTotal is the total of all OrderLines in the Order. This figure also includes any Order-level
   * discounts which have been prorated (proportionally distributed) amongst the OrderItems.
   * To get a total of all OrderLines which does not account for prorated discounts, use the
   * sum of `OrderLine.discountedLinePrice` values.
   */
  subTotal: Scalars['Int'];
  /** Same as subTotal, but inclusive of tax */
  subTotalWithTax: Scalars['Int'];
  currencyCode: CurrencyCode;
  shippingLines: Array<ShippingLine>;
  shipping: Scalars['Int'];
  shippingWithTax: Scalars['Int'];
  /** Equal to subTotal plus shipping */
  total: Scalars['Int'];
  /** The final payable amount. Equal to subTotalWithTax plus shippingWithTax */
  totalWithTax: Scalars['Int'];
  /** A summary of the taxes being applied to this Order */
  taxSummary: Array<OrderTaxSummary>;
  history: HistoryEntryList;
  customFields?: Maybe<Scalars['JSON']>;
>>>>>>> 43e37ec5
};


export type OrderHistoryArgs = {
<<<<<<< HEAD
    options?: InputMaybe<HistoryEntryListOptions>;
};

export type OrderAddress = {
    city?: Maybe<Scalars['String']>;
    company?: Maybe<Scalars['String']>;
    country?: Maybe<Scalars['String']>;
    countryCode?: Maybe<Scalars['String']>;
    customFields?: Maybe<Scalars['JSON']>;
    fullName?: Maybe<Scalars['String']>;
    phoneNumber?: Maybe<Scalars['String']>;
    postalCode?: Maybe<Scalars['String']>;
    province?: Maybe<Scalars['String']>;
    streetLine1?: Maybe<Scalars['String']>;
    streetLine2?: Maybe<Scalars['String']>;
};

export type OrderFilterParameter = {
    active?: InputMaybe<BooleanOperators>;
    code?: InputMaybe<StringOperators>;
    createdAt?: InputMaybe<DateOperators>;
    currencyCode?: InputMaybe<StringOperators>;
    customerLastName?: InputMaybe<StringOperators>;
    id?: InputMaybe<IdOperators>;
    orderPlacedAt?: InputMaybe<DateOperators>;
    shipping?: InputMaybe<NumberOperators>;
    shippingWithTax?: InputMaybe<NumberOperators>;
    state?: InputMaybe<StringOperators>;
    subTotal?: InputMaybe<NumberOperators>;
    subTotalWithTax?: InputMaybe<NumberOperators>;
    total?: InputMaybe<NumberOperators>;
    totalQuantity?: InputMaybe<NumberOperators>;
    totalWithTax?: InputMaybe<NumberOperators>;
    updatedAt?: InputMaybe<DateOperators>;
};

export type OrderItem = Node & {
    adjustments: Array<Adjustment>;
    cancelled: Scalars['Boolean'];
    createdAt: Scalars['DateTime'];
    /**
     * The price of a single unit including discounts, excluding tax.
     *
     * If Order-level discounts have been applied, this will not be the
     * actual taxable unit price (see `proratedUnitPrice`), but is generally the
     * correct price to display to customers to avoid confusion
     * about the internal handling of distributed Order-level discounts.
     */
    discountedUnitPrice: Scalars['Int'];
    /** The price of a single unit including discounts and tax */
    discountedUnitPriceWithTax: Scalars['Int'];
    fulfillment?: Maybe<Fulfillment>;
    id: Scalars['ID'];
    /**
     * The actual unit price, taking into account both item discounts _and_ prorated (proportionally-distributed)
     * Order-level discounts. This value is the true economic value of the OrderItem, and is used in tax
     * and refund calculations.
     */
    proratedUnitPrice: Scalars['Int'];
    /** The proratedUnitPrice including tax */
    proratedUnitPriceWithTax: Scalars['Int'];
    refundId?: Maybe<Scalars['ID']>;
    taxLines: Array<TaxLine>;
    taxRate: Scalars['Float'];
    /** The price of a single unit, excluding tax and discounts */
    unitPrice: Scalars['Int'];
    /** The price of a single unit, including tax but excluding discounts */
    unitPriceWithTax: Scalars['Int'];
    unitTax: Scalars['Int'];
    updatedAt: Scalars['DateTime'];
=======
  options?: Maybe<HistoryEntryListOptions>;
};

export type OrderAddress = {
  fullName?: Maybe<Scalars['String']>;
  company?: Maybe<Scalars['String']>;
  streetLine1?: Maybe<Scalars['String']>;
  streetLine2?: Maybe<Scalars['String']>;
  city?: Maybe<Scalars['String']>;
  province?: Maybe<Scalars['String']>;
  postalCode?: Maybe<Scalars['String']>;
  country?: Maybe<Scalars['String']>;
  countryCode?: Maybe<Scalars['String']>;
  phoneNumber?: Maybe<Scalars['String']>;
  customFields?: Maybe<Scalars['JSON']>;
};

export type OrderFilterParameter = {
  customerLastName?: Maybe<StringOperators>;
  id?: Maybe<IdOperators>;
  createdAt?: Maybe<DateOperators>;
  updatedAt?: Maybe<DateOperators>;
  orderPlacedAt?: Maybe<DateOperators>;
  code?: Maybe<StringOperators>;
  state?: Maybe<StringOperators>;
  active?: Maybe<BooleanOperators>;
  totalQuantity?: Maybe<NumberOperators>;
  subTotal?: Maybe<NumberOperators>;
  subTotalWithTax?: Maybe<NumberOperators>;
  currencyCode?: Maybe<StringOperators>;
  shipping?: Maybe<NumberOperators>;
  shippingWithTax?: Maybe<NumberOperators>;
  total?: Maybe<NumberOperators>;
  totalWithTax?: Maybe<NumberOperators>;
};

export type OrderItem = Node & {
  id: Scalars['ID'];
  createdAt: Scalars['DateTime'];
  updatedAt: Scalars['DateTime'];
  cancelled: Scalars['Boolean'];
  /** The price of a single unit, excluding tax and discounts */
  unitPrice: Scalars['Int'];
  /** The price of a single unit, including tax but excluding discounts */
  unitPriceWithTax: Scalars['Int'];
  /**
   * The price of a single unit including discounts, excluding tax.
   *
   * If Order-level discounts have been applied, this will not be the
   * actual taxable unit price (see `proratedUnitPrice`), but is generally the
   * correct price to display to customers to avoid confusion
   * about the internal handling of distributed Order-level discounts.
   */
  discountedUnitPrice: Scalars['Int'];
  /** The price of a single unit including discounts and tax */
  discountedUnitPriceWithTax: Scalars['Int'];
  /**
   * The actual unit price, taking into account both item discounts _and_ prorated (proportionally-distributed)
   * Order-level discounts. This value is the true economic value of the OrderItem, and is used in tax
   * and refund calculations.
   */
  proratedUnitPrice: Scalars['Int'];
  /** The proratedUnitPrice including tax */
  proratedUnitPriceWithTax: Scalars['Int'];
  unitTax: Scalars['Int'];
  taxRate: Scalars['Float'];
  adjustments: Array<Adjustment>;
  taxLines: Array<TaxLine>;
  fulfillment?: Maybe<Fulfillment>;
  refundId?: Maybe<Scalars['ID']>;
>>>>>>> 43e37ec5
};

/** Returned when the maximum order size limit has been reached. */
export type OrderLimitError = ErrorResult & {
<<<<<<< HEAD
    errorCode: ErrorCode;
    maxItems: Scalars['Int'];
    message: Scalars['String'];
};

export type OrderLine = Node & {
    createdAt: Scalars['DateTime'];
    customFields?: Maybe<Scalars['JSON']>;
    /** The price of the line including discounts, excluding tax */
    discountedLinePrice: Scalars['Int'];
    /** The price of the line including discounts and tax */
    discountedLinePriceWithTax: Scalars['Int'];
    /**
     * The price of a single unit including discounts, excluding tax.
     *
     * If Order-level discounts have been applied, this will not be the
     * actual taxable unit price (see `proratedUnitPrice`), but is generally the
     * correct price to display to customers to avoid confusion
     * about the internal handling of distributed Order-level discounts.
     */
    discountedUnitPrice: Scalars['Int'];
    /** The price of a single unit including discounts and tax */
    discountedUnitPriceWithTax: Scalars['Int'];
    discounts: Array<Discount>;
    featuredAsset?: Maybe<Asset>;
    id: Scalars['ID'];
    items: Array<OrderItem>;
    /** The total price of the line excluding tax and discounts. */
    linePrice: Scalars['Int'];
    /** The total price of the line including tax but excluding discounts. */
    linePriceWithTax: Scalars['Int'];
    /** The total tax on this line */
    lineTax: Scalars['Int'];
    order: Order;
    productVariant: ProductVariant;
    /**
     * The actual line price, taking into account both item discounts _and_ prorated (proportionally-distributed)
     * Order-level discounts. This value is the true economic value of the OrderLine, and is used in tax
     * and refund calculations.
     */
    proratedLinePrice: Scalars['Int'];
    /** The proratedLinePrice including tax */
    proratedLinePriceWithTax: Scalars['Int'];
    /**
     * The actual unit price, taking into account both item discounts _and_ prorated (proportionally-distributed)
     * Order-level discounts. This value is the true economic value of the OrderItem, and is used in tax
     * and refund calculations.
     */
    proratedUnitPrice: Scalars['Int'];
    /** The proratedUnitPrice including tax */
    proratedUnitPriceWithTax: Scalars['Int'];
    quantity: Scalars['Int'];
    taxLines: Array<TaxLine>;
    taxRate: Scalars['Float'];
    /** The price of a single unit, excluding tax and discounts */
    unitPrice: Scalars['Int'];
    /** Non-zero if the unitPrice has changed since it was initially added to Order */
    unitPriceChangeSinceAdded: Scalars['Int'];
    /** The price of a single unit, including tax but excluding discounts */
    unitPriceWithTax: Scalars['Int'];
    /** Non-zero if the unitPriceWithTax has changed since it was initially added to Order */
    unitPriceWithTaxChangeSinceAdded: Scalars['Int'];
    updatedAt: Scalars['DateTime'];
=======
  errorCode: ErrorCode;
  message: Scalars['String'];
  maxItems: Scalars['Int'];
};

export type OrderLine = Node & {
  id: Scalars['ID'];
  createdAt: Scalars['DateTime'];
  updatedAt: Scalars['DateTime'];
  productVariant: ProductVariant;
  featuredAsset?: Maybe<Asset>;
  /** The price of a single unit, excluding tax and discounts */
  unitPrice: Scalars['Int'];
  /** The price of a single unit, including tax but excluding discounts */
  unitPriceWithTax: Scalars['Int'];
  /** Non-zero if the unitPrice has changed since it was initially added to Order */
  unitPriceChangeSinceAdded: Scalars['Int'];
  /** Non-zero if the unitPriceWithTax has changed since it was initially added to Order */
  unitPriceWithTaxChangeSinceAdded: Scalars['Int'];
  /**
   * The price of a single unit including discounts, excluding tax.
   *
   * If Order-level discounts have been applied, this will not be the
   * actual taxable unit price (see `proratedUnitPrice`), but is generally the
   * correct price to display to customers to avoid confusion
   * about the internal handling of distributed Order-level discounts.
   */
  discountedUnitPrice: Scalars['Int'];
  /** The price of a single unit including discounts and tax */
  discountedUnitPriceWithTax: Scalars['Int'];
  /**
   * The actual unit price, taking into account both item discounts _and_ prorated (proportionally-distributed)
   * Order-level discounts. This value is the true economic value of the OrderItem, and is used in tax
   * and refund calculations.
   */
  proratedUnitPrice: Scalars['Int'];
  /** The proratedUnitPrice including tax */
  proratedUnitPriceWithTax: Scalars['Int'];
  quantity: Scalars['Int'];
  items: Array<OrderItem>;
  taxRate: Scalars['Float'];
  /** The total price of the line excluding tax and discounts. */
  linePrice: Scalars['Int'];
  /** The total price of the line including tax but excluding discounts. */
  linePriceWithTax: Scalars['Int'];
  /** The price of the line including discounts, excluding tax */
  discountedLinePrice: Scalars['Int'];
  /** The price of the line including discounts and tax */
  discountedLinePriceWithTax: Scalars['Int'];
  /**
   * The actual line price, taking into account both item discounts _and_ prorated (proportionally-distributed)
   * Order-level discounts. This value is the true economic value of the OrderLine, and is used in tax
   * and refund calculations.
   */
  proratedLinePrice: Scalars['Int'];
  /** The proratedLinePrice including tax */
  proratedLinePriceWithTax: Scalars['Int'];
  /** The total tax on this line */
  lineTax: Scalars['Int'];
  discounts: Array<Discount>;
  taxLines: Array<TaxLine>;
  order: Order;
  customFields?: Maybe<Scalars['JSON']>;
>>>>>>> 43e37ec5
};

export type OrderLineInput = {
  orderLineId: Scalars['ID'];
  quantity: Scalars['Int'];
};

export type OrderList = PaginatedList & {
  items: Array<Order>;
  totalItems: Scalars['Int'];
};

export type OrderListOptions = {
<<<<<<< HEAD
    /** Allows the results to be filtered */
    filter?: InputMaybe<OrderFilterParameter>;
    /** Specifies whether multiple "filter" arguments should be combines with a logical AND or OR operation. Defaults to AND. */
    filterOperator?: InputMaybe<LogicalOperator>;
    /** Skips the first n results, for use in pagination */
    skip?: InputMaybe<Scalars['Int']>;
    /** Specifies which properties to sort the results by */
    sort?: InputMaybe<OrderSortParameter>;
    /** Takes n results, for use in pagination */
    take?: InputMaybe<Scalars['Int']>;
};

export type OrderModification = Node & {
    createdAt: Scalars['DateTime'];
    id: Scalars['ID'];
    isSettled: Scalars['Boolean'];
    note: Scalars['String'];
    orderItems?: Maybe<Array<OrderItem>>;
    payment?: Maybe<Payment>;
    priceChange: Scalars['Int'];
    refund?: Maybe<Refund>;
    surcharges?: Maybe<Array<Surcharge>>;
    updatedAt: Scalars['DateTime'];
=======
  /** Skips the first n results, for use in pagination */
  skip?: Maybe<Scalars['Int']>;
  /** Takes n results, for use in pagination */
  take?: Maybe<Scalars['Int']>;
  /** Specifies which properties to sort the results by */
  sort?: Maybe<OrderSortParameter>;
  /** Allows the results to be filtered */
  filter?: Maybe<OrderFilterParameter>;
  /** Specifies whether multiple "filter" arguments should be combines with a logical AND or OR operation. Defaults to AND. */
  filterOperator?: Maybe<LogicalOperator>;
};

export type OrderModification = Node & {
  id: Scalars['ID'];
  createdAt: Scalars['DateTime'];
  updatedAt: Scalars['DateTime'];
  priceChange: Scalars['Int'];
  note: Scalars['String'];
  orderItems?: Maybe<Array<OrderItem>>;
  surcharges?: Maybe<Array<Surcharge>>;
  payment?: Maybe<Payment>;
  refund?: Maybe<Refund>;
  isSettled: Scalars['Boolean'];
>>>>>>> 43e37ec5
};

/** Returned when attempting to modify the contents of an Order that is not in the `Modifying` state. */
export type OrderModificationStateError = ErrorResult & {
  errorCode: ErrorCode;
  message: Scalars['String'];
};

export type OrderProcessState = {
  name: Scalars['String'];
  to: Array<Scalars['String']>;
};

export type OrderSortParameter = {
<<<<<<< HEAD
    code?: InputMaybe<SortOrder>;
    createdAt?: InputMaybe<SortOrder>;
    customerLastName?: InputMaybe<SortOrder>;
    id?: InputMaybe<SortOrder>;
    orderPlacedAt?: InputMaybe<SortOrder>;
    shipping?: InputMaybe<SortOrder>;
    shippingWithTax?: InputMaybe<SortOrder>;
    state?: InputMaybe<SortOrder>;
    subTotal?: InputMaybe<SortOrder>;
    subTotalWithTax?: InputMaybe<SortOrder>;
    total?: InputMaybe<SortOrder>;
    totalQuantity?: InputMaybe<SortOrder>;
    totalWithTax?: InputMaybe<SortOrder>;
    updatedAt?: InputMaybe<SortOrder>;
=======
  customerLastName?: Maybe<SortOrder>;
  id?: Maybe<SortOrder>;
  createdAt?: Maybe<SortOrder>;
  updatedAt?: Maybe<SortOrder>;
  orderPlacedAt?: Maybe<SortOrder>;
  code?: Maybe<SortOrder>;
  state?: Maybe<SortOrder>;
  totalQuantity?: Maybe<SortOrder>;
  subTotal?: Maybe<SortOrder>;
  subTotalWithTax?: Maybe<SortOrder>;
  shipping?: Maybe<SortOrder>;
  shippingWithTax?: Maybe<SortOrder>;
  total?: Maybe<SortOrder>;
  totalWithTax?: Maybe<SortOrder>;
>>>>>>> 43e37ec5
};

/** Returned if there is an error in transitioning the Order state */
export type OrderStateTransitionError = ErrorResult & {
<<<<<<< HEAD
    errorCode: ErrorCode;
    fromState: Scalars['String'];
    message: Scalars['String'];
    toState: Scalars['String'];
    transitionError: Scalars['String'];
=======
  errorCode: ErrorCode;
  message: Scalars['String'];
  transitionError: Scalars['String'];
  fromState: Scalars['String'];
  toState: Scalars['String'];
>>>>>>> 43e37ec5
};

/**
 * A summary of the taxes being applied to this order, grouped
 * by taxRate.
 */
export type OrderTaxSummary = {
<<<<<<< HEAD
    /** A description of this tax */
    description: Scalars['String'];
    /** The total net price or OrderItems to which this taxRate applies */
    taxBase: Scalars['Int'];
    /** The taxRate as a percentage */
    taxRate: Scalars['Float'];
    /** The total tax being applied to the Order at this taxRate */
    taxTotal: Scalars['Int'];
=======
  /** A description of this tax */
  description: Scalars['String'];
  /** The taxRate as a percentage */
  taxRate: Scalars['Float'];
  /** The total net price or OrderItems to which this taxRate applies */
  taxBase: Scalars['Int'];
  /** The total tax being applied to the Order at this taxRate */
  taxTotal: Scalars['Int'];
>>>>>>> 43e37ec5
};

export type PaginatedList = {
  items: Array<Node>;
  totalItems: Scalars['Int'];
};

export type Payment = Node & {
<<<<<<< HEAD
    amount: Scalars['Int'];
    createdAt: Scalars['DateTime'];
    errorMessage?: Maybe<Scalars['String']>;
    id: Scalars['ID'];
    metadata?: Maybe<Scalars['JSON']>;
    method: Scalars['String'];
    nextStates: Array<Scalars['String']>;
    refunds: Array<Refund>;
    state: Scalars['String'];
    transactionId?: Maybe<Scalars['String']>;
    updatedAt: Scalars['DateTime'];
};

export type PaymentMethod = Node & {
    checker?: Maybe<ConfigurableOperation>;
    code: Scalars['String'];
    createdAt: Scalars['DateTime'];
    customFields?: Maybe<Scalars['JSON']>;
    description: Scalars['String'];
    enabled: Scalars['Boolean'];
    handler: ConfigurableOperation;
    id: Scalars['ID'];
    name: Scalars['String'];
    updatedAt: Scalars['DateTime'];
};

export type PaymentMethodFilterParameter = {
    code?: InputMaybe<StringOperators>;
    createdAt?: InputMaybe<DateOperators>;
    description?: InputMaybe<StringOperators>;
    enabled?: InputMaybe<BooleanOperators>;
    id?: InputMaybe<IdOperators>;
    name?: InputMaybe<StringOperators>;
    updatedAt?: InputMaybe<DateOperators>;
=======
  nextStates: Array<Scalars['String']>;
  id: Scalars['ID'];
  createdAt: Scalars['DateTime'];
  updatedAt: Scalars['DateTime'];
  method: Scalars['String'];
  amount: Scalars['Int'];
  state: Scalars['String'];
  transactionId?: Maybe<Scalars['String']>;
  errorMessage?: Maybe<Scalars['String']>;
  refunds: Array<Refund>;
  metadata?: Maybe<Scalars['JSON']>;
};

export type PaymentMethod = Node & {
  id: Scalars['ID'];
  createdAt: Scalars['DateTime'];
  updatedAt: Scalars['DateTime'];
  name: Scalars['String'];
  code: Scalars['String'];
  description: Scalars['String'];
  enabled: Scalars['Boolean'];
  checker?: Maybe<ConfigurableOperation>;
  handler: ConfigurableOperation;
  customFields?: Maybe<Scalars['JSON']>;
};

export type PaymentMethodFilterParameter = {
  id?: Maybe<IdOperators>;
  createdAt?: Maybe<DateOperators>;
  updatedAt?: Maybe<DateOperators>;
  name?: Maybe<StringOperators>;
  code?: Maybe<StringOperators>;
  description?: Maybe<StringOperators>;
  enabled?: Maybe<BooleanOperators>;
>>>>>>> 43e37ec5
};

export type PaymentMethodList = PaginatedList & {
  items: Array<PaymentMethod>;
  totalItems: Scalars['Int'];
};

export type PaymentMethodListOptions = {
<<<<<<< HEAD
    /** Allows the results to be filtered */
    filter?: InputMaybe<PaymentMethodFilterParameter>;
    /** Specifies whether multiple "filter" arguments should be combines with a logical AND or OR operation. Defaults to AND. */
    filterOperator?: InputMaybe<LogicalOperator>;
    /** Skips the first n results, for use in pagination */
    skip?: InputMaybe<Scalars['Int']>;
    /** Specifies which properties to sort the results by */
    sort?: InputMaybe<PaymentMethodSortParameter>;
    /** Takes n results, for use in pagination */
    take?: InputMaybe<Scalars['Int']>;
=======
  /** Skips the first n results, for use in pagination */
  skip?: Maybe<Scalars['Int']>;
  /** Takes n results, for use in pagination */
  take?: Maybe<Scalars['Int']>;
  /** Specifies which properties to sort the results by */
  sort?: Maybe<PaymentMethodSortParameter>;
  /** Allows the results to be filtered */
  filter?: Maybe<PaymentMethodFilterParameter>;
  /** Specifies whether multiple "filter" arguments should be combines with a logical AND or OR operation. Defaults to AND. */
  filterOperator?: Maybe<LogicalOperator>;
>>>>>>> 43e37ec5
};

/**
 * Returned when a call to modifyOrder fails to include a paymentMethod even
 * though the price has increased as a result of the changes.
 */
export type PaymentMethodMissingError = ErrorResult & {
  errorCode: ErrorCode;
  message: Scalars['String'];
};

export type PaymentMethodQuote = {
<<<<<<< HEAD
    code: Scalars['String'];
    customFields?: Maybe<Scalars['JSON']>;
    description: Scalars['String'];
    eligibilityMessage?: Maybe<Scalars['String']>;
    id: Scalars['ID'];
    isEligible: Scalars['Boolean'];
    name: Scalars['String'];
};

export type PaymentMethodSortParameter = {
    code?: InputMaybe<SortOrder>;
    createdAt?: InputMaybe<SortOrder>;
    description?: InputMaybe<SortOrder>;
    id?: InputMaybe<SortOrder>;
    name?: InputMaybe<SortOrder>;
    updatedAt?: InputMaybe<SortOrder>;
=======
  id: Scalars['ID'];
  code: Scalars['String'];
  name: Scalars['String'];
  description: Scalars['String'];
  isEligible: Scalars['Boolean'];
  eligibilityMessage?: Maybe<Scalars['String']>;
  customFields?: Maybe<Scalars['JSON']>;
};

export type PaymentMethodSortParameter = {
  id?: Maybe<SortOrder>;
  createdAt?: Maybe<SortOrder>;
  updatedAt?: Maybe<SortOrder>;
  name?: Maybe<SortOrder>;
  code?: Maybe<SortOrder>;
  description?: Maybe<SortOrder>;
>>>>>>> 43e37ec5
};

/** Returned if an attempting to refund a Payment against OrderLines from a different Order */
export type PaymentOrderMismatchError = ErrorResult & {
  errorCode: ErrorCode;
  message: Scalars['String'];
};

/** Returned when there is an error in transitioning the Payment state */
export type PaymentStateTransitionError = ErrorResult & {
<<<<<<< HEAD
    errorCode: ErrorCode;
    fromState: Scalars['String'];
    message: Scalars['String'];
    toState: Scalars['String'];
    transitionError: Scalars['String'];
=======
  errorCode: ErrorCode;
  message: Scalars['String'];
  transitionError: Scalars['String'];
  fromState: Scalars['String'];
  toState: Scalars['String'];
>>>>>>> 43e37ec5
};

/**
 * @description
 * Permissions for administrators and customers. Used to control access to
 * GraphQL resolvers via the {@link Allow} decorator.
 *
 * @docsCategory common
 */
export enum Permission {
<<<<<<< HEAD
    /** Authenticated means simply that the user is logged in */
    Authenticated = 'Authenticated',
    /** Grants permission to create Administrator */
    CreateAdministrator = 'CreateAdministrator',
    /** Grants permission to create Asset */
    CreateAsset = 'CreateAsset',
    /** Grants permission to create Products, Facets, Assets, Collections */
    CreateCatalog = 'CreateCatalog',
    /** Grants permission to create Channel */
    CreateChannel = 'CreateChannel',
    /** Grants permission to create Collection */
    CreateCollection = 'CreateCollection',
    /** Grants permission to create Country */
    CreateCountry = 'CreateCountry',
    /** Grants permission to create Customer */
    CreateCustomer = 'CreateCustomer',
    /** Grants permission to create CustomerGroup */
    CreateCustomerGroup = 'CreateCustomerGroup',
    /** Grants permission to create Facet */
    CreateFacet = 'CreateFacet',
    /** Grants permission to create Order */
    CreateOrder = 'CreateOrder',
    /** Grants permission to create PaymentMethod */
    CreatePaymentMethod = 'CreatePaymentMethod',
    /** Grants permission to create Product */
    CreateProduct = 'CreateProduct',
    /** Grants permission to create Promotion */
    CreatePromotion = 'CreatePromotion',
    /** Grants permission to create PaymentMethods, ShippingMethods, TaxCategories, TaxRates, Zones, Countries, System & GlobalSettings */
    CreateSettings = 'CreateSettings',
    /** Grants permission to create ShippingMethod */
    CreateShippingMethod = 'CreateShippingMethod',
    /** Grants permission to create System */
    CreateSystem = 'CreateSystem',
    /** Grants permission to create Tag */
    CreateTag = 'CreateTag',
    /** Grants permission to create TaxCategory */
    CreateTaxCategory = 'CreateTaxCategory',
    /** Grants permission to create TaxRate */
    CreateTaxRate = 'CreateTaxRate',
    /** Grants permission to create Zone */
    CreateZone = 'CreateZone',
    /** Grants permission to delete Administrator */
    DeleteAdministrator = 'DeleteAdministrator',
    /** Grants permission to delete Asset */
    DeleteAsset = 'DeleteAsset',
    /** Grants permission to delete Products, Facets, Assets, Collections */
    DeleteCatalog = 'DeleteCatalog',
    /** Grants permission to delete Channel */
    DeleteChannel = 'DeleteChannel',
    /** Grants permission to delete Collection */
    DeleteCollection = 'DeleteCollection',
    /** Grants permission to delete Country */
    DeleteCountry = 'DeleteCountry',
    /** Grants permission to delete Customer */
    DeleteCustomer = 'DeleteCustomer',
    /** Grants permission to delete CustomerGroup */
    DeleteCustomerGroup = 'DeleteCustomerGroup',
    /** Grants permission to delete Facet */
    DeleteFacet = 'DeleteFacet',
    /** Grants permission to delete Order */
    DeleteOrder = 'DeleteOrder',
    /** Grants permission to delete PaymentMethod */
    DeletePaymentMethod = 'DeletePaymentMethod',
    /** Grants permission to delete Product */
    DeleteProduct = 'DeleteProduct',
    /** Grants permission to delete Promotion */
    DeletePromotion = 'DeletePromotion',
    /** Grants permission to delete PaymentMethods, ShippingMethods, TaxCategories, TaxRates, Zones, Countries, System & GlobalSettings */
    DeleteSettings = 'DeleteSettings',
    /** Grants permission to delete ShippingMethod */
    DeleteShippingMethod = 'DeleteShippingMethod',
    /** Grants permission to delete System */
    DeleteSystem = 'DeleteSystem',
    /** Grants permission to delete Tag */
    DeleteTag = 'DeleteTag',
    /** Grants permission to delete TaxCategory */
    DeleteTaxCategory = 'DeleteTaxCategory',
    /** Grants permission to delete TaxRate */
    DeleteTaxRate = 'DeleteTaxRate',
    /** Grants permission to delete Zone */
    DeleteZone = 'DeleteZone',
    /** Owner means the user owns this entity, e.g. a Customer's own Order */
    Owner = 'Owner',
    /** Public means any unauthenticated user may perform the operation */
    Public = 'Public',
    /** Grants permission to read Administrator */
    ReadAdministrator = 'ReadAdministrator',
    /** Grants permission to read Asset */
    ReadAsset = 'ReadAsset',
    /** Grants permission to read Products, Facets, Assets, Collections */
    ReadCatalog = 'ReadCatalog',
    /** Grants permission to read Channel */
    ReadChannel = 'ReadChannel',
    /** Grants permission to read Collection */
    ReadCollection = 'ReadCollection',
    /** Grants permission to read Country */
    ReadCountry = 'ReadCountry',
    /** Grants permission to read Customer */
    ReadCustomer = 'ReadCustomer',
    /** Grants permission to read CustomerGroup */
    ReadCustomerGroup = 'ReadCustomerGroup',
    /** Grants permission to read Facet */
    ReadFacet = 'ReadFacet',
    /** Grants permission to read Order */
    ReadOrder = 'ReadOrder',
    /** Grants permission to read PaymentMethod */
    ReadPaymentMethod = 'ReadPaymentMethod',
    /** Grants permission to read Product */
    ReadProduct = 'ReadProduct',
    /** Grants permission to read Promotion */
    ReadPromotion = 'ReadPromotion',
    /** Grants permission to read PaymentMethods, ShippingMethods, TaxCategories, TaxRates, Zones, Countries, System & GlobalSettings */
    ReadSettings = 'ReadSettings',
    /** Grants permission to read ShippingMethod */
    ReadShippingMethod = 'ReadShippingMethod',
    /** Grants permission to read System */
    ReadSystem = 'ReadSystem',
    /** Grants permission to read Tag */
    ReadTag = 'ReadTag',
    /** Grants permission to read TaxCategory */
    ReadTaxCategory = 'ReadTaxCategory',
    /** Grants permission to read TaxRate */
    ReadTaxRate = 'ReadTaxRate',
    /** Grants permission to read Zone */
    ReadZone = 'ReadZone',
    /** SuperAdmin has unrestricted access to all operations */
    SuperAdmin = 'SuperAdmin',
    /** Grants permission to update Administrator */
    UpdateAdministrator = 'UpdateAdministrator',
    /** Grants permission to update Asset */
    UpdateAsset = 'UpdateAsset',
    /** Grants permission to update Products, Facets, Assets, Collections */
    UpdateCatalog = 'UpdateCatalog',
    /** Grants permission to update Channel */
    UpdateChannel = 'UpdateChannel',
    /** Grants permission to update Collection */
    UpdateCollection = 'UpdateCollection',
    /** Grants permission to update Country */
    UpdateCountry = 'UpdateCountry',
    /** Grants permission to update Customer */
    UpdateCustomer = 'UpdateCustomer',
    /** Grants permission to update CustomerGroup */
    UpdateCustomerGroup = 'UpdateCustomerGroup',
    /** Grants permission to update Facet */
    UpdateFacet = 'UpdateFacet',
    /** Grants permission to update GlobalSettings */
    UpdateGlobalSettings = 'UpdateGlobalSettings',
    /** Grants permission to update Order */
    UpdateOrder = 'UpdateOrder',
    /** Grants permission to update PaymentMethod */
    UpdatePaymentMethod = 'UpdatePaymentMethod',
    /** Grants permission to update Product */
    UpdateProduct = 'UpdateProduct',
    /** Grants permission to update Promotion */
    UpdatePromotion = 'UpdatePromotion',
    /** Grants permission to update PaymentMethods, ShippingMethods, TaxCategories, TaxRates, Zones, Countries, System & GlobalSettings */
    UpdateSettings = 'UpdateSettings',
    /** Grants permission to update ShippingMethod */
    UpdateShippingMethod = 'UpdateShippingMethod',
    /** Grants permission to update System */
    UpdateSystem = 'UpdateSystem',
    /** Grants permission to update Tag */
    UpdateTag = 'UpdateTag',
    /** Grants permission to update TaxCategory */
    UpdateTaxCategory = 'UpdateTaxCategory',
    /** Grants permission to update TaxRate */
    UpdateTaxRate = 'UpdateTaxRate',
    /** Grants permission to update Zone */
    UpdateZone = 'UpdateZone',
}

export type PermissionDefinition = {
    assignable: Scalars['Boolean'];
    description: Scalars['String'];
    name: Scalars['String'];
=======
  /** Authenticated means simply that the user is logged in */
  Authenticated = 'Authenticated',
  /** SuperAdmin has unrestricted access to all operations */
  SuperAdmin = 'SuperAdmin',
  /** Owner means the user owns this entity, e.g. a Customer's own Order */
  Owner = 'Owner',
  /** Public means any unauthenticated user may perform the operation */
  Public = 'Public',
  /** Grants permission to update GlobalSettings */
  UpdateGlobalSettings = 'UpdateGlobalSettings',
  /** Grants permission to create Products, Facets, Assets, Collections */
  CreateCatalog = 'CreateCatalog',
  /** Grants permission to read Products, Facets, Assets, Collections */
  ReadCatalog = 'ReadCatalog',
  /** Grants permission to update Products, Facets, Assets, Collections */
  UpdateCatalog = 'UpdateCatalog',
  /** Grants permission to delete Products, Facets, Assets, Collections */
  DeleteCatalog = 'DeleteCatalog',
  /** Grants permission to create PaymentMethods, ShippingMethods, TaxCategories, TaxRates, Zones, Countries, System & GlobalSettings */
  CreateSettings = 'CreateSettings',
  /** Grants permission to read PaymentMethods, ShippingMethods, TaxCategories, TaxRates, Zones, Countries, System & GlobalSettings */
  ReadSettings = 'ReadSettings',
  /** Grants permission to update PaymentMethods, ShippingMethods, TaxCategories, TaxRates, Zones, Countries, System & GlobalSettings */
  UpdateSettings = 'UpdateSettings',
  /** Grants permission to delete PaymentMethods, ShippingMethods, TaxCategories, TaxRates, Zones, Countries, System & GlobalSettings */
  DeleteSettings = 'DeleteSettings',
  /** Grants permission to create Administrator */
  CreateAdministrator = 'CreateAdministrator',
  /** Grants permission to read Administrator */
  ReadAdministrator = 'ReadAdministrator',
  /** Grants permission to update Administrator */
  UpdateAdministrator = 'UpdateAdministrator',
  /** Grants permission to delete Administrator */
  DeleteAdministrator = 'DeleteAdministrator',
  /** Grants permission to create Asset */
  CreateAsset = 'CreateAsset',
  /** Grants permission to read Asset */
  ReadAsset = 'ReadAsset',
  /** Grants permission to update Asset */
  UpdateAsset = 'UpdateAsset',
  /** Grants permission to delete Asset */
  DeleteAsset = 'DeleteAsset',
  /** Grants permission to create Channel */
  CreateChannel = 'CreateChannel',
  /** Grants permission to read Channel */
  ReadChannel = 'ReadChannel',
  /** Grants permission to update Channel */
  UpdateChannel = 'UpdateChannel',
  /** Grants permission to delete Channel */
  DeleteChannel = 'DeleteChannel',
  /** Grants permission to create Collection */
  CreateCollection = 'CreateCollection',
  /** Grants permission to read Collection */
  ReadCollection = 'ReadCollection',
  /** Grants permission to update Collection */
  UpdateCollection = 'UpdateCollection',
  /** Grants permission to delete Collection */
  DeleteCollection = 'DeleteCollection',
  /** Grants permission to create Country */
  CreateCountry = 'CreateCountry',
  /** Grants permission to read Country */
  ReadCountry = 'ReadCountry',
  /** Grants permission to update Country */
  UpdateCountry = 'UpdateCountry',
  /** Grants permission to delete Country */
  DeleteCountry = 'DeleteCountry',
  /** Grants permission to create Customer */
  CreateCustomer = 'CreateCustomer',
  /** Grants permission to read Customer */
  ReadCustomer = 'ReadCustomer',
  /** Grants permission to update Customer */
  UpdateCustomer = 'UpdateCustomer',
  /** Grants permission to delete Customer */
  DeleteCustomer = 'DeleteCustomer',
  /** Grants permission to create CustomerGroup */
  CreateCustomerGroup = 'CreateCustomerGroup',
  /** Grants permission to read CustomerGroup */
  ReadCustomerGroup = 'ReadCustomerGroup',
  /** Grants permission to update CustomerGroup */
  UpdateCustomerGroup = 'UpdateCustomerGroup',
  /** Grants permission to delete CustomerGroup */
  DeleteCustomerGroup = 'DeleteCustomerGroup',
  /** Grants permission to create Facet */
  CreateFacet = 'CreateFacet',
  /** Grants permission to read Facet */
  ReadFacet = 'ReadFacet',
  /** Grants permission to update Facet */
  UpdateFacet = 'UpdateFacet',
  /** Grants permission to delete Facet */
  DeleteFacet = 'DeleteFacet',
  /** Grants permission to create Order */
  CreateOrder = 'CreateOrder',
  /** Grants permission to read Order */
  ReadOrder = 'ReadOrder',
  /** Grants permission to update Order */
  UpdateOrder = 'UpdateOrder',
  /** Grants permission to delete Order */
  DeleteOrder = 'DeleteOrder',
  /** Grants permission to create PaymentMethod */
  CreatePaymentMethod = 'CreatePaymentMethod',
  /** Grants permission to read PaymentMethod */
  ReadPaymentMethod = 'ReadPaymentMethod',
  /** Grants permission to update PaymentMethod */
  UpdatePaymentMethod = 'UpdatePaymentMethod',
  /** Grants permission to delete PaymentMethod */
  DeletePaymentMethod = 'DeletePaymentMethod',
  /** Grants permission to create Product */
  CreateProduct = 'CreateProduct',
  /** Grants permission to read Product */
  ReadProduct = 'ReadProduct',
  /** Grants permission to update Product */
  UpdateProduct = 'UpdateProduct',
  /** Grants permission to delete Product */
  DeleteProduct = 'DeleteProduct',
  /** Grants permission to create Promotion */
  CreatePromotion = 'CreatePromotion',
  /** Grants permission to read Promotion */
  ReadPromotion = 'ReadPromotion',
  /** Grants permission to update Promotion */
  UpdatePromotion = 'UpdatePromotion',
  /** Grants permission to delete Promotion */
  DeletePromotion = 'DeletePromotion',
  /** Grants permission to create ShippingMethod */
  CreateShippingMethod = 'CreateShippingMethod',
  /** Grants permission to read ShippingMethod */
  ReadShippingMethod = 'ReadShippingMethod',
  /** Grants permission to update ShippingMethod */
  UpdateShippingMethod = 'UpdateShippingMethod',
  /** Grants permission to delete ShippingMethod */
  DeleteShippingMethod = 'DeleteShippingMethod',
  /** Grants permission to create Tag */
  CreateTag = 'CreateTag',
  /** Grants permission to read Tag */
  ReadTag = 'ReadTag',
  /** Grants permission to update Tag */
  UpdateTag = 'UpdateTag',
  /** Grants permission to delete Tag */
  DeleteTag = 'DeleteTag',
  /** Grants permission to create TaxCategory */
  CreateTaxCategory = 'CreateTaxCategory',
  /** Grants permission to read TaxCategory */
  ReadTaxCategory = 'ReadTaxCategory',
  /** Grants permission to update TaxCategory */
  UpdateTaxCategory = 'UpdateTaxCategory',
  /** Grants permission to delete TaxCategory */
  DeleteTaxCategory = 'DeleteTaxCategory',
  /** Grants permission to create TaxRate */
  CreateTaxRate = 'CreateTaxRate',
  /** Grants permission to read TaxRate */
  ReadTaxRate = 'ReadTaxRate',
  /** Grants permission to update TaxRate */
  UpdateTaxRate = 'UpdateTaxRate',
  /** Grants permission to delete TaxRate */
  DeleteTaxRate = 'DeleteTaxRate',
  /** Grants permission to create System */
  CreateSystem = 'CreateSystem',
  /** Grants permission to read System */
  ReadSystem = 'ReadSystem',
  /** Grants permission to update System */
  UpdateSystem = 'UpdateSystem',
  /** Grants permission to delete System */
  DeleteSystem = 'DeleteSystem',
  /** Grants permission to create Zone */
  CreateZone = 'CreateZone',
  /** Grants permission to read Zone */
  ReadZone = 'ReadZone',
  /** Grants permission to update Zone */
  UpdateZone = 'UpdateZone',
  /** Grants permission to delete Zone */
  DeleteZone = 'DeleteZone'
}

export type PermissionDefinition = {
  name: Scalars['String'];
  description: Scalars['String'];
  assignable: Scalars['Boolean'];
>>>>>>> 43e37ec5
};

/** The price range where the result has more than one price */
export type PriceRange = {
<<<<<<< HEAD
    max: Scalars['Int'];
    min: Scalars['Int'];
};

export type Product = Node & {
    assets: Array<Asset>;
    channels: Array<Channel>;
    collections: Array<Collection>;
    createdAt: Scalars['DateTime'];
    customFields?: Maybe<Scalars['JSON']>;
    description: Scalars['String'];
    enabled: Scalars['Boolean'];
    facetValues: Array<FacetValue>;
    featuredAsset?: Maybe<Asset>;
    id: Scalars['ID'];
    languageCode: LanguageCode;
    name: Scalars['String'];
    optionGroups: Array<ProductOptionGroup>;
    slug: Scalars['String'];
    translations: Array<ProductTranslation>;
    updatedAt: Scalars['DateTime'];
    /** Returns a paginated, sortable, filterable list of ProductVariants */
    variantList: ProductVariantList;
    /** Returns all ProductVariants */
    variants: Array<ProductVariant>;
=======
  min: Scalars['Int'];
  max: Scalars['Int'];
};

export type Product = Node & {
  enabled: Scalars['Boolean'];
  channels: Array<Channel>;
  id: Scalars['ID'];
  createdAt: Scalars['DateTime'];
  updatedAt: Scalars['DateTime'];
  languageCode: LanguageCode;
  name: Scalars['String'];
  slug: Scalars['String'];
  description: Scalars['String'];
  featuredAsset?: Maybe<Asset>;
  assets: Array<Asset>;
  /** Returns all ProductVariants */
  variants: Array<ProductVariant>;
  /** Returns a paginated, sortable, filterable list of ProductVariants */
  variantList: ProductVariantList;
  optionGroups: Array<ProductOptionGroup>;
  facetValues: Array<FacetValue>;
  translations: Array<ProductTranslation>;
  collections: Array<Collection>;
  customFields?: Maybe<Scalars['JSON']>;
>>>>>>> 43e37ec5
};


export type ProductVariantListArgs = {
<<<<<<< HEAD
    options?: InputMaybe<ProductVariantListOptions>;
};

export type ProductFilterParameter = {
    createdAt?: InputMaybe<DateOperators>;
    description?: InputMaybe<StringOperators>;
    enabled?: InputMaybe<BooleanOperators>;
    id?: InputMaybe<IdOperators>;
    languageCode?: InputMaybe<StringOperators>;
    name?: InputMaybe<StringOperators>;
    slug?: InputMaybe<StringOperators>;
    updatedAt?: InputMaybe<DateOperators>;
=======
  options?: Maybe<ProductVariantListOptions>;
};

export type ProductFilterParameter = {
  enabled?: Maybe<BooleanOperators>;
  id?: Maybe<IdOperators>;
  createdAt?: Maybe<DateOperators>;
  updatedAt?: Maybe<DateOperators>;
  languageCode?: Maybe<StringOperators>;
  name?: Maybe<StringOperators>;
  slug?: Maybe<StringOperators>;
  description?: Maybe<StringOperators>;
>>>>>>> 43e37ec5
};

export type ProductList = PaginatedList & {
  items: Array<Product>;
  totalItems: Scalars['Int'];
};

export type ProductListOptions = {
<<<<<<< HEAD
    /** Allows the results to be filtered */
    filter?: InputMaybe<ProductFilterParameter>;
    /** Specifies whether multiple "filter" arguments should be combines with a logical AND or OR operation. Defaults to AND. */
    filterOperator?: InputMaybe<LogicalOperator>;
    /** Skips the first n results, for use in pagination */
    skip?: InputMaybe<Scalars['Int']>;
    /** Specifies which properties to sort the results by */
    sort?: InputMaybe<ProductSortParameter>;
    /** Takes n results, for use in pagination */
    take?: InputMaybe<Scalars['Int']>;
};

export type ProductOption = Node & {
    code: Scalars['String'];
    createdAt: Scalars['DateTime'];
    customFields?: Maybe<Scalars['JSON']>;
    group: ProductOptionGroup;
    groupId: Scalars['ID'];
    id: Scalars['ID'];
    languageCode: LanguageCode;
    name: Scalars['String'];
    translations: Array<ProductOptionTranslation>;
    updatedAt: Scalars['DateTime'];
};

export type ProductOptionGroup = Node & {
    code: Scalars['String'];
    createdAt: Scalars['DateTime'];
    customFields?: Maybe<Scalars['JSON']>;
    id: Scalars['ID'];
    languageCode: LanguageCode;
    name: Scalars['String'];
    options: Array<ProductOption>;
    translations: Array<ProductOptionGroupTranslation>;
    updatedAt: Scalars['DateTime'];
};

export type ProductOptionGroupTranslation = {
    createdAt: Scalars['DateTime'];
    id: Scalars['ID'];
    languageCode: LanguageCode;
    name: Scalars['String'];
    updatedAt: Scalars['DateTime'];
};

export type ProductOptionGroupTranslationInput = {
    customFields?: InputMaybe<Scalars['JSON']>;
    id?: InputMaybe<Scalars['ID']>;
    languageCode: LanguageCode;
    name?: InputMaybe<Scalars['String']>;
=======
  /** Skips the first n results, for use in pagination */
  skip?: Maybe<Scalars['Int']>;
  /** Takes n results, for use in pagination */
  take?: Maybe<Scalars['Int']>;
  /** Specifies which properties to sort the results by */
  sort?: Maybe<ProductSortParameter>;
  /** Allows the results to be filtered */
  filter?: Maybe<ProductFilterParameter>;
  /** Specifies whether multiple "filter" arguments should be combines with a logical AND or OR operation. Defaults to AND. */
  filterOperator?: Maybe<LogicalOperator>;
};

export type ProductOption = Node & {
  id: Scalars['ID'];
  createdAt: Scalars['DateTime'];
  updatedAt: Scalars['DateTime'];
  languageCode: LanguageCode;
  code: Scalars['String'];
  name: Scalars['String'];
  groupId: Scalars['ID'];
  group: ProductOptionGroup;
  translations: Array<ProductOptionTranslation>;
  customFields?: Maybe<Scalars['JSON']>;
};

export type ProductOptionGroup = Node & {
  id: Scalars['ID'];
  createdAt: Scalars['DateTime'];
  updatedAt: Scalars['DateTime'];
  languageCode: LanguageCode;
  code: Scalars['String'];
  name: Scalars['String'];
  options: Array<ProductOption>;
  translations: Array<ProductOptionGroupTranslation>;
  customFields?: Maybe<Scalars['JSON']>;
};

export type ProductOptionGroupTranslation = {
  id: Scalars['ID'];
  createdAt: Scalars['DateTime'];
  updatedAt: Scalars['DateTime'];
  languageCode: LanguageCode;
  name: Scalars['String'];
};

export type ProductOptionGroupTranslationInput = {
  id?: Maybe<Scalars['ID']>;
  languageCode: LanguageCode;
  name?: Maybe<Scalars['String']>;
  customFields?: Maybe<Scalars['JSON']>;
>>>>>>> 43e37ec5
};

export type ProductOptionInUseError = ErrorResult & {
  errorCode: ErrorCode;
  message: Scalars['String'];
  optionGroupCode: Scalars['String'];
  productVariantCount: Scalars['Int'];
};

export type ProductOptionTranslation = {
<<<<<<< HEAD
    createdAt: Scalars['DateTime'];
    id: Scalars['ID'];
    languageCode: LanguageCode;
    name: Scalars['String'];
    updatedAt: Scalars['DateTime'];
};

export type ProductOptionTranslationInput = {
    customFields?: InputMaybe<Scalars['JSON']>;
    id?: InputMaybe<Scalars['ID']>;
    languageCode: LanguageCode;
    name?: InputMaybe<Scalars['String']>;
};

export type ProductSortParameter = {
    createdAt?: InputMaybe<SortOrder>;
    description?: InputMaybe<SortOrder>;
    id?: InputMaybe<SortOrder>;
    name?: InputMaybe<SortOrder>;
    slug?: InputMaybe<SortOrder>;
    updatedAt?: InputMaybe<SortOrder>;
};

export type ProductTranslation = {
    createdAt: Scalars['DateTime'];
    description: Scalars['String'];
    id: Scalars['ID'];
    languageCode: LanguageCode;
    name: Scalars['String'];
    slug: Scalars['String'];
    updatedAt: Scalars['DateTime'];
};

export type ProductTranslationInput = {
    customFields?: InputMaybe<Scalars['JSON']>;
    description?: InputMaybe<Scalars['String']>;
    id?: InputMaybe<Scalars['ID']>;
    languageCode: LanguageCode;
    name?: InputMaybe<Scalars['String']>;
    slug?: InputMaybe<Scalars['String']>;
};

export type ProductVariant = Node & {
    assets: Array<Asset>;
    channels: Array<Channel>;
    createdAt: Scalars['DateTime'];
    currencyCode: CurrencyCode;
    customFields?: Maybe<Scalars['JSON']>;
    enabled: Scalars['Boolean'];
    facetValues: Array<FacetValue>;
    featuredAsset?: Maybe<Asset>;
    id: Scalars['ID'];
    languageCode: LanguageCode;
    name: Scalars['String'];
    options: Array<ProductOption>;
    outOfStockThreshold: Scalars['Int'];
    price: Scalars['Int'];
    priceWithTax: Scalars['Int'];
    product: Product;
    productId: Scalars['ID'];
    sku: Scalars['String'];
    stockAllocated: Scalars['Int'];
    stockLevel: Scalars['String'];
    stockMovements: StockMovementList;
    stockOnHand: Scalars['Int'];
    taxCategory: TaxCategory;
    taxRateApplied: TaxRate;
    trackInventory: GlobalFlag;
    translations: Array<ProductVariantTranslation>;
    updatedAt: Scalars['DateTime'];
    useGlobalOutOfStockThreshold: Scalars['Boolean'];
=======
  id: Scalars['ID'];
  createdAt: Scalars['DateTime'];
  updatedAt: Scalars['DateTime'];
  languageCode: LanguageCode;
  name: Scalars['String'];
};

export type ProductOptionTranslationInput = {
  id?: Maybe<Scalars['ID']>;
  languageCode: LanguageCode;
  name?: Maybe<Scalars['String']>;
  customFields?: Maybe<Scalars['JSON']>;
};

export type ProductSortParameter = {
  id?: Maybe<SortOrder>;
  createdAt?: Maybe<SortOrder>;
  updatedAt?: Maybe<SortOrder>;
  name?: Maybe<SortOrder>;
  slug?: Maybe<SortOrder>;
  description?: Maybe<SortOrder>;
};

export type ProductTranslation = {
  id: Scalars['ID'];
  createdAt: Scalars['DateTime'];
  updatedAt: Scalars['DateTime'];
  languageCode: LanguageCode;
  name: Scalars['String'];
  slug: Scalars['String'];
  description: Scalars['String'];
};

export type ProductTranslationInput = {
  id?: Maybe<Scalars['ID']>;
  languageCode: LanguageCode;
  name?: Maybe<Scalars['String']>;
  slug?: Maybe<Scalars['String']>;
  description?: Maybe<Scalars['String']>;
  customFields?: Maybe<Scalars['JSON']>;
};

export type ProductVariant = Node & {
  enabled: Scalars['Boolean'];
  trackInventory: GlobalFlag;
  stockOnHand: Scalars['Int'];
  stockAllocated: Scalars['Int'];
  outOfStockThreshold: Scalars['Int'];
  useGlobalOutOfStockThreshold: Scalars['Boolean'];
  stockMovements: StockMovementList;
  channels: Array<Channel>;
  id: Scalars['ID'];
  product: Product;
  productId: Scalars['ID'];
  createdAt: Scalars['DateTime'];
  updatedAt: Scalars['DateTime'];
  languageCode: LanguageCode;
  sku: Scalars['String'];
  name: Scalars['String'];
  featuredAsset?: Maybe<Asset>;
  assets: Array<Asset>;
  price: Scalars['Int'];
  currencyCode: CurrencyCode;
  priceWithTax: Scalars['Int'];
  stockLevel: Scalars['String'];
  taxRateApplied: TaxRate;
  taxCategory: TaxCategory;
  options: Array<ProductOption>;
  facetValues: Array<FacetValue>;
  translations: Array<ProductVariantTranslation>;
  customFields?: Maybe<Scalars['JSON']>;
>>>>>>> 43e37ec5
};


export type ProductVariantStockMovementsArgs = {
<<<<<<< HEAD
    options?: InputMaybe<StockMovementListOptions>;
};

export type ProductVariantFilterParameter = {
    createdAt?: InputMaybe<DateOperators>;
    currencyCode?: InputMaybe<StringOperators>;
    enabled?: InputMaybe<BooleanOperators>;
    id?: InputMaybe<IdOperators>;
    languageCode?: InputMaybe<StringOperators>;
    name?: InputMaybe<StringOperators>;
    outOfStockThreshold?: InputMaybe<NumberOperators>;
    price?: InputMaybe<NumberOperators>;
    priceWithTax?: InputMaybe<NumberOperators>;
    productId?: InputMaybe<IdOperators>;
    sku?: InputMaybe<StringOperators>;
    stockAllocated?: InputMaybe<NumberOperators>;
    stockLevel?: InputMaybe<StringOperators>;
    stockOnHand?: InputMaybe<NumberOperators>;
    trackInventory?: InputMaybe<StringOperators>;
    updatedAt?: InputMaybe<DateOperators>;
    useGlobalOutOfStockThreshold?: InputMaybe<BooleanOperators>;
=======
  options?: Maybe<StockMovementListOptions>;
};

export type ProductVariantFilterParameter = {
  enabled?: Maybe<BooleanOperators>;
  trackInventory?: Maybe<StringOperators>;
  stockOnHand?: Maybe<NumberOperators>;
  stockAllocated?: Maybe<NumberOperators>;
  outOfStockThreshold?: Maybe<NumberOperators>;
  useGlobalOutOfStockThreshold?: Maybe<BooleanOperators>;
  id?: Maybe<IdOperators>;
  productId?: Maybe<IdOperators>;
  createdAt?: Maybe<DateOperators>;
  updatedAt?: Maybe<DateOperators>;
  languageCode?: Maybe<StringOperators>;
  sku?: Maybe<StringOperators>;
  name?: Maybe<StringOperators>;
  price?: Maybe<NumberOperators>;
  currencyCode?: Maybe<StringOperators>;
  priceWithTax?: Maybe<NumberOperators>;
  stockLevel?: Maybe<StringOperators>;
>>>>>>> 43e37ec5
};

export type ProductVariantList = PaginatedList & {
  items: Array<ProductVariant>;
  totalItems: Scalars['Int'];
};

export type ProductVariantListOptions = {
<<<<<<< HEAD
    /** Allows the results to be filtered */
    filter?: InputMaybe<ProductVariantFilterParameter>;
    /** Specifies whether multiple "filter" arguments should be combines with a logical AND or OR operation. Defaults to AND. */
    filterOperator?: InputMaybe<LogicalOperator>;
    /** Skips the first n results, for use in pagination */
    skip?: InputMaybe<Scalars['Int']>;
    /** Specifies which properties to sort the results by */
    sort?: InputMaybe<ProductVariantSortParameter>;
    /** Takes n results, for use in pagination */
    take?: InputMaybe<Scalars['Int']>;
};

export type ProductVariantSortParameter = {
    createdAt?: InputMaybe<SortOrder>;
    id?: InputMaybe<SortOrder>;
    name?: InputMaybe<SortOrder>;
    outOfStockThreshold?: InputMaybe<SortOrder>;
    price?: InputMaybe<SortOrder>;
    priceWithTax?: InputMaybe<SortOrder>;
    productId?: InputMaybe<SortOrder>;
    sku?: InputMaybe<SortOrder>;
    stockAllocated?: InputMaybe<SortOrder>;
    stockLevel?: InputMaybe<SortOrder>;
    stockOnHand?: InputMaybe<SortOrder>;
    updatedAt?: InputMaybe<SortOrder>;
};

export type ProductVariantTranslation = {
    createdAt: Scalars['DateTime'];
    id: Scalars['ID'];
    languageCode: LanguageCode;
    name: Scalars['String'];
    updatedAt: Scalars['DateTime'];
};

export type ProductVariantTranslationInput = {
    customFields?: InputMaybe<Scalars['JSON']>;
    id?: InputMaybe<Scalars['ID']>;
    languageCode: LanguageCode;
    name?: InputMaybe<Scalars['String']>;
};

export type Promotion = Node & {
    actions: Array<ConfigurableOperation>;
    conditions: Array<ConfigurableOperation>;
    couponCode?: Maybe<Scalars['String']>;
    createdAt: Scalars['DateTime'];
    customFields?: Maybe<Scalars['JSON']>;
    enabled: Scalars['Boolean'];
    endsAt?: Maybe<Scalars['DateTime']>;
    id: Scalars['ID'];
    name: Scalars['String'];
    perCustomerUsageLimit?: Maybe<Scalars['Int']>;
    startsAt?: Maybe<Scalars['DateTime']>;
    updatedAt: Scalars['DateTime'];
};

export type PromotionFilterParameter = {
    couponCode?: InputMaybe<StringOperators>;
    createdAt?: InputMaybe<DateOperators>;
    enabled?: InputMaybe<BooleanOperators>;
    endsAt?: InputMaybe<DateOperators>;
    id?: InputMaybe<IdOperators>;
    name?: InputMaybe<StringOperators>;
    perCustomerUsageLimit?: InputMaybe<NumberOperators>;
    startsAt?: InputMaybe<DateOperators>;
    updatedAt?: InputMaybe<DateOperators>;
=======
  /** Skips the first n results, for use in pagination */
  skip?: Maybe<Scalars['Int']>;
  /** Takes n results, for use in pagination */
  take?: Maybe<Scalars['Int']>;
  /** Specifies which properties to sort the results by */
  sort?: Maybe<ProductVariantSortParameter>;
  /** Allows the results to be filtered */
  filter?: Maybe<ProductVariantFilterParameter>;
  /** Specifies whether multiple "filter" arguments should be combines with a logical AND or OR operation. Defaults to AND. */
  filterOperator?: Maybe<LogicalOperator>;
};

export type ProductVariantSortParameter = {
  stockOnHand?: Maybe<SortOrder>;
  stockAllocated?: Maybe<SortOrder>;
  outOfStockThreshold?: Maybe<SortOrder>;
  id?: Maybe<SortOrder>;
  productId?: Maybe<SortOrder>;
  createdAt?: Maybe<SortOrder>;
  updatedAt?: Maybe<SortOrder>;
  sku?: Maybe<SortOrder>;
  name?: Maybe<SortOrder>;
  price?: Maybe<SortOrder>;
  priceWithTax?: Maybe<SortOrder>;
  stockLevel?: Maybe<SortOrder>;
};

export type ProductVariantTranslation = {
  id: Scalars['ID'];
  createdAt: Scalars['DateTime'];
  updatedAt: Scalars['DateTime'];
  languageCode: LanguageCode;
  name: Scalars['String'];
};

export type ProductVariantTranslationInput = {
  id?: Maybe<Scalars['ID']>;
  languageCode: LanguageCode;
  name?: Maybe<Scalars['String']>;
  customFields?: Maybe<Scalars['JSON']>;
};

export type Promotion = Node & {
  id: Scalars['ID'];
  createdAt: Scalars['DateTime'];
  updatedAt: Scalars['DateTime'];
  startsAt?: Maybe<Scalars['DateTime']>;
  endsAt?: Maybe<Scalars['DateTime']>;
  couponCode?: Maybe<Scalars['String']>;
  perCustomerUsageLimit?: Maybe<Scalars['Int']>;
  name: Scalars['String'];
  enabled: Scalars['Boolean'];
  conditions: Array<ConfigurableOperation>;
  actions: Array<ConfigurableOperation>;
  customFields?: Maybe<Scalars['JSON']>;
};

export type PromotionFilterParameter = {
  id?: Maybe<IdOperators>;
  createdAt?: Maybe<DateOperators>;
  updatedAt?: Maybe<DateOperators>;
  startsAt?: Maybe<DateOperators>;
  endsAt?: Maybe<DateOperators>;
  couponCode?: Maybe<StringOperators>;
  perCustomerUsageLimit?: Maybe<NumberOperators>;
  name?: Maybe<StringOperators>;
  enabled?: Maybe<BooleanOperators>;
>>>>>>> 43e37ec5
};

export type PromotionList = PaginatedList & {
  items: Array<Promotion>;
  totalItems: Scalars['Int'];
};

export type PromotionListOptions = {
<<<<<<< HEAD
    /** Allows the results to be filtered */
    filter?: InputMaybe<PromotionFilterParameter>;
    /** Specifies whether multiple "filter" arguments should be combines with a logical AND or OR operation. Defaults to AND. */
    filterOperator?: InputMaybe<LogicalOperator>;
    /** Skips the first n results, for use in pagination */
    skip?: InputMaybe<Scalars['Int']>;
    /** Specifies which properties to sort the results by */
    sort?: InputMaybe<PromotionSortParameter>;
    /** Takes n results, for use in pagination */
    take?: InputMaybe<Scalars['Int']>;
};

export type PromotionSortParameter = {
    couponCode?: InputMaybe<SortOrder>;
    createdAt?: InputMaybe<SortOrder>;
    endsAt?: InputMaybe<SortOrder>;
    id?: InputMaybe<SortOrder>;
    name?: InputMaybe<SortOrder>;
    perCustomerUsageLimit?: InputMaybe<SortOrder>;
    startsAt?: InputMaybe<SortOrder>;
    updatedAt?: InputMaybe<SortOrder>;
=======
  /** Skips the first n results, for use in pagination */
  skip?: Maybe<Scalars['Int']>;
  /** Takes n results, for use in pagination */
  take?: Maybe<Scalars['Int']>;
  /** Specifies which properties to sort the results by */
  sort?: Maybe<PromotionSortParameter>;
  /** Allows the results to be filtered */
  filter?: Maybe<PromotionFilterParameter>;
  /** Specifies whether multiple "filter" arguments should be combines with a logical AND or OR operation. Defaults to AND. */
  filterOperator?: Maybe<LogicalOperator>;
};

export type PromotionSortParameter = {
  id?: Maybe<SortOrder>;
  createdAt?: Maybe<SortOrder>;
  updatedAt?: Maybe<SortOrder>;
  startsAt?: Maybe<SortOrder>;
  endsAt?: Maybe<SortOrder>;
  couponCode?: Maybe<SortOrder>;
  perCustomerUsageLimit?: Maybe<SortOrder>;
  name?: Maybe<SortOrder>;
>>>>>>> 43e37ec5
};

/** Returned if the specified quantity of an OrderLine is greater than the number of items in that line */
export type QuantityTooGreatError = ErrorResult & {
  errorCode: ErrorCode;
  message: Scalars['String'];
};

export type Query = {
<<<<<<< HEAD
    activeAdministrator?: Maybe<Administrator>;
    activeChannel: Channel;
    administrator?: Maybe<Administrator>;
    administrators: AdministratorList;
    /** Get a single Asset by id */
    asset?: Maybe<Asset>;
    /** Get a list of Assets */
    assets: AssetList;
    channel?: Maybe<Channel>;
    channels: Array<Channel>;
    /** Get a Collection either by id or slug. If neither id nor slug is specified, an error will result. */
    collection?: Maybe<Collection>;
    collectionFilters: Array<ConfigurableOperationDefinition>;
    collections: CollectionList;
    countries: CountryList;
    country?: Maybe<Country>;
    customer?: Maybe<Customer>;
    customerGroup?: Maybe<CustomerGroup>;
    customerGroups: CustomerGroupList;
    customers: CustomerList;
    facet?: Maybe<Facet>;
    facets: FacetList;
    fulfillmentHandlers: Array<ConfigurableOperationDefinition>;
    globalSettings: GlobalSettings;
    job?: Maybe<Job>;
    jobBufferSize: Array<JobBufferSize>;
    jobQueues: Array<JobQueue>;
    jobs: JobList;
    jobsById: Array<Job>;
    me?: Maybe<CurrentUser>;
    order?: Maybe<Order>;
    orders: OrderList;
    paymentMethod?: Maybe<PaymentMethod>;
    paymentMethodEligibilityCheckers: Array<ConfigurableOperationDefinition>;
    paymentMethodHandlers: Array<ConfigurableOperationDefinition>;
    paymentMethods: PaymentMethodList;
    pendingSearchIndexUpdates: Scalars['Int'];
    /** Get a Product either by id or slug. If neither id nor slug is specified, an error will result. */
    product?: Maybe<Product>;
    productOptionGroup?: Maybe<ProductOptionGroup>;
    productOptionGroups: Array<ProductOptionGroup>;
    /** Get a ProductVariant by id */
    productVariant?: Maybe<ProductVariant>;
    /** List ProductVariants either all or for the specific product. */
    productVariants: ProductVariantList;
    /** List Products */
    products: ProductList;
    promotion?: Maybe<Promotion>;
    promotionActions: Array<ConfigurableOperationDefinition>;
    promotionConditions: Array<ConfigurableOperationDefinition>;
    promotions: PromotionList;
    role?: Maybe<Role>;
    roles: RoleList;
    search: SearchResponse;
    shippingCalculators: Array<ConfigurableOperationDefinition>;
    shippingEligibilityCheckers: Array<ConfigurableOperationDefinition>;
    shippingMethod?: Maybe<ShippingMethod>;
    shippingMethods: ShippingMethodList;
    tag: Tag;
    tags: TagList;
    taxCategories: Array<TaxCategory>;
    taxCategory?: Maybe<TaxCategory>;
    taxRate?: Maybe<TaxRate>;
    taxRates: TaxRateList;
    testEligibleShippingMethods: Array<ShippingMethodQuote>;
    testShippingMethod: TestShippingMethodResult;
    zone?: Maybe<Zone>;
    zones: Array<Zone>;
=======
  administrators: AdministratorList;
  administrator?: Maybe<Administrator>;
  activeAdministrator?: Maybe<Administrator>;
  /** Get a list of Assets */
  assets: AssetList;
  /** Get a single Asset by id */
  asset?: Maybe<Asset>;
  me?: Maybe<CurrentUser>;
  channels: Array<Channel>;
  channel?: Maybe<Channel>;
  activeChannel: Channel;
  collections: CollectionList;
  /** Get a Collection either by id or slug. If neither id nor slug is specified, an error will result. */
  collection?: Maybe<Collection>;
  collectionFilters: Array<ConfigurableOperationDefinition>;
  countries: CountryList;
  country?: Maybe<Country>;
  customerGroups: CustomerGroupList;
  customerGroup?: Maybe<CustomerGroup>;
  customers: CustomerList;
  customer?: Maybe<Customer>;
  facets: FacetList;
  facet?: Maybe<Facet>;
  globalSettings: GlobalSettings;
  job?: Maybe<Job>;
  jobs: JobList;
  jobsById: Array<Job>;
  jobQueues: Array<JobQueue>;
  jobBufferSize: Array<JobBufferSize>;
  order?: Maybe<Order>;
  orders: OrderList;
  paymentMethods: PaymentMethodList;
  paymentMethod?: Maybe<PaymentMethod>;
  paymentMethodEligibilityCheckers: Array<ConfigurableOperationDefinition>;
  paymentMethodHandlers: Array<ConfigurableOperationDefinition>;
  productOptionGroups: Array<ProductOptionGroup>;
  productOptionGroup?: Maybe<ProductOptionGroup>;
  search: SearchResponse;
  pendingSearchIndexUpdates: Scalars['Int'];
  /** List Products */
  products: ProductList;
  /** Get a Product either by id or slug. If neither id nor slug is specified, an error will result. */
  product?: Maybe<Product>;
  /** List ProductVariants either all or for the specific product. */
  productVariants: ProductVariantList;
  /** Get a ProductVariant by id */
  productVariant?: Maybe<ProductVariant>;
  promotion?: Maybe<Promotion>;
  promotions: PromotionList;
  promotionConditions: Array<ConfigurableOperationDefinition>;
  promotionActions: Array<ConfigurableOperationDefinition>;
  roles: RoleList;
  role?: Maybe<Role>;
  shippingMethods: ShippingMethodList;
  shippingMethod?: Maybe<ShippingMethod>;
  shippingEligibilityCheckers: Array<ConfigurableOperationDefinition>;
  shippingCalculators: Array<ConfigurableOperationDefinition>;
  fulfillmentHandlers: Array<ConfigurableOperationDefinition>;
  testShippingMethod: TestShippingMethodResult;
  testEligibleShippingMethods: Array<ShippingMethodQuote>;
  tag: Tag;
  tags: TagList;
  taxCategories: Array<TaxCategory>;
  taxCategory?: Maybe<TaxCategory>;
  taxRates: TaxRateList;
  taxRate?: Maybe<TaxRate>;
  zones: Array<Zone>;
  zone?: Maybe<Zone>;
};


export type QueryAdministratorsArgs = {
  options?: Maybe<AdministratorListOptions>;
>>>>>>> 43e37ec5
};


export type QueryAdministratorArgs = {
  id: Scalars['ID'];
};

<<<<<<< HEAD
export type QueryAdministratorsArgs = {
    options?: InputMaybe<AdministratorListOptions>;
=======

export type QueryAssetsArgs = {
  options?: Maybe<AssetListOptions>;
>>>>>>> 43e37ec5
};


export type QueryAssetArgs = {
  id: Scalars['ID'];
};

<<<<<<< HEAD
export type QueryAssetsArgs = {
    options?: InputMaybe<AssetListOptions>;
};
=======
>>>>>>> 43e37ec5

export type QueryChannelArgs = {
  id: Scalars['ID'];
};

<<<<<<< HEAD
export type QueryCollectionArgs = {
    id?: InputMaybe<Scalars['ID']>;
    slug?: InputMaybe<Scalars['String']>;
};

export type QueryCollectionsArgs = {
    options?: InputMaybe<CollectionListOptions>;
=======

export type QueryCollectionsArgs = {
  options?: Maybe<CollectionListOptions>;
};


export type QueryCollectionArgs = {
  id?: Maybe<Scalars['ID']>;
  slug?: Maybe<Scalars['String']>;
>>>>>>> 43e37ec5
};


export type QueryCountriesArgs = {
<<<<<<< HEAD
    options?: InputMaybe<CountryListOptions>;
=======
  options?: Maybe<CountryListOptions>;
>>>>>>> 43e37ec5
};


export type QueryCountryArgs = {
  id: Scalars['ID'];
};

<<<<<<< HEAD
export type QueryCustomerArgs = {
    id: Scalars['ID'];
=======

export type QueryCustomerGroupsArgs = {
  options?: Maybe<CustomerGroupListOptions>;
>>>>>>> 43e37ec5
};


export type QueryCustomerGroupArgs = {
  id: Scalars['ID'];
};

<<<<<<< HEAD
export type QueryCustomerGroupsArgs = {
    options?: InputMaybe<CustomerGroupListOptions>;
};

export type QueryCustomersArgs = {
    options?: InputMaybe<CustomerListOptions>;
};

export type QueryFacetArgs = {
    id: Scalars['ID'];
=======

export type QueryCustomersArgs = {
  options?: Maybe<CustomerListOptions>;
};


export type QueryCustomerArgs = {
  id: Scalars['ID'];
>>>>>>> 43e37ec5
};


export type QueryFacetsArgs = {
<<<<<<< HEAD
    options?: InputMaybe<FacetListOptions>;
=======
  options?: Maybe<FacetListOptions>;
};


export type QueryFacetArgs = {
  id: Scalars['ID'];
>>>>>>> 43e37ec5
};


export type QueryJobArgs = {
  jobId: Scalars['ID'];
};

<<<<<<< HEAD
export type QueryJobBufferSizeArgs = {
    bufferIds?: InputMaybe<Array<Scalars['String']>>;
};

export type QueryJobsArgs = {
    options?: InputMaybe<JobListOptions>;
=======

export type QueryJobsArgs = {
  options?: Maybe<JobListOptions>;
>>>>>>> 43e37ec5
};


export type QueryJobsByIdArgs = {
  jobIds: Array<Scalars['ID']>;
};

<<<<<<< HEAD
=======

export type QueryJobBufferSizeArgs = {
  bufferIds?: Maybe<Array<Scalars['String']>>;
};


>>>>>>> 43e37ec5
export type QueryOrderArgs = {
  id: Scalars['ID'];
};


export type QueryOrdersArgs = {
<<<<<<< HEAD
    options?: InputMaybe<OrderListOptions>;
=======
  options?: Maybe<OrderListOptions>;
};


export type QueryPaymentMethodsArgs = {
  options?: Maybe<PaymentMethodListOptions>;
>>>>>>> 43e37ec5
};


export type QueryPaymentMethodArgs = {
  id: Scalars['ID'];
};

<<<<<<< HEAD
export type QueryPaymentMethodsArgs = {
    options?: InputMaybe<PaymentMethodListOptions>;
};

export type QueryProductArgs = {
    id?: InputMaybe<Scalars['ID']>;
    slug?: InputMaybe<Scalars['String']>;
};

export type QueryProductOptionGroupArgs = {
    id: Scalars['ID'];
};

export type QueryProductOptionGroupsArgs = {
    filterTerm?: InputMaybe<Scalars['String']>;
};

export type QueryProductVariantArgs = {
    id: Scalars['ID'];
=======

export type QueryProductOptionGroupsArgs = {
  filterTerm?: Maybe<Scalars['String']>;
};


export type QueryProductOptionGroupArgs = {
  id: Scalars['ID'];
};


export type QuerySearchArgs = {
  input: SearchInput;
};


export type QueryProductsArgs = {
  options?: Maybe<ProductListOptions>;
};


export type QueryProductArgs = {
  id?: Maybe<Scalars['ID']>;
  slug?: Maybe<Scalars['String']>;
>>>>>>> 43e37ec5
};


export type QueryProductVariantsArgs = {
<<<<<<< HEAD
    options?: InputMaybe<ProductVariantListOptions>;
    productId?: InputMaybe<Scalars['ID']>;
};

export type QueryProductsArgs = {
    options?: InputMaybe<ProductListOptions>;
=======
  options?: Maybe<ProductVariantListOptions>;
  productId?: Maybe<Scalars['ID']>;
};


export type QueryProductVariantArgs = {
  id: Scalars['ID'];
>>>>>>> 43e37ec5
};


export type QueryPromotionArgs = {
  id: Scalars['ID'];
};


export type QueryPromotionsArgs = {
<<<<<<< HEAD
    options?: InputMaybe<PromotionListOptions>;
=======
  options?: Maybe<PromotionListOptions>;
};


export type QueryRolesArgs = {
  options?: Maybe<RoleListOptions>;
>>>>>>> 43e37ec5
};


export type QueryRoleArgs = {
  id: Scalars['ID'];
};

<<<<<<< HEAD
export type QueryRolesArgs = {
    options?: InputMaybe<RoleListOptions>;
};

export type QuerySearchArgs = {
    input: SearchInput;
};

export type QueryShippingMethodArgs = {
    id: Scalars['ID'];
};

export type QueryShippingMethodsArgs = {
    options?: InputMaybe<ShippingMethodListOptions>;
=======

export type QueryShippingMethodsArgs = {
  options?: Maybe<ShippingMethodListOptions>;
};


export type QueryShippingMethodArgs = {
  id: Scalars['ID'];
};


export type QueryTestShippingMethodArgs = {
  input: TestShippingMethodInput;
};


export type QueryTestEligibleShippingMethodsArgs = {
  input: TestEligibleShippingMethodsInput;
>>>>>>> 43e37ec5
};


export type QueryTagArgs = {
  id: Scalars['ID'];
};


export type QueryTagsArgs = {
<<<<<<< HEAD
    options?: InputMaybe<TagListOptions>;
=======
  options?: Maybe<TagListOptions>;
>>>>>>> 43e37ec5
};


export type QueryTaxCategoryArgs = {
  id: Scalars['ID'];
};

<<<<<<< HEAD
export type QueryTaxRateArgs = {
    id: Scalars['ID'];
};

export type QueryTaxRatesArgs = {
    options?: InputMaybe<TaxRateListOptions>;
};

export type QueryTestEligibleShippingMethodsArgs = {
    input: TestEligibleShippingMethodsInput;
};

export type QueryTestShippingMethodArgs = {
    input: TestShippingMethodInput;
=======

export type QueryTaxRatesArgs = {
  options?: Maybe<TaxRateListOptions>;
};


export type QueryTaxRateArgs = {
  id: Scalars['ID'];
>>>>>>> 43e37ec5
};


export type QueryZoneArgs = {
  id: Scalars['ID'];
};

export type Refund = Node & {
<<<<<<< HEAD
    adjustment: Scalars['Int'];
    createdAt: Scalars['DateTime'];
    id: Scalars['ID'];
    items: Scalars['Int'];
    metadata?: Maybe<Scalars['JSON']>;
    method?: Maybe<Scalars['String']>;
    orderItems: Array<OrderItem>;
    paymentId: Scalars['ID'];
    reason?: Maybe<Scalars['String']>;
    shipping: Scalars['Int'];
    state: Scalars['String'];
    total: Scalars['Int'];
    transactionId?: Maybe<Scalars['String']>;
    updatedAt: Scalars['DateTime'];
};

export type RefundOrderInput = {
    adjustment: Scalars['Int'];
    lines: Array<OrderLineInput>;
    paymentId: Scalars['ID'];
    reason?: InputMaybe<Scalars['String']>;
    shipping: Scalars['Int'];
};

export type RefundOrderResult =
    | AlreadyRefundedError
    | MultipleOrderError
    | NothingToRefundError
    | OrderStateTransitionError
    | PaymentOrderMismatchError
    | QuantityTooGreatError
    | Refund
    | RefundOrderStateError
    | RefundStateTransitionError;
=======
  id: Scalars['ID'];
  createdAt: Scalars['DateTime'];
  updatedAt: Scalars['DateTime'];
  items: Scalars['Int'];
  shipping: Scalars['Int'];
  adjustment: Scalars['Int'];
  total: Scalars['Int'];
  method?: Maybe<Scalars['String']>;
  state: Scalars['String'];
  transactionId?: Maybe<Scalars['String']>;
  reason?: Maybe<Scalars['String']>;
  orderItems: Array<OrderItem>;
  paymentId: Scalars['ID'];
  metadata?: Maybe<Scalars['JSON']>;
};

export type RefundOrderInput = {
  lines: Array<OrderLineInput>;
  shipping: Scalars['Int'];
  adjustment: Scalars['Int'];
  paymentId: Scalars['ID'];
  reason?: Maybe<Scalars['String']>;
};

export type RefundOrderResult = Refund | QuantityTooGreatError | NothingToRefundError | OrderStateTransitionError | MultipleOrderError | PaymentOrderMismatchError | RefundOrderStateError | AlreadyRefundedError | RefundStateTransitionError;
>>>>>>> 43e37ec5

/** Returned if an attempting to refund an Order which is not in the expected state */
export type RefundOrderStateError = ErrorResult & {
  errorCode: ErrorCode;
  message: Scalars['String'];
  orderState: Scalars['String'];
};

/**
 * Returned when a call to modifyOrder fails to include a refundPaymentId even
 * though the price has decreased as a result of the changes.
 */
export type RefundPaymentIdMissingError = ErrorResult & {
  errorCode: ErrorCode;
  message: Scalars['String'];
};

/** Returned when there is an error in transitioning the Refund state */
export type RefundStateTransitionError = ErrorResult & {
<<<<<<< HEAD
    errorCode: ErrorCode;
    fromState: Scalars['String'];
    message: Scalars['String'];
    toState: Scalars['String'];
    transitionError: Scalars['String'];
};

export type RelationCustomFieldConfig = CustomField & {
    description?: Maybe<Array<LocalizedString>>;
    entity: Scalars['String'];
    internal?: Maybe<Scalars['Boolean']>;
    label?: Maybe<Array<LocalizedString>>;
    list: Scalars['Boolean'];
    name: Scalars['String'];
    nullable?: Maybe<Scalars['Boolean']>;
    readonly?: Maybe<Scalars['Boolean']>;
    scalarFields: Array<Scalars['String']>;
    type: Scalars['String'];
    ui?: Maybe<Scalars['JSON']>;
};

export type Release = Node &
    StockMovement & {
        createdAt: Scalars['DateTime'];
        id: Scalars['ID'];
        orderItem: OrderItem;
        productVariant: ProductVariant;
        quantity: Scalars['Int'];
        type: StockMovementType;
        updatedAt: Scalars['DateTime'];
    };
=======
  errorCode: ErrorCode;
  message: Scalars['String'];
  transitionError: Scalars['String'];
  fromState: Scalars['String'];
  toState: Scalars['String'];
};

export type RelationCustomFieldConfig = CustomField & {
  name: Scalars['String'];
  type: Scalars['String'];
  list: Scalars['Boolean'];
  label?: Maybe<Array<LocalizedString>>;
  description?: Maybe<Array<LocalizedString>>;
  readonly?: Maybe<Scalars['Boolean']>;
  internal?: Maybe<Scalars['Boolean']>;
  nullable?: Maybe<Scalars['Boolean']>;
  entity: Scalars['String'];
  scalarFields: Array<Scalars['String']>;
  ui?: Maybe<Scalars['JSON']>;
};

export type Release = Node & StockMovement & {
  id: Scalars['ID'];
  createdAt: Scalars['DateTime'];
  updatedAt: Scalars['DateTime'];
  productVariant: ProductVariant;
  type: StockMovementType;
  quantity: Scalars['Int'];
  orderItem: OrderItem;
};
>>>>>>> 43e37ec5

export type RemoveOptionGroupFromProductResult = Product | ProductOptionInUseError;

export type RemoveProductVariantsFromChannelInput = {
<<<<<<< HEAD
    channelId: Scalars['ID'];
    productVariantIds: Array<Scalars['ID']>;
};

export type RemoveProductsFromChannelInput = {
    channelId: Scalars['ID'];
    productIds: Array<Scalars['ID']>;
};

export type RemovePromotionsFromChannelInput = {
    channelId: Scalars['ID'];
    promotionIds: Array<Scalars['ID']>;
};

export type Return = Node &
    StockMovement & {
        createdAt: Scalars['DateTime'];
        id: Scalars['ID'];
        orderItem: OrderItem;
        productVariant: ProductVariant;
        quantity: Scalars['Int'];
        type: StockMovementType;
        updatedAt: Scalars['DateTime'];
    };

export type Role = Node & {
    channels: Array<Channel>;
    code: Scalars['String'];
    createdAt: Scalars['DateTime'];
    description: Scalars['String'];
    id: Scalars['ID'];
    permissions: Array<Permission>;
    updatedAt: Scalars['DateTime'];
};

export type RoleFilterParameter = {
    code?: InputMaybe<StringOperators>;
    createdAt?: InputMaybe<DateOperators>;
    description?: InputMaybe<StringOperators>;
    id?: InputMaybe<IdOperators>;
    updatedAt?: InputMaybe<DateOperators>;
=======
  productVariantIds: Array<Scalars['ID']>;
  channelId: Scalars['ID'];
};

export type RemoveProductsFromChannelInput = {
  productIds: Array<Scalars['ID']>;
  channelId: Scalars['ID'];
};

export type RemovePromotionsFromChannelInput = {
  promotionIds: Array<Scalars['ID']>;
  channelId: Scalars['ID'];
};

export type Return = Node & StockMovement & {
  id: Scalars['ID'];
  createdAt: Scalars['DateTime'];
  updatedAt: Scalars['DateTime'];
  productVariant: ProductVariant;
  type: StockMovementType;
  quantity: Scalars['Int'];
  orderItem: OrderItem;
};

export type Role = Node & {
  id: Scalars['ID'];
  createdAt: Scalars['DateTime'];
  updatedAt: Scalars['DateTime'];
  code: Scalars['String'];
  description: Scalars['String'];
  permissions: Array<Permission>;
  channels: Array<Channel>;
};

export type RoleFilterParameter = {
  id?: Maybe<IdOperators>;
  createdAt?: Maybe<DateOperators>;
  updatedAt?: Maybe<DateOperators>;
  code?: Maybe<StringOperators>;
  description?: Maybe<StringOperators>;
>>>>>>> 43e37ec5
};

export type RoleList = PaginatedList & {
  items: Array<Role>;
  totalItems: Scalars['Int'];
};

export type RoleListOptions = {
<<<<<<< HEAD
    /** Allows the results to be filtered */
    filter?: InputMaybe<RoleFilterParameter>;
    /** Specifies whether multiple "filter" arguments should be combines with a logical AND or OR operation. Defaults to AND. */
    filterOperator?: InputMaybe<LogicalOperator>;
    /** Skips the first n results, for use in pagination */
    skip?: InputMaybe<Scalars['Int']>;
    /** Specifies which properties to sort the results by */
    sort?: InputMaybe<RoleSortParameter>;
    /** Takes n results, for use in pagination */
    take?: InputMaybe<Scalars['Int']>;
};

export type RoleSortParameter = {
    code?: InputMaybe<SortOrder>;
    createdAt?: InputMaybe<SortOrder>;
    description?: InputMaybe<SortOrder>;
    id?: InputMaybe<SortOrder>;
    updatedAt?: InputMaybe<SortOrder>;
};

export type Sale = Node &
    StockMovement & {
        createdAt: Scalars['DateTime'];
        id: Scalars['ID'];
        orderItem: OrderItem;
        productVariant: ProductVariant;
        quantity: Scalars['Int'];
        type: StockMovementType;
        updatedAt: Scalars['DateTime'];
    };

export type SearchInput = {
    collectionId?: InputMaybe<Scalars['ID']>;
    collectionSlug?: InputMaybe<Scalars['String']>;
    facetValueFilters?: InputMaybe<Array<FacetValueFilterInput>>;
    facetValueIds?: InputMaybe<Array<Scalars['ID']>>;
    facetValueOperator?: InputMaybe<LogicalOperator>;
    groupByProduct?: InputMaybe<Scalars['Boolean']>;
    skip?: InputMaybe<Scalars['Int']>;
    sort?: InputMaybe<SearchResultSortParameter>;
    take?: InputMaybe<Scalars['Int']>;
    term?: InputMaybe<Scalars['String']>;
=======
  /** Skips the first n results, for use in pagination */
  skip?: Maybe<Scalars['Int']>;
  /** Takes n results, for use in pagination */
  take?: Maybe<Scalars['Int']>;
  /** Specifies which properties to sort the results by */
  sort?: Maybe<RoleSortParameter>;
  /** Allows the results to be filtered */
  filter?: Maybe<RoleFilterParameter>;
  /** Specifies whether multiple "filter" arguments should be combines with a logical AND or OR operation. Defaults to AND. */
  filterOperator?: Maybe<LogicalOperator>;
};

export type RoleSortParameter = {
  id?: Maybe<SortOrder>;
  createdAt?: Maybe<SortOrder>;
  updatedAt?: Maybe<SortOrder>;
  code?: Maybe<SortOrder>;
  description?: Maybe<SortOrder>;
};

export type Sale = Node & StockMovement & {
  id: Scalars['ID'];
  createdAt: Scalars['DateTime'];
  updatedAt: Scalars['DateTime'];
  productVariant: ProductVariant;
  type: StockMovementType;
  quantity: Scalars['Int'];
  orderItem: OrderItem;
};

export type SearchInput = {
  term?: Maybe<Scalars['String']>;
  facetValueIds?: Maybe<Array<Scalars['ID']>>;
  facetValueOperator?: Maybe<LogicalOperator>;
  facetValueFilters?: Maybe<Array<FacetValueFilterInput>>;
  collectionId?: Maybe<Scalars['ID']>;
  collectionSlug?: Maybe<Scalars['String']>;
  groupByProduct?: Maybe<Scalars['Boolean']>;
  take?: Maybe<Scalars['Int']>;
  skip?: Maybe<Scalars['Int']>;
  sort?: Maybe<SearchResultSortParameter>;
>>>>>>> 43e37ec5
};

export type SearchReindexResponse = {
  success: Scalars['Boolean'];
};

export type SearchResponse = {
<<<<<<< HEAD
    collections: Array<CollectionResult>;
    facetValues: Array<FacetValueResult>;
    items: Array<SearchResult>;
    totalItems: Scalars['Int'];
};

export type SearchResult = {
    /** An array of ids of the Channels in which this result appears */
    channelIds: Array<Scalars['ID']>;
    /** An array of ids of the Collections in which this result appears */
    collectionIds: Array<Scalars['ID']>;
    currencyCode: CurrencyCode;
    description: Scalars['String'];
    enabled: Scalars['Boolean'];
    facetIds: Array<Scalars['ID']>;
    facetValueIds: Array<Scalars['ID']>;
    price: SearchResultPrice;
    priceWithTax: SearchResultPrice;
    productAsset?: Maybe<SearchResultAsset>;
    productId: Scalars['ID'];
    productName: Scalars['String'];
    productVariantAsset?: Maybe<SearchResultAsset>;
    productVariantId: Scalars['ID'];
    productVariantName: Scalars['String'];
    /** A relevance score for the result. Differs between database implementations */
    score: Scalars['Float'];
    sku: Scalars['String'];
    slug: Scalars['String'];
};

export type SearchResultAsset = {
    focalPoint?: Maybe<Coordinate>;
    id: Scalars['ID'];
    preview: Scalars['String'];
=======
  items: Array<SearchResult>;
  totalItems: Scalars['Int'];
  facetValues: Array<FacetValueResult>;
  collections: Array<CollectionResult>;
};

export type SearchResult = {
  enabled: Scalars['Boolean'];
  /** An array of ids of the Channels in which this result appears */
  channelIds: Array<Scalars['ID']>;
  sku: Scalars['String'];
  slug: Scalars['String'];
  productId: Scalars['ID'];
  productName: Scalars['String'];
  productAsset?: Maybe<SearchResultAsset>;
  productVariantId: Scalars['ID'];
  productVariantName: Scalars['String'];
  productVariantAsset?: Maybe<SearchResultAsset>;
  price: SearchResultPrice;
  priceWithTax: SearchResultPrice;
  currencyCode: CurrencyCode;
  description: Scalars['String'];
  facetIds: Array<Scalars['ID']>;
  facetValueIds: Array<Scalars['ID']>;
  /** An array of ids of the Collections in which this result appears */
  collectionIds: Array<Scalars['ID']>;
  /** A relevance score for the result. Differs between database implementations */
  score: Scalars['Float'];
};

export type SearchResultAsset = {
  id: Scalars['ID'];
  preview: Scalars['String'];
  focalPoint?: Maybe<Coordinate>;
>>>>>>> 43e37ec5
};

/** The price of a search result product, either as a range or as a single price */
export type SearchResultPrice = PriceRange | SinglePrice;

export type SearchResultSortParameter = {
<<<<<<< HEAD
    name?: InputMaybe<SortOrder>;
    price?: InputMaybe<SortOrder>;
};

export type ServerConfig = {
    customFieldConfig: CustomFields;
    orderProcess: Array<OrderProcessState>;
    permissions: Array<PermissionDefinition>;
    permittedAssetTypes: Array<Scalars['String']>;
=======
  name?: Maybe<SortOrder>;
  price?: Maybe<SortOrder>;
};

export type ServerConfig = {
  orderProcess: Array<OrderProcessState>;
  permittedAssetTypes: Array<Scalars['String']>;
  permissions: Array<PermissionDefinition>;
  customFieldConfig: CustomFields;
>>>>>>> 43e37ec5
};

/** Returned if the Payment settlement fails */
export type SettlePaymentError = ErrorResult & {
  errorCode: ErrorCode;
  message: Scalars['String'];
  paymentErrorMessage: Scalars['String'];
};

<<<<<<< HEAD
export type SettlePaymentResult =
    | OrderStateTransitionError
    | Payment
    | PaymentStateTransitionError
    | SettlePaymentError;
=======
export type SettlePaymentResult = Payment | SettlePaymentError | PaymentStateTransitionError | OrderStateTransitionError;
>>>>>>> 43e37ec5

export type SettleRefundInput = {
  id: Scalars['ID'];
  transactionId: Scalars['String'];
};

export type SettleRefundResult = Refund | RefundStateTransitionError;

export type ShippingLine = {
<<<<<<< HEAD
    discountedPrice: Scalars['Int'];
    discountedPriceWithTax: Scalars['Int'];
    discounts: Array<Discount>;
    price: Scalars['Int'];
    priceWithTax: Scalars['Int'];
    shippingMethod: ShippingMethod;
};

export type ShippingMethod = Node & {
    calculator: ConfigurableOperation;
    checker: ConfigurableOperation;
    code: Scalars['String'];
    createdAt: Scalars['DateTime'];
    customFields?: Maybe<Scalars['JSON']>;
    description: Scalars['String'];
    fulfillmentHandlerCode: Scalars['String'];
    id: Scalars['ID'];
    name: Scalars['String'];
    translations: Array<ShippingMethodTranslation>;
    updatedAt: Scalars['DateTime'];
};

export type ShippingMethodFilterParameter = {
    code?: InputMaybe<StringOperators>;
    createdAt?: InputMaybe<DateOperators>;
    description?: InputMaybe<StringOperators>;
    fulfillmentHandlerCode?: InputMaybe<StringOperators>;
    id?: InputMaybe<IdOperators>;
    name?: InputMaybe<StringOperators>;
    updatedAt?: InputMaybe<DateOperators>;
=======
  shippingMethod: ShippingMethod;
  price: Scalars['Int'];
  priceWithTax: Scalars['Int'];
  discountedPrice: Scalars['Int'];
  discountedPriceWithTax: Scalars['Int'];
  discounts: Array<Discount>;
};

export type ShippingMethod = Node & {
  id: Scalars['ID'];
  createdAt: Scalars['DateTime'];
  updatedAt: Scalars['DateTime'];
  code: Scalars['String'];
  name: Scalars['String'];
  description: Scalars['String'];
  fulfillmentHandlerCode: Scalars['String'];
  checker: ConfigurableOperation;
  calculator: ConfigurableOperation;
  translations: Array<ShippingMethodTranslation>;
  customFields?: Maybe<Scalars['JSON']>;
};

export type ShippingMethodFilterParameter = {
  id?: Maybe<IdOperators>;
  createdAt?: Maybe<DateOperators>;
  updatedAt?: Maybe<DateOperators>;
  code?: Maybe<StringOperators>;
  name?: Maybe<StringOperators>;
  description?: Maybe<StringOperators>;
  fulfillmentHandlerCode?: Maybe<StringOperators>;
>>>>>>> 43e37ec5
};

export type ShippingMethodList = PaginatedList & {
  items: Array<ShippingMethod>;
  totalItems: Scalars['Int'];
};

export type ShippingMethodListOptions = {
<<<<<<< HEAD
    /** Allows the results to be filtered */
    filter?: InputMaybe<ShippingMethodFilterParameter>;
    /** Specifies whether multiple "filter" arguments should be combines with a logical AND or OR operation. Defaults to AND. */
    filterOperator?: InputMaybe<LogicalOperator>;
    /** Skips the first n results, for use in pagination */
    skip?: InputMaybe<Scalars['Int']>;
    /** Specifies which properties to sort the results by */
    sort?: InputMaybe<ShippingMethodSortParameter>;
    /** Takes n results, for use in pagination */
    take?: InputMaybe<Scalars['Int']>;
};

export type ShippingMethodQuote = {
    code: Scalars['String'];
    customFields?: Maybe<Scalars['JSON']>;
    description: Scalars['String'];
    id: Scalars['ID'];
    /** Any optional metadata returned by the ShippingCalculator in the ShippingCalculationResult */
    metadata?: Maybe<Scalars['JSON']>;
    name: Scalars['String'];
    price: Scalars['Int'];
    priceWithTax: Scalars['Int'];
};

export type ShippingMethodSortParameter = {
    code?: InputMaybe<SortOrder>;
    createdAt?: InputMaybe<SortOrder>;
    description?: InputMaybe<SortOrder>;
    fulfillmentHandlerCode?: InputMaybe<SortOrder>;
    id?: InputMaybe<SortOrder>;
    name?: InputMaybe<SortOrder>;
    updatedAt?: InputMaybe<SortOrder>;
};

export type ShippingMethodTranslation = {
    createdAt: Scalars['DateTime'];
    description: Scalars['String'];
    id: Scalars['ID'];
    languageCode: LanguageCode;
    name: Scalars['String'];
    updatedAt: Scalars['DateTime'];
};

export type ShippingMethodTranslationInput = {
    customFields?: InputMaybe<Scalars['JSON']>;
    description?: InputMaybe<Scalars['String']>;
    id?: InputMaybe<Scalars['ID']>;
    languageCode: LanguageCode;
    name?: InputMaybe<Scalars['String']>;
=======
  /** Skips the first n results, for use in pagination */
  skip?: Maybe<Scalars['Int']>;
  /** Takes n results, for use in pagination */
  take?: Maybe<Scalars['Int']>;
  /** Specifies which properties to sort the results by */
  sort?: Maybe<ShippingMethodSortParameter>;
  /** Allows the results to be filtered */
  filter?: Maybe<ShippingMethodFilterParameter>;
  /** Specifies whether multiple "filter" arguments should be combines with a logical AND or OR operation. Defaults to AND. */
  filterOperator?: Maybe<LogicalOperator>;
};

export type ShippingMethodQuote = {
  id: Scalars['ID'];
  price: Scalars['Int'];
  priceWithTax: Scalars['Int'];
  code: Scalars['String'];
  name: Scalars['String'];
  description: Scalars['String'];
  /** Any optional metadata returned by the ShippingCalculator in the ShippingCalculationResult */
  metadata?: Maybe<Scalars['JSON']>;
  customFields?: Maybe<Scalars['JSON']>;
};

export type ShippingMethodSortParameter = {
  id?: Maybe<SortOrder>;
  createdAt?: Maybe<SortOrder>;
  updatedAt?: Maybe<SortOrder>;
  code?: Maybe<SortOrder>;
  name?: Maybe<SortOrder>;
  description?: Maybe<SortOrder>;
  fulfillmentHandlerCode?: Maybe<SortOrder>;
};

export type ShippingMethodTranslation = {
  id: Scalars['ID'];
  createdAt: Scalars['DateTime'];
  updatedAt: Scalars['DateTime'];
  languageCode: LanguageCode;
  name: Scalars['String'];
  description: Scalars['String'];
};

export type ShippingMethodTranslationInput = {
  id?: Maybe<Scalars['ID']>;
  languageCode: LanguageCode;
  name?: Maybe<Scalars['String']>;
  description?: Maybe<Scalars['String']>;
  customFields?: Maybe<Scalars['JSON']>;
>>>>>>> 43e37ec5
};

/** The price value where the result has a single price */
export type SinglePrice = {
  value: Scalars['Int'];
};

export enum SortOrder {
  ASC = 'ASC',
  DESC = 'DESC'
}

<<<<<<< HEAD
export type StockAdjustment = Node &
    StockMovement & {
        createdAt: Scalars['DateTime'];
        id: Scalars['ID'];
        productVariant: ProductVariant;
        quantity: Scalars['Int'];
        type: StockMovementType;
        updatedAt: Scalars['DateTime'];
    };

export type StockMovement = {
    createdAt: Scalars['DateTime'];
    id: Scalars['ID'];
    productVariant: ProductVariant;
    quantity: Scalars['Int'];
    type: StockMovementType;
    updatedAt: Scalars['DateTime'];
=======
export type StockAdjustment = Node & StockMovement & {
  id: Scalars['ID'];
  createdAt: Scalars['DateTime'];
  updatedAt: Scalars['DateTime'];
  productVariant: ProductVariant;
  type: StockMovementType;
  quantity: Scalars['Int'];
};

export type StockMovement = {
  id: Scalars['ID'];
  createdAt: Scalars['DateTime'];
  updatedAt: Scalars['DateTime'];
  productVariant: ProductVariant;
  type: StockMovementType;
  quantity: Scalars['Int'];
>>>>>>> 43e37ec5
};

export type StockMovementItem = Allocation | Cancellation | Release | Return | Sale | StockAdjustment;

export type StockMovementList = {
  items: Array<StockMovementItem>;
  totalItems: Scalars['Int'];
};

export type StockMovementListOptions = {
<<<<<<< HEAD
    skip?: InputMaybe<Scalars['Int']>;
    take?: InputMaybe<Scalars['Int']>;
    type?: InputMaybe<StockMovementType>;
};

export enum StockMovementType {
    ADJUSTMENT = 'ADJUSTMENT',
    ALLOCATION = 'ALLOCATION',
    CANCELLATION = 'CANCELLATION',
    RELEASE = 'RELEASE',
    RETURN = 'RETURN',
    SALE = 'SALE',
}

export type StringCustomFieldConfig = CustomField & {
    description?: Maybe<Array<LocalizedString>>;
    internal?: Maybe<Scalars['Boolean']>;
    label?: Maybe<Array<LocalizedString>>;
    length?: Maybe<Scalars['Int']>;
    list: Scalars['Boolean'];
    name: Scalars['String'];
    nullable?: Maybe<Scalars['Boolean']>;
    options?: Maybe<Array<StringFieldOption>>;
    pattern?: Maybe<Scalars['String']>;
    readonly?: Maybe<Scalars['Boolean']>;
    type: Scalars['String'];
    ui?: Maybe<Scalars['JSON']>;
};

export type StringFieldOption = {
    label?: Maybe<Array<LocalizedString>>;
    value: Scalars['String'];
=======
  type?: Maybe<StockMovementType>;
  skip?: Maybe<Scalars['Int']>;
  take?: Maybe<Scalars['Int']>;
};

export enum StockMovementType {
  ADJUSTMENT = 'ADJUSTMENT',
  ALLOCATION = 'ALLOCATION',
  RELEASE = 'RELEASE',
  SALE = 'SALE',
  CANCELLATION = 'CANCELLATION',
  RETURN = 'RETURN'
}

export type StringCustomFieldConfig = CustomField & {
  name: Scalars['String'];
  type: Scalars['String'];
  list: Scalars['Boolean'];
  length?: Maybe<Scalars['Int']>;
  label?: Maybe<Array<LocalizedString>>;
  description?: Maybe<Array<LocalizedString>>;
  readonly?: Maybe<Scalars['Boolean']>;
  internal?: Maybe<Scalars['Boolean']>;
  nullable?: Maybe<Scalars['Boolean']>;
  pattern?: Maybe<Scalars['String']>;
  options?: Maybe<Array<StringFieldOption>>;
  ui?: Maybe<Scalars['JSON']>;
};

export type StringFieldOption = {
  value: Scalars['String'];
  label?: Maybe<Array<LocalizedString>>;
>>>>>>> 43e37ec5
};

/** Operators for filtering on a list of String fields */
export type StringListOperators = {
  inList: Scalars['String'];
};

/** Operators for filtering on a String field */
export type StringOperators = {
<<<<<<< HEAD
    contains?: InputMaybe<Scalars['String']>;
    eq?: InputMaybe<Scalars['String']>;
    in?: InputMaybe<Array<Scalars['String']>>;
    notContains?: InputMaybe<Scalars['String']>;
    notEq?: InputMaybe<Scalars['String']>;
    notIn?: InputMaybe<Array<Scalars['String']>>;
    regex?: InputMaybe<Scalars['String']>;
=======
  eq?: Maybe<Scalars['String']>;
  notEq?: Maybe<Scalars['String']>;
  contains?: Maybe<Scalars['String']>;
  notContains?: Maybe<Scalars['String']>;
  in?: Maybe<Array<Scalars['String']>>;
  notIn?: Maybe<Array<Scalars['String']>>;
  regex?: Maybe<Scalars['String']>;
>>>>>>> 43e37ec5
};

/** Indicates that an operation succeeded, where we do not want to return any more specific information. */
export type Success = {
  success: Scalars['Boolean'];
};

export type Surcharge = Node & {
<<<<<<< HEAD
    createdAt: Scalars['DateTime'];
    description: Scalars['String'];
    id: Scalars['ID'];
    price: Scalars['Int'];
    priceWithTax: Scalars['Int'];
    sku?: Maybe<Scalars['String']>;
    taxLines: Array<TaxLine>;
    taxRate: Scalars['Float'];
    updatedAt: Scalars['DateTime'];
};

export type SurchargeInput = {
    description: Scalars['String'];
    price: Scalars['Int'];
    priceIncludesTax: Scalars['Boolean'];
    sku?: InputMaybe<Scalars['String']>;
    taxDescription?: InputMaybe<Scalars['String']>;
    taxRate?: InputMaybe<Scalars['Float']>;
};

export type Tag = Node & {
    createdAt: Scalars['DateTime'];
    id: Scalars['ID'];
    updatedAt: Scalars['DateTime'];
    value: Scalars['String'];
};

export type TagFilterParameter = {
    createdAt?: InputMaybe<DateOperators>;
    id?: InputMaybe<IdOperators>;
    updatedAt?: InputMaybe<DateOperators>;
    value?: InputMaybe<StringOperators>;
=======
  id: Scalars['ID'];
  createdAt: Scalars['DateTime'];
  updatedAt: Scalars['DateTime'];
  description: Scalars['String'];
  sku?: Maybe<Scalars['String']>;
  taxLines: Array<TaxLine>;
  price: Scalars['Int'];
  priceWithTax: Scalars['Int'];
  taxRate: Scalars['Float'];
};

export type SurchargeInput = {
  description: Scalars['String'];
  sku?: Maybe<Scalars['String']>;
  price: Scalars['Int'];
  priceIncludesTax: Scalars['Boolean'];
  taxRate?: Maybe<Scalars['Float']>;
  taxDescription?: Maybe<Scalars['String']>;
};

export type Tag = Node & {
  id: Scalars['ID'];
  createdAt: Scalars['DateTime'];
  updatedAt: Scalars['DateTime'];
  value: Scalars['String'];
};

export type TagFilterParameter = {
  id?: Maybe<IdOperators>;
  createdAt?: Maybe<DateOperators>;
  updatedAt?: Maybe<DateOperators>;
  value?: Maybe<StringOperators>;
>>>>>>> 43e37ec5
};

export type TagList = PaginatedList & {
  items: Array<Tag>;
  totalItems: Scalars['Int'];
};

export type TagListOptions = {
<<<<<<< HEAD
    /** Allows the results to be filtered */
    filter?: InputMaybe<TagFilterParameter>;
    /** Specifies whether multiple "filter" arguments should be combines with a logical AND or OR operation. Defaults to AND. */
    filterOperator?: InputMaybe<LogicalOperator>;
    /** Skips the first n results, for use in pagination */
    skip?: InputMaybe<Scalars['Int']>;
    /** Specifies which properties to sort the results by */
    sort?: InputMaybe<TagSortParameter>;
    /** Takes n results, for use in pagination */
    take?: InputMaybe<Scalars['Int']>;
};

export type TagSortParameter = {
    createdAt?: InputMaybe<SortOrder>;
    id?: InputMaybe<SortOrder>;
    updatedAt?: InputMaybe<SortOrder>;
    value?: InputMaybe<SortOrder>;
};

export type TaxCategory = Node & {
    createdAt: Scalars['DateTime'];
    customFields?: Maybe<Scalars['JSON']>;
    id: Scalars['ID'];
    isDefault: Scalars['Boolean'];
    name: Scalars['String'];
    updatedAt: Scalars['DateTime'];
=======
  /** Skips the first n results, for use in pagination */
  skip?: Maybe<Scalars['Int']>;
  /** Takes n results, for use in pagination */
  take?: Maybe<Scalars['Int']>;
  /** Specifies which properties to sort the results by */
  sort?: Maybe<TagSortParameter>;
  /** Allows the results to be filtered */
  filter?: Maybe<TagFilterParameter>;
  /** Specifies whether multiple "filter" arguments should be combines with a logical AND or OR operation. Defaults to AND. */
  filterOperator?: Maybe<LogicalOperator>;
};

export type TagSortParameter = {
  id?: Maybe<SortOrder>;
  createdAt?: Maybe<SortOrder>;
  updatedAt?: Maybe<SortOrder>;
  value?: Maybe<SortOrder>;
};

export type TaxCategory = Node & {
  id: Scalars['ID'];
  createdAt: Scalars['DateTime'];
  updatedAt: Scalars['DateTime'];
  name: Scalars['String'];
  isDefault: Scalars['Boolean'];
  customFields?: Maybe<Scalars['JSON']>;
>>>>>>> 43e37ec5
};

export type TaxLine = {
  description: Scalars['String'];
  taxRate: Scalars['Float'];
};

export type TaxRate = Node & {
<<<<<<< HEAD
    category: TaxCategory;
    createdAt: Scalars['DateTime'];
    customFields?: Maybe<Scalars['JSON']>;
    customerGroup?: Maybe<CustomerGroup>;
    enabled: Scalars['Boolean'];
    id: Scalars['ID'];
    name: Scalars['String'];
    updatedAt: Scalars['DateTime'];
    value: Scalars['Float'];
    zone: Zone;
};

export type TaxRateFilterParameter = {
    createdAt?: InputMaybe<DateOperators>;
    enabled?: InputMaybe<BooleanOperators>;
    id?: InputMaybe<IdOperators>;
    name?: InputMaybe<StringOperators>;
    updatedAt?: InputMaybe<DateOperators>;
    value?: InputMaybe<NumberOperators>;
=======
  id: Scalars['ID'];
  createdAt: Scalars['DateTime'];
  updatedAt: Scalars['DateTime'];
  name: Scalars['String'];
  enabled: Scalars['Boolean'];
  value: Scalars['Float'];
  category: TaxCategory;
  zone: Zone;
  customerGroup?: Maybe<CustomerGroup>;
  customFields?: Maybe<Scalars['JSON']>;
};

export type TaxRateFilterParameter = {
  id?: Maybe<IdOperators>;
  createdAt?: Maybe<DateOperators>;
  updatedAt?: Maybe<DateOperators>;
  name?: Maybe<StringOperators>;
  enabled?: Maybe<BooleanOperators>;
  value?: Maybe<NumberOperators>;
>>>>>>> 43e37ec5
};

export type TaxRateList = PaginatedList & {
  items: Array<TaxRate>;
  totalItems: Scalars['Int'];
};

export type TaxRateListOptions = {
<<<<<<< HEAD
    /** Allows the results to be filtered */
    filter?: InputMaybe<TaxRateFilterParameter>;
    /** Specifies whether multiple "filter" arguments should be combines with a logical AND or OR operation. Defaults to AND. */
    filterOperator?: InputMaybe<LogicalOperator>;
    /** Skips the first n results, for use in pagination */
    skip?: InputMaybe<Scalars['Int']>;
    /** Specifies which properties to sort the results by */
    sort?: InputMaybe<TaxRateSortParameter>;
    /** Takes n results, for use in pagination */
    take?: InputMaybe<Scalars['Int']>;
};

export type TaxRateSortParameter = {
    createdAt?: InputMaybe<SortOrder>;
    id?: InputMaybe<SortOrder>;
    name?: InputMaybe<SortOrder>;
    updatedAt?: InputMaybe<SortOrder>;
    value?: InputMaybe<SortOrder>;
};

export type TestEligibleShippingMethodsInput = {
    lines: Array<TestShippingMethodOrderLineInput>;
    shippingAddress: CreateAddressInput;
};

export type TestShippingMethodInput = {
    calculator: ConfigurableOperationInput;
    checker: ConfigurableOperationInput;
    lines: Array<TestShippingMethodOrderLineInput>;
    shippingAddress: CreateAddressInput;
=======
  /** Skips the first n results, for use in pagination */
  skip?: Maybe<Scalars['Int']>;
  /** Takes n results, for use in pagination */
  take?: Maybe<Scalars['Int']>;
  /** Specifies which properties to sort the results by */
  sort?: Maybe<TaxRateSortParameter>;
  /** Allows the results to be filtered */
  filter?: Maybe<TaxRateFilterParameter>;
  /** Specifies whether multiple "filter" arguments should be combines with a logical AND or OR operation. Defaults to AND. */
  filterOperator?: Maybe<LogicalOperator>;
};

export type TaxRateSortParameter = {
  id?: Maybe<SortOrder>;
  createdAt?: Maybe<SortOrder>;
  updatedAt?: Maybe<SortOrder>;
  name?: Maybe<SortOrder>;
  value?: Maybe<SortOrder>;
};

export type TestEligibleShippingMethodsInput = {
  shippingAddress: CreateAddressInput;
  lines: Array<TestShippingMethodOrderLineInput>;
};

export type TestShippingMethodInput = {
  checker: ConfigurableOperationInput;
  calculator: ConfigurableOperationInput;
  shippingAddress: CreateAddressInput;
  lines: Array<TestShippingMethodOrderLineInput>;
>>>>>>> 43e37ec5
};

export type TestShippingMethodOrderLineInput = {
  productVariantId: Scalars['ID'];
  quantity: Scalars['Int'];
};

export type TestShippingMethodQuote = {
<<<<<<< HEAD
    metadata?: Maybe<Scalars['JSON']>;
    price: Scalars['Int'];
    priceWithTax: Scalars['Int'];
=======
  price: Scalars['Int'];
  priceWithTax: Scalars['Int'];
  metadata?: Maybe<Scalars['JSON']>;
>>>>>>> 43e37ec5
};

export type TestShippingMethodResult = {
  eligible: Scalars['Boolean'];
  quote?: Maybe<TestShippingMethodQuote>;
};

export type TextCustomFieldConfig = CustomField & {
<<<<<<< HEAD
    description?: Maybe<Array<LocalizedString>>;
    internal?: Maybe<Scalars['Boolean']>;
    label?: Maybe<Array<LocalizedString>>;
    list: Scalars['Boolean'];
    name: Scalars['String'];
    nullable?: Maybe<Scalars['Boolean']>;
    readonly?: Maybe<Scalars['Boolean']>;
    type: Scalars['String'];
    ui?: Maybe<Scalars['JSON']>;
=======
  name: Scalars['String'];
  type: Scalars['String'];
  list: Scalars['Boolean'];
  label?: Maybe<Array<LocalizedString>>;
  description?: Maybe<Array<LocalizedString>>;
  readonly?: Maybe<Scalars['Boolean']>;
  internal?: Maybe<Scalars['Boolean']>;
  nullable?: Maybe<Scalars['Boolean']>;
  ui?: Maybe<Scalars['JSON']>;
>>>>>>> 43e37ec5
};

export type TransitionFulfillmentToStateResult = Fulfillment | FulfillmentStateTransitionError;

export type TransitionOrderToStateResult = Order | OrderStateTransitionError;

export type TransitionPaymentToStateResult = Payment | PaymentStateTransitionError;

export type UpdateActiveAdministratorInput = {
<<<<<<< HEAD
    customFields?: InputMaybe<Scalars['JSON']>;
    emailAddress?: InputMaybe<Scalars['String']>;
    firstName?: InputMaybe<Scalars['String']>;
    lastName?: InputMaybe<Scalars['String']>;
    password?: InputMaybe<Scalars['String']>;
};

export type UpdateAddressInput = {
    city?: InputMaybe<Scalars['String']>;
    company?: InputMaybe<Scalars['String']>;
    countryCode?: InputMaybe<Scalars['String']>;
    customFields?: InputMaybe<Scalars['JSON']>;
    defaultBillingAddress?: InputMaybe<Scalars['Boolean']>;
    defaultShippingAddress?: InputMaybe<Scalars['Boolean']>;
    fullName?: InputMaybe<Scalars['String']>;
    id: Scalars['ID'];
    phoneNumber?: InputMaybe<Scalars['String']>;
    postalCode?: InputMaybe<Scalars['String']>;
    province?: InputMaybe<Scalars['String']>;
    streetLine1?: InputMaybe<Scalars['String']>;
    streetLine2?: InputMaybe<Scalars['String']>;
};

export type UpdateAdministratorInput = {
    customFields?: InputMaybe<Scalars['JSON']>;
    emailAddress?: InputMaybe<Scalars['String']>;
    firstName?: InputMaybe<Scalars['String']>;
    id: Scalars['ID'];
    lastName?: InputMaybe<Scalars['String']>;
    password?: InputMaybe<Scalars['String']>;
    roleIds?: InputMaybe<Array<Scalars['ID']>>;
};

export type UpdateAssetInput = {
    customFields?: InputMaybe<Scalars['JSON']>;
    focalPoint?: InputMaybe<CoordinateInput>;
    id: Scalars['ID'];
    name?: InputMaybe<Scalars['String']>;
    tags?: InputMaybe<Array<Scalars['String']>>;
};

export type UpdateChannelInput = {
    code?: InputMaybe<Scalars['String']>;
    currencyCode?: InputMaybe<CurrencyCode>;
    customFields?: InputMaybe<Scalars['JSON']>;
    defaultLanguageCode?: InputMaybe<LanguageCode>;
    defaultShippingZoneId?: InputMaybe<Scalars['ID']>;
    defaultTaxZoneId?: InputMaybe<Scalars['ID']>;
    id: Scalars['ID'];
    pricesIncludeTax?: InputMaybe<Scalars['Boolean']>;
    token?: InputMaybe<Scalars['String']>;
=======
  firstName?: Maybe<Scalars['String']>;
  lastName?: Maybe<Scalars['String']>;
  emailAddress?: Maybe<Scalars['String']>;
  password?: Maybe<Scalars['String']>;
  customFields?: Maybe<Scalars['JSON']>;
};

export type UpdateAddressInput = {
  id: Scalars['ID'];
  fullName?: Maybe<Scalars['String']>;
  company?: Maybe<Scalars['String']>;
  streetLine1?: Maybe<Scalars['String']>;
  streetLine2?: Maybe<Scalars['String']>;
  city?: Maybe<Scalars['String']>;
  province?: Maybe<Scalars['String']>;
  postalCode?: Maybe<Scalars['String']>;
  countryCode?: Maybe<Scalars['String']>;
  phoneNumber?: Maybe<Scalars['String']>;
  defaultShippingAddress?: Maybe<Scalars['Boolean']>;
  defaultBillingAddress?: Maybe<Scalars['Boolean']>;
  customFields?: Maybe<Scalars['JSON']>;
};

export type UpdateAdministratorInput = {
  id: Scalars['ID'];
  firstName?: Maybe<Scalars['String']>;
  lastName?: Maybe<Scalars['String']>;
  emailAddress?: Maybe<Scalars['String']>;
  password?: Maybe<Scalars['String']>;
  roleIds?: Maybe<Array<Scalars['ID']>>;
  customFields?: Maybe<Scalars['JSON']>;
};

export type UpdateAssetInput = {
  id: Scalars['ID'];
  name?: Maybe<Scalars['String']>;
  focalPoint?: Maybe<CoordinateInput>;
  tags?: Maybe<Array<Scalars['String']>>;
  customFields?: Maybe<Scalars['JSON']>;
};

export type UpdateChannelInput = {
  id: Scalars['ID'];
  code?: Maybe<Scalars['String']>;
  token?: Maybe<Scalars['String']>;
  defaultLanguageCode?: Maybe<LanguageCode>;
  pricesIncludeTax?: Maybe<Scalars['Boolean']>;
  currencyCode?: Maybe<CurrencyCode>;
  defaultTaxZoneId?: Maybe<Scalars['ID']>;
  defaultShippingZoneId?: Maybe<Scalars['ID']>;
  customFields?: Maybe<Scalars['JSON']>;
>>>>>>> 43e37ec5
};

export type UpdateChannelResult = Channel | LanguageNotAvailableError;

export type UpdateCollectionInput = {
<<<<<<< HEAD
    assetIds?: InputMaybe<Array<Scalars['ID']>>;
    customFields?: InputMaybe<Scalars['JSON']>;
    featuredAssetId?: InputMaybe<Scalars['ID']>;
    filters?: InputMaybe<Array<ConfigurableOperationInput>>;
    id: Scalars['ID'];
    inheritFilters?: InputMaybe<Scalars['Boolean']>;
    isPrivate?: InputMaybe<Scalars['Boolean']>;
    parentId?: InputMaybe<Scalars['ID']>;
    translations?: InputMaybe<Array<UpdateCollectionTranslationInput>>;
};

export type UpdateCollectionTranslationInput = {
    customFields?: InputMaybe<Scalars['JSON']>;
    description?: InputMaybe<Scalars['String']>;
    id?: InputMaybe<Scalars['ID']>;
    languageCode: LanguageCode;
    name?: InputMaybe<Scalars['String']>;
    slug?: InputMaybe<Scalars['String']>;
};

export type UpdateCountryInput = {
    code?: InputMaybe<Scalars['String']>;
    customFields?: InputMaybe<Scalars['JSON']>;
    enabled?: InputMaybe<Scalars['Boolean']>;
    id: Scalars['ID'];
    translations?: InputMaybe<Array<CountryTranslationInput>>;
};

export type UpdateCustomerGroupInput = {
    customFields?: InputMaybe<Scalars['JSON']>;
    id: Scalars['ID'];
    name?: InputMaybe<Scalars['String']>;
};

export type UpdateCustomerInput = {
    customFields?: InputMaybe<Scalars['JSON']>;
    emailAddress?: InputMaybe<Scalars['String']>;
    firstName?: InputMaybe<Scalars['String']>;
    id: Scalars['ID'];
    lastName?: InputMaybe<Scalars['String']>;
    phoneNumber?: InputMaybe<Scalars['String']>;
    title?: InputMaybe<Scalars['String']>;
};

export type UpdateCustomerNoteInput = {
    note: Scalars['String'];
    noteId: Scalars['ID'];
=======
  id: Scalars['ID'];
  isPrivate?: Maybe<Scalars['Boolean']>;
  featuredAssetId?: Maybe<Scalars['ID']>;
  parentId?: Maybe<Scalars['ID']>;
  assetIds?: Maybe<Array<Scalars['ID']>>;
  filters?: Maybe<Array<ConfigurableOperationInput>>;
  translations?: Maybe<Array<UpdateCollectionTranslationInput>>;
  customFields?: Maybe<Scalars['JSON']>;
};

export type UpdateCollectionTranslationInput = {
  id?: Maybe<Scalars['ID']>;
  languageCode: LanguageCode;
  name?: Maybe<Scalars['String']>;
  slug?: Maybe<Scalars['String']>;
  description?: Maybe<Scalars['String']>;
  customFields?: Maybe<Scalars['JSON']>;
};

export type UpdateCountryInput = {
  id: Scalars['ID'];
  code?: Maybe<Scalars['String']>;
  translations?: Maybe<Array<CountryTranslationInput>>;
  enabled?: Maybe<Scalars['Boolean']>;
  customFields?: Maybe<Scalars['JSON']>;
};

export type UpdateCustomerGroupInput = {
  id: Scalars['ID'];
  name?: Maybe<Scalars['String']>;
  customFields?: Maybe<Scalars['JSON']>;
};

export type UpdateCustomerInput = {
  id: Scalars['ID'];
  title?: Maybe<Scalars['String']>;
  firstName?: Maybe<Scalars['String']>;
  lastName?: Maybe<Scalars['String']>;
  phoneNumber?: Maybe<Scalars['String']>;
  emailAddress?: Maybe<Scalars['String']>;
  customFields?: Maybe<Scalars['JSON']>;
};

export type UpdateCustomerNoteInput = {
  noteId: Scalars['ID'];
  note: Scalars['String'];
>>>>>>> 43e37ec5
};

export type UpdateCustomerResult = Customer | EmailAddressConflictError;

export type UpdateFacetInput = {
<<<<<<< HEAD
    code?: InputMaybe<Scalars['String']>;
    customFields?: InputMaybe<Scalars['JSON']>;
    id: Scalars['ID'];
    isPrivate?: InputMaybe<Scalars['Boolean']>;
    translations?: InputMaybe<Array<FacetTranslationInput>>;
};

export type UpdateFacetValueInput = {
    code?: InputMaybe<Scalars['String']>;
    customFields?: InputMaybe<Scalars['JSON']>;
    id: Scalars['ID'];
    translations?: InputMaybe<Array<FacetValueTranslationInput>>;
};

export type UpdateGlobalSettingsInput = {
    availableLanguages?: InputMaybe<Array<LanguageCode>>;
    customFields?: InputMaybe<Scalars['JSON']>;
    outOfStockThreshold?: InputMaybe<Scalars['Int']>;
    trackInventory?: InputMaybe<Scalars['Boolean']>;
=======
  id: Scalars['ID'];
  isPrivate?: Maybe<Scalars['Boolean']>;
  code?: Maybe<Scalars['String']>;
  translations?: Maybe<Array<FacetTranslationInput>>;
  customFields?: Maybe<Scalars['JSON']>;
};

export type UpdateFacetValueInput = {
  id: Scalars['ID'];
  code?: Maybe<Scalars['String']>;
  translations?: Maybe<Array<FacetValueTranslationInput>>;
  customFields?: Maybe<Scalars['JSON']>;
};

export type UpdateGlobalSettingsInput = {
  availableLanguages?: Maybe<Array<LanguageCode>>;
  trackInventory?: Maybe<Scalars['Boolean']>;
  outOfStockThreshold?: Maybe<Scalars['Int']>;
  customFields?: Maybe<Scalars['JSON']>;
>>>>>>> 43e37ec5
};

export type UpdateGlobalSettingsResult = ChannelDefaultLanguageError | GlobalSettings;

export type UpdateOrderAddressInput = {
<<<<<<< HEAD
    city?: InputMaybe<Scalars['String']>;
    company?: InputMaybe<Scalars['String']>;
    countryCode?: InputMaybe<Scalars['String']>;
    fullName?: InputMaybe<Scalars['String']>;
    phoneNumber?: InputMaybe<Scalars['String']>;
    postalCode?: InputMaybe<Scalars['String']>;
    province?: InputMaybe<Scalars['String']>;
    streetLine1?: InputMaybe<Scalars['String']>;
    streetLine2?: InputMaybe<Scalars['String']>;
};

export type UpdateOrderInput = {
    customFields?: InputMaybe<Scalars['JSON']>;
    id: Scalars['ID'];
};

export type UpdateOrderNoteInput = {
    isPublic?: InputMaybe<Scalars['Boolean']>;
    note?: InputMaybe<Scalars['String']>;
    noteId: Scalars['ID'];
};

export type UpdatePaymentMethodInput = {
    checker?: InputMaybe<ConfigurableOperationInput>;
    code?: InputMaybe<Scalars['String']>;
    customFields?: InputMaybe<Scalars['JSON']>;
    description?: InputMaybe<Scalars['String']>;
    enabled?: InputMaybe<Scalars['Boolean']>;
    handler?: InputMaybe<ConfigurableOperationInput>;
    id: Scalars['ID'];
    name?: InputMaybe<Scalars['String']>;
};

export type UpdateProductInput = {
    assetIds?: InputMaybe<Array<Scalars['ID']>>;
    customFields?: InputMaybe<Scalars['JSON']>;
    enabled?: InputMaybe<Scalars['Boolean']>;
    facetValueIds?: InputMaybe<Array<Scalars['ID']>>;
    featuredAssetId?: InputMaybe<Scalars['ID']>;
    id: Scalars['ID'];
    translations?: InputMaybe<Array<ProductTranslationInput>>;
};

export type UpdateProductOptionGroupInput = {
    code?: InputMaybe<Scalars['String']>;
    customFields?: InputMaybe<Scalars['JSON']>;
    id: Scalars['ID'];
    translations?: InputMaybe<Array<ProductOptionGroupTranslationInput>>;
};

export type UpdateProductOptionInput = {
    code?: InputMaybe<Scalars['String']>;
    customFields?: InputMaybe<Scalars['JSON']>;
    id: Scalars['ID'];
    translations?: InputMaybe<Array<ProductOptionGroupTranslationInput>>;
};

export type UpdateProductVariantInput = {
    assetIds?: InputMaybe<Array<Scalars['ID']>>;
    customFields?: InputMaybe<Scalars['JSON']>;
    enabled?: InputMaybe<Scalars['Boolean']>;
    facetValueIds?: InputMaybe<Array<Scalars['ID']>>;
    featuredAssetId?: InputMaybe<Scalars['ID']>;
    id: Scalars['ID'];
    outOfStockThreshold?: InputMaybe<Scalars['Int']>;
    price?: InputMaybe<Scalars['Int']>;
    sku?: InputMaybe<Scalars['String']>;
    stockOnHand?: InputMaybe<Scalars['Int']>;
    taxCategoryId?: InputMaybe<Scalars['ID']>;
    trackInventory?: InputMaybe<GlobalFlag>;
    translations?: InputMaybe<Array<ProductVariantTranslationInput>>;
    useGlobalOutOfStockThreshold?: InputMaybe<Scalars['Boolean']>;
};

export type UpdatePromotionInput = {
    actions?: InputMaybe<Array<ConfigurableOperationInput>>;
    conditions?: InputMaybe<Array<ConfigurableOperationInput>>;
    couponCode?: InputMaybe<Scalars['String']>;
    customFields?: InputMaybe<Scalars['JSON']>;
    enabled?: InputMaybe<Scalars['Boolean']>;
    endsAt?: InputMaybe<Scalars['DateTime']>;
    id: Scalars['ID'];
    name?: InputMaybe<Scalars['String']>;
    perCustomerUsageLimit?: InputMaybe<Scalars['Int']>;
    startsAt?: InputMaybe<Scalars['DateTime']>;
=======
  fullName?: Maybe<Scalars['String']>;
  company?: Maybe<Scalars['String']>;
  streetLine1?: Maybe<Scalars['String']>;
  streetLine2?: Maybe<Scalars['String']>;
  city?: Maybe<Scalars['String']>;
  province?: Maybe<Scalars['String']>;
  postalCode?: Maybe<Scalars['String']>;
  countryCode?: Maybe<Scalars['String']>;
  phoneNumber?: Maybe<Scalars['String']>;
};

export type UpdateOrderInput = {
  id: Scalars['ID'];
  customFields?: Maybe<Scalars['JSON']>;
};

export type UpdateOrderNoteInput = {
  noteId: Scalars['ID'];
  note?: Maybe<Scalars['String']>;
  isPublic?: Maybe<Scalars['Boolean']>;
};

export type UpdatePaymentMethodInput = {
  id: Scalars['ID'];
  name?: Maybe<Scalars['String']>;
  code?: Maybe<Scalars['String']>;
  description?: Maybe<Scalars['String']>;
  enabled?: Maybe<Scalars['Boolean']>;
  checker?: Maybe<ConfigurableOperationInput>;
  handler?: Maybe<ConfigurableOperationInput>;
  customFields?: Maybe<Scalars['JSON']>;
};

export type UpdateProductInput = {
  id: Scalars['ID'];
  enabled?: Maybe<Scalars['Boolean']>;
  featuredAssetId?: Maybe<Scalars['ID']>;
  assetIds?: Maybe<Array<Scalars['ID']>>;
  facetValueIds?: Maybe<Array<Scalars['ID']>>;
  translations?: Maybe<Array<ProductTranslationInput>>;
  customFields?: Maybe<Scalars['JSON']>;
};

export type UpdateProductOptionGroupInput = {
  id: Scalars['ID'];
  code?: Maybe<Scalars['String']>;
  translations?: Maybe<Array<ProductOptionGroupTranslationInput>>;
  customFields?: Maybe<Scalars['JSON']>;
};

export type UpdateProductOptionInput = {
  id: Scalars['ID'];
  code?: Maybe<Scalars['String']>;
  translations?: Maybe<Array<ProductOptionGroupTranslationInput>>;
  customFields?: Maybe<Scalars['JSON']>;
};

export type UpdateProductVariantInput = {
  id: Scalars['ID'];
  enabled?: Maybe<Scalars['Boolean']>;
  translations?: Maybe<Array<ProductVariantTranslationInput>>;
  facetValueIds?: Maybe<Array<Scalars['ID']>>;
  sku?: Maybe<Scalars['String']>;
  taxCategoryId?: Maybe<Scalars['ID']>;
  price?: Maybe<Scalars['Int']>;
  featuredAssetId?: Maybe<Scalars['ID']>;
  assetIds?: Maybe<Array<Scalars['ID']>>;
  stockOnHand?: Maybe<Scalars['Int']>;
  outOfStockThreshold?: Maybe<Scalars['Int']>;
  useGlobalOutOfStockThreshold?: Maybe<Scalars['Boolean']>;
  trackInventory?: Maybe<GlobalFlag>;
  customFields?: Maybe<Scalars['JSON']>;
};

export type UpdatePromotionInput = {
  id: Scalars['ID'];
  name?: Maybe<Scalars['String']>;
  enabled?: Maybe<Scalars['Boolean']>;
  startsAt?: Maybe<Scalars['DateTime']>;
  endsAt?: Maybe<Scalars['DateTime']>;
  couponCode?: Maybe<Scalars['String']>;
  perCustomerUsageLimit?: Maybe<Scalars['Int']>;
  conditions?: Maybe<Array<ConfigurableOperationInput>>;
  actions?: Maybe<Array<ConfigurableOperationInput>>;
  customFields?: Maybe<Scalars['JSON']>;
>>>>>>> 43e37ec5
};

export type UpdatePromotionResult = MissingConditionsError | Promotion;

export type UpdateRoleInput = {
<<<<<<< HEAD
    channelIds?: InputMaybe<Array<Scalars['ID']>>;
    code?: InputMaybe<Scalars['String']>;
    description?: InputMaybe<Scalars['String']>;
    id: Scalars['ID'];
    permissions?: InputMaybe<Array<Permission>>;
};

export type UpdateShippingMethodInput = {
    calculator?: InputMaybe<ConfigurableOperationInput>;
    checker?: InputMaybe<ConfigurableOperationInput>;
    code?: InputMaybe<Scalars['String']>;
    customFields?: InputMaybe<Scalars['JSON']>;
    fulfillmentHandler?: InputMaybe<Scalars['String']>;
    id: Scalars['ID'];
    translations: Array<ShippingMethodTranslationInput>;
};

export type UpdateTagInput = {
    id: Scalars['ID'];
    value?: InputMaybe<Scalars['String']>;
};

export type UpdateTaxCategoryInput = {
    customFields?: InputMaybe<Scalars['JSON']>;
    id: Scalars['ID'];
    isDefault?: InputMaybe<Scalars['Boolean']>;
    name?: InputMaybe<Scalars['String']>;
};

export type UpdateTaxRateInput = {
    categoryId?: InputMaybe<Scalars['ID']>;
    customFields?: InputMaybe<Scalars['JSON']>;
    customerGroupId?: InputMaybe<Scalars['ID']>;
    enabled?: InputMaybe<Scalars['Boolean']>;
    id: Scalars['ID'];
    name?: InputMaybe<Scalars['String']>;
    value?: InputMaybe<Scalars['Float']>;
    zoneId?: InputMaybe<Scalars['ID']>;
};

export type UpdateZoneInput = {
    customFields?: InputMaybe<Scalars['JSON']>;
    id: Scalars['ID'];
    name?: InputMaybe<Scalars['String']>;
=======
  id: Scalars['ID'];
  code?: Maybe<Scalars['String']>;
  description?: Maybe<Scalars['String']>;
  permissions?: Maybe<Array<Permission>>;
  channelIds?: Maybe<Array<Scalars['ID']>>;
};

export type UpdateShippingMethodInput = {
  id: Scalars['ID'];
  code?: Maybe<Scalars['String']>;
  fulfillmentHandler?: Maybe<Scalars['String']>;
  checker?: Maybe<ConfigurableOperationInput>;
  calculator?: Maybe<ConfigurableOperationInput>;
  translations: Array<ShippingMethodTranslationInput>;
  customFields?: Maybe<Scalars['JSON']>;
};

export type UpdateTagInput = {
  id: Scalars['ID'];
  value?: Maybe<Scalars['String']>;
};

export type UpdateTaxCategoryInput = {
  id: Scalars['ID'];
  name?: Maybe<Scalars['String']>;
  isDefault?: Maybe<Scalars['Boolean']>;
  customFields?: Maybe<Scalars['JSON']>;
};

export type UpdateTaxRateInput = {
  id: Scalars['ID'];
  name?: Maybe<Scalars['String']>;
  value?: Maybe<Scalars['Float']>;
  enabled?: Maybe<Scalars['Boolean']>;
  categoryId?: Maybe<Scalars['ID']>;
  zoneId?: Maybe<Scalars['ID']>;
  customerGroupId?: Maybe<Scalars['ID']>;
  customFields?: Maybe<Scalars['JSON']>;
};

export type UpdateZoneInput = {
  id: Scalars['ID'];
  name?: Maybe<Scalars['String']>;
  customFields?: Maybe<Scalars['JSON']>;
>>>>>>> 43e37ec5
};


export type User = Node & {
<<<<<<< HEAD
    authenticationMethods: Array<AuthenticationMethod>;
    createdAt: Scalars['DateTime'];
    customFields?: Maybe<Scalars['JSON']>;
    id: Scalars['ID'];
    identifier: Scalars['String'];
    lastLogin?: Maybe<Scalars['DateTime']>;
    roles: Array<Role>;
    updatedAt: Scalars['DateTime'];
    verified: Scalars['Boolean'];
};

export type Zone = Node & {
    createdAt: Scalars['DateTime'];
    customFields?: Maybe<Scalars['JSON']>;
    id: Scalars['ID'];
    members: Array<Country>;
    name: Scalars['String'];
    updatedAt: Scalars['DateTime'];
};

export type PaymentMethodFragment = {
    id: string;
    code: string;
    name: string;
    description: string;
    enabled: boolean;
    checker?: { code: string; args: Array<{ name: string; value: string }> } | null;
    handler: { code: string; args: Array<{ name: string; value: string }> };
};
=======
  id: Scalars['ID'];
  createdAt: Scalars['DateTime'];
  updatedAt: Scalars['DateTime'];
  identifier: Scalars['String'];
  verified: Scalars['Boolean'];
  roles: Array<Role>;
  lastLogin?: Maybe<Scalars['DateTime']>;
  authenticationMethods: Array<AuthenticationMethod>;
  customFields?: Maybe<Scalars['JSON']>;
};

export type Zone = Node & {
  id: Scalars['ID'];
  createdAt: Scalars['DateTime'];
  updatedAt: Scalars['DateTime'];
  name: Scalars['String'];
  members: Array<Country>;
  customFields?: Maybe<Scalars['JSON']>;
};

export type PaymentMethodFragment = (
  Pick<PaymentMethod, 'id' | 'code' | 'name' | 'description' | 'enabled'>
  & { checker?: Maybe<(
    Pick<ConfigurableOperation, 'code'>
    & { args: Array<Pick<ConfigArg, 'name' | 'value'>> }
  )>, handler: (
    Pick<ConfigurableOperation, 'code'>
    & { args: Array<Pick<ConfigArg, 'name' | 'value'>> }
  ) }
);
>>>>>>> 43e37ec5

export type CreatePaymentMethodMutationVariables = Exact<{
  input: CreatePaymentMethodInput;
}>;

<<<<<<< HEAD
export type CreatePaymentMethodMutation = {
    createPaymentMethod: {
        id: string;
        code: string;
        name: string;
        description: string;
        enabled: boolean;
        checker?: { code: string; args: Array<{ name: string; value: string }> } | null;
        handler: { code: string; args: Array<{ name: string; value: string }> };
    };
};

export type GetCustomerListQueryVariables = Exact<{
    options?: InputMaybe<CustomerListOptions>;
}>;

export type GetCustomerListQuery = {
    customers: {
        totalItems: number;
        items: Array<{
            id: string;
            title?: string | null;
            firstName: string;
            lastName: string;
            emailAddress: string;
            phoneNumber?: string | null;
            user?: { id: string; verified: boolean } | null;
        }>;
    };
};

export type RefundFragment = {
    id: string;
    state: string;
    items: number;
    transactionId?: string | null;
    shipping: number;
    total: number;
    metadata?: any | null;
};
=======

export type CreatePaymentMethodMutation = { createPaymentMethod: PaymentMethodFragment };

export type GetCustomerListQueryVariables = Exact<{
  options?: Maybe<CustomerListOptions>;
}>;


export type GetCustomerListQuery = { customers: (
    Pick<CustomerList, 'totalItems'>
    & { items: Array<(
      Pick<Customer, 'id' | 'title' | 'firstName' | 'lastName' | 'emailAddress' | 'phoneNumber'>
      & { user?: Maybe<Pick<User, 'id' | 'verified'>> }
    )> }
  ) };

export type RefundFragment = Pick<Refund, 'id' | 'state' | 'items' | 'transactionId' | 'shipping' | 'total' | 'metadata'>;
>>>>>>> 43e37ec5

export type RefundOrderMutationVariables = Exact<{
  input: RefundOrderInput;
}>;

<<<<<<< HEAD
export type RefundOrderMutation = {
    refundOrder:
        | { errorCode: ErrorCode; message: string }
        | { errorCode: ErrorCode; message: string }
        | { errorCode: ErrorCode; message: string }
        | { errorCode: ErrorCode; message: string }
        | { errorCode: ErrorCode; message: string }
        | { errorCode: ErrorCode; message: string }
        | {
              id: string;
              state: string;
              items: number;
              transactionId?: string | null;
              shipping: number;
              total: number;
              metadata?: any | null;
          }
        | { errorCode: ErrorCode; message: string }
        | { errorCode: ErrorCode; message: string };
};
=======

export type RefundOrderMutation = { refundOrder: RefundFragment | Pick<QuantityTooGreatError, 'errorCode' | 'message'> | Pick<NothingToRefundError, 'errorCode' | 'message'> | Pick<OrderStateTransitionError, 'errorCode' | 'message'> | Pick<MultipleOrderError, 'errorCode' | 'message'> | Pick<PaymentOrderMismatchError, 'errorCode' | 'message'> | Pick<RefundOrderStateError, 'errorCode' | 'message'> | Pick<AlreadyRefundedError, 'errorCode' | 'message'> | Pick<RefundStateTransitionError, 'errorCode' | 'message'> };

export type OrderQueryVariables = Exact<{
  id: Scalars['ID'];
}>;


export type OrderQuery = { order?: Maybe<(
    Pick<Order, 'id'>
    & { payments?: Maybe<Array<Pick<Payment, 'id' | 'transactionId' | 'method' | 'amount' | 'state' | 'errorMessage' | 'metadata'>>> }
  )> };

type DiscriminateUnion<T, U> = T extends U ? T : never;

export namespace PaymentMethod {
  export type Fragment = PaymentMethodFragment;
  export type Checker = (NonNullable<PaymentMethodFragment['checker']>);
  export type Args = NonNullable<(NonNullable<(NonNullable<PaymentMethodFragment['checker']>)['args']>)[number]>;
  export type Handler = (NonNullable<PaymentMethodFragment['handler']>);
  export type _Args = NonNullable<(NonNullable<(NonNullable<PaymentMethodFragment['handler']>)['args']>)[number]>;
}

export namespace CreatePaymentMethod {
  export type Variables = CreatePaymentMethodMutationVariables;
  export type Mutation = CreatePaymentMethodMutation;
  export type CreatePaymentMethod = (NonNullable<CreatePaymentMethodMutation['createPaymentMethod']>);
}

export namespace GetCustomerList {
  export type Variables = GetCustomerListQueryVariables;
  export type Query = GetCustomerListQuery;
  export type Customers = (NonNullable<GetCustomerListQuery['customers']>);
  export type Items = NonNullable<(NonNullable<(NonNullable<GetCustomerListQuery['customers']>)['items']>)[number]>;
  export type User = (NonNullable<NonNullable<(NonNullable<(NonNullable<GetCustomerListQuery['customers']>)['items']>)[number]>['user']>);
}

export namespace Refund {
  export type Fragment = RefundFragment;
}

export namespace RefundOrder {
  export type Variables = RefundOrderMutationVariables;
  export type Mutation = RefundOrderMutation;
  export type RefundOrder = (NonNullable<RefundOrderMutation['refundOrder']>);
  export type ErrorResultInlineFragment = (DiscriminateUnion<(NonNullable<RefundOrderMutation['refundOrder']>), { __typename?: 'ErrorResult' }>);
}

export namespace Order {
  export type Variables = OrderQueryVariables;
  export type Query = OrderQuery;
  export type Order = (NonNullable<OrderQuery['order']>);
  export type Payments = NonNullable<(NonNullable<(NonNullable<OrderQuery['order']>)['payments']>)[number]>;
}
>>>>>>> 43e37ec5
<|MERGE_RESOLUTION|>--- conflicted
+++ resolved
@@ -1,12 +1,10 @@
 // tslint:disable
 export type Maybe<T> = T | null;
-export type InputMaybe<T> = Maybe<T>;
 export type Exact<T extends { [key: string]: unknown }> = { [K in keyof T]: T[K] };
 export type MakeOptional<T, K extends keyof T> = Omit<T, K> & { [SubKey in K]?: Maybe<T[SubKey]> };
 export type MakeMaybe<T, K extends keyof T> = Omit<T, K> & { [SubKey in K]: Maybe<T[SubKey]> };
 /** All built-in and custom scalars, mapped to their actual values */
 export type Scalars = {
-<<<<<<< HEAD
     ID: string;
     String: string;
     Boolean: boolean;
@@ -21,586 +19,319 @@
 };
 
 export type AddFulfillmentToOrderResult =
-    | CreateFulfillmentError
+    | Fulfillment
     | EmptyOrderLineSelectionError
-    | Fulfillment
-    | FulfillmentStateTransitionError
+    | ItemsAlreadyFulfilledError
     | InsufficientStockOnHandError
     | InvalidFulfillmentHandlerError
-    | ItemsAlreadyFulfilledError;
-=======
-  ID: string;
-  String: string;
-  Boolean: boolean;
-  Int: number;
-  Float: number;
-  /** A date-time string at UTC, such as 2007-12-03T10:15:30Z, compliant with the `date-time` format outlined in section 5.6 of the RFC 3339 profile of the ISO 8601 standard for representation of dates and times using the Gregorian calendar. */
-  DateTime: any;
-  /** The `JSON` scalar type represents JSON values as specified by [ECMA-404](http://www.ecma-international.org/publications/files/ECMA-ST/ECMA-404.pdf). */
-  JSON: any;
-  /** The `Upload` scalar type represents a file upload. */
-  Upload: any;
-};
-
-export type AddFulfillmentToOrderResult = Fulfillment | EmptyOrderLineSelectionError | ItemsAlreadyFulfilledError | InsufficientStockOnHandError | InvalidFulfillmentHandlerError | FulfillmentStateTransitionError | CreateFulfillmentError;
->>>>>>> 43e37ec5
+    | FulfillmentStateTransitionError
+    | CreateFulfillmentError;
 
 export type AddItemInput = {
-  productVariantId: Scalars['ID'];
-  quantity: Scalars['Int'];
-};
-
-export type AddManualPaymentToOrderResult = ManualPaymentStateError | Order;
+    productVariantId: Scalars['ID'];
+    quantity: Scalars['Int'];
+};
+
+export type AddManualPaymentToOrderResult = Order | ManualPaymentStateError;
 
 export type AddNoteToCustomerInput = {
-<<<<<<< HEAD
-    id: Scalars['ID'];
+    id: Scalars['ID'];
+    note: Scalars['String'];
     isPublic: Scalars['Boolean'];
+};
+
+export type AddNoteToOrderInput = {
+    id: Scalars['ID'];
     note: Scalars['String'];
-};
-
-export type AddNoteToOrderInput = {
-    id: Scalars['ID'];
     isPublic: Scalars['Boolean'];
-    note: Scalars['String'];
 };
 
 export type Address = Node & {
-    city?: Maybe<Scalars['String']>;
+    id: Scalars['ID'];
+    createdAt: Scalars['DateTime'];
+    updatedAt: Scalars['DateTime'];
+    fullName?: Maybe<Scalars['String']>;
     company?: Maybe<Scalars['String']>;
-    country: Country;
-    createdAt: Scalars['DateTime'];
-    customFields?: Maybe<Scalars['JSON']>;
-    defaultBillingAddress?: Maybe<Scalars['Boolean']>;
-    defaultShippingAddress?: Maybe<Scalars['Boolean']>;
-    fullName?: Maybe<Scalars['String']>;
-    id: Scalars['ID'];
-    phoneNumber?: Maybe<Scalars['String']>;
-    postalCode?: Maybe<Scalars['String']>;
-    province?: Maybe<Scalars['String']>;
     streetLine1: Scalars['String'];
     streetLine2?: Maybe<Scalars['String']>;
-    updatedAt: Scalars['DateTime'];
-=======
-  id: Scalars['ID'];
-  note: Scalars['String'];
-  isPublic: Scalars['Boolean'];
-};
-
-export type AddNoteToOrderInput = {
-  id: Scalars['ID'];
-  note: Scalars['String'];
-  isPublic: Scalars['Boolean'];
-};
-
-export type Address = Node & {
-  id: Scalars['ID'];
-  createdAt: Scalars['DateTime'];
-  updatedAt: Scalars['DateTime'];
-  fullName?: Maybe<Scalars['String']>;
-  company?: Maybe<Scalars['String']>;
-  streetLine1: Scalars['String'];
-  streetLine2?: Maybe<Scalars['String']>;
-  city?: Maybe<Scalars['String']>;
-  province?: Maybe<Scalars['String']>;
-  postalCode?: Maybe<Scalars['String']>;
-  country: Country;
-  phoneNumber?: Maybe<Scalars['String']>;
-  defaultShippingAddress?: Maybe<Scalars['Boolean']>;
-  defaultBillingAddress?: Maybe<Scalars['Boolean']>;
-  customFields?: Maybe<Scalars['JSON']>;
->>>>>>> 43e37ec5
+    city?: Maybe<Scalars['String']>;
+    province?: Maybe<Scalars['String']>;
+    postalCode?: Maybe<Scalars['String']>;
+    country: Country;
+    phoneNumber?: Maybe<Scalars['String']>;
+    defaultShippingAddress?: Maybe<Scalars['Boolean']>;
+    defaultBillingAddress?: Maybe<Scalars['Boolean']>;
+    customFields?: Maybe<Scalars['JSON']>;
 };
 
 export type AdjustOrderLineInput = {
-  orderLineId: Scalars['ID'];
-  quantity: Scalars['Int'];
+    orderLineId: Scalars['ID'];
+    quantity: Scalars['Int'];
 };
 
 export type Adjustment = {
-<<<<<<< HEAD
     adjustmentSource: Scalars['String'];
+    type: AdjustmentType;
+    description: Scalars['String'];
     amount: Scalars['Int'];
-    description: Scalars['String'];
-    type: AdjustmentType;
 };
 
 export enum AdjustmentType {
+    PROMOTION = 'PROMOTION',
     DISTRIBUTED_ORDER_PROMOTION = 'DISTRIBUTED_ORDER_PROMOTION',
     OTHER = 'OTHER',
-    PROMOTION = 'PROMOTION',
 }
 
 export type Administrator = Node & {
+    id: Scalars['ID'];
     createdAt: Scalars['DateTime'];
-    customFields?: Maybe<Scalars['JSON']>;
+    updatedAt: Scalars['DateTime'];
+    firstName: Scalars['String'];
+    lastName: Scalars['String'];
     emailAddress: Scalars['String'];
-    firstName: Scalars['String'];
-    id: Scalars['ID'];
-    lastName: Scalars['String'];
-    updatedAt: Scalars['DateTime'];
     user: User;
+    customFields?: Maybe<Scalars['JSON']>;
 };
 
 export type AdministratorFilterParameter = {
-    createdAt?: InputMaybe<DateOperators>;
-    emailAddress?: InputMaybe<StringOperators>;
-    firstName?: InputMaybe<StringOperators>;
-    id?: InputMaybe<IdOperators>;
-    lastName?: InputMaybe<StringOperators>;
-    updatedAt?: InputMaybe<DateOperators>;
-=======
-  adjustmentSource: Scalars['String'];
-  type: AdjustmentType;
-  description: Scalars['String'];
-  amount: Scalars['Int'];
-};
-
-export enum AdjustmentType {
-  PROMOTION = 'PROMOTION',
-  DISTRIBUTED_ORDER_PROMOTION = 'DISTRIBUTED_ORDER_PROMOTION',
-  OTHER = 'OTHER'
-}
-
-export type Administrator = Node & {
-  id: Scalars['ID'];
-  createdAt: Scalars['DateTime'];
-  updatedAt: Scalars['DateTime'];
-  firstName: Scalars['String'];
-  lastName: Scalars['String'];
-  emailAddress: Scalars['String'];
-  user: User;
-  customFields?: Maybe<Scalars['JSON']>;
-};
-
-export type AdministratorFilterParameter = {
-  id?: Maybe<IdOperators>;
-  createdAt?: Maybe<DateOperators>;
-  updatedAt?: Maybe<DateOperators>;
-  firstName?: Maybe<StringOperators>;
-  lastName?: Maybe<StringOperators>;
-  emailAddress?: Maybe<StringOperators>;
->>>>>>> 43e37ec5
+    id?: Maybe<IdOperators>;
+    createdAt?: Maybe<DateOperators>;
+    updatedAt?: Maybe<DateOperators>;
+    firstName?: Maybe<StringOperators>;
+    lastName?: Maybe<StringOperators>;
+    emailAddress?: Maybe<StringOperators>;
 };
 
 export type AdministratorList = PaginatedList & {
-  items: Array<Administrator>;
-  totalItems: Scalars['Int'];
+    items: Array<Administrator>;
+    totalItems: Scalars['Int'];
 };
 
 export type AdministratorListOptions = {
-<<<<<<< HEAD
+    /** Skips the first n results, for use in pagination */
+    skip?: Maybe<Scalars['Int']>;
+    /** Takes n results, for use in pagination */
+    take?: Maybe<Scalars['Int']>;
+    /** Specifies which properties to sort the results by */
+    sort?: Maybe<AdministratorSortParameter>;
     /** Allows the results to be filtered */
-    filter?: InputMaybe<AdministratorFilterParameter>;
+    filter?: Maybe<AdministratorFilterParameter>;
     /** Specifies whether multiple "filter" arguments should be combines with a logical AND or OR operation. Defaults to AND. */
-    filterOperator?: InputMaybe<LogicalOperator>;
-    /** Skips the first n results, for use in pagination */
-    skip?: InputMaybe<Scalars['Int']>;
-    /** Specifies which properties to sort the results by */
-    sort?: InputMaybe<AdministratorSortParameter>;
-    /** Takes n results, for use in pagination */
-    take?: InputMaybe<Scalars['Int']>;
+    filterOperator?: Maybe<LogicalOperator>;
 };
 
 export type AdministratorPaymentInput = {
-    metadata?: InputMaybe<Scalars['JSON']>;
-    paymentMethod?: InputMaybe<Scalars['String']>;
+    paymentMethod?: Maybe<Scalars['String']>;
+    metadata?: Maybe<Scalars['JSON']>;
 };
 
 export type AdministratorRefundInput = {
     paymentId: Scalars['ID'];
-    reason?: InputMaybe<Scalars['String']>;
+    reason?: Maybe<Scalars['String']>;
 };
 
 export type AdministratorSortParameter = {
-    createdAt?: InputMaybe<SortOrder>;
-    emailAddress?: InputMaybe<SortOrder>;
-    firstName?: InputMaybe<SortOrder>;
-    id?: InputMaybe<SortOrder>;
-    lastName?: InputMaybe<SortOrder>;
-    updatedAt?: InputMaybe<SortOrder>;
+    id?: Maybe<SortOrder>;
+    createdAt?: Maybe<SortOrder>;
+    updatedAt?: Maybe<SortOrder>;
+    firstName?: Maybe<SortOrder>;
+    lastName?: Maybe<SortOrder>;
+    emailAddress?: Maybe<SortOrder>;
 };
 
 export type Allocation = Node &
     StockMovement & {
+        id: Scalars['ID'];
         createdAt: Scalars['DateTime'];
-        id: Scalars['ID'];
+        updatedAt: Scalars['DateTime'];
+        productVariant: ProductVariant;
+        type: StockMovementType;
+        quantity: Scalars['Int'];
         orderLine: OrderLine;
-        productVariant: ProductVariant;
-        quantity: Scalars['Int'];
-        type: StockMovementType;
-        updatedAt: Scalars['DateTime'];
     };
-=======
-  /** Skips the first n results, for use in pagination */
-  skip?: Maybe<Scalars['Int']>;
-  /** Takes n results, for use in pagination */
-  take?: Maybe<Scalars['Int']>;
-  /** Specifies which properties to sort the results by */
-  sort?: Maybe<AdministratorSortParameter>;
-  /** Allows the results to be filtered */
-  filter?: Maybe<AdministratorFilterParameter>;
-  /** Specifies whether multiple "filter" arguments should be combines with a logical AND or OR operation. Defaults to AND. */
-  filterOperator?: Maybe<LogicalOperator>;
-};
-
-export type AdministratorPaymentInput = {
-  paymentMethod?: Maybe<Scalars['String']>;
-  metadata?: Maybe<Scalars['JSON']>;
-};
-
-export type AdministratorRefundInput = {
-  paymentId: Scalars['ID'];
-  reason?: Maybe<Scalars['String']>;
-};
-
-export type AdministratorSortParameter = {
-  id?: Maybe<SortOrder>;
-  createdAt?: Maybe<SortOrder>;
-  updatedAt?: Maybe<SortOrder>;
-  firstName?: Maybe<SortOrder>;
-  lastName?: Maybe<SortOrder>;
-  emailAddress?: Maybe<SortOrder>;
-};
-
-export type Allocation = Node & StockMovement & {
-  id: Scalars['ID'];
-  createdAt: Scalars['DateTime'];
-  updatedAt: Scalars['DateTime'];
-  productVariant: ProductVariant;
-  type: StockMovementType;
-  quantity: Scalars['Int'];
-  orderLine: OrderLine;
-};
->>>>>>> 43e37ec5
 
 /** Returned if an attempting to refund an OrderItem which has already been refunded */
 export type AlreadyRefundedError = ErrorResult & {
-  errorCode: ErrorCode;
-  message: Scalars['String'];
-  refundId: Scalars['ID'];
+    errorCode: ErrorCode;
+    message: Scalars['String'];
+    refundId: Scalars['ID'];
 };
 
 export type Asset = Node & {
-<<<<<<< HEAD
+    tags: Array<Tag>;
+    id: Scalars['ID'];
     createdAt: Scalars['DateTime'];
-    customFields?: Maybe<Scalars['JSON']>;
+    updatedAt: Scalars['DateTime'];
+    name: Scalars['String'];
+    type: AssetType;
     fileSize: Scalars['Int'];
+    mimeType: Scalars['String'];
+    width: Scalars['Int'];
+    height: Scalars['Int'];
+    source: Scalars['String'];
+    preview: Scalars['String'];
     focalPoint?: Maybe<Coordinate>;
-    height: Scalars['Int'];
-    id: Scalars['ID'];
-    mimeType: Scalars['String'];
-    name: Scalars['String'];
-    preview: Scalars['String'];
-    source: Scalars['String'];
-    tags: Array<Tag>;
-    type: AssetType;
-    updatedAt: Scalars['DateTime'];
-    width: Scalars['Int'];
+    customFields?: Maybe<Scalars['JSON']>;
 };
 
 export type AssetFilterParameter = {
-    createdAt?: InputMaybe<DateOperators>;
-    fileSize?: InputMaybe<NumberOperators>;
-    height?: InputMaybe<NumberOperators>;
-    id?: InputMaybe<IdOperators>;
-    mimeType?: InputMaybe<StringOperators>;
-    name?: InputMaybe<StringOperators>;
-    preview?: InputMaybe<StringOperators>;
-    source?: InputMaybe<StringOperators>;
-    type?: InputMaybe<StringOperators>;
-    updatedAt?: InputMaybe<DateOperators>;
-    width?: InputMaybe<NumberOperators>;
-=======
-  tags: Array<Tag>;
-  id: Scalars['ID'];
-  createdAt: Scalars['DateTime'];
-  updatedAt: Scalars['DateTime'];
-  name: Scalars['String'];
-  type: AssetType;
-  fileSize: Scalars['Int'];
-  mimeType: Scalars['String'];
-  width: Scalars['Int'];
-  height: Scalars['Int'];
-  source: Scalars['String'];
-  preview: Scalars['String'];
-  focalPoint?: Maybe<Coordinate>;
-  customFields?: Maybe<Scalars['JSON']>;
-};
-
-export type AssetFilterParameter = {
-  id?: Maybe<IdOperators>;
-  createdAt?: Maybe<DateOperators>;
-  updatedAt?: Maybe<DateOperators>;
-  name?: Maybe<StringOperators>;
-  type?: Maybe<StringOperators>;
-  fileSize?: Maybe<NumberOperators>;
-  mimeType?: Maybe<StringOperators>;
-  width?: Maybe<NumberOperators>;
-  height?: Maybe<NumberOperators>;
-  source?: Maybe<StringOperators>;
-  preview?: Maybe<StringOperators>;
->>>>>>> 43e37ec5
+    id?: Maybe<IdOperators>;
+    createdAt?: Maybe<DateOperators>;
+    updatedAt?: Maybe<DateOperators>;
+    name?: Maybe<StringOperators>;
+    type?: Maybe<StringOperators>;
+    fileSize?: Maybe<NumberOperators>;
+    mimeType?: Maybe<StringOperators>;
+    width?: Maybe<NumberOperators>;
+    height?: Maybe<NumberOperators>;
+    source?: Maybe<StringOperators>;
+    preview?: Maybe<StringOperators>;
 };
 
 export type AssetList = PaginatedList & {
-  items: Array<Asset>;
-  totalItems: Scalars['Int'];
+    items: Array<Asset>;
+    totalItems: Scalars['Int'];
 };
 
 export type AssetListOptions = {
-<<<<<<< HEAD
+    tags?: Maybe<Array<Scalars['String']>>;
+    tagsOperator?: Maybe<LogicalOperator>;
+    /** Skips the first n results, for use in pagination */
+    skip?: Maybe<Scalars['Int']>;
+    /** Takes n results, for use in pagination */
+    take?: Maybe<Scalars['Int']>;
+    /** Specifies which properties to sort the results by */
+    sort?: Maybe<AssetSortParameter>;
     /** Allows the results to be filtered */
-    filter?: InputMaybe<AssetFilterParameter>;
+    filter?: Maybe<AssetFilterParameter>;
     /** Specifies whether multiple "filter" arguments should be combines with a logical AND or OR operation. Defaults to AND. */
-    filterOperator?: InputMaybe<LogicalOperator>;
-    /** Skips the first n results, for use in pagination */
-    skip?: InputMaybe<Scalars['Int']>;
-    /** Specifies which properties to sort the results by */
-    sort?: InputMaybe<AssetSortParameter>;
-    tags?: InputMaybe<Array<Scalars['String']>>;
-    tagsOperator?: InputMaybe<LogicalOperator>;
-    /** Takes n results, for use in pagination */
-    take?: InputMaybe<Scalars['Int']>;
+    filterOperator?: Maybe<LogicalOperator>;
 };
 
 export type AssetSortParameter = {
-    createdAt?: InputMaybe<SortOrder>;
-    fileSize?: InputMaybe<SortOrder>;
-    height?: InputMaybe<SortOrder>;
-    id?: InputMaybe<SortOrder>;
-    mimeType?: InputMaybe<SortOrder>;
-    name?: InputMaybe<SortOrder>;
-    preview?: InputMaybe<SortOrder>;
-    source?: InputMaybe<SortOrder>;
-    updatedAt?: InputMaybe<SortOrder>;
-    width?: InputMaybe<SortOrder>;
+    id?: Maybe<SortOrder>;
+    createdAt?: Maybe<SortOrder>;
+    updatedAt?: Maybe<SortOrder>;
+    name?: Maybe<SortOrder>;
+    fileSize?: Maybe<SortOrder>;
+    mimeType?: Maybe<SortOrder>;
+    width?: Maybe<SortOrder>;
+    height?: Maybe<SortOrder>;
+    source?: Maybe<SortOrder>;
+    preview?: Maybe<SortOrder>;
 };
 
 export enum AssetType {
-    BINARY = 'BINARY',
     IMAGE = 'IMAGE',
     VIDEO = 'VIDEO',
-=======
-  tags?: Maybe<Array<Scalars['String']>>;
-  tagsOperator?: Maybe<LogicalOperator>;
-  /** Skips the first n results, for use in pagination */
-  skip?: Maybe<Scalars['Int']>;
-  /** Takes n results, for use in pagination */
-  take?: Maybe<Scalars['Int']>;
-  /** Specifies which properties to sort the results by */
-  sort?: Maybe<AssetSortParameter>;
-  /** Allows the results to be filtered */
-  filter?: Maybe<AssetFilterParameter>;
-  /** Specifies whether multiple "filter" arguments should be combines with a logical AND or OR operation. Defaults to AND. */
-  filterOperator?: Maybe<LogicalOperator>;
-};
-
-export type AssetSortParameter = {
-  id?: Maybe<SortOrder>;
-  createdAt?: Maybe<SortOrder>;
-  updatedAt?: Maybe<SortOrder>;
-  name?: Maybe<SortOrder>;
-  fileSize?: Maybe<SortOrder>;
-  mimeType?: Maybe<SortOrder>;
-  width?: Maybe<SortOrder>;
-  height?: Maybe<SortOrder>;
-  source?: Maybe<SortOrder>;
-  preview?: Maybe<SortOrder>;
-};
-
-export enum AssetType {
-  IMAGE = 'IMAGE',
-  VIDEO = 'VIDEO',
-  BINARY = 'BINARY'
->>>>>>> 43e37ec5
+    BINARY = 'BINARY',
 }
 
 export type AssignAssetsToChannelInput = {
-  assetIds: Array<Scalars['ID']>;
-  channelId: Scalars['ID'];
+    assetIds: Array<Scalars['ID']>;
+    channelId: Scalars['ID'];
 };
 
 export type AssignProductVariantsToChannelInput = {
-<<<<<<< HEAD
+    productVariantIds: Array<Scalars['ID']>;
     channelId: Scalars['ID'];
-    priceFactor?: InputMaybe<Scalars['Float']>;
-    productVariantIds: Array<Scalars['ID']>;
+    priceFactor?: Maybe<Scalars['Float']>;
 };
 
 export type AssignProductsToChannelInput = {
+    productIds: Array<Scalars['ID']>;
     channelId: Scalars['ID'];
-    priceFactor?: InputMaybe<Scalars['Float']>;
-    productIds: Array<Scalars['ID']>;
+    priceFactor?: Maybe<Scalars['Float']>;
 };
 
 export type AssignPromotionsToChannelInput = {
+    promotionIds: Array<Scalars['ID']>;
     channelId: Scalars['ID'];
-    promotionIds: Array<Scalars['ID']>;
 };
 
 export type AuthenticationInput = {
-    native?: InputMaybe<NativeAuthInput>;
+    native?: Maybe<NativeAuthInput>;
 };
 
 export type AuthenticationMethod = Node & {
+    id: Scalars['ID'];
     createdAt: Scalars['DateTime'];
-    id: Scalars['ID'];
+    updatedAt: Scalars['DateTime'];
     strategy: Scalars['String'];
-    updatedAt: Scalars['DateTime'];
-=======
-  productVariantIds: Array<Scalars['ID']>;
-  channelId: Scalars['ID'];
-  priceFactor?: Maybe<Scalars['Float']>;
-};
-
-export type AssignProductsToChannelInput = {
-  productIds: Array<Scalars['ID']>;
-  channelId: Scalars['ID'];
-  priceFactor?: Maybe<Scalars['Float']>;
-};
-
-export type AssignPromotionsToChannelInput = {
-  promotionIds: Array<Scalars['ID']>;
-  channelId: Scalars['ID'];
-};
-
-export type AuthenticationInput = {
-  native?: Maybe<NativeAuthInput>;
-};
-
-export type AuthenticationMethod = Node & {
-  id: Scalars['ID'];
-  createdAt: Scalars['DateTime'];
-  updatedAt: Scalars['DateTime'];
-  strategy: Scalars['String'];
->>>>>>> 43e37ec5
 };
 
 export type AuthenticationResult = CurrentUser | InvalidCredentialsError;
 
 export type BooleanCustomFieldConfig = CustomField & {
-<<<<<<< HEAD
+    name: Scalars['String'];
+    type: Scalars['String'];
+    list: Scalars['Boolean'];
+    label?: Maybe<Array<LocalizedString>>;
     description?: Maybe<Array<LocalizedString>>;
+    readonly?: Maybe<Scalars['Boolean']>;
     internal?: Maybe<Scalars['Boolean']>;
-    label?: Maybe<Array<LocalizedString>>;
-    list: Scalars['Boolean'];
-    name: Scalars['String'];
     nullable?: Maybe<Scalars['Boolean']>;
-    readonly?: Maybe<Scalars['Boolean']>;
-    type: Scalars['String'];
     ui?: Maybe<Scalars['JSON']>;
-=======
-  name: Scalars['String'];
-  type: Scalars['String'];
-  list: Scalars['Boolean'];
-  label?: Maybe<Array<LocalizedString>>;
-  description?: Maybe<Array<LocalizedString>>;
-  readonly?: Maybe<Scalars['Boolean']>;
-  internal?: Maybe<Scalars['Boolean']>;
-  nullable?: Maybe<Scalars['Boolean']>;
-  ui?: Maybe<Scalars['JSON']>;
->>>>>>> 43e37ec5
 };
 
 /** Operators for filtering on a list of Boolean fields */
 export type BooleanListOperators = {
-  inList: Scalars['Boolean'];
+    inList: Scalars['Boolean'];
 };
 
 /** Operators for filtering on a Boolean field */
 export type BooleanOperators = {
-<<<<<<< HEAD
-    eq?: InputMaybe<Scalars['Boolean']>;
-=======
-  eq?: Maybe<Scalars['Boolean']>;
->>>>>>> 43e37ec5
+    eq?: Maybe<Scalars['Boolean']>;
 };
 
 /** Returned if an attempting to cancel lines from an Order which is still active */
 export type CancelActiveOrderError = ErrorResult & {
-  errorCode: ErrorCode;
-  message: Scalars['String'];
-  orderState: Scalars['String'];
+    errorCode: ErrorCode;
+    message: Scalars['String'];
+    orderState: Scalars['String'];
 };
 
 export type CancelOrderInput = {
-<<<<<<< HEAD
-    /** Specify whether the shipping charges should also be cancelled. Defaults to false */
-    cancelShipping?: InputMaybe<Scalars['Boolean']>;
-    /** Optionally specify which OrderLines to cancel. If not provided, all OrderLines will be cancelled */
-    lines?: InputMaybe<Array<OrderLineInput>>;
     /** The id of the order to be cancelled */
     orderId: Scalars['ID'];
-    reason?: InputMaybe<Scalars['String']>;
+    /** Optionally specify which OrderLines to cancel. If not provided, all OrderLines will be cancelled */
+    lines?: Maybe<Array<OrderLineInput>>;
+    /** Specify whether the shipping charges should also be cancelled. Defaults to false */
+    cancelShipping?: Maybe<Scalars['Boolean']>;
+    reason?: Maybe<Scalars['String']>;
 };
 
 export type CancelOrderResult =
+    | Order
+    | EmptyOrderLineSelectionError
+    | QuantityTooGreatError
+    | MultipleOrderError
     | CancelActiveOrderError
-    | EmptyOrderLineSelectionError
-    | MultipleOrderError
-    | Order
-    | OrderStateTransitionError
-    | QuantityTooGreatError;
+    | OrderStateTransitionError;
 
 export type Cancellation = Node &
     StockMovement & {
+        id: Scalars['ID'];
         createdAt: Scalars['DateTime'];
-        id: Scalars['ID'];
+        updatedAt: Scalars['DateTime'];
+        productVariant: ProductVariant;
+        type: StockMovementType;
+        quantity: Scalars['Int'];
         orderLine: OrderLine;
-        productVariant: ProductVariant;
-        quantity: Scalars['Int'];
-        type: StockMovementType;
-        updatedAt: Scalars['DateTime'];
     };
 
 export type Channel = Node & {
+    id: Scalars['ID'];
+    createdAt: Scalars['DateTime'];
+    updatedAt: Scalars['DateTime'];
     code: Scalars['String'];
-    createdAt: Scalars['DateTime'];
+    token: Scalars['String'];
+    defaultTaxZone?: Maybe<Zone>;
+    defaultShippingZone?: Maybe<Zone>;
+    defaultLanguageCode: LanguageCode;
     currencyCode: CurrencyCode;
-    customFields?: Maybe<Scalars['JSON']>;
-    defaultLanguageCode: LanguageCode;
-    defaultShippingZone?: Maybe<Zone>;
-    defaultTaxZone?: Maybe<Zone>;
-    id: Scalars['ID'];
     pricesIncludeTax: Scalars['Boolean'];
-    token: Scalars['String'];
-    updatedAt: Scalars['DateTime'];
-=======
-  /** The id of the order to be cancelled */
-  orderId: Scalars['ID'];
-  /** Optionally specify which OrderLines to cancel. If not provided, all OrderLines will be cancelled */
-  lines?: Maybe<Array<OrderLineInput>>;
-  /** Specify whether the shipping charges should also be cancelled. Defaults to false */
-  cancelShipping?: Maybe<Scalars['Boolean']>;
-  reason?: Maybe<Scalars['String']>;
-};
-
-export type CancelOrderResult = Order | EmptyOrderLineSelectionError | QuantityTooGreatError | MultipleOrderError | CancelActiveOrderError | OrderStateTransitionError;
-
-export type Cancellation = Node & StockMovement & {
-  id: Scalars['ID'];
-  createdAt: Scalars['DateTime'];
-  updatedAt: Scalars['DateTime'];
-  productVariant: ProductVariant;
-  type: StockMovementType;
-  quantity: Scalars['Int'];
-  orderLine: OrderLine;
-};
-
-export type Channel = Node & {
-  id: Scalars['ID'];
-  createdAt: Scalars['DateTime'];
-  updatedAt: Scalars['DateTime'];
-  code: Scalars['String'];
-  token: Scalars['String'];
-  defaultTaxZone?: Maybe<Zone>;
-  defaultShippingZone?: Maybe<Zone>;
-  defaultLanguageCode: LanguageCode;
-  currencyCode: CurrencyCode;
-  pricesIncludeTax: Scalars['Boolean'];
-  customFields?: Maybe<Scalars['JSON']>;
->>>>>>> 43e37ec5
+    customFields?: Maybe<Scalars['JSON']>;
 };
 
 /**
@@ -608,131 +339,71 @@
  * of the GlobalSettings
  */
 export type ChannelDefaultLanguageError = ErrorResult & {
-<<<<<<< HEAD
+    errorCode: ErrorCode;
+    message: Scalars['String'];
+    language: Scalars['String'];
     channelCode: Scalars['String'];
-    errorCode: ErrorCode;
-    language: Scalars['String'];
-    message: Scalars['String'];
 };
 
 export type Collection = Node & {
-    assets: Array<Asset>;
+    isPrivate: Scalars['Boolean'];
+    id: Scalars['ID'];
+    createdAt: Scalars['DateTime'];
+    updatedAt: Scalars['DateTime'];
+    languageCode?: Maybe<LanguageCode>;
+    name: Scalars['String'];
+    slug: Scalars['String'];
     breadcrumbs: Array<CollectionBreadcrumb>;
-    children?: Maybe<Array<Collection>>;
-    createdAt: Scalars['DateTime'];
-    customFields?: Maybe<Scalars['JSON']>;
+    position: Scalars['Int'];
     description: Scalars['String'];
     featuredAsset?: Maybe<Asset>;
+    assets: Array<Asset>;
+    parent?: Maybe<Collection>;
+    children?: Maybe<Array<Collection>>;
     filters: Array<ConfigurableOperation>;
-    id: Scalars['ID'];
-    inheritFilters: Scalars['Boolean'];
-    isPrivate: Scalars['Boolean'];
-    languageCode?: Maybe<LanguageCode>;
+    translations: Array<CollectionTranslation>;
+    productVariants: ProductVariantList;
+    customFields?: Maybe<Scalars['JSON']>;
+};
+
+export type CollectionProductVariantsArgs = {
+    options?: Maybe<ProductVariantListOptions>;
+};
+
+export type CollectionBreadcrumb = {
+    id: Scalars['ID'];
     name: Scalars['String'];
-    parent?: Maybe<Collection>;
-    position: Scalars['Int'];
-    productVariants: ProductVariantList;
     slug: Scalars['String'];
-    translations: Array<CollectionTranslation>;
-    updatedAt: Scalars['DateTime'];
-=======
-  errorCode: ErrorCode;
-  message: Scalars['String'];
-  language: Scalars['String'];
-  channelCode: Scalars['String'];
-};
-
-export type Collection = Node & {
-  isPrivate: Scalars['Boolean'];
-  id: Scalars['ID'];
-  createdAt: Scalars['DateTime'];
-  updatedAt: Scalars['DateTime'];
-  languageCode?: Maybe<LanguageCode>;
-  name: Scalars['String'];
-  slug: Scalars['String'];
-  breadcrumbs: Array<CollectionBreadcrumb>;
-  position: Scalars['Int'];
-  description: Scalars['String'];
-  featuredAsset?: Maybe<Asset>;
-  assets: Array<Asset>;
-  parent?: Maybe<Collection>;
-  children?: Maybe<Array<Collection>>;
-  filters: Array<ConfigurableOperation>;
-  translations: Array<CollectionTranslation>;
-  productVariants: ProductVariantList;
-  customFields?: Maybe<Scalars['JSON']>;
->>>>>>> 43e37ec5
-};
-
-
-export type CollectionProductVariantsArgs = {
-<<<<<<< HEAD
-    options?: InputMaybe<ProductVariantListOptions>;
-=======
-  options?: Maybe<ProductVariantListOptions>;
->>>>>>> 43e37ec5
-};
-
-export type CollectionBreadcrumb = {
-  id: Scalars['ID'];
-  name: Scalars['String'];
-  slug: Scalars['String'];
 };
 
 export type CollectionFilterParameter = {
-<<<<<<< HEAD
-    createdAt?: InputMaybe<DateOperators>;
-    description?: InputMaybe<StringOperators>;
-    id?: InputMaybe<IdOperators>;
-    inheritFilters?: InputMaybe<BooleanOperators>;
-    isPrivate?: InputMaybe<BooleanOperators>;
-    languageCode?: InputMaybe<StringOperators>;
-    name?: InputMaybe<StringOperators>;
-    position?: InputMaybe<NumberOperators>;
-    slug?: InputMaybe<StringOperators>;
-    updatedAt?: InputMaybe<DateOperators>;
-=======
-  isPrivate?: Maybe<BooleanOperators>;
-  id?: Maybe<IdOperators>;
-  createdAt?: Maybe<DateOperators>;
-  updatedAt?: Maybe<DateOperators>;
-  languageCode?: Maybe<StringOperators>;
-  name?: Maybe<StringOperators>;
-  slug?: Maybe<StringOperators>;
-  position?: Maybe<NumberOperators>;
-  description?: Maybe<StringOperators>;
->>>>>>> 43e37ec5
+    isPrivate?: Maybe<BooleanOperators>;
+    id?: Maybe<IdOperators>;
+    createdAt?: Maybe<DateOperators>;
+    updatedAt?: Maybe<DateOperators>;
+    languageCode?: Maybe<StringOperators>;
+    name?: Maybe<StringOperators>;
+    slug?: Maybe<StringOperators>;
+    position?: Maybe<NumberOperators>;
+    description?: Maybe<StringOperators>;
 };
 
 export type CollectionList = PaginatedList & {
-  items: Array<Collection>;
-  totalItems: Scalars['Int'];
+    items: Array<Collection>;
+    totalItems: Scalars['Int'];
 };
 
 export type CollectionListOptions = {
-<<<<<<< HEAD
+    /** Skips the first n results, for use in pagination */
+    skip?: Maybe<Scalars['Int']>;
+    /** Takes n results, for use in pagination */
+    take?: Maybe<Scalars['Int']>;
+    /** Specifies which properties to sort the results by */
+    sort?: Maybe<CollectionSortParameter>;
     /** Allows the results to be filtered */
-    filter?: InputMaybe<CollectionFilterParameter>;
+    filter?: Maybe<CollectionFilterParameter>;
     /** Specifies whether multiple "filter" arguments should be combines with a logical AND or OR operation. Defaults to AND. */
-    filterOperator?: InputMaybe<LogicalOperator>;
-    /** Skips the first n results, for use in pagination */
-    skip?: InputMaybe<Scalars['Int']>;
-    /** Specifies which properties to sort the results by */
-    sort?: InputMaybe<CollectionSortParameter>;
-    /** Takes n results, for use in pagination */
-    take?: InputMaybe<Scalars['Int']>;
-=======
-  /** Skips the first n results, for use in pagination */
-  skip?: Maybe<Scalars['Int']>;
-  /** Takes n results, for use in pagination */
-  take?: Maybe<Scalars['Int']>;
-  /** Specifies which properties to sort the results by */
-  sort?: Maybe<CollectionSortParameter>;
-  /** Allows the results to be filtered */
-  filter?: Maybe<CollectionFilterParameter>;
-  /** Specifies whether multiple "filter" arguments should be combines with a logical AND or OR operation. Defaults to AND. */
-  filterOperator?: Maybe<LogicalOperator>;
->>>>>>> 43e37ec5
+    filterOperator?: Maybe<LogicalOperator>;
 };
 
 /**
@@ -740,684 +411,370 @@
  * by the search, and in what quantity.
  */
 export type CollectionResult = {
-  collection: Collection;
-  count: Scalars['Int'];
+    collection: Collection;
+    count: Scalars['Int'];
 };
 
 export type CollectionSortParameter = {
-<<<<<<< HEAD
-    createdAt?: InputMaybe<SortOrder>;
-    description?: InputMaybe<SortOrder>;
-    id?: InputMaybe<SortOrder>;
-    name?: InputMaybe<SortOrder>;
-    position?: InputMaybe<SortOrder>;
-    slug?: InputMaybe<SortOrder>;
-    updatedAt?: InputMaybe<SortOrder>;
+    id?: Maybe<SortOrder>;
+    createdAt?: Maybe<SortOrder>;
+    updatedAt?: Maybe<SortOrder>;
+    name?: Maybe<SortOrder>;
+    slug?: Maybe<SortOrder>;
+    position?: Maybe<SortOrder>;
+    description?: Maybe<SortOrder>;
 };
 
 export type CollectionTranslation = {
+    id: Scalars['ID'];
     createdAt: Scalars['DateTime'];
-    description: Scalars['String'];
-    id: Scalars['ID'];
+    updatedAt: Scalars['DateTime'];
     languageCode: LanguageCode;
     name: Scalars['String'];
     slug: Scalars['String'];
+    description: Scalars['String'];
+};
+
+export type ConfigArg = {
+    name: Scalars['String'];
+    value: Scalars['String'];
+};
+
+export type ConfigArgDefinition = {
+    name: Scalars['String'];
+    type: Scalars['String'];
+    list: Scalars['Boolean'];
+    required: Scalars['Boolean'];
+    defaultValue?: Maybe<Scalars['JSON']>;
+    label?: Maybe<Scalars['String']>;
+    description?: Maybe<Scalars['String']>;
+    ui?: Maybe<Scalars['JSON']>;
+};
+
+export type ConfigArgInput = {
+    name: Scalars['String'];
+    /** A JSON stringified representation of the actual value */
+    value: Scalars['String'];
+};
+
+export type ConfigurableOperation = {
+    code: Scalars['String'];
+    args: Array<ConfigArg>;
+};
+
+export type ConfigurableOperationDefinition = {
+    code: Scalars['String'];
+    args: Array<ConfigArgDefinition>;
+    description: Scalars['String'];
+};
+
+export type ConfigurableOperationInput = {
+    code: Scalars['String'];
+    arguments: Array<ConfigArgInput>;
+};
+
+export type Coordinate = {
+    x: Scalars['Float'];
+    y: Scalars['Float'];
+};
+
+export type CoordinateInput = {
+    x: Scalars['Float'];
+    y: Scalars['Float'];
+};
+
+export type Country = Node & {
+    id: Scalars['ID'];
+    createdAt: Scalars['DateTime'];
     updatedAt: Scalars['DateTime'];
-=======
-  id?: Maybe<SortOrder>;
-  createdAt?: Maybe<SortOrder>;
-  updatedAt?: Maybe<SortOrder>;
-  name?: Maybe<SortOrder>;
-  slug?: Maybe<SortOrder>;
-  position?: Maybe<SortOrder>;
-  description?: Maybe<SortOrder>;
-};
-
-export type CollectionTranslation = {
-  id: Scalars['ID'];
-  createdAt: Scalars['DateTime'];
-  updatedAt: Scalars['DateTime'];
-  languageCode: LanguageCode;
-  name: Scalars['String'];
-  slug: Scalars['String'];
-  description: Scalars['String'];
->>>>>>> 43e37ec5
-};
-
-export type ConfigArg = {
-  name: Scalars['String'];
-  value: Scalars['String'];
-};
-
-export type ConfigArgDefinition = {
-<<<<<<< HEAD
-    defaultValue?: Maybe<Scalars['JSON']>;
-    description?: Maybe<Scalars['String']>;
-    label?: Maybe<Scalars['String']>;
-    list: Scalars['Boolean'];
+    languageCode: LanguageCode;
+    code: Scalars['String'];
     name: Scalars['String'];
-    required: Scalars['Boolean'];
-    type: Scalars['String'];
-    ui?: Maybe<Scalars['JSON']>;
-=======
-  name: Scalars['String'];
-  type: Scalars['String'];
-  list: Scalars['Boolean'];
-  required: Scalars['Boolean'];
-  defaultValue?: Maybe<Scalars['JSON']>;
-  label?: Maybe<Scalars['String']>;
-  description?: Maybe<Scalars['String']>;
-  ui?: Maybe<Scalars['JSON']>;
->>>>>>> 43e37ec5
-};
-
-export type ConfigArgInput = {
-  name: Scalars['String'];
-  /** A JSON stringified representation of the actual value */
-  value: Scalars['String'];
-};
-
-export type ConfigurableOperation = {
-<<<<<<< HEAD
-    args: Array<ConfigArg>;
-    code: Scalars['String'];
-};
-
-export type ConfigurableOperationDefinition = {
-    args: Array<ConfigArgDefinition>;
-    code: Scalars['String'];
-    description: Scalars['String'];
-};
-
-export type ConfigurableOperationInput = {
-    arguments: Array<ConfigArgInput>;
-    code: Scalars['String'];
-=======
-  code: Scalars['String'];
-  args: Array<ConfigArg>;
-};
-
-export type ConfigurableOperationDefinition = {
-  code: Scalars['String'];
-  args: Array<ConfigArgDefinition>;
-  description: Scalars['String'];
-};
-
-export type ConfigurableOperationInput = {
-  code: Scalars['String'];
-  arguments: Array<ConfigArgInput>;
->>>>>>> 43e37ec5
-};
-
-export type Coordinate = {
-  x: Scalars['Float'];
-  y: Scalars['Float'];
-};
-
-export type CoordinateInput = {
-  x: Scalars['Float'];
-  y: Scalars['Float'];
-};
-
-export type Country = Node & {
-<<<<<<< HEAD
-    code: Scalars['String'];
+    enabled: Scalars['Boolean'];
+    translations: Array<CountryTranslation>;
+    customFields?: Maybe<Scalars['JSON']>;
+};
+
+export type CountryFilterParameter = {
+    id?: Maybe<IdOperators>;
+    createdAt?: Maybe<DateOperators>;
+    updatedAt?: Maybe<DateOperators>;
+    languageCode?: Maybe<StringOperators>;
+    code?: Maybe<StringOperators>;
+    name?: Maybe<StringOperators>;
+    enabled?: Maybe<BooleanOperators>;
+};
+
+export type CountryList = PaginatedList & {
+    items: Array<Country>;
+    totalItems: Scalars['Int'];
+};
+
+export type CountryListOptions = {
+    /** Skips the first n results, for use in pagination */
+    skip?: Maybe<Scalars['Int']>;
+    /** Takes n results, for use in pagination */
+    take?: Maybe<Scalars['Int']>;
+    /** Specifies which properties to sort the results by */
+    sort?: Maybe<CountrySortParameter>;
+    /** Allows the results to be filtered */
+    filter?: Maybe<CountryFilterParameter>;
+    /** Specifies whether multiple "filter" arguments should be combines with a logical AND or OR operation. Defaults to AND. */
+    filterOperator?: Maybe<LogicalOperator>;
+};
+
+export type CountrySortParameter = {
+    id?: Maybe<SortOrder>;
+    createdAt?: Maybe<SortOrder>;
+    updatedAt?: Maybe<SortOrder>;
+    code?: Maybe<SortOrder>;
+    name?: Maybe<SortOrder>;
+};
+
+export type CountryTranslation = {
+    id: Scalars['ID'];
     createdAt: Scalars['DateTime'];
-    customFields?: Maybe<Scalars['JSON']>;
-    enabled: Scalars['Boolean'];
-    id: Scalars['ID'];
+    updatedAt: Scalars['DateTime'];
     languageCode: LanguageCode;
     name: Scalars['String'];
-    translations: Array<CountryTranslation>;
-    updatedAt: Scalars['DateTime'];
-};
-
-export type CountryFilterParameter = {
-    code?: InputMaybe<StringOperators>;
-    createdAt?: InputMaybe<DateOperators>;
-    enabled?: InputMaybe<BooleanOperators>;
-    id?: InputMaybe<IdOperators>;
-    languageCode?: InputMaybe<StringOperators>;
-    name?: InputMaybe<StringOperators>;
-    updatedAt?: InputMaybe<DateOperators>;
-=======
-  id: Scalars['ID'];
-  createdAt: Scalars['DateTime'];
-  updatedAt: Scalars['DateTime'];
-  languageCode: LanguageCode;
-  code: Scalars['String'];
-  name: Scalars['String'];
-  enabled: Scalars['Boolean'];
-  translations: Array<CountryTranslation>;
-  customFields?: Maybe<Scalars['JSON']>;
-};
-
-export type CountryFilterParameter = {
-  id?: Maybe<IdOperators>;
-  createdAt?: Maybe<DateOperators>;
-  updatedAt?: Maybe<DateOperators>;
-  languageCode?: Maybe<StringOperators>;
-  code?: Maybe<StringOperators>;
-  name?: Maybe<StringOperators>;
-  enabled?: Maybe<BooleanOperators>;
->>>>>>> 43e37ec5
-};
-
-export type CountryList = PaginatedList & {
-  items: Array<Country>;
-  totalItems: Scalars['Int'];
-};
-
-export type CountryListOptions = {
-<<<<<<< HEAD
-    /** Allows the results to be filtered */
-    filter?: InputMaybe<CountryFilterParameter>;
-    /** Specifies whether multiple "filter" arguments should be combines with a logical AND or OR operation. Defaults to AND. */
-    filterOperator?: InputMaybe<LogicalOperator>;
-    /** Skips the first n results, for use in pagination */
-    skip?: InputMaybe<Scalars['Int']>;
-    /** Specifies which properties to sort the results by */
-    sort?: InputMaybe<CountrySortParameter>;
-    /** Takes n results, for use in pagination */
-    take?: InputMaybe<Scalars['Int']>;
-};
-
-export type CountrySortParameter = {
-    code?: InputMaybe<SortOrder>;
-    createdAt?: InputMaybe<SortOrder>;
-    id?: InputMaybe<SortOrder>;
-    name?: InputMaybe<SortOrder>;
-    updatedAt?: InputMaybe<SortOrder>;
-};
-
-export type CountryTranslation = {
-    createdAt: Scalars['DateTime'];
-    id: Scalars['ID'];
+};
+
+export type CountryTranslationInput = {
+    id?: Maybe<Scalars['ID']>;
     languageCode: LanguageCode;
-    name: Scalars['String'];
-    updatedAt: Scalars['DateTime'];
-};
-
-export type CountryTranslationInput = {
-    customFields?: InputMaybe<Scalars['JSON']>;
-    id?: InputMaybe<Scalars['ID']>;
-    languageCode: LanguageCode;
-    name?: InputMaybe<Scalars['String']>;
+    name?: Maybe<Scalars['String']>;
+    customFields?: Maybe<Scalars['JSON']>;
 };
 
 export type CreateAddressInput = {
-    city?: InputMaybe<Scalars['String']>;
-    company?: InputMaybe<Scalars['String']>;
+    fullName?: Maybe<Scalars['String']>;
+    company?: Maybe<Scalars['String']>;
+    streetLine1: Scalars['String'];
+    streetLine2?: Maybe<Scalars['String']>;
+    city?: Maybe<Scalars['String']>;
+    province?: Maybe<Scalars['String']>;
+    postalCode?: Maybe<Scalars['String']>;
     countryCode: Scalars['String'];
-    customFields?: InputMaybe<Scalars['JSON']>;
-    defaultBillingAddress?: InputMaybe<Scalars['Boolean']>;
-    defaultShippingAddress?: InputMaybe<Scalars['Boolean']>;
-    fullName?: InputMaybe<Scalars['String']>;
-    phoneNumber?: InputMaybe<Scalars['String']>;
-    postalCode?: InputMaybe<Scalars['String']>;
-    province?: InputMaybe<Scalars['String']>;
-    streetLine1: Scalars['String'];
-    streetLine2?: InputMaybe<Scalars['String']>;
+    phoneNumber?: Maybe<Scalars['String']>;
+    defaultShippingAddress?: Maybe<Scalars['Boolean']>;
+    defaultBillingAddress?: Maybe<Scalars['Boolean']>;
+    customFields?: Maybe<Scalars['JSON']>;
 };
 
 export type CreateAdministratorInput = {
-    customFields?: InputMaybe<Scalars['JSON']>;
-    emailAddress: Scalars['String'];
     firstName: Scalars['String'];
     lastName: Scalars['String'];
+    emailAddress: Scalars['String'];
     password: Scalars['String'];
     roleIds: Array<Scalars['ID']>;
+    customFields?: Maybe<Scalars['JSON']>;
 };
 
 export type CreateAssetInput = {
-    customFields?: InputMaybe<Scalars['JSON']>;
     file: Scalars['Upload'];
-    tags?: InputMaybe<Array<Scalars['String']>>;
-=======
-  /** Skips the first n results, for use in pagination */
-  skip?: Maybe<Scalars['Int']>;
-  /** Takes n results, for use in pagination */
-  take?: Maybe<Scalars['Int']>;
-  /** Specifies which properties to sort the results by */
-  sort?: Maybe<CountrySortParameter>;
-  /** Allows the results to be filtered */
-  filter?: Maybe<CountryFilterParameter>;
-  /** Specifies whether multiple "filter" arguments should be combines with a logical AND or OR operation. Defaults to AND. */
-  filterOperator?: Maybe<LogicalOperator>;
-};
-
-export type CountrySortParameter = {
-  id?: Maybe<SortOrder>;
-  createdAt?: Maybe<SortOrder>;
-  updatedAt?: Maybe<SortOrder>;
-  code?: Maybe<SortOrder>;
-  name?: Maybe<SortOrder>;
-};
-
-export type CountryTranslation = {
-  id: Scalars['ID'];
-  createdAt: Scalars['DateTime'];
-  updatedAt: Scalars['DateTime'];
-  languageCode: LanguageCode;
-  name: Scalars['String'];
-};
-
-export type CountryTranslationInput = {
-  id?: Maybe<Scalars['ID']>;
-  languageCode: LanguageCode;
-  name?: Maybe<Scalars['String']>;
-  customFields?: Maybe<Scalars['JSON']>;
-};
-
-export type CreateAddressInput = {
-  fullName?: Maybe<Scalars['String']>;
-  company?: Maybe<Scalars['String']>;
-  streetLine1: Scalars['String'];
-  streetLine2?: Maybe<Scalars['String']>;
-  city?: Maybe<Scalars['String']>;
-  province?: Maybe<Scalars['String']>;
-  postalCode?: Maybe<Scalars['String']>;
-  countryCode: Scalars['String'];
-  phoneNumber?: Maybe<Scalars['String']>;
-  defaultShippingAddress?: Maybe<Scalars['Boolean']>;
-  defaultBillingAddress?: Maybe<Scalars['Boolean']>;
-  customFields?: Maybe<Scalars['JSON']>;
-};
-
-export type CreateAdministratorInput = {
-  firstName: Scalars['String'];
-  lastName: Scalars['String'];
-  emailAddress: Scalars['String'];
-  password: Scalars['String'];
-  roleIds: Array<Scalars['ID']>;
-  customFields?: Maybe<Scalars['JSON']>;
-};
-
-export type CreateAssetInput = {
-  file: Scalars['Upload'];
-  tags?: Maybe<Array<Scalars['String']>>;
-  customFields?: Maybe<Scalars['JSON']>;
->>>>>>> 43e37ec5
+    tags?: Maybe<Array<Scalars['String']>>;
+    customFields?: Maybe<Scalars['JSON']>;
 };
 
 export type CreateAssetResult = Asset | MimeTypeError;
 
 export type CreateChannelInput = {
-<<<<<<< HEAD
     code: Scalars['String'];
+    token: Scalars['String'];
+    defaultLanguageCode: LanguageCode;
+    pricesIncludeTax: Scalars['Boolean'];
     currencyCode: CurrencyCode;
-    customFields?: InputMaybe<Scalars['JSON']>;
-    defaultLanguageCode: LanguageCode;
+    defaultTaxZoneId: Scalars['ID'];
     defaultShippingZoneId: Scalars['ID'];
-    defaultTaxZoneId: Scalars['ID'];
-    pricesIncludeTax: Scalars['Boolean'];
-    token: Scalars['String'];
-=======
-  code: Scalars['String'];
-  token: Scalars['String'];
-  defaultLanguageCode: LanguageCode;
-  pricesIncludeTax: Scalars['Boolean'];
-  currencyCode: CurrencyCode;
-  defaultTaxZoneId: Scalars['ID'];
-  defaultShippingZoneId: Scalars['ID'];
-  customFields?: Maybe<Scalars['JSON']>;
->>>>>>> 43e37ec5
+    customFields?: Maybe<Scalars['JSON']>;
 };
 
 export type CreateChannelResult = Channel | LanguageNotAvailableError;
 
 export type CreateCollectionInput = {
-<<<<<<< HEAD
-    assetIds?: InputMaybe<Array<Scalars['ID']>>;
-    customFields?: InputMaybe<Scalars['JSON']>;
-    featuredAssetId?: InputMaybe<Scalars['ID']>;
+    isPrivate?: Maybe<Scalars['Boolean']>;
+    featuredAssetId?: Maybe<Scalars['ID']>;
+    assetIds?: Maybe<Array<Scalars['ID']>>;
+    parentId?: Maybe<Scalars['ID']>;
     filters: Array<ConfigurableOperationInput>;
-    inheritFilters?: InputMaybe<Scalars['Boolean']>;
-    isPrivate?: InputMaybe<Scalars['Boolean']>;
-    parentId?: InputMaybe<Scalars['ID']>;
     translations: Array<CreateCollectionTranslationInput>;
+    customFields?: Maybe<Scalars['JSON']>;
 };
 
 export type CreateCollectionTranslationInput = {
-    customFields?: InputMaybe<Scalars['JSON']>;
-    description: Scalars['String'];
     languageCode: LanguageCode;
     name: Scalars['String'];
     slug: Scalars['String'];
+    description: Scalars['String'];
+    customFields?: Maybe<Scalars['JSON']>;
 };
 
 export type CreateCountryInput = {
     code: Scalars['String'];
-    customFields?: InputMaybe<Scalars['JSON']>;
+    translations: Array<CountryTranslationInput>;
     enabled: Scalars['Boolean'];
-    translations: Array<CountryTranslationInput>;
+    customFields?: Maybe<Scalars['JSON']>;
 };
 
 export type CreateCustomerGroupInput = {
-    customFields?: InputMaybe<Scalars['JSON']>;
-    customerIds?: InputMaybe<Array<Scalars['ID']>>;
     name: Scalars['String'];
+    customerIds?: Maybe<Array<Scalars['ID']>>;
+    customFields?: Maybe<Scalars['JSON']>;
 };
 
 export type CreateCustomerInput = {
-    customFields?: InputMaybe<Scalars['JSON']>;
-    emailAddress: Scalars['String'];
+    title?: Maybe<Scalars['String']>;
     firstName: Scalars['String'];
     lastName: Scalars['String'];
-    phoneNumber?: InputMaybe<Scalars['String']>;
-    title?: InputMaybe<Scalars['String']>;
-=======
-  isPrivate?: Maybe<Scalars['Boolean']>;
-  featuredAssetId?: Maybe<Scalars['ID']>;
-  assetIds?: Maybe<Array<Scalars['ID']>>;
-  parentId?: Maybe<Scalars['ID']>;
-  filters: Array<ConfigurableOperationInput>;
-  translations: Array<CreateCollectionTranslationInput>;
-  customFields?: Maybe<Scalars['JSON']>;
-};
-
-export type CreateCollectionTranslationInput = {
-  languageCode: LanguageCode;
-  name: Scalars['String'];
-  slug: Scalars['String'];
-  description: Scalars['String'];
-  customFields?: Maybe<Scalars['JSON']>;
-};
-
-export type CreateCountryInput = {
-  code: Scalars['String'];
-  translations: Array<CountryTranslationInput>;
-  enabled: Scalars['Boolean'];
-  customFields?: Maybe<Scalars['JSON']>;
-};
-
-export type CreateCustomerGroupInput = {
-  name: Scalars['String'];
-  customerIds?: Maybe<Array<Scalars['ID']>>;
-  customFields?: Maybe<Scalars['JSON']>;
-};
-
-export type CreateCustomerInput = {
-  title?: Maybe<Scalars['String']>;
-  firstName: Scalars['String'];
-  lastName: Scalars['String'];
-  phoneNumber?: Maybe<Scalars['String']>;
-  emailAddress: Scalars['String'];
-  customFields?: Maybe<Scalars['JSON']>;
->>>>>>> 43e37ec5
+    phoneNumber?: Maybe<Scalars['String']>;
+    emailAddress: Scalars['String'];
+    customFields?: Maybe<Scalars['JSON']>;
 };
 
 export type CreateCustomerResult = Customer | EmailAddressConflictError;
 
 export type CreateFacetInput = {
-<<<<<<< HEAD
     code: Scalars['String'];
-    customFields?: InputMaybe<Scalars['JSON']>;
     isPrivate: Scalars['Boolean'];
     translations: Array<FacetTranslationInput>;
-    values?: InputMaybe<Array<CreateFacetValueWithFacetInput>>;
+    values?: Maybe<Array<CreateFacetValueWithFacetInput>>;
+    customFields?: Maybe<Scalars['JSON']>;
 };
 
 export type CreateFacetValueInput = {
+    facetId: Scalars['ID'];
     code: Scalars['String'];
-    customFields?: InputMaybe<Scalars['JSON']>;
-    facetId: Scalars['ID'];
     translations: Array<FacetValueTranslationInput>;
-=======
-  code: Scalars['String'];
-  isPrivate: Scalars['Boolean'];
-  translations: Array<FacetTranslationInput>;
-  values?: Maybe<Array<CreateFacetValueWithFacetInput>>;
-  customFields?: Maybe<Scalars['JSON']>;
-};
-
-export type CreateFacetValueInput = {
-  facetId: Scalars['ID'];
-  code: Scalars['String'];
-  translations: Array<FacetValueTranslationInput>;
-  customFields?: Maybe<Scalars['JSON']>;
->>>>>>> 43e37ec5
+    customFields?: Maybe<Scalars['JSON']>;
 };
 
 export type CreateFacetValueWithFacetInput = {
-  code: Scalars['String'];
-  translations: Array<FacetValueTranslationInput>;
+    code: Scalars['String'];
+    translations: Array<FacetValueTranslationInput>;
 };
 
 /** Returned if an error is thrown in a FulfillmentHandler's createFulfillment method */
 export type CreateFulfillmentError = ErrorResult & {
-<<<<<<< HEAD
     errorCode: ErrorCode;
+    message: Scalars['String'];
     fulfillmentHandlerError: Scalars['String'];
-    message: Scalars['String'];
-=======
-  errorCode: ErrorCode;
-  message: Scalars['String'];
-  fulfillmentHandlerError: Scalars['String'];
->>>>>>> 43e37ec5
 };
 
 export type CreateGroupOptionInput = {
-  code: Scalars['String'];
-  translations: Array<ProductOptionGroupTranslationInput>;
+    code: Scalars['String'];
+    translations: Array<ProductOptionGroupTranslationInput>;
 };
 
 export type CreatePaymentMethodInput = {
-<<<<<<< HEAD
-    checker?: InputMaybe<ConfigurableOperationInput>;
+    name: Scalars['String'];
     code: Scalars['String'];
-    customFields?: InputMaybe<Scalars['JSON']>;
-    description?: InputMaybe<Scalars['String']>;
+    description?: Maybe<Scalars['String']>;
     enabled: Scalars['Boolean'];
+    checker?: Maybe<ConfigurableOperationInput>;
     handler: ConfigurableOperationInput;
-    name: Scalars['String'];
+    customFields?: Maybe<Scalars['JSON']>;
 };
 
 export type CreateProductInput = {
-    assetIds?: InputMaybe<Array<Scalars['ID']>>;
-    customFields?: InputMaybe<Scalars['JSON']>;
-    enabled?: InputMaybe<Scalars['Boolean']>;
-    facetValueIds?: InputMaybe<Array<Scalars['ID']>>;
-    featuredAssetId?: InputMaybe<Scalars['ID']>;
+    featuredAssetId?: Maybe<Scalars['ID']>;
+    enabled?: Maybe<Scalars['Boolean']>;
+    assetIds?: Maybe<Array<Scalars['ID']>>;
+    facetValueIds?: Maybe<Array<Scalars['ID']>>;
     translations: Array<ProductTranslationInput>;
+    customFields?: Maybe<Scalars['JSON']>;
 };
 
 export type CreateProductOptionGroupInput = {
     code: Scalars['String'];
-    customFields?: InputMaybe<Scalars['JSON']>;
+    translations: Array<ProductOptionGroupTranslationInput>;
     options: Array<CreateGroupOptionInput>;
+    customFields?: Maybe<Scalars['JSON']>;
+};
+
+export type CreateProductOptionInput = {
+    productOptionGroupId: Scalars['ID'];
+    code: Scalars['String'];
     translations: Array<ProductOptionGroupTranslationInput>;
-};
-
-export type CreateProductOptionInput = {
+    customFields?: Maybe<Scalars['JSON']>;
+};
+
+export type CreateProductVariantInput = {
+    productId: Scalars['ID'];
+    translations: Array<ProductVariantTranslationInput>;
+    facetValueIds?: Maybe<Array<Scalars['ID']>>;
+    sku: Scalars['String'];
+    price?: Maybe<Scalars['Int']>;
+    taxCategoryId?: Maybe<Scalars['ID']>;
+    optionIds?: Maybe<Array<Scalars['ID']>>;
+    featuredAssetId?: Maybe<Scalars['ID']>;
+    assetIds?: Maybe<Array<Scalars['ID']>>;
+    stockOnHand?: Maybe<Scalars['Int']>;
+    outOfStockThreshold?: Maybe<Scalars['Int']>;
+    useGlobalOutOfStockThreshold?: Maybe<Scalars['Boolean']>;
+    trackInventory?: Maybe<GlobalFlag>;
+    customFields?: Maybe<Scalars['JSON']>;
+};
+
+export type CreateProductVariantOptionInput = {
+    optionGroupId: Scalars['ID'];
     code: Scalars['String'];
-    customFields?: InputMaybe<Scalars['JSON']>;
-    productOptionGroupId: Scalars['ID'];
-    translations: Array<ProductOptionGroupTranslationInput>;
-};
-
-export type CreateProductVariantInput = {
-    assetIds?: InputMaybe<Array<Scalars['ID']>>;
-    customFields?: InputMaybe<Scalars['JSON']>;
-    facetValueIds?: InputMaybe<Array<Scalars['ID']>>;
-    featuredAssetId?: InputMaybe<Scalars['ID']>;
-    optionIds?: InputMaybe<Array<Scalars['ID']>>;
-    outOfStockThreshold?: InputMaybe<Scalars['Int']>;
-    price?: InputMaybe<Scalars['Int']>;
-    productId: Scalars['ID'];
-    sku: Scalars['String'];
-    stockOnHand?: InputMaybe<Scalars['Int']>;
-    taxCategoryId?: InputMaybe<Scalars['ID']>;
-    trackInventory?: InputMaybe<GlobalFlag>;
-    translations: Array<ProductVariantTranslationInput>;
-    useGlobalOutOfStockThreshold?: InputMaybe<Scalars['Boolean']>;
-};
-
-export type CreateProductVariantOptionInput = {
-    code: Scalars['String'];
-    optionGroupId: Scalars['ID'];
     translations: Array<ProductOptionTranslationInput>;
 };
 
 export type CreatePromotionInput = {
+    name: Scalars['String'];
+    enabled: Scalars['Boolean'];
+    startsAt?: Maybe<Scalars['DateTime']>;
+    endsAt?: Maybe<Scalars['DateTime']>;
+    couponCode?: Maybe<Scalars['String']>;
+    perCustomerUsageLimit?: Maybe<Scalars['Int']>;
+    conditions: Array<ConfigurableOperationInput>;
     actions: Array<ConfigurableOperationInput>;
-    conditions: Array<ConfigurableOperationInput>;
-    couponCode?: InputMaybe<Scalars['String']>;
-    customFields?: InputMaybe<Scalars['JSON']>;
-    enabled: Scalars['Boolean'];
-    endsAt?: InputMaybe<Scalars['DateTime']>;
-    name: Scalars['String'];
-    perCustomerUsageLimit?: InputMaybe<Scalars['Int']>;
-    startsAt?: InputMaybe<Scalars['DateTime']>;
-=======
-  name: Scalars['String'];
-  code: Scalars['String'];
-  description?: Maybe<Scalars['String']>;
-  enabled: Scalars['Boolean'];
-  checker?: Maybe<ConfigurableOperationInput>;
-  handler: ConfigurableOperationInput;
-  customFields?: Maybe<Scalars['JSON']>;
-};
-
-export type CreateProductInput = {
-  featuredAssetId?: Maybe<Scalars['ID']>;
-  enabled?: Maybe<Scalars['Boolean']>;
-  assetIds?: Maybe<Array<Scalars['ID']>>;
-  facetValueIds?: Maybe<Array<Scalars['ID']>>;
-  translations: Array<ProductTranslationInput>;
-  customFields?: Maybe<Scalars['JSON']>;
-};
-
-export type CreateProductOptionGroupInput = {
-  code: Scalars['String'];
-  translations: Array<ProductOptionGroupTranslationInput>;
-  options: Array<CreateGroupOptionInput>;
-  customFields?: Maybe<Scalars['JSON']>;
-};
-
-export type CreateProductOptionInput = {
-  productOptionGroupId: Scalars['ID'];
-  code: Scalars['String'];
-  translations: Array<ProductOptionGroupTranslationInput>;
-  customFields?: Maybe<Scalars['JSON']>;
-};
-
-export type CreateProductVariantInput = {
-  productId: Scalars['ID'];
-  translations: Array<ProductVariantTranslationInput>;
-  facetValueIds?: Maybe<Array<Scalars['ID']>>;
-  sku: Scalars['String'];
-  price?: Maybe<Scalars['Int']>;
-  taxCategoryId?: Maybe<Scalars['ID']>;
-  optionIds?: Maybe<Array<Scalars['ID']>>;
-  featuredAssetId?: Maybe<Scalars['ID']>;
-  assetIds?: Maybe<Array<Scalars['ID']>>;
-  stockOnHand?: Maybe<Scalars['Int']>;
-  outOfStockThreshold?: Maybe<Scalars['Int']>;
-  useGlobalOutOfStockThreshold?: Maybe<Scalars['Boolean']>;
-  trackInventory?: Maybe<GlobalFlag>;
-  customFields?: Maybe<Scalars['JSON']>;
-};
-
-export type CreateProductVariantOptionInput = {
-  optionGroupId: Scalars['ID'];
-  code: Scalars['String'];
-  translations: Array<ProductOptionTranslationInput>;
-};
-
-export type CreatePromotionInput = {
-  name: Scalars['String'];
-  enabled: Scalars['Boolean'];
-  startsAt?: Maybe<Scalars['DateTime']>;
-  endsAt?: Maybe<Scalars['DateTime']>;
-  couponCode?: Maybe<Scalars['String']>;
-  perCustomerUsageLimit?: Maybe<Scalars['Int']>;
-  conditions: Array<ConfigurableOperationInput>;
-  actions: Array<ConfigurableOperationInput>;
-  customFields?: Maybe<Scalars['JSON']>;
->>>>>>> 43e37ec5
-};
-
-export type CreatePromotionResult = MissingConditionsError | Promotion;
+    customFields?: Maybe<Scalars['JSON']>;
+};
+
+export type CreatePromotionResult = Promotion | MissingConditionsError;
 
 export type CreateRoleInput = {
-<<<<<<< HEAD
-    channelIds?: InputMaybe<Array<Scalars['ID']>>;
     code: Scalars['String'];
     description: Scalars['String'];
     permissions: Array<Permission>;
+    channelIds?: Maybe<Array<Scalars['ID']>>;
 };
 
 export type CreateShippingMethodInput = {
+    code: Scalars['String'];
+    fulfillmentHandler: Scalars['String'];
+    checker: ConfigurableOperationInput;
     calculator: ConfigurableOperationInput;
-    checker: ConfigurableOperationInput;
-    code: Scalars['String'];
-    customFields?: InputMaybe<Scalars['JSON']>;
-    fulfillmentHandler: Scalars['String'];
     translations: Array<ShippingMethodTranslationInput>;
-=======
-  code: Scalars['String'];
-  description: Scalars['String'];
-  permissions: Array<Permission>;
-  channelIds?: Maybe<Array<Scalars['ID']>>;
-};
-
-export type CreateShippingMethodInput = {
-  code: Scalars['String'];
-  fulfillmentHandler: Scalars['String'];
-  checker: ConfigurableOperationInput;
-  calculator: ConfigurableOperationInput;
-  translations: Array<ShippingMethodTranslationInput>;
-  customFields?: Maybe<Scalars['JSON']>;
->>>>>>> 43e37ec5
+    customFields?: Maybe<Scalars['JSON']>;
 };
 
 export type CreateTagInput = {
-  value: Scalars['String'];
+    value: Scalars['String'];
 };
 
 export type CreateTaxCategoryInput = {
-<<<<<<< HEAD
-    customFields?: InputMaybe<Scalars['JSON']>;
-    isDefault?: InputMaybe<Scalars['Boolean']>;
     name: Scalars['String'];
+    isDefault?: Maybe<Scalars['Boolean']>;
+    customFields?: Maybe<Scalars['JSON']>;
 };
 
 export type CreateTaxRateInput = {
+    name: Scalars['String'];
+    enabled: Scalars['Boolean'];
+    value: Scalars['Float'];
     categoryId: Scalars['ID'];
-    customFields?: InputMaybe<Scalars['JSON']>;
-    customerGroupId?: InputMaybe<Scalars['ID']>;
-    enabled: Scalars['Boolean'];
+    zoneId: Scalars['ID'];
+    customerGroupId?: Maybe<Scalars['ID']>;
+    customFields?: Maybe<Scalars['JSON']>;
+};
+
+export type CreateZoneInput = {
     name: Scalars['String'];
-    value: Scalars['Float'];
-    zoneId: Scalars['ID'];
-};
-
-export type CreateZoneInput = {
-    customFields?: InputMaybe<Scalars['JSON']>;
-    memberIds?: InputMaybe<Array<Scalars['ID']>>;
-    name: Scalars['String'];
-=======
-  name: Scalars['String'];
-  isDefault?: Maybe<Scalars['Boolean']>;
-  customFields?: Maybe<Scalars['JSON']>;
-};
-
-export type CreateTaxRateInput = {
-  name: Scalars['String'];
-  enabled: Scalars['Boolean'];
-  value: Scalars['Float'];
-  categoryId: Scalars['ID'];
-  zoneId: Scalars['ID'];
-  customerGroupId?: Maybe<Scalars['ID']>;
-  customFields?: Maybe<Scalars['JSON']>;
-};
-
-export type CreateZoneInput = {
-  name: Scalars['String'];
-  memberIds?: Maybe<Array<Scalars['ID']>>;
-  customFields?: Maybe<Scalars['JSON']>;
->>>>>>> 43e37ec5
+    memberIds?: Maybe<Array<Scalars['ID']>>;
+    customFields?: Maybe<Scalars['JSON']>;
 };
 
 /**
@@ -1427,986 +784,693 @@
  * @docsCategory common
  */
 export enum CurrencyCode {
-  /** United Arab Emirates dirham */
-  AED = 'AED',
-  /** Afghan afghani */
-  AFN = 'AFN',
-  /** Albanian lek */
-  ALL = 'ALL',
-  /** Armenian dram */
-  AMD = 'AMD',
-  /** Netherlands Antillean guilder */
-  ANG = 'ANG',
-  /** Angolan kwanza */
-  AOA = 'AOA',
-  /** Argentine peso */
-  ARS = 'ARS',
-  /** Australian dollar */
-  AUD = 'AUD',
-  /** Aruban florin */
-  AWG = 'AWG',
-  /** Azerbaijani manat */
-  AZN = 'AZN',
-  /** Bosnia and Herzegovina convertible mark */
-  BAM = 'BAM',
-  /** Barbados dollar */
-  BBD = 'BBD',
-  /** Bangladeshi taka */
-  BDT = 'BDT',
-  /** Bulgarian lev */
-  BGN = 'BGN',
-  /** Bahraini dinar */
-  BHD = 'BHD',
-  /** Burundian franc */
-  BIF = 'BIF',
-  /** Bermudian dollar */
-  BMD = 'BMD',
-  /** Brunei dollar */
-  BND = 'BND',
-  /** Boliviano */
-  BOB = 'BOB',
-  /** Brazilian real */
-  BRL = 'BRL',
-  /** Bahamian dollar */
-  BSD = 'BSD',
-  /** Bhutanese ngultrum */
-  BTN = 'BTN',
-  /** Botswana pula */
-  BWP = 'BWP',
-  /** Belarusian ruble */
-  BYN = 'BYN',
-  /** Belize dollar */
-  BZD = 'BZD',
-  /** Canadian dollar */
-  CAD = 'CAD',
-  /** Congolese franc */
-  CDF = 'CDF',
-  /** Swiss franc */
-  CHF = 'CHF',
-  /** Chilean peso */
-  CLP = 'CLP',
-  /** Renminbi (Chinese) yuan */
-  CNY = 'CNY',
-  /** Colombian peso */
-  COP = 'COP',
-  /** Costa Rican colon */
-  CRC = 'CRC',
-  /** Cuban convertible peso */
-  CUC = 'CUC',
-  /** Cuban peso */
-  CUP = 'CUP',
-  /** Cape Verde escudo */
-  CVE = 'CVE',
-  /** Czech koruna */
-  CZK = 'CZK',
-  /** Djiboutian franc */
-  DJF = 'DJF',
-  /** Danish krone */
-  DKK = 'DKK',
-  /** Dominican peso */
-  DOP = 'DOP',
-  /** Algerian dinar */
-  DZD = 'DZD',
-  /** Egyptian pound */
-  EGP = 'EGP',
-  /** Eritrean nakfa */
-  ERN = 'ERN',
-  /** Ethiopian birr */
-  ETB = 'ETB',
-  /** Euro */
-  EUR = 'EUR',
-  /** Fiji dollar */
-  FJD = 'FJD',
-  /** Falkland Islands pound */
-  FKP = 'FKP',
-  /** Pound sterling */
-  GBP = 'GBP',
-  /** Georgian lari */
-  GEL = 'GEL',
-  /** Ghanaian cedi */
-  GHS = 'GHS',
-  /** Gibraltar pound */
-  GIP = 'GIP',
-  /** Gambian dalasi */
-  GMD = 'GMD',
-  /** Guinean franc */
-  GNF = 'GNF',
-  /** Guatemalan quetzal */
-  GTQ = 'GTQ',
-  /** Guyanese dollar */
-  GYD = 'GYD',
-  /** Hong Kong dollar */
-  HKD = 'HKD',
-  /** Honduran lempira */
-  HNL = 'HNL',
-  /** Croatian kuna */
-  HRK = 'HRK',
-  /** Haitian gourde */
-  HTG = 'HTG',
-  /** Hungarian forint */
-  HUF = 'HUF',
-  /** Indonesian rupiah */
-  IDR = 'IDR',
-  /** Israeli new shekel */
-  ILS = 'ILS',
-  /** Indian rupee */
-  INR = 'INR',
-  /** Iraqi dinar */
-  IQD = 'IQD',
-  /** Iranian rial */
-  IRR = 'IRR',
-  /** Icelandic króna */
-  ISK = 'ISK',
-  /** Jamaican dollar */
-  JMD = 'JMD',
-  /** Jordanian dinar */
-  JOD = 'JOD',
-  /** Japanese yen */
-  JPY = 'JPY',
-  /** Kenyan shilling */
-  KES = 'KES',
-  /** Kyrgyzstani som */
-  KGS = 'KGS',
-  /** Cambodian riel */
-  KHR = 'KHR',
-  /** Comoro franc */
-  KMF = 'KMF',
-  /** North Korean won */
-  KPW = 'KPW',
-  /** South Korean won */
-  KRW = 'KRW',
-  /** Kuwaiti dinar */
-  KWD = 'KWD',
-  /** Cayman Islands dollar */
-  KYD = 'KYD',
-  /** Kazakhstani tenge */
-  KZT = 'KZT',
-  /** Lao kip */
-  LAK = 'LAK',
-  /** Lebanese pound */
-  LBP = 'LBP',
-  /** Sri Lankan rupee */
-  LKR = 'LKR',
-  /** Liberian dollar */
-  LRD = 'LRD',
-  /** Lesotho loti */
-  LSL = 'LSL',
-  /** Libyan dinar */
-  LYD = 'LYD',
-  /** Moroccan dirham */
-  MAD = 'MAD',
-  /** Moldovan leu */
-  MDL = 'MDL',
-  /** Malagasy ariary */
-  MGA = 'MGA',
-  /** Macedonian denar */
-  MKD = 'MKD',
-  /** Myanmar kyat */
-  MMK = 'MMK',
-  /** Mongolian tögrög */
-  MNT = 'MNT',
-  /** Macanese pataca */
-  MOP = 'MOP',
-  /** Mauritanian ouguiya */
-  MRU = 'MRU',
-  /** Mauritian rupee */
-  MUR = 'MUR',
-  /** Maldivian rufiyaa */
-  MVR = 'MVR',
-  /** Malawian kwacha */
-  MWK = 'MWK',
-  /** Mexican peso */
-  MXN = 'MXN',
-  /** Malaysian ringgit */
-  MYR = 'MYR',
-  /** Mozambican metical */
-  MZN = 'MZN',
-  /** Namibian dollar */
-  NAD = 'NAD',
-  /** Nigerian naira */
-  NGN = 'NGN',
-  /** Nicaraguan córdoba */
-  NIO = 'NIO',
-  /** Norwegian krone */
-  NOK = 'NOK',
-  /** Nepalese rupee */
-  NPR = 'NPR',
-  /** New Zealand dollar */
-  NZD = 'NZD',
-  /** Omani rial */
-  OMR = 'OMR',
-  /** Panamanian balboa */
-  PAB = 'PAB',
-  /** Peruvian sol */
-  PEN = 'PEN',
-  /** Papua New Guinean kina */
-  PGK = 'PGK',
-  /** Philippine peso */
-  PHP = 'PHP',
-  /** Pakistani rupee */
-  PKR = 'PKR',
-  /** Polish złoty */
-  PLN = 'PLN',
-  /** Paraguayan guaraní */
-  PYG = 'PYG',
-  /** Qatari riyal */
-  QAR = 'QAR',
-  /** Romanian leu */
-  RON = 'RON',
-  /** Serbian dinar */
-  RSD = 'RSD',
-  /** Russian ruble */
-  RUB = 'RUB',
-  /** Rwandan franc */
-  RWF = 'RWF',
-  /** Saudi riyal */
-  SAR = 'SAR',
-  /** Solomon Islands dollar */
-  SBD = 'SBD',
-  /** Seychelles rupee */
-  SCR = 'SCR',
-  /** Sudanese pound */
-  SDG = 'SDG',
-  /** Swedish krona/kronor */
-  SEK = 'SEK',
-  /** Singapore dollar */
-  SGD = 'SGD',
-  /** Saint Helena pound */
-  SHP = 'SHP',
-  /** Sierra Leonean leone */
-  SLL = 'SLL',
-  /** Somali shilling */
-  SOS = 'SOS',
-  /** Surinamese dollar */
-  SRD = 'SRD',
-  /** South Sudanese pound */
-  SSP = 'SSP',
-  /** São Tomé and Príncipe dobra */
-  STN = 'STN',
-  /** Salvadoran colón */
-  SVC = 'SVC',
-  /** Syrian pound */
-  SYP = 'SYP',
-  /** Swazi lilangeni */
-  SZL = 'SZL',
-  /** Thai baht */
-  THB = 'THB',
-  /** Tajikistani somoni */
-  TJS = 'TJS',
-  /** Turkmenistan manat */
-  TMT = 'TMT',
-  /** Tunisian dinar */
-  TND = 'TND',
-  /** Tongan paʻanga */
-  TOP = 'TOP',
-  /** Turkish lira */
-  TRY = 'TRY',
-  /** Trinidad and Tobago dollar */
-  TTD = 'TTD',
-  /** New Taiwan dollar */
-  TWD = 'TWD',
-  /** Tanzanian shilling */
-  TZS = 'TZS',
-  /** Ukrainian hryvnia */
-  UAH = 'UAH',
-  /** Ugandan shilling */
-  UGX = 'UGX',
-  /** United States dollar */
-  USD = 'USD',
-  /** Uruguayan peso */
-  UYU = 'UYU',
-  /** Uzbekistan som */
-  UZS = 'UZS',
-  /** Venezuelan bolívar soberano */
-  VES = 'VES',
-  /** Vietnamese đồng */
-  VND = 'VND',
-  /** Vanuatu vatu */
-  VUV = 'VUV',
-  /** Samoan tala */
-  WST = 'WST',
-  /** CFA franc BEAC */
-  XAF = 'XAF',
-  /** East Caribbean dollar */
-  XCD = 'XCD',
-  /** CFA franc BCEAO */
-  XOF = 'XOF',
-  /** CFP franc (franc Pacifique) */
-  XPF = 'XPF',
-  /** Yemeni rial */
-  YER = 'YER',
-  /** South African rand */
-  ZAR = 'ZAR',
-  /** Zambian kwacha */
-  ZMW = 'ZMW',
-  /** Zimbabwean dollar */
-  ZWL = 'ZWL'
+    /** United Arab Emirates dirham */
+    AED = 'AED',
+    /** Afghan afghani */
+    AFN = 'AFN',
+    /** Albanian lek */
+    ALL = 'ALL',
+    /** Armenian dram */
+    AMD = 'AMD',
+    /** Netherlands Antillean guilder */
+    ANG = 'ANG',
+    /** Angolan kwanza */
+    AOA = 'AOA',
+    /** Argentine peso */
+    ARS = 'ARS',
+    /** Australian dollar */
+    AUD = 'AUD',
+    /** Aruban florin */
+    AWG = 'AWG',
+    /** Azerbaijani manat */
+    AZN = 'AZN',
+    /** Bosnia and Herzegovina convertible mark */
+    BAM = 'BAM',
+    /** Barbados dollar */
+    BBD = 'BBD',
+    /** Bangladeshi taka */
+    BDT = 'BDT',
+    /** Bulgarian lev */
+    BGN = 'BGN',
+    /** Bahraini dinar */
+    BHD = 'BHD',
+    /** Burundian franc */
+    BIF = 'BIF',
+    /** Bermudian dollar */
+    BMD = 'BMD',
+    /** Brunei dollar */
+    BND = 'BND',
+    /** Boliviano */
+    BOB = 'BOB',
+    /** Brazilian real */
+    BRL = 'BRL',
+    /** Bahamian dollar */
+    BSD = 'BSD',
+    /** Bhutanese ngultrum */
+    BTN = 'BTN',
+    /** Botswana pula */
+    BWP = 'BWP',
+    /** Belarusian ruble */
+    BYN = 'BYN',
+    /** Belize dollar */
+    BZD = 'BZD',
+    /** Canadian dollar */
+    CAD = 'CAD',
+    /** Congolese franc */
+    CDF = 'CDF',
+    /** Swiss franc */
+    CHF = 'CHF',
+    /** Chilean peso */
+    CLP = 'CLP',
+    /** Renminbi (Chinese) yuan */
+    CNY = 'CNY',
+    /** Colombian peso */
+    COP = 'COP',
+    /** Costa Rican colon */
+    CRC = 'CRC',
+    /** Cuban convertible peso */
+    CUC = 'CUC',
+    /** Cuban peso */
+    CUP = 'CUP',
+    /** Cape Verde escudo */
+    CVE = 'CVE',
+    /** Czech koruna */
+    CZK = 'CZK',
+    /** Djiboutian franc */
+    DJF = 'DJF',
+    /** Danish krone */
+    DKK = 'DKK',
+    /** Dominican peso */
+    DOP = 'DOP',
+    /** Algerian dinar */
+    DZD = 'DZD',
+    /** Egyptian pound */
+    EGP = 'EGP',
+    /** Eritrean nakfa */
+    ERN = 'ERN',
+    /** Ethiopian birr */
+    ETB = 'ETB',
+    /** Euro */
+    EUR = 'EUR',
+    /** Fiji dollar */
+    FJD = 'FJD',
+    /** Falkland Islands pound */
+    FKP = 'FKP',
+    /** Pound sterling */
+    GBP = 'GBP',
+    /** Georgian lari */
+    GEL = 'GEL',
+    /** Ghanaian cedi */
+    GHS = 'GHS',
+    /** Gibraltar pound */
+    GIP = 'GIP',
+    /** Gambian dalasi */
+    GMD = 'GMD',
+    /** Guinean franc */
+    GNF = 'GNF',
+    /** Guatemalan quetzal */
+    GTQ = 'GTQ',
+    /** Guyanese dollar */
+    GYD = 'GYD',
+    /** Hong Kong dollar */
+    HKD = 'HKD',
+    /** Honduran lempira */
+    HNL = 'HNL',
+    /** Croatian kuna */
+    HRK = 'HRK',
+    /** Haitian gourde */
+    HTG = 'HTG',
+    /** Hungarian forint */
+    HUF = 'HUF',
+    /** Indonesian rupiah */
+    IDR = 'IDR',
+    /** Israeli new shekel */
+    ILS = 'ILS',
+    /** Indian rupee */
+    INR = 'INR',
+    /** Iraqi dinar */
+    IQD = 'IQD',
+    /** Iranian rial */
+    IRR = 'IRR',
+    /** Icelandic króna */
+    ISK = 'ISK',
+    /** Jamaican dollar */
+    JMD = 'JMD',
+    /** Jordanian dinar */
+    JOD = 'JOD',
+    /** Japanese yen */
+    JPY = 'JPY',
+    /** Kenyan shilling */
+    KES = 'KES',
+    /** Kyrgyzstani som */
+    KGS = 'KGS',
+    /** Cambodian riel */
+    KHR = 'KHR',
+    /** Comoro franc */
+    KMF = 'KMF',
+    /** North Korean won */
+    KPW = 'KPW',
+    /** South Korean won */
+    KRW = 'KRW',
+    /** Kuwaiti dinar */
+    KWD = 'KWD',
+    /** Cayman Islands dollar */
+    KYD = 'KYD',
+    /** Kazakhstani tenge */
+    KZT = 'KZT',
+    /** Lao kip */
+    LAK = 'LAK',
+    /** Lebanese pound */
+    LBP = 'LBP',
+    /** Sri Lankan rupee */
+    LKR = 'LKR',
+    /** Liberian dollar */
+    LRD = 'LRD',
+    /** Lesotho loti */
+    LSL = 'LSL',
+    /** Libyan dinar */
+    LYD = 'LYD',
+    /** Moroccan dirham */
+    MAD = 'MAD',
+    /** Moldovan leu */
+    MDL = 'MDL',
+    /** Malagasy ariary */
+    MGA = 'MGA',
+    /** Macedonian denar */
+    MKD = 'MKD',
+    /** Myanmar kyat */
+    MMK = 'MMK',
+    /** Mongolian tögrög */
+    MNT = 'MNT',
+    /** Macanese pataca */
+    MOP = 'MOP',
+    /** Mauritanian ouguiya */
+    MRU = 'MRU',
+    /** Mauritian rupee */
+    MUR = 'MUR',
+    /** Maldivian rufiyaa */
+    MVR = 'MVR',
+    /** Malawian kwacha */
+    MWK = 'MWK',
+    /** Mexican peso */
+    MXN = 'MXN',
+    /** Malaysian ringgit */
+    MYR = 'MYR',
+    /** Mozambican metical */
+    MZN = 'MZN',
+    /** Namibian dollar */
+    NAD = 'NAD',
+    /** Nigerian naira */
+    NGN = 'NGN',
+    /** Nicaraguan córdoba */
+    NIO = 'NIO',
+    /** Norwegian krone */
+    NOK = 'NOK',
+    /** Nepalese rupee */
+    NPR = 'NPR',
+    /** New Zealand dollar */
+    NZD = 'NZD',
+    /** Omani rial */
+    OMR = 'OMR',
+    /** Panamanian balboa */
+    PAB = 'PAB',
+    /** Peruvian sol */
+    PEN = 'PEN',
+    /** Papua New Guinean kina */
+    PGK = 'PGK',
+    /** Philippine peso */
+    PHP = 'PHP',
+    /** Pakistani rupee */
+    PKR = 'PKR',
+    /** Polish złoty */
+    PLN = 'PLN',
+    /** Paraguayan guaraní */
+    PYG = 'PYG',
+    /** Qatari riyal */
+    QAR = 'QAR',
+    /** Romanian leu */
+    RON = 'RON',
+    /** Serbian dinar */
+    RSD = 'RSD',
+    /** Russian ruble */
+    RUB = 'RUB',
+    /** Rwandan franc */
+    RWF = 'RWF',
+    /** Saudi riyal */
+    SAR = 'SAR',
+    /** Solomon Islands dollar */
+    SBD = 'SBD',
+    /** Seychelles rupee */
+    SCR = 'SCR',
+    /** Sudanese pound */
+    SDG = 'SDG',
+    /** Swedish krona/kronor */
+    SEK = 'SEK',
+    /** Singapore dollar */
+    SGD = 'SGD',
+    /** Saint Helena pound */
+    SHP = 'SHP',
+    /** Sierra Leonean leone */
+    SLL = 'SLL',
+    /** Somali shilling */
+    SOS = 'SOS',
+    /** Surinamese dollar */
+    SRD = 'SRD',
+    /** South Sudanese pound */
+    SSP = 'SSP',
+    /** São Tomé and Príncipe dobra */
+    STN = 'STN',
+    /** Salvadoran colón */
+    SVC = 'SVC',
+    /** Syrian pound */
+    SYP = 'SYP',
+    /** Swazi lilangeni */
+    SZL = 'SZL',
+    /** Thai baht */
+    THB = 'THB',
+    /** Tajikistani somoni */
+    TJS = 'TJS',
+    /** Turkmenistan manat */
+    TMT = 'TMT',
+    /** Tunisian dinar */
+    TND = 'TND',
+    /** Tongan paʻanga */
+    TOP = 'TOP',
+    /** Turkish lira */
+    TRY = 'TRY',
+    /** Trinidad and Tobago dollar */
+    TTD = 'TTD',
+    /** New Taiwan dollar */
+    TWD = 'TWD',
+    /** Tanzanian shilling */
+    TZS = 'TZS',
+    /** Ukrainian hryvnia */
+    UAH = 'UAH',
+    /** Ugandan shilling */
+    UGX = 'UGX',
+    /** United States dollar */
+    USD = 'USD',
+    /** Uruguayan peso */
+    UYU = 'UYU',
+    /** Uzbekistan som */
+    UZS = 'UZS',
+    /** Venezuelan bolívar soberano */
+    VES = 'VES',
+    /** Vietnamese đồng */
+    VND = 'VND',
+    /** Vanuatu vatu */
+    VUV = 'VUV',
+    /** Samoan tala */
+    WST = 'WST',
+    /** CFA franc BEAC */
+    XAF = 'XAF',
+    /** East Caribbean dollar */
+    XCD = 'XCD',
+    /** CFA franc BCEAO */
+    XOF = 'XOF',
+    /** CFP franc (franc Pacifique) */
+    XPF = 'XPF',
+    /** Yemeni rial */
+    YER = 'YER',
+    /** South African rand */
+    ZAR = 'ZAR',
+    /** Zambian kwacha */
+    ZMW = 'ZMW',
+    /** Zimbabwean dollar */
+    ZWL = 'ZWL',
 }
 
 export type CurrentUser = {
-<<<<<<< HEAD
+    id: Scalars['ID'];
+    identifier: Scalars['String'];
     channels: Array<CurrentUserChannel>;
-    id: Scalars['ID'];
-    identifier: Scalars['String'];
 };
 
 export type CurrentUserChannel = {
+    id: Scalars['ID'];
+    token: Scalars['String'];
     code: Scalars['String'];
-    id: Scalars['ID'];
     permissions: Array<Permission>;
-    token: Scalars['String'];
 };
 
 export type CustomField = {
+    name: Scalars['String'];
+    type: Scalars['String'];
+    list: Scalars['Boolean'];
+    label?: Maybe<Array<LocalizedString>>;
     description?: Maybe<Array<LocalizedString>>;
+    readonly?: Maybe<Scalars['Boolean']>;
     internal?: Maybe<Scalars['Boolean']>;
-    label?: Maybe<Array<LocalizedString>>;
-    list: Scalars['Boolean'];
-    name: Scalars['String'];
     nullable?: Maybe<Scalars['Boolean']>;
-    readonly?: Maybe<Scalars['Boolean']>;
-    type: Scalars['String'];
     ui?: Maybe<Scalars['JSON']>;
 };
 
 export type CustomFieldConfig =
+    | StringCustomFieldConfig
+    | LocaleStringCustomFieldConfig
+    | IntCustomFieldConfig
+    | FloatCustomFieldConfig
     | BooleanCustomFieldConfig
     | DateTimeCustomFieldConfig
-    | FloatCustomFieldConfig
-    | IntCustomFieldConfig
-    | LocaleStringCustomFieldConfig
     | RelationCustomFieldConfig
-    | StringCustomFieldConfig
     | TextCustomFieldConfig;
-=======
-  id: Scalars['ID'];
-  identifier: Scalars['String'];
-  channels: Array<CurrentUserChannel>;
-};
-
-export type CurrentUserChannel = {
-  id: Scalars['ID'];
-  token: Scalars['String'];
-  code: Scalars['String'];
-  permissions: Array<Permission>;
-};
-
-export type CustomField = {
-  name: Scalars['String'];
-  type: Scalars['String'];
-  list: Scalars['Boolean'];
-  label?: Maybe<Array<LocalizedString>>;
-  description?: Maybe<Array<LocalizedString>>;
-  readonly?: Maybe<Scalars['Boolean']>;
-  internal?: Maybe<Scalars['Boolean']>;
-  nullable?: Maybe<Scalars['Boolean']>;
-  ui?: Maybe<Scalars['JSON']>;
-};
-
-export type CustomFieldConfig = StringCustomFieldConfig | LocaleStringCustomFieldConfig | IntCustomFieldConfig | FloatCustomFieldConfig | BooleanCustomFieldConfig | DateTimeCustomFieldConfig | RelationCustomFieldConfig | TextCustomFieldConfig;
->>>>>>> 43e37ec5
 
 export type CustomFields = {
-  Address: Array<CustomFieldConfig>;
-  Administrator: Array<CustomFieldConfig>;
-  Asset: Array<CustomFieldConfig>;
-  Channel: Array<CustomFieldConfig>;
-  Collection: Array<CustomFieldConfig>;
-  Country: Array<CustomFieldConfig>;
-  Customer: Array<CustomFieldConfig>;
-  CustomerGroup: Array<CustomFieldConfig>;
-  Facet: Array<CustomFieldConfig>;
-  FacetValue: Array<CustomFieldConfig>;
-  Fulfillment: Array<CustomFieldConfig>;
-  GlobalSettings: Array<CustomFieldConfig>;
-  Order: Array<CustomFieldConfig>;
-  OrderLine: Array<CustomFieldConfig>;
-  PaymentMethod: Array<CustomFieldConfig>;
-  Product: Array<CustomFieldConfig>;
-  ProductOption: Array<CustomFieldConfig>;
-  ProductOptionGroup: Array<CustomFieldConfig>;
-  ProductVariant: Array<CustomFieldConfig>;
-  Promotion: Array<CustomFieldConfig>;
-  ShippingMethod: Array<CustomFieldConfig>;
-  TaxCategory: Array<CustomFieldConfig>;
-  TaxRate: Array<CustomFieldConfig>;
-  User: Array<CustomFieldConfig>;
-  Zone: Array<CustomFieldConfig>;
+    Address: Array<CustomFieldConfig>;
+    Administrator: Array<CustomFieldConfig>;
+    Asset: Array<CustomFieldConfig>;
+    Channel: Array<CustomFieldConfig>;
+    Collection: Array<CustomFieldConfig>;
+    Country: Array<CustomFieldConfig>;
+    Customer: Array<CustomFieldConfig>;
+    CustomerGroup: Array<CustomFieldConfig>;
+    Facet: Array<CustomFieldConfig>;
+    FacetValue: Array<CustomFieldConfig>;
+    Fulfillment: Array<CustomFieldConfig>;
+    GlobalSettings: Array<CustomFieldConfig>;
+    Order: Array<CustomFieldConfig>;
+    OrderLine: Array<CustomFieldConfig>;
+    PaymentMethod: Array<CustomFieldConfig>;
+    Product: Array<CustomFieldConfig>;
+    ProductOption: Array<CustomFieldConfig>;
+    ProductOptionGroup: Array<CustomFieldConfig>;
+    ProductVariant: Array<CustomFieldConfig>;
+    Promotion: Array<CustomFieldConfig>;
+    ShippingMethod: Array<CustomFieldConfig>;
+    TaxCategory: Array<CustomFieldConfig>;
+    TaxRate: Array<CustomFieldConfig>;
+    User: Array<CustomFieldConfig>;
+    Zone: Array<CustomFieldConfig>;
 };
 
 export type Customer = Node & {
-<<<<<<< HEAD
-    addresses?: Maybe<Array<Address>>;
-    createdAt: Scalars['DateTime'];
-    customFields?: Maybe<Scalars['JSON']>;
-    emailAddress: Scalars['String'];
-    firstName: Scalars['String'];
     groups: Array<CustomerGroup>;
     history: HistoryEntryList;
     id: Scalars['ID'];
+    createdAt: Scalars['DateTime'];
+    updatedAt: Scalars['DateTime'];
+    title?: Maybe<Scalars['String']>;
+    firstName: Scalars['String'];
     lastName: Scalars['String'];
+    phoneNumber?: Maybe<Scalars['String']>;
+    emailAddress: Scalars['String'];
+    addresses?: Maybe<Array<Address>>;
     orders: OrderList;
-    phoneNumber?: Maybe<Scalars['String']>;
-    title?: Maybe<Scalars['String']>;
+    user?: Maybe<User>;
+    customFields?: Maybe<Scalars['JSON']>;
+};
+
+export type CustomerHistoryArgs = {
+    options?: Maybe<HistoryEntryListOptions>;
+};
+
+export type CustomerOrdersArgs = {
+    options?: Maybe<OrderListOptions>;
+};
+
+export type CustomerFilterParameter = {
+    postalCode?: Maybe<StringOperators>;
+    id?: Maybe<IdOperators>;
+    createdAt?: Maybe<DateOperators>;
+    updatedAt?: Maybe<DateOperators>;
+    title?: Maybe<StringOperators>;
+    firstName?: Maybe<StringOperators>;
+    lastName?: Maybe<StringOperators>;
+    phoneNumber?: Maybe<StringOperators>;
+    emailAddress?: Maybe<StringOperators>;
+};
+
+export type CustomerGroup = Node & {
+    id: Scalars['ID'];
+    createdAt: Scalars['DateTime'];
     updatedAt: Scalars['DateTime'];
-    user?: Maybe<User>;
-=======
-  groups: Array<CustomerGroup>;
-  history: HistoryEntryList;
-  id: Scalars['ID'];
-  createdAt: Scalars['DateTime'];
-  updatedAt: Scalars['DateTime'];
-  title?: Maybe<Scalars['String']>;
-  firstName: Scalars['String'];
-  lastName: Scalars['String'];
-  phoneNumber?: Maybe<Scalars['String']>;
-  emailAddress: Scalars['String'];
-  addresses?: Maybe<Array<Address>>;
-  orders: OrderList;
-  user?: Maybe<User>;
-  customFields?: Maybe<Scalars['JSON']>;
->>>>>>> 43e37ec5
-};
-
-
-export type CustomerHistoryArgs = {
-<<<<<<< HEAD
-    options?: InputMaybe<HistoryEntryListOptions>;
-=======
-  options?: Maybe<HistoryEntryListOptions>;
->>>>>>> 43e37ec5
-};
-
-
-export type CustomerOrdersArgs = {
-<<<<<<< HEAD
-    options?: InputMaybe<OrderListOptions>;
-};
-
-export type CustomerFilterParameter = {
-    createdAt?: InputMaybe<DateOperators>;
-    emailAddress?: InputMaybe<StringOperators>;
-    firstName?: InputMaybe<StringOperators>;
-    id?: InputMaybe<IdOperators>;
-    lastName?: InputMaybe<StringOperators>;
-    phoneNumber?: InputMaybe<StringOperators>;
-    postalCode?: InputMaybe<StringOperators>;
-    title?: InputMaybe<StringOperators>;
-    updatedAt?: InputMaybe<DateOperators>;
-};
-
-export type CustomerGroup = Node & {
-    createdAt: Scalars['DateTime'];
-    customFields?: Maybe<Scalars['JSON']>;
+    name: Scalars['String'];
     customers: CustomerList;
-    id: Scalars['ID'];
-    name: Scalars['String'];
-    updatedAt: Scalars['DateTime'];
-=======
-  options?: Maybe<OrderListOptions>;
-};
-
-export type CustomerFilterParameter = {
-  postalCode?: Maybe<StringOperators>;
-  id?: Maybe<IdOperators>;
-  createdAt?: Maybe<DateOperators>;
-  updatedAt?: Maybe<DateOperators>;
-  title?: Maybe<StringOperators>;
-  firstName?: Maybe<StringOperators>;
-  lastName?: Maybe<StringOperators>;
-  phoneNumber?: Maybe<StringOperators>;
-  emailAddress?: Maybe<StringOperators>;
-};
-
-export type CustomerGroup = Node & {
-  id: Scalars['ID'];
-  createdAt: Scalars['DateTime'];
-  updatedAt: Scalars['DateTime'];
-  name: Scalars['String'];
-  customers: CustomerList;
-  customFields?: Maybe<Scalars['JSON']>;
->>>>>>> 43e37ec5
-};
-
+    customFields?: Maybe<Scalars['JSON']>;
+};
 
 export type CustomerGroupCustomersArgs = {
-<<<<<<< HEAD
-    options?: InputMaybe<CustomerListOptions>;
+    options?: Maybe<CustomerListOptions>;
 };
 
 export type CustomerGroupFilterParameter = {
-    createdAt?: InputMaybe<DateOperators>;
-    id?: InputMaybe<IdOperators>;
-    name?: InputMaybe<StringOperators>;
-    updatedAt?: InputMaybe<DateOperators>;
-=======
-  options?: Maybe<CustomerListOptions>;
-};
-
-export type CustomerGroupFilterParameter = {
-  id?: Maybe<IdOperators>;
-  createdAt?: Maybe<DateOperators>;
-  updatedAt?: Maybe<DateOperators>;
-  name?: Maybe<StringOperators>;
->>>>>>> 43e37ec5
+    id?: Maybe<IdOperators>;
+    createdAt?: Maybe<DateOperators>;
+    updatedAt?: Maybe<DateOperators>;
+    name?: Maybe<StringOperators>;
 };
 
 export type CustomerGroupList = PaginatedList & {
-  items: Array<CustomerGroup>;
-  totalItems: Scalars['Int'];
+    items: Array<CustomerGroup>;
+    totalItems: Scalars['Int'];
 };
 
 export type CustomerGroupListOptions = {
-<<<<<<< HEAD
+    /** Skips the first n results, for use in pagination */
+    skip?: Maybe<Scalars['Int']>;
+    /** Takes n results, for use in pagination */
+    take?: Maybe<Scalars['Int']>;
+    /** Specifies which properties to sort the results by */
+    sort?: Maybe<CustomerGroupSortParameter>;
     /** Allows the results to be filtered */
-    filter?: InputMaybe<CustomerGroupFilterParameter>;
+    filter?: Maybe<CustomerGroupFilterParameter>;
     /** Specifies whether multiple "filter" arguments should be combines with a logical AND or OR operation. Defaults to AND. */
-    filterOperator?: InputMaybe<LogicalOperator>;
+    filterOperator?: Maybe<LogicalOperator>;
+};
+
+export type CustomerGroupSortParameter = {
+    id?: Maybe<SortOrder>;
+    createdAt?: Maybe<SortOrder>;
+    updatedAt?: Maybe<SortOrder>;
+    name?: Maybe<SortOrder>;
+};
+
+export type CustomerList = PaginatedList & {
+    items: Array<Customer>;
+    totalItems: Scalars['Int'];
+};
+
+export type CustomerListOptions = {
     /** Skips the first n results, for use in pagination */
-    skip?: InputMaybe<Scalars['Int']>;
+    skip?: Maybe<Scalars['Int']>;
+    /** Takes n results, for use in pagination */
+    take?: Maybe<Scalars['Int']>;
     /** Specifies which properties to sort the results by */
-    sort?: InputMaybe<CustomerGroupSortParameter>;
-    /** Takes n results, for use in pagination */
-    take?: InputMaybe<Scalars['Int']>;
-};
-
-export type CustomerGroupSortParameter = {
-    createdAt?: InputMaybe<SortOrder>;
-    id?: InputMaybe<SortOrder>;
-    name?: InputMaybe<SortOrder>;
-    updatedAt?: InputMaybe<SortOrder>;
-=======
-  /** Skips the first n results, for use in pagination */
-  skip?: Maybe<Scalars['Int']>;
-  /** Takes n results, for use in pagination */
-  take?: Maybe<Scalars['Int']>;
-  /** Specifies which properties to sort the results by */
-  sort?: Maybe<CustomerGroupSortParameter>;
-  /** Allows the results to be filtered */
-  filter?: Maybe<CustomerGroupFilterParameter>;
-  /** Specifies whether multiple "filter" arguments should be combines with a logical AND or OR operation. Defaults to AND. */
-  filterOperator?: Maybe<LogicalOperator>;
-};
-
-export type CustomerGroupSortParameter = {
-  id?: Maybe<SortOrder>;
-  createdAt?: Maybe<SortOrder>;
-  updatedAt?: Maybe<SortOrder>;
-  name?: Maybe<SortOrder>;
->>>>>>> 43e37ec5
-};
-
-export type CustomerList = PaginatedList & {
-  items: Array<Customer>;
-  totalItems: Scalars['Int'];
-};
-
-export type CustomerListOptions = {
-<<<<<<< HEAD
+    sort?: Maybe<CustomerSortParameter>;
     /** Allows the results to be filtered */
-    filter?: InputMaybe<CustomerFilterParameter>;
+    filter?: Maybe<CustomerFilterParameter>;
     /** Specifies whether multiple "filter" arguments should be combines with a logical AND or OR operation. Defaults to AND. */
-    filterOperator?: InputMaybe<LogicalOperator>;
-    /** Skips the first n results, for use in pagination */
-    skip?: InputMaybe<Scalars['Int']>;
-    /** Specifies which properties to sort the results by */
-    sort?: InputMaybe<CustomerSortParameter>;
-    /** Takes n results, for use in pagination */
-    take?: InputMaybe<Scalars['Int']>;
+    filterOperator?: Maybe<LogicalOperator>;
 };
 
 export type CustomerSortParameter = {
-    createdAt?: InputMaybe<SortOrder>;
-    emailAddress?: InputMaybe<SortOrder>;
-    firstName?: InputMaybe<SortOrder>;
-    id?: InputMaybe<SortOrder>;
-    lastName?: InputMaybe<SortOrder>;
-    phoneNumber?: InputMaybe<SortOrder>;
-    title?: InputMaybe<SortOrder>;
-    updatedAt?: InputMaybe<SortOrder>;
-=======
-  /** Skips the first n results, for use in pagination */
-  skip?: Maybe<Scalars['Int']>;
-  /** Takes n results, for use in pagination */
-  take?: Maybe<Scalars['Int']>;
-  /** Specifies which properties to sort the results by */
-  sort?: Maybe<CustomerSortParameter>;
-  /** Allows the results to be filtered */
-  filter?: Maybe<CustomerFilterParameter>;
-  /** Specifies whether multiple "filter" arguments should be combines with a logical AND or OR operation. Defaults to AND. */
-  filterOperator?: Maybe<LogicalOperator>;
-};
-
-export type CustomerSortParameter = {
-  id?: Maybe<SortOrder>;
-  createdAt?: Maybe<SortOrder>;
-  updatedAt?: Maybe<SortOrder>;
-  title?: Maybe<SortOrder>;
-  firstName?: Maybe<SortOrder>;
-  lastName?: Maybe<SortOrder>;
-  phoneNumber?: Maybe<SortOrder>;
-  emailAddress?: Maybe<SortOrder>;
->>>>>>> 43e37ec5
+    id?: Maybe<SortOrder>;
+    createdAt?: Maybe<SortOrder>;
+    updatedAt?: Maybe<SortOrder>;
+    title?: Maybe<SortOrder>;
+    firstName?: Maybe<SortOrder>;
+    lastName?: Maybe<SortOrder>;
+    phoneNumber?: Maybe<SortOrder>;
+    emailAddress?: Maybe<SortOrder>;
 };
 
 /** Operators for filtering on a list of Date fields */
 export type DateListOperators = {
-  inList: Scalars['DateTime'];
+    inList: Scalars['DateTime'];
 };
 
 /** Operators for filtering on a DateTime field */
 export type DateOperators = {
-<<<<<<< HEAD
-    after?: InputMaybe<Scalars['DateTime']>;
-    before?: InputMaybe<Scalars['DateTime']>;
-    between?: InputMaybe<DateRange>;
-    eq?: InputMaybe<Scalars['DateTime']>;
+    eq?: Maybe<Scalars['DateTime']>;
+    before?: Maybe<Scalars['DateTime']>;
+    after?: Maybe<Scalars['DateTime']>;
+    between?: Maybe<DateRange>;
 };
 
 export type DateRange = {
+    start: Scalars['DateTime'];
     end: Scalars['DateTime'];
-    start: Scalars['DateTime'];
-=======
-  eq?: Maybe<Scalars['DateTime']>;
-  before?: Maybe<Scalars['DateTime']>;
-  after?: Maybe<Scalars['DateTime']>;
-  between?: Maybe<DateRange>;
-};
-
-export type DateRange = {
-  start: Scalars['DateTime'];
-  end: Scalars['DateTime'];
->>>>>>> 43e37ec5
-};
-
+};
 
 /**
  * Expects the same validation formats as the `<input type="datetime-local">` HTML element.
  * See https://developer.mozilla.org/en-US/docs/Web/HTML/Element/input/datetime-local#Additional_attributes
  */
 export type DateTimeCustomFieldConfig = CustomField & {
-<<<<<<< HEAD
+    name: Scalars['String'];
+    type: Scalars['String'];
+    list: Scalars['Boolean'];
+    label?: Maybe<Array<LocalizedString>>;
     description?: Maybe<Array<LocalizedString>>;
+    readonly?: Maybe<Scalars['Boolean']>;
     internal?: Maybe<Scalars['Boolean']>;
-    label?: Maybe<Array<LocalizedString>>;
-    list: Scalars['Boolean'];
+    nullable?: Maybe<Scalars['Boolean']>;
+    min?: Maybe<Scalars['String']>;
     max?: Maybe<Scalars['String']>;
-    min?: Maybe<Scalars['String']>;
-    name: Scalars['String'];
-    nullable?: Maybe<Scalars['Boolean']>;
-    readonly?: Maybe<Scalars['Boolean']>;
     step?: Maybe<Scalars['Int']>;
-    type: Scalars['String'];
     ui?: Maybe<Scalars['JSON']>;
 };
 
 export type DeleteAssetInput = {
     assetId: Scalars['ID'];
-    deleteFromAllChannels?: InputMaybe<Scalars['Boolean']>;
-    force?: InputMaybe<Scalars['Boolean']>;
+    force?: Maybe<Scalars['Boolean']>;
+    deleteFromAllChannels?: Maybe<Scalars['Boolean']>;
 };
 
 export type DeleteAssetsInput = {
     assetIds: Array<Scalars['ID']>;
-    deleteFromAllChannels?: InputMaybe<Scalars['Boolean']>;
-    force?: InputMaybe<Scalars['Boolean']>;
+    force?: Maybe<Scalars['Boolean']>;
+    deleteFromAllChannels?: Maybe<Scalars['Boolean']>;
 };
 
 export type DeletionResponse = {
+    result: DeletionResult;
     message?: Maybe<Scalars['String']>;
-    result: DeletionResult;
-=======
-  name: Scalars['String'];
-  type: Scalars['String'];
-  list: Scalars['Boolean'];
-  label?: Maybe<Array<LocalizedString>>;
-  description?: Maybe<Array<LocalizedString>>;
-  readonly?: Maybe<Scalars['Boolean']>;
-  internal?: Maybe<Scalars['Boolean']>;
-  nullable?: Maybe<Scalars['Boolean']>;
-  min?: Maybe<Scalars['String']>;
-  max?: Maybe<Scalars['String']>;
-  step?: Maybe<Scalars['Int']>;
-  ui?: Maybe<Scalars['JSON']>;
-};
-
-export type DeleteAssetInput = {
-  assetId: Scalars['ID'];
-  force?: Maybe<Scalars['Boolean']>;
-  deleteFromAllChannels?: Maybe<Scalars['Boolean']>;
-};
-
-export type DeleteAssetsInput = {
-  assetIds: Array<Scalars['ID']>;
-  force?: Maybe<Scalars['Boolean']>;
-  deleteFromAllChannels?: Maybe<Scalars['Boolean']>;
-};
-
-export type DeletionResponse = {
-  result: DeletionResult;
-  message?: Maybe<Scalars['String']>;
->>>>>>> 43e37ec5
 };
 
 export enum DeletionResult {
-  /** The entity was successfully deleted */
-  DELETED = 'DELETED',
-  /** Deletion did not take place, reason given in message */
-  NOT_DELETED = 'NOT_DELETED'
+    /** The entity was successfully deleted */
+    DELETED = 'DELETED',
+    /** Deletion did not take place, reason given in message */
+    NOT_DELETED = 'NOT_DELETED',
 }
 
 export type Discount = {
-<<<<<<< HEAD
     adjustmentSource: Scalars['String'];
+    type: AdjustmentType;
+    description: Scalars['String'];
     amount: Scalars['Int'];
     amountWithTax: Scalars['Int'];
-    description: Scalars['String'];
-    type: AdjustmentType;
-=======
-  adjustmentSource: Scalars['String'];
-  type: AdjustmentType;
-  description: Scalars['String'];
-  amount: Scalars['Int'];
-  amountWithTax: Scalars['Int'];
->>>>>>> 43e37ec5
 };
 
 /** Returned when attempting to create a Customer with an email address already registered to an existing User. */
 export type EmailAddressConflictError = ErrorResult & {
-  errorCode: ErrorCode;
-  message: Scalars['String'];
+    errorCode: ErrorCode;
+    message: Scalars['String'];
 };
 
 /** Returned if no OrderLines have been specified for the operation */
 export type EmptyOrderLineSelectionError = ErrorResult & {
-  errorCode: ErrorCode;
-  message: Scalars['String'];
+    errorCode: ErrorCode;
+    message: Scalars['String'];
 };
 
 export enum ErrorCode {
-<<<<<<< HEAD
+    UNKNOWN_ERROR = 'UNKNOWN_ERROR',
+    MIME_TYPE_ERROR = 'MIME_TYPE_ERROR',
+    LANGUAGE_NOT_AVAILABLE_ERROR = 'LANGUAGE_NOT_AVAILABLE_ERROR',
+    CHANNEL_DEFAULT_LANGUAGE_ERROR = 'CHANNEL_DEFAULT_LANGUAGE_ERROR',
+    SETTLE_PAYMENT_ERROR = 'SETTLE_PAYMENT_ERROR',
+    EMPTY_ORDER_LINE_SELECTION_ERROR = 'EMPTY_ORDER_LINE_SELECTION_ERROR',
+    ITEMS_ALREADY_FULFILLED_ERROR = 'ITEMS_ALREADY_FULFILLED_ERROR',
+    INVALID_FULFILLMENT_HANDLER_ERROR = 'INVALID_FULFILLMENT_HANDLER_ERROR',
+    CREATE_FULFILLMENT_ERROR = 'CREATE_FULFILLMENT_ERROR',
+    INSUFFICIENT_STOCK_ON_HAND_ERROR = 'INSUFFICIENT_STOCK_ON_HAND_ERROR',
+    MULTIPLE_ORDER_ERROR = 'MULTIPLE_ORDER_ERROR',
+    CANCEL_ACTIVE_ORDER_ERROR = 'CANCEL_ACTIVE_ORDER_ERROR',
+    PAYMENT_ORDER_MISMATCH_ERROR = 'PAYMENT_ORDER_MISMATCH_ERROR',
+    REFUND_ORDER_STATE_ERROR = 'REFUND_ORDER_STATE_ERROR',
+    NOTHING_TO_REFUND_ERROR = 'NOTHING_TO_REFUND_ERROR',
     ALREADY_REFUNDED_ERROR = 'ALREADY_REFUNDED_ERROR',
-    CANCEL_ACTIVE_ORDER_ERROR = 'CANCEL_ACTIVE_ORDER_ERROR',
-    CHANNEL_DEFAULT_LANGUAGE_ERROR = 'CHANNEL_DEFAULT_LANGUAGE_ERROR',
-    CREATE_FULFILLMENT_ERROR = 'CREATE_FULFILLMENT_ERROR',
+    QUANTITY_TOO_GREAT_ERROR = 'QUANTITY_TOO_GREAT_ERROR',
+    REFUND_STATE_TRANSITION_ERROR = 'REFUND_STATE_TRANSITION_ERROR',
+    PAYMENT_STATE_TRANSITION_ERROR = 'PAYMENT_STATE_TRANSITION_ERROR',
+    FULFILLMENT_STATE_TRANSITION_ERROR = 'FULFILLMENT_STATE_TRANSITION_ERROR',
+    ORDER_MODIFICATION_STATE_ERROR = 'ORDER_MODIFICATION_STATE_ERROR',
+    NO_CHANGES_SPECIFIED_ERROR = 'NO_CHANGES_SPECIFIED_ERROR',
+    PAYMENT_METHOD_MISSING_ERROR = 'PAYMENT_METHOD_MISSING_ERROR',
+    REFUND_PAYMENT_ID_MISSING_ERROR = 'REFUND_PAYMENT_ID_MISSING_ERROR',
+    MANUAL_PAYMENT_STATE_ERROR = 'MANUAL_PAYMENT_STATE_ERROR',
+    PRODUCT_OPTION_IN_USE_ERROR = 'PRODUCT_OPTION_IN_USE_ERROR',
+    MISSING_CONDITIONS_ERROR = 'MISSING_CONDITIONS_ERROR',
+    NATIVE_AUTH_STRATEGY_ERROR = 'NATIVE_AUTH_STRATEGY_ERROR',
+    INVALID_CREDENTIALS_ERROR = 'INVALID_CREDENTIALS_ERROR',
+    ORDER_STATE_TRANSITION_ERROR = 'ORDER_STATE_TRANSITION_ERROR',
     EMAIL_ADDRESS_CONFLICT_ERROR = 'EMAIL_ADDRESS_CONFLICT_ERROR',
-    EMPTY_ORDER_LINE_SELECTION_ERROR = 'EMPTY_ORDER_LINE_SELECTION_ERROR',
-    FULFILLMENT_STATE_TRANSITION_ERROR = 'FULFILLMENT_STATE_TRANSITION_ERROR',
+    ORDER_LIMIT_ERROR = 'ORDER_LIMIT_ERROR',
+    NEGATIVE_QUANTITY_ERROR = 'NEGATIVE_QUANTITY_ERROR',
     INSUFFICIENT_STOCK_ERROR = 'INSUFFICIENT_STOCK_ERROR',
-    INSUFFICIENT_STOCK_ON_HAND_ERROR = 'INSUFFICIENT_STOCK_ON_HAND_ERROR',
-    INVALID_CREDENTIALS_ERROR = 'INVALID_CREDENTIALS_ERROR',
-    INVALID_FULFILLMENT_HANDLER_ERROR = 'INVALID_FULFILLMENT_HANDLER_ERROR',
-    ITEMS_ALREADY_FULFILLED_ERROR = 'ITEMS_ALREADY_FULFILLED_ERROR',
-    LANGUAGE_NOT_AVAILABLE_ERROR = 'LANGUAGE_NOT_AVAILABLE_ERROR',
-    MANUAL_PAYMENT_STATE_ERROR = 'MANUAL_PAYMENT_STATE_ERROR',
-    MIME_TYPE_ERROR = 'MIME_TYPE_ERROR',
-    MISSING_CONDITIONS_ERROR = 'MISSING_CONDITIONS_ERROR',
-    MULTIPLE_ORDER_ERROR = 'MULTIPLE_ORDER_ERROR',
-    NATIVE_AUTH_STRATEGY_ERROR = 'NATIVE_AUTH_STRATEGY_ERROR',
-    NEGATIVE_QUANTITY_ERROR = 'NEGATIVE_QUANTITY_ERROR',
-    NOTHING_TO_REFUND_ERROR = 'NOTHING_TO_REFUND_ERROR',
-    NO_CHANGES_SPECIFIED_ERROR = 'NO_CHANGES_SPECIFIED_ERROR',
-    ORDER_LIMIT_ERROR = 'ORDER_LIMIT_ERROR',
-    ORDER_MODIFICATION_STATE_ERROR = 'ORDER_MODIFICATION_STATE_ERROR',
-    ORDER_STATE_TRANSITION_ERROR = 'ORDER_STATE_TRANSITION_ERROR',
-    PAYMENT_METHOD_MISSING_ERROR = 'PAYMENT_METHOD_MISSING_ERROR',
-    PAYMENT_ORDER_MISMATCH_ERROR = 'PAYMENT_ORDER_MISMATCH_ERROR',
-    PAYMENT_STATE_TRANSITION_ERROR = 'PAYMENT_STATE_TRANSITION_ERROR',
-    PRODUCT_OPTION_IN_USE_ERROR = 'PRODUCT_OPTION_IN_USE_ERROR',
-    QUANTITY_TOO_GREAT_ERROR = 'QUANTITY_TOO_GREAT_ERROR',
-    REFUND_ORDER_STATE_ERROR = 'REFUND_ORDER_STATE_ERROR',
-    REFUND_PAYMENT_ID_MISSING_ERROR = 'REFUND_PAYMENT_ID_MISSING_ERROR',
-    REFUND_STATE_TRANSITION_ERROR = 'REFUND_STATE_TRANSITION_ERROR',
-    SETTLE_PAYMENT_ERROR = 'SETTLE_PAYMENT_ERROR',
-    UNKNOWN_ERROR = 'UNKNOWN_ERROR',
-=======
-  UNKNOWN_ERROR = 'UNKNOWN_ERROR',
-  MIME_TYPE_ERROR = 'MIME_TYPE_ERROR',
-  LANGUAGE_NOT_AVAILABLE_ERROR = 'LANGUAGE_NOT_AVAILABLE_ERROR',
-  CHANNEL_DEFAULT_LANGUAGE_ERROR = 'CHANNEL_DEFAULT_LANGUAGE_ERROR',
-  SETTLE_PAYMENT_ERROR = 'SETTLE_PAYMENT_ERROR',
-  EMPTY_ORDER_LINE_SELECTION_ERROR = 'EMPTY_ORDER_LINE_SELECTION_ERROR',
-  ITEMS_ALREADY_FULFILLED_ERROR = 'ITEMS_ALREADY_FULFILLED_ERROR',
-  INVALID_FULFILLMENT_HANDLER_ERROR = 'INVALID_FULFILLMENT_HANDLER_ERROR',
-  CREATE_FULFILLMENT_ERROR = 'CREATE_FULFILLMENT_ERROR',
-  INSUFFICIENT_STOCK_ON_HAND_ERROR = 'INSUFFICIENT_STOCK_ON_HAND_ERROR',
-  MULTIPLE_ORDER_ERROR = 'MULTIPLE_ORDER_ERROR',
-  CANCEL_ACTIVE_ORDER_ERROR = 'CANCEL_ACTIVE_ORDER_ERROR',
-  PAYMENT_ORDER_MISMATCH_ERROR = 'PAYMENT_ORDER_MISMATCH_ERROR',
-  REFUND_ORDER_STATE_ERROR = 'REFUND_ORDER_STATE_ERROR',
-  NOTHING_TO_REFUND_ERROR = 'NOTHING_TO_REFUND_ERROR',
-  ALREADY_REFUNDED_ERROR = 'ALREADY_REFUNDED_ERROR',
-  QUANTITY_TOO_GREAT_ERROR = 'QUANTITY_TOO_GREAT_ERROR',
-  REFUND_STATE_TRANSITION_ERROR = 'REFUND_STATE_TRANSITION_ERROR',
-  PAYMENT_STATE_TRANSITION_ERROR = 'PAYMENT_STATE_TRANSITION_ERROR',
-  FULFILLMENT_STATE_TRANSITION_ERROR = 'FULFILLMENT_STATE_TRANSITION_ERROR',
-  ORDER_MODIFICATION_STATE_ERROR = 'ORDER_MODIFICATION_STATE_ERROR',
-  NO_CHANGES_SPECIFIED_ERROR = 'NO_CHANGES_SPECIFIED_ERROR',
-  PAYMENT_METHOD_MISSING_ERROR = 'PAYMENT_METHOD_MISSING_ERROR',
-  REFUND_PAYMENT_ID_MISSING_ERROR = 'REFUND_PAYMENT_ID_MISSING_ERROR',
-  MANUAL_PAYMENT_STATE_ERROR = 'MANUAL_PAYMENT_STATE_ERROR',
-  PRODUCT_OPTION_IN_USE_ERROR = 'PRODUCT_OPTION_IN_USE_ERROR',
-  MISSING_CONDITIONS_ERROR = 'MISSING_CONDITIONS_ERROR',
-  NATIVE_AUTH_STRATEGY_ERROR = 'NATIVE_AUTH_STRATEGY_ERROR',
-  INVALID_CREDENTIALS_ERROR = 'INVALID_CREDENTIALS_ERROR',
-  ORDER_STATE_TRANSITION_ERROR = 'ORDER_STATE_TRANSITION_ERROR',
-  EMAIL_ADDRESS_CONFLICT_ERROR = 'EMAIL_ADDRESS_CONFLICT_ERROR',
-  ORDER_LIMIT_ERROR = 'ORDER_LIMIT_ERROR',
-  NEGATIVE_QUANTITY_ERROR = 'NEGATIVE_QUANTITY_ERROR',
-  INSUFFICIENT_STOCK_ERROR = 'INSUFFICIENT_STOCK_ERROR'
->>>>>>> 43e37ec5
 }
 
 export type ErrorResult = {
-  errorCode: ErrorCode;
-  message: Scalars['String'];
+    errorCode: ErrorCode;
+    message: Scalars['String'];
 };
 
 export type Facet = Node & {
-<<<<<<< HEAD
-    code: Scalars['String'];
+    isPrivate: Scalars['Boolean'];
+    id: Scalars['ID'];
     createdAt: Scalars['DateTime'];
-    customFields?: Maybe<Scalars['JSON']>;
-    id: Scalars['ID'];
-    isPrivate: Scalars['Boolean'];
+    updatedAt: Scalars['DateTime'];
     languageCode: LanguageCode;
     name: Scalars['String'];
+    code: Scalars['String'];
+    values: Array<FacetValue>;
     translations: Array<FacetTranslation>;
+    customFields?: Maybe<Scalars['JSON']>;
+};
+
+export type FacetFilterParameter = {
+    isPrivate?: Maybe<BooleanOperators>;
+    id?: Maybe<IdOperators>;
+    createdAt?: Maybe<DateOperators>;
+    updatedAt?: Maybe<DateOperators>;
+    languageCode?: Maybe<StringOperators>;
+    name?: Maybe<StringOperators>;
+    code?: Maybe<StringOperators>;
+};
+
+export type FacetList = PaginatedList & {
+    items: Array<Facet>;
+    totalItems: Scalars['Int'];
+};
+
+export type FacetListOptions = {
+    /** Skips the first n results, for use in pagination */
+    skip?: Maybe<Scalars['Int']>;
+    /** Takes n results, for use in pagination */
+    take?: Maybe<Scalars['Int']>;
+    /** Specifies which properties to sort the results by */
+    sort?: Maybe<FacetSortParameter>;
+    /** Allows the results to be filtered */
+    filter?: Maybe<FacetFilterParameter>;
+    /** Specifies whether multiple "filter" arguments should be combines with a logical AND or OR operation. Defaults to AND. */
+    filterOperator?: Maybe<LogicalOperator>;
+};
+
+export type FacetSortParameter = {
+    id?: Maybe<SortOrder>;
+    createdAt?: Maybe<SortOrder>;
+    updatedAt?: Maybe<SortOrder>;
+    name?: Maybe<SortOrder>;
+    code?: Maybe<SortOrder>;
+};
+
+export type FacetTranslation = {
+    id: Scalars['ID'];
+    createdAt: Scalars['DateTime'];
     updatedAt: Scalars['DateTime'];
-    values: Array<FacetValue>;
-};
-
-export type FacetFilterParameter = {
-    code?: InputMaybe<StringOperators>;
-    createdAt?: InputMaybe<DateOperators>;
-    id?: InputMaybe<IdOperators>;
-    isPrivate?: InputMaybe<BooleanOperators>;
-    languageCode?: InputMaybe<StringOperators>;
-    name?: InputMaybe<StringOperators>;
-    updatedAt?: InputMaybe<DateOperators>;
-=======
-  isPrivate: Scalars['Boolean'];
-  id: Scalars['ID'];
-  createdAt: Scalars['DateTime'];
-  updatedAt: Scalars['DateTime'];
-  languageCode: LanguageCode;
-  name: Scalars['String'];
-  code: Scalars['String'];
-  values: Array<FacetValue>;
-  translations: Array<FacetTranslation>;
-  customFields?: Maybe<Scalars['JSON']>;
-};
-
-export type FacetFilterParameter = {
-  isPrivate?: Maybe<BooleanOperators>;
-  id?: Maybe<IdOperators>;
-  createdAt?: Maybe<DateOperators>;
-  updatedAt?: Maybe<DateOperators>;
-  languageCode?: Maybe<StringOperators>;
-  name?: Maybe<StringOperators>;
-  code?: Maybe<StringOperators>;
->>>>>>> 43e37ec5
-};
-
-export type FacetList = PaginatedList & {
-  items: Array<Facet>;
-  totalItems: Scalars['Int'];
-};
-
-export type FacetListOptions = {
-<<<<<<< HEAD
-    /** Allows the results to be filtered */
-    filter?: InputMaybe<FacetFilterParameter>;
-    /** Specifies whether multiple "filter" arguments should be combines with a logical AND or OR operation. Defaults to AND. */
-    filterOperator?: InputMaybe<LogicalOperator>;
-    /** Skips the first n results, for use in pagination */
-    skip?: InputMaybe<Scalars['Int']>;
-    /** Specifies which properties to sort the results by */
-    sort?: InputMaybe<FacetSortParameter>;
-    /** Takes n results, for use in pagination */
-    take?: InputMaybe<Scalars['Int']>;
-};
-
-export type FacetSortParameter = {
-    code?: InputMaybe<SortOrder>;
-    createdAt?: InputMaybe<SortOrder>;
-    id?: InputMaybe<SortOrder>;
-    name?: InputMaybe<SortOrder>;
-    updatedAt?: InputMaybe<SortOrder>;
-};
-
-export type FacetTranslation = {
-    createdAt: Scalars['DateTime'];
-    id: Scalars['ID'];
     languageCode: LanguageCode;
     name: Scalars['String'];
+};
+
+export type FacetTranslationInput = {
+    id?: Maybe<Scalars['ID']>;
+    languageCode: LanguageCode;
+    name?: Maybe<Scalars['String']>;
+    customFields?: Maybe<Scalars['JSON']>;
+};
+
+export type FacetValue = Node & {
+    id: Scalars['ID'];
+    createdAt: Scalars['DateTime'];
     updatedAt: Scalars['DateTime'];
-};
-
-export type FacetTranslationInput = {
-    customFields?: InputMaybe<Scalars['JSON']>;
-    id?: InputMaybe<Scalars['ID']>;
     languageCode: LanguageCode;
-    name?: InputMaybe<Scalars['String']>;
-};
-
-export type FacetValue = Node & {
+    facet: Facet;
+    name: Scalars['String'];
     code: Scalars['String'];
-    createdAt: Scalars['DateTime'];
-    customFields?: Maybe<Scalars['JSON']>;
-    facet: Facet;
-    id: Scalars['ID'];
-    languageCode: LanguageCode;
-    name: Scalars['String'];
     translations: Array<FacetValueTranslation>;
-    updatedAt: Scalars['DateTime'];
-=======
-  /** Skips the first n results, for use in pagination */
-  skip?: Maybe<Scalars['Int']>;
-  /** Takes n results, for use in pagination */
-  take?: Maybe<Scalars['Int']>;
-  /** Specifies which properties to sort the results by */
-  sort?: Maybe<FacetSortParameter>;
-  /** Allows the results to be filtered */
-  filter?: Maybe<FacetFilterParameter>;
-  /** Specifies whether multiple "filter" arguments should be combines with a logical AND or OR operation. Defaults to AND. */
-  filterOperator?: Maybe<LogicalOperator>;
-};
-
-export type FacetSortParameter = {
-  id?: Maybe<SortOrder>;
-  createdAt?: Maybe<SortOrder>;
-  updatedAt?: Maybe<SortOrder>;
-  name?: Maybe<SortOrder>;
-  code?: Maybe<SortOrder>;
-};
-
-export type FacetTranslation = {
-  id: Scalars['ID'];
-  createdAt: Scalars['DateTime'];
-  updatedAt: Scalars['DateTime'];
-  languageCode: LanguageCode;
-  name: Scalars['String'];
-};
-
-export type FacetTranslationInput = {
-  id?: Maybe<Scalars['ID']>;
-  languageCode: LanguageCode;
-  name?: Maybe<Scalars['String']>;
-  customFields?: Maybe<Scalars['JSON']>;
-};
-
-export type FacetValue = Node & {
-  id: Scalars['ID'];
-  createdAt: Scalars['DateTime'];
-  updatedAt: Scalars['DateTime'];
-  languageCode: LanguageCode;
-  facet: Facet;
-  name: Scalars['String'];
-  code: Scalars['String'];
-  translations: Array<FacetValueTranslation>;
-  customFields?: Maybe<Scalars['JSON']>;
->>>>>>> 43e37ec5
+    customFields?: Maybe<Scalars['JSON']>;
 };
 
 /**
@@ -2418,13 +1482,8 @@
  * * ID=1 AND (ID=2 OR ID=3): `{ facetValueFilters: [{ and: 1 }, { or: [2,3] }] }`
  */
 export type FacetValueFilterInput = {
-<<<<<<< HEAD
-    and?: InputMaybe<Scalars['ID']>;
-    or?: InputMaybe<Array<Scalars['ID']>>;
-=======
-  and?: Maybe<Scalars['ID']>;
-  or?: Maybe<Array<Scalars['ID']>>;
->>>>>>> 43e37ec5
+    and?: Maybe<Scalars['ID']>;
+    or?: Maybe<Array<Scalars['ID']>>;
 };
 
 /**
@@ -2432,338 +1491,177 @@
  * by the search, and in what quantity.
  */
 export type FacetValueResult = {
-<<<<<<< HEAD
+    facetValue: FacetValue;
     count: Scalars['Int'];
-    facetValue: FacetValue;
 };
 
 export type FacetValueTranslation = {
+    id: Scalars['ID'];
     createdAt: Scalars['DateTime'];
-    id: Scalars['ID'];
+    updatedAt: Scalars['DateTime'];
     languageCode: LanguageCode;
     name: Scalars['String'];
+};
+
+export type FacetValueTranslationInput = {
+    id?: Maybe<Scalars['ID']>;
+    languageCode: LanguageCode;
+    name?: Maybe<Scalars['String']>;
+    customFields?: Maybe<Scalars['JSON']>;
+};
+
+export type FloatCustomFieldConfig = CustomField & {
+    name: Scalars['String'];
+    type: Scalars['String'];
+    list: Scalars['Boolean'];
+    label?: Maybe<Array<LocalizedString>>;
+    description?: Maybe<Array<LocalizedString>>;
+    readonly?: Maybe<Scalars['Boolean']>;
+    internal?: Maybe<Scalars['Boolean']>;
+    nullable?: Maybe<Scalars['Boolean']>;
+    min?: Maybe<Scalars['Float']>;
+    max?: Maybe<Scalars['Float']>;
+    step?: Maybe<Scalars['Float']>;
+    ui?: Maybe<Scalars['JSON']>;
+};
+
+export type FulfillOrderInput = {
+    lines: Array<OrderLineInput>;
+    handler: ConfigurableOperationInput;
+};
+
+export type Fulfillment = Node & {
+    nextStates: Array<Scalars['String']>;
+    id: Scalars['ID'];
+    createdAt: Scalars['DateTime'];
     updatedAt: Scalars['DateTime'];
-};
-
-export type FacetValueTranslationInput = {
-    customFields?: InputMaybe<Scalars['JSON']>;
-    id?: InputMaybe<Scalars['ID']>;
-    languageCode: LanguageCode;
-    name?: InputMaybe<Scalars['String']>;
-};
-
-export type FloatCustomFieldConfig = CustomField & {
-    description?: Maybe<Array<LocalizedString>>;
-    internal?: Maybe<Scalars['Boolean']>;
-    label?: Maybe<Array<LocalizedString>>;
-    list: Scalars['Boolean'];
-    max?: Maybe<Scalars['Float']>;
-    min?: Maybe<Scalars['Float']>;
-    name: Scalars['String'];
-    nullable?: Maybe<Scalars['Boolean']>;
-    readonly?: Maybe<Scalars['Boolean']>;
-    step?: Maybe<Scalars['Float']>;
-    type: Scalars['String'];
-    ui?: Maybe<Scalars['JSON']>;
-};
-
-export type FulfillOrderInput = {
-    handler: ConfigurableOperationInput;
-    lines: Array<OrderLineInput>;
-};
-
-export type Fulfillment = Node & {
-    createdAt: Scalars['DateTime'];
-    customFields?: Maybe<Scalars['JSON']>;
-    id: Scalars['ID'];
-    method: Scalars['String'];
-    nextStates: Array<Scalars['String']>;
     orderItems: Array<OrderItem>;
     state: Scalars['String'];
+    method: Scalars['String'];
     trackingCode?: Maybe<Scalars['String']>;
-    updatedAt: Scalars['DateTime'];
-=======
-  facetValue: FacetValue;
-  count: Scalars['Int'];
-};
-
-export type FacetValueTranslation = {
-  id: Scalars['ID'];
-  createdAt: Scalars['DateTime'];
-  updatedAt: Scalars['DateTime'];
-  languageCode: LanguageCode;
-  name: Scalars['String'];
-};
-
-export type FacetValueTranslationInput = {
-  id?: Maybe<Scalars['ID']>;
-  languageCode: LanguageCode;
-  name?: Maybe<Scalars['String']>;
-  customFields?: Maybe<Scalars['JSON']>;
-};
-
-export type FloatCustomFieldConfig = CustomField & {
-  name: Scalars['String'];
-  type: Scalars['String'];
-  list: Scalars['Boolean'];
-  label?: Maybe<Array<LocalizedString>>;
-  description?: Maybe<Array<LocalizedString>>;
-  readonly?: Maybe<Scalars['Boolean']>;
-  internal?: Maybe<Scalars['Boolean']>;
-  nullable?: Maybe<Scalars['Boolean']>;
-  min?: Maybe<Scalars['Float']>;
-  max?: Maybe<Scalars['Float']>;
-  step?: Maybe<Scalars['Float']>;
-  ui?: Maybe<Scalars['JSON']>;
-};
-
-export type FulfillOrderInput = {
-  lines: Array<OrderLineInput>;
-  handler: ConfigurableOperationInput;
-};
-
-export type Fulfillment = Node & {
-  nextStates: Array<Scalars['String']>;
-  id: Scalars['ID'];
-  createdAt: Scalars['DateTime'];
-  updatedAt: Scalars['DateTime'];
-  orderItems: Array<OrderItem>;
-  state: Scalars['String'];
-  method: Scalars['String'];
-  trackingCode?: Maybe<Scalars['String']>;
-  customFields?: Maybe<Scalars['JSON']>;
->>>>>>> 43e37ec5
+    customFields?: Maybe<Scalars['JSON']>;
 };
 
 /** Returned when there is an error in transitioning the Fulfillment state */
 export type FulfillmentStateTransitionError = ErrorResult & {
-<<<<<<< HEAD
     errorCode: ErrorCode;
+    message: Scalars['String'];
+    transitionError: Scalars['String'];
     fromState: Scalars['String'];
-    message: Scalars['String'];
     toState: Scalars['String'];
-    transitionError: Scalars['String'];
 };
 
 export enum GlobalFlag {
+    TRUE = 'TRUE',
     FALSE = 'FALSE',
     INHERIT = 'INHERIT',
-    TRUE = 'TRUE',
 }
 
 export type GlobalSettings = {
+    id: Scalars['ID'];
+    createdAt: Scalars['DateTime'];
+    updatedAt: Scalars['DateTime'];
     availableLanguages: Array<LanguageCode>;
-    createdAt: Scalars['DateTime'];
-    customFields?: Maybe<Scalars['JSON']>;
-    id: Scalars['ID'];
+    trackInventory: Scalars['Boolean'];
     outOfStockThreshold: Scalars['Int'];
     serverConfig: ServerConfig;
-    trackInventory: Scalars['Boolean'];
+    customFields?: Maybe<Scalars['JSON']>;
+};
+
+export type HistoryEntry = Node & {
+    isPublic: Scalars['Boolean'];
+    administrator?: Maybe<Administrator>;
+    id: Scalars['ID'];
+    createdAt: Scalars['DateTime'];
     updatedAt: Scalars['DateTime'];
-};
-
-export type HistoryEntry = Node & {
-    administrator?: Maybe<Administrator>;
-    createdAt: Scalars['DateTime'];
+    type: HistoryEntryType;
     data: Scalars['JSON'];
-    id: Scalars['ID'];
-    isPublic: Scalars['Boolean'];
-    type: HistoryEntryType;
-    updatedAt: Scalars['DateTime'];
 };
 
 export type HistoryEntryFilterParameter = {
-    createdAt?: InputMaybe<DateOperators>;
-    id?: InputMaybe<IdOperators>;
-    isPublic?: InputMaybe<BooleanOperators>;
-    type?: InputMaybe<StringOperators>;
-    updatedAt?: InputMaybe<DateOperators>;
-=======
-  errorCode: ErrorCode;
-  message: Scalars['String'];
-  transitionError: Scalars['String'];
-  fromState: Scalars['String'];
-  toState: Scalars['String'];
-};
-
-export enum GlobalFlag {
-  TRUE = 'TRUE',
-  FALSE = 'FALSE',
-  INHERIT = 'INHERIT'
-}
-
-export type GlobalSettings = {
-  id: Scalars['ID'];
-  createdAt: Scalars['DateTime'];
-  updatedAt: Scalars['DateTime'];
-  availableLanguages: Array<LanguageCode>;
-  trackInventory: Scalars['Boolean'];
-  outOfStockThreshold: Scalars['Int'];
-  serverConfig: ServerConfig;
-  customFields?: Maybe<Scalars['JSON']>;
-};
-
-export type HistoryEntry = Node & {
-  isPublic: Scalars['Boolean'];
-  administrator?: Maybe<Administrator>;
-  id: Scalars['ID'];
-  createdAt: Scalars['DateTime'];
-  updatedAt: Scalars['DateTime'];
-  type: HistoryEntryType;
-  data: Scalars['JSON'];
-};
-
-export type HistoryEntryFilterParameter = {
-  isPublic?: Maybe<BooleanOperators>;
-  id?: Maybe<IdOperators>;
-  createdAt?: Maybe<DateOperators>;
-  updatedAt?: Maybe<DateOperators>;
-  type?: Maybe<StringOperators>;
->>>>>>> 43e37ec5
+    isPublic?: Maybe<BooleanOperators>;
+    id?: Maybe<IdOperators>;
+    createdAt?: Maybe<DateOperators>;
+    updatedAt?: Maybe<DateOperators>;
+    type?: Maybe<StringOperators>;
 };
 
 export type HistoryEntryList = PaginatedList & {
-  items: Array<HistoryEntry>;
-  totalItems: Scalars['Int'];
+    items: Array<HistoryEntry>;
+    totalItems: Scalars['Int'];
 };
 
 export type HistoryEntryListOptions = {
-<<<<<<< HEAD
+    /** Skips the first n results, for use in pagination */
+    skip?: Maybe<Scalars['Int']>;
+    /** Takes n results, for use in pagination */
+    take?: Maybe<Scalars['Int']>;
+    /** Specifies which properties to sort the results by */
+    sort?: Maybe<HistoryEntrySortParameter>;
     /** Allows the results to be filtered */
-    filter?: InputMaybe<HistoryEntryFilterParameter>;
+    filter?: Maybe<HistoryEntryFilterParameter>;
     /** Specifies whether multiple "filter" arguments should be combines with a logical AND or OR operation. Defaults to AND. */
-    filterOperator?: InputMaybe<LogicalOperator>;
-    /** Skips the first n results, for use in pagination */
-    skip?: InputMaybe<Scalars['Int']>;
-    /** Specifies which properties to sort the results by */
-    sort?: InputMaybe<HistoryEntrySortParameter>;
-    /** Takes n results, for use in pagination */
-    take?: InputMaybe<Scalars['Int']>;
+    filterOperator?: Maybe<LogicalOperator>;
 };
 
 export type HistoryEntrySortParameter = {
-    createdAt?: InputMaybe<SortOrder>;
-    id?: InputMaybe<SortOrder>;
-    updatedAt?: InputMaybe<SortOrder>;
+    id?: Maybe<SortOrder>;
+    createdAt?: Maybe<SortOrder>;
+    updatedAt?: Maybe<SortOrder>;
 };
 
 export enum HistoryEntryType {
+    CUSTOMER_REGISTERED = 'CUSTOMER_REGISTERED',
+    CUSTOMER_VERIFIED = 'CUSTOMER_VERIFIED',
+    CUSTOMER_DETAIL_UPDATED = 'CUSTOMER_DETAIL_UPDATED',
     CUSTOMER_ADDED_TO_GROUP = 'CUSTOMER_ADDED_TO_GROUP',
+    CUSTOMER_REMOVED_FROM_GROUP = 'CUSTOMER_REMOVED_FROM_GROUP',
     CUSTOMER_ADDRESS_CREATED = 'CUSTOMER_ADDRESS_CREATED',
+    CUSTOMER_ADDRESS_UPDATED = 'CUSTOMER_ADDRESS_UPDATED',
     CUSTOMER_ADDRESS_DELETED = 'CUSTOMER_ADDRESS_DELETED',
-    CUSTOMER_ADDRESS_UPDATED = 'CUSTOMER_ADDRESS_UPDATED',
-    CUSTOMER_DETAIL_UPDATED = 'CUSTOMER_DETAIL_UPDATED',
+    CUSTOMER_PASSWORD_UPDATED = 'CUSTOMER_PASSWORD_UPDATED',
+    CUSTOMER_PASSWORD_RESET_REQUESTED = 'CUSTOMER_PASSWORD_RESET_REQUESTED',
+    CUSTOMER_PASSWORD_RESET_VERIFIED = 'CUSTOMER_PASSWORD_RESET_VERIFIED',
     CUSTOMER_EMAIL_UPDATE_REQUESTED = 'CUSTOMER_EMAIL_UPDATE_REQUESTED',
     CUSTOMER_EMAIL_UPDATE_VERIFIED = 'CUSTOMER_EMAIL_UPDATE_VERIFIED',
     CUSTOMER_NOTE = 'CUSTOMER_NOTE',
-    CUSTOMER_PASSWORD_RESET_REQUESTED = 'CUSTOMER_PASSWORD_RESET_REQUESTED',
-    CUSTOMER_PASSWORD_RESET_VERIFIED = 'CUSTOMER_PASSWORD_RESET_VERIFIED',
-    CUSTOMER_PASSWORD_UPDATED = 'CUSTOMER_PASSWORD_UPDATED',
-    CUSTOMER_REGISTERED = 'CUSTOMER_REGISTERED',
-    CUSTOMER_REMOVED_FROM_GROUP = 'CUSTOMER_REMOVED_FROM_GROUP',
-    CUSTOMER_VERIFIED = 'CUSTOMER_VERIFIED',
+    ORDER_STATE_TRANSITION = 'ORDER_STATE_TRANSITION',
+    ORDER_PAYMENT_TRANSITION = 'ORDER_PAYMENT_TRANSITION',
+    ORDER_FULFILLMENT = 'ORDER_FULFILLMENT',
     ORDER_CANCELLATION = 'ORDER_CANCELLATION',
+    ORDER_REFUND_TRANSITION = 'ORDER_REFUND_TRANSITION',
+    ORDER_FULFILLMENT_TRANSITION = 'ORDER_FULFILLMENT_TRANSITION',
+    ORDER_NOTE = 'ORDER_NOTE',
     ORDER_COUPON_APPLIED = 'ORDER_COUPON_APPLIED',
     ORDER_COUPON_REMOVED = 'ORDER_COUPON_REMOVED',
-    ORDER_FULFILLMENT = 'ORDER_FULFILLMENT',
-    ORDER_FULFILLMENT_TRANSITION = 'ORDER_FULFILLMENT_TRANSITION',
     ORDER_MODIFIED = 'ORDER_MODIFIED',
-    ORDER_NOTE = 'ORDER_NOTE',
-    ORDER_PAYMENT_TRANSITION = 'ORDER_PAYMENT_TRANSITION',
-    ORDER_REFUND_TRANSITION = 'ORDER_REFUND_TRANSITION',
-    ORDER_STATE_TRANSITION = 'ORDER_STATE_TRANSITION',
-=======
-  /** Skips the first n results, for use in pagination */
-  skip?: Maybe<Scalars['Int']>;
-  /** Takes n results, for use in pagination */
-  take?: Maybe<Scalars['Int']>;
-  /** Specifies which properties to sort the results by */
-  sort?: Maybe<HistoryEntrySortParameter>;
-  /** Allows the results to be filtered */
-  filter?: Maybe<HistoryEntryFilterParameter>;
-  /** Specifies whether multiple "filter" arguments should be combines with a logical AND or OR operation. Defaults to AND. */
-  filterOperator?: Maybe<LogicalOperator>;
-};
-
-export type HistoryEntrySortParameter = {
-  id?: Maybe<SortOrder>;
-  createdAt?: Maybe<SortOrder>;
-  updatedAt?: Maybe<SortOrder>;
-};
-
-export enum HistoryEntryType {
-  CUSTOMER_REGISTERED = 'CUSTOMER_REGISTERED',
-  CUSTOMER_VERIFIED = 'CUSTOMER_VERIFIED',
-  CUSTOMER_DETAIL_UPDATED = 'CUSTOMER_DETAIL_UPDATED',
-  CUSTOMER_ADDED_TO_GROUP = 'CUSTOMER_ADDED_TO_GROUP',
-  CUSTOMER_REMOVED_FROM_GROUP = 'CUSTOMER_REMOVED_FROM_GROUP',
-  CUSTOMER_ADDRESS_CREATED = 'CUSTOMER_ADDRESS_CREATED',
-  CUSTOMER_ADDRESS_UPDATED = 'CUSTOMER_ADDRESS_UPDATED',
-  CUSTOMER_ADDRESS_DELETED = 'CUSTOMER_ADDRESS_DELETED',
-  CUSTOMER_PASSWORD_UPDATED = 'CUSTOMER_PASSWORD_UPDATED',
-  CUSTOMER_PASSWORD_RESET_REQUESTED = 'CUSTOMER_PASSWORD_RESET_REQUESTED',
-  CUSTOMER_PASSWORD_RESET_VERIFIED = 'CUSTOMER_PASSWORD_RESET_VERIFIED',
-  CUSTOMER_EMAIL_UPDATE_REQUESTED = 'CUSTOMER_EMAIL_UPDATE_REQUESTED',
-  CUSTOMER_EMAIL_UPDATE_VERIFIED = 'CUSTOMER_EMAIL_UPDATE_VERIFIED',
-  CUSTOMER_NOTE = 'CUSTOMER_NOTE',
-  ORDER_STATE_TRANSITION = 'ORDER_STATE_TRANSITION',
-  ORDER_PAYMENT_TRANSITION = 'ORDER_PAYMENT_TRANSITION',
-  ORDER_FULFILLMENT = 'ORDER_FULFILLMENT',
-  ORDER_CANCELLATION = 'ORDER_CANCELLATION',
-  ORDER_REFUND_TRANSITION = 'ORDER_REFUND_TRANSITION',
-  ORDER_FULFILLMENT_TRANSITION = 'ORDER_FULFILLMENT_TRANSITION',
-  ORDER_NOTE = 'ORDER_NOTE',
-  ORDER_COUPON_APPLIED = 'ORDER_COUPON_APPLIED',
-  ORDER_COUPON_REMOVED = 'ORDER_COUPON_REMOVED',
-  ORDER_MODIFIED = 'ORDER_MODIFIED'
->>>>>>> 43e37ec5
 }
 
 /** Operators for filtering on a list of ID fields */
 export type IdListOperators = {
-  inList: Scalars['ID'];
+    inList: Scalars['ID'];
 };
 
 /** Operators for filtering on an ID field */
 export type IdOperators = {
-<<<<<<< HEAD
-    eq?: InputMaybe<Scalars['String']>;
-    in?: InputMaybe<Array<Scalars['String']>>;
-    notEq?: InputMaybe<Scalars['String']>;
-    notIn?: InputMaybe<Array<Scalars['String']>>;
+    eq?: Maybe<Scalars['String']>;
+    notEq?: Maybe<Scalars['String']>;
+    in?: Maybe<Array<Scalars['String']>>;
+    notIn?: Maybe<Array<Scalars['String']>>;
 };
 
 export type ImportInfo = {
     errors?: Maybe<Array<Scalars['String']>>;
+    processed: Scalars['Int'];
     imported: Scalars['Int'];
-    processed: Scalars['Int'];
-=======
-  eq?: Maybe<Scalars['String']>;
-  notEq?: Maybe<Scalars['String']>;
-  in?: Maybe<Array<Scalars['String']>>;
-  notIn?: Maybe<Array<Scalars['String']>>;
-};
-
-export type ImportInfo = {
-  errors?: Maybe<Array<Scalars['String']>>;
-  processed: Scalars['Int'];
-  imported: Scalars['Int'];
->>>>>>> 43e37ec5
 };
 
 /** Returned when attempting to add more items to the Order than are available */
 export type InsufficientStockError = ErrorResult & {
-<<<<<<< HEAD
     errorCode: ErrorCode;
     message: Scalars['String'];
+    quantityAvailable: Scalars['Int'];
     order: Order;
-    quantityAvailable: Scalars['Int'];
-=======
-  errorCode: ErrorCode;
-  message: Scalars['String'];
-  quantityAvailable: Scalars['Int'];
-  order: Order;
->>>>>>> 43e37ec5
 };
 
 /**
@@ -2771,194 +1669,116 @@
  * stockOnHand of a ProductVariant to satisfy the requested quantity.
  */
 export type InsufficientStockOnHandError = ErrorResult & {
-  errorCode: ErrorCode;
-  message: Scalars['String'];
-  productVariantId: Scalars['ID'];
-  productVariantName: Scalars['String'];
-  stockOnHand: Scalars['Int'];
+    errorCode: ErrorCode;
+    message: Scalars['String'];
+    productVariantId: Scalars['ID'];
+    productVariantName: Scalars['String'];
+    stockOnHand: Scalars['Int'];
 };
 
 export type IntCustomFieldConfig = CustomField & {
-<<<<<<< HEAD
+    name: Scalars['String'];
+    type: Scalars['String'];
+    list: Scalars['Boolean'];
+    label?: Maybe<Array<LocalizedString>>;
     description?: Maybe<Array<LocalizedString>>;
+    readonly?: Maybe<Scalars['Boolean']>;
     internal?: Maybe<Scalars['Boolean']>;
-    label?: Maybe<Array<LocalizedString>>;
-    list: Scalars['Boolean'];
+    nullable?: Maybe<Scalars['Boolean']>;
+    min?: Maybe<Scalars['Int']>;
     max?: Maybe<Scalars['Int']>;
-    min?: Maybe<Scalars['Int']>;
-    name: Scalars['String'];
-    nullable?: Maybe<Scalars['Boolean']>;
-    readonly?: Maybe<Scalars['Boolean']>;
     step?: Maybe<Scalars['Int']>;
-    type: Scalars['String'];
     ui?: Maybe<Scalars['JSON']>;
-=======
-  name: Scalars['String'];
-  type: Scalars['String'];
-  list: Scalars['Boolean'];
-  label?: Maybe<Array<LocalizedString>>;
-  description?: Maybe<Array<LocalizedString>>;
-  readonly?: Maybe<Scalars['Boolean']>;
-  internal?: Maybe<Scalars['Boolean']>;
-  nullable?: Maybe<Scalars['Boolean']>;
-  min?: Maybe<Scalars['Int']>;
-  max?: Maybe<Scalars['Int']>;
-  step?: Maybe<Scalars['Int']>;
-  ui?: Maybe<Scalars['JSON']>;
->>>>>>> 43e37ec5
 };
 
 /** Returned if the user authentication credentials are not valid */
 export type InvalidCredentialsError = ErrorResult & {
-<<<<<<< HEAD
-    authenticationError: Scalars['String'];
     errorCode: ErrorCode;
     message: Scalars['String'];
-=======
-  errorCode: ErrorCode;
-  message: Scalars['String'];
-  authenticationError: Scalars['String'];
->>>>>>> 43e37ec5
+    authenticationError: Scalars['String'];
 };
 
 /** Returned if the specified FulfillmentHandler code is not valid */
 export type InvalidFulfillmentHandlerError = ErrorResult & {
-  errorCode: ErrorCode;
-  message: Scalars['String'];
+    errorCode: ErrorCode;
+    message: Scalars['String'];
 };
 
 /** Returned if the specified items are already part of a Fulfillment */
 export type ItemsAlreadyFulfilledError = ErrorResult & {
-  errorCode: ErrorCode;
-  message: Scalars['String'];
-};
-
+    errorCode: ErrorCode;
+    message: Scalars['String'];
+};
 
 export type Job = Node & {
-<<<<<<< HEAD
+    id: Scalars['ID'];
+    createdAt: Scalars['DateTime'];
+    startedAt?: Maybe<Scalars['DateTime']>;
+    settledAt?: Maybe<Scalars['DateTime']>;
+    queueName: Scalars['String'];
+    state: JobState;
+    progress: Scalars['Float'];
+    data?: Maybe<Scalars['JSON']>;
+    result?: Maybe<Scalars['JSON']>;
+    error?: Maybe<Scalars['JSON']>;
+    isSettled: Scalars['Boolean'];
+    duration: Scalars['Int'];
+    retries: Scalars['Int'];
     attempts: Scalars['Int'];
-    createdAt: Scalars['DateTime'];
-    data?: Maybe<Scalars['JSON']>;
-    duration: Scalars['Int'];
-    error?: Maybe<Scalars['JSON']>;
-    id: Scalars['ID'];
-    isSettled: Scalars['Boolean'];
-    progress: Scalars['Float'];
-    queueName: Scalars['String'];
-    result?: Maybe<Scalars['JSON']>;
-    retries: Scalars['Int'];
-    settledAt?: Maybe<Scalars['DateTime']>;
-    startedAt?: Maybe<Scalars['DateTime']>;
-    state: JobState;
-=======
-  id: Scalars['ID'];
-  createdAt: Scalars['DateTime'];
-  startedAt?: Maybe<Scalars['DateTime']>;
-  settledAt?: Maybe<Scalars['DateTime']>;
-  queueName: Scalars['String'];
-  state: JobState;
-  progress: Scalars['Float'];
-  data?: Maybe<Scalars['JSON']>;
-  result?: Maybe<Scalars['JSON']>;
-  error?: Maybe<Scalars['JSON']>;
-  isSettled: Scalars['Boolean'];
-  duration: Scalars['Int'];
-  retries: Scalars['Int'];
-  attempts: Scalars['Int'];
->>>>>>> 43e37ec5
 };
 
 export type JobBufferSize = {
-  bufferId: Scalars['String'];
-  size: Scalars['Int'];
+    bufferId: Scalars['String'];
+    size: Scalars['Int'];
 };
 
 export type JobFilterParameter = {
-<<<<<<< HEAD
-    attempts?: InputMaybe<NumberOperators>;
-    createdAt?: InputMaybe<DateOperators>;
-    duration?: InputMaybe<NumberOperators>;
-    id?: InputMaybe<IdOperators>;
-    isSettled?: InputMaybe<BooleanOperators>;
-    progress?: InputMaybe<NumberOperators>;
-    queueName?: InputMaybe<StringOperators>;
-    retries?: InputMaybe<NumberOperators>;
-    settledAt?: InputMaybe<DateOperators>;
-    startedAt?: InputMaybe<DateOperators>;
-    state?: InputMaybe<StringOperators>;
-=======
-  id?: Maybe<IdOperators>;
-  createdAt?: Maybe<DateOperators>;
-  startedAt?: Maybe<DateOperators>;
-  settledAt?: Maybe<DateOperators>;
-  queueName?: Maybe<StringOperators>;
-  state?: Maybe<StringOperators>;
-  progress?: Maybe<NumberOperators>;
-  isSettled?: Maybe<BooleanOperators>;
-  duration?: Maybe<NumberOperators>;
-  retries?: Maybe<NumberOperators>;
-  attempts?: Maybe<NumberOperators>;
->>>>>>> 43e37ec5
+    id?: Maybe<IdOperators>;
+    createdAt?: Maybe<DateOperators>;
+    startedAt?: Maybe<DateOperators>;
+    settledAt?: Maybe<DateOperators>;
+    queueName?: Maybe<StringOperators>;
+    state?: Maybe<StringOperators>;
+    progress?: Maybe<NumberOperators>;
+    isSettled?: Maybe<BooleanOperators>;
+    duration?: Maybe<NumberOperators>;
+    retries?: Maybe<NumberOperators>;
+    attempts?: Maybe<NumberOperators>;
 };
 
 export type JobList = PaginatedList & {
-  items: Array<Job>;
-  totalItems: Scalars['Int'];
+    items: Array<Job>;
+    totalItems: Scalars['Int'];
 };
 
 export type JobListOptions = {
-<<<<<<< HEAD
+    /** Skips the first n results, for use in pagination */
+    skip?: Maybe<Scalars['Int']>;
+    /** Takes n results, for use in pagination */
+    take?: Maybe<Scalars['Int']>;
+    /** Specifies which properties to sort the results by */
+    sort?: Maybe<JobSortParameter>;
     /** Allows the results to be filtered */
-    filter?: InputMaybe<JobFilterParameter>;
+    filter?: Maybe<JobFilterParameter>;
     /** Specifies whether multiple "filter" arguments should be combines with a logical AND or OR operation. Defaults to AND. */
-    filterOperator?: InputMaybe<LogicalOperator>;
-    /** Skips the first n results, for use in pagination */
-    skip?: InputMaybe<Scalars['Int']>;
-    /** Specifies which properties to sort the results by */
-    sort?: InputMaybe<JobSortParameter>;
-    /** Takes n results, for use in pagination */
-    take?: InputMaybe<Scalars['Int']>;
-=======
-  /** Skips the first n results, for use in pagination */
-  skip?: Maybe<Scalars['Int']>;
-  /** Takes n results, for use in pagination */
-  take?: Maybe<Scalars['Int']>;
-  /** Specifies which properties to sort the results by */
-  sort?: Maybe<JobSortParameter>;
-  /** Allows the results to be filtered */
-  filter?: Maybe<JobFilterParameter>;
-  /** Specifies whether multiple "filter" arguments should be combines with a logical AND or OR operation. Defaults to AND. */
-  filterOperator?: Maybe<LogicalOperator>;
->>>>>>> 43e37ec5
+    filterOperator?: Maybe<LogicalOperator>;
 };
 
 export type JobQueue = {
-  name: Scalars['String'];
-  running: Scalars['Boolean'];
+    name: Scalars['String'];
+    running: Scalars['Boolean'];
 };
 
 export type JobSortParameter = {
-<<<<<<< HEAD
-    attempts?: InputMaybe<SortOrder>;
-    createdAt?: InputMaybe<SortOrder>;
-    duration?: InputMaybe<SortOrder>;
-    id?: InputMaybe<SortOrder>;
-    progress?: InputMaybe<SortOrder>;
-    queueName?: InputMaybe<SortOrder>;
-    retries?: InputMaybe<SortOrder>;
-    settledAt?: InputMaybe<SortOrder>;
-    startedAt?: InputMaybe<SortOrder>;
-=======
-  id?: Maybe<SortOrder>;
-  createdAt?: Maybe<SortOrder>;
-  startedAt?: Maybe<SortOrder>;
-  settledAt?: Maybe<SortOrder>;
-  queueName?: Maybe<SortOrder>;
-  progress?: Maybe<SortOrder>;
-  duration?: Maybe<SortOrder>;
-  retries?: Maybe<SortOrder>;
-  attempts?: Maybe<SortOrder>;
->>>>>>> 43e37ec5
+    id?: Maybe<SortOrder>;
+    createdAt?: Maybe<SortOrder>;
+    startedAt?: Maybe<SortOrder>;
+    settledAt?: Maybe<SortOrder>;
+    queueName?: Maybe<SortOrder>;
+    progress?: Maybe<SortOrder>;
+    duration?: Maybe<SortOrder>;
+    retries?: Maybe<SortOrder>;
+    attempts?: Maybe<SortOrder>;
 };
 
 /**
@@ -2968,21 +1788,12 @@
  * @docsCategory common
  */
 export enum JobState {
-<<<<<<< HEAD
+    PENDING = 'PENDING',
+    RUNNING = 'RUNNING',
+    COMPLETED = 'COMPLETED',
+    RETRYING = 'RETRYING',
+    FAILED = 'FAILED',
     CANCELLED = 'CANCELLED',
-    COMPLETED = 'COMPLETED',
-    FAILED = 'FAILED',
-    PENDING = 'PENDING',
-    RETRYING = 'RETRYING',
-    RUNNING = 'RUNNING',
-=======
-  PENDING = 'PENDING',
-  RUNNING = 'RUNNING',
-  COMPLETED = 'COMPLETED',
-  RETRYING = 'RETRYING',
-  FAILED = 'FAILED',
-  CANCELLED = 'CANCELLED'
->>>>>>> 43e37ec5
 }
 
 /**
@@ -2995,59 +1806,66 @@
  * @docsCategory common
  */
 export enum LanguageCode {
-<<<<<<< HEAD
     /** Afrikaans */
     af = 'af',
     /** Akan */
     ak = 'ak',
+    /** Albanian */
+    sq = 'sq',
     /** Amharic */
     am = 'am',
     /** Arabic */
     ar = 'ar',
+    /** Armenian */
+    hy = 'hy',
     /** Assamese */
     as = 'as',
     /** Azerbaijani */
     az = 'az',
-    /** Belarusian */
-    be = 'be',
-    /** Bulgarian */
-    bg = 'bg',
     /** Bambara */
     bm = 'bm',
     /** Bangla */
     bn = 'bn',
-    /** Tibetan */
-    bo = 'bo',
+    /** Basque */
+    eu = 'eu',
+    /** Belarusian */
+    be = 'be',
+    /** Bosnian */
+    bs = 'bs',
     /** Breton */
     br = 'br',
-    /** Bosnian */
-    bs = 'bs',
+    /** Bulgarian */
+    bg = 'bg',
+    /** Burmese */
+    my = 'my',
     /** Catalan */
     ca = 'ca',
     /** Chechen */
     ce = 'ce',
+    /** Chinese */
+    zh = 'zh',
+    /** Simplified Chinese */
+    zh_Hans = 'zh_Hans',
+    /** Traditional Chinese */
+    zh_Hant = 'zh_Hant',
+    /** Church Slavic */
+    cu = 'cu',
+    /** Cornish */
+    kw = 'kw',
     /** Corsican */
     co = 'co',
+    /** Croatian */
+    hr = 'hr',
     /** Czech */
     cs = 'cs',
-    /** Church Slavic */
-    cu = 'cu',
-    /** Welsh */
-    cy = 'cy',
     /** Danish */
     da = 'da',
-    /** German */
-    de = 'de',
-    /** Austrian German */
-    de_AT = 'de_AT',
-    /** Swiss High German */
-    de_CH = 'de_CH',
+    /** Dutch */
+    nl = 'nl',
+    /** Flemish */
+    nl_BE = 'nl_BE',
     /** Dzongkha */
     dz = 'dz',
-    /** Ewe */
-    ee = 'ee',
-    /** Greek */
-    el = 'el',
     /** English */
     en = 'en',
     /** Australian English */
@@ -3060,240 +1878,238 @@
     en_US = 'en_US',
     /** Esperanto */
     eo = 'eo',
+    /** Estonian */
+    et = 'et',
+    /** Ewe */
+    ee = 'ee',
+    /** Faroese */
+    fo = 'fo',
+    /** Finnish */
+    fi = 'fi',
+    /** French */
+    fr = 'fr',
+    /** Canadian French */
+    fr_CA = 'fr_CA',
+    /** Swiss French */
+    fr_CH = 'fr_CH',
+    /** Fulah */
+    ff = 'ff',
+    /** Galician */
+    gl = 'gl',
+    /** Ganda */
+    lg = 'lg',
+    /** Georgian */
+    ka = 'ka',
+    /** German */
+    de = 'de',
+    /** Austrian German */
+    de_AT = 'de_AT',
+    /** Swiss High German */
+    de_CH = 'de_CH',
+    /** Greek */
+    el = 'el',
+    /** Gujarati */
+    gu = 'gu',
+    /** Haitian Creole */
+    ht = 'ht',
+    /** Hausa */
+    ha = 'ha',
+    /** Hebrew */
+    he = 'he',
+    /** Hindi */
+    hi = 'hi',
+    /** Hungarian */
+    hu = 'hu',
+    /** Icelandic */
+    is = 'is',
+    /** Igbo */
+    ig = 'ig',
+    /** Indonesian */
+    id = 'id',
+    /** Interlingua */
+    ia = 'ia',
+    /** Irish */
+    ga = 'ga',
+    /** Italian */
+    it = 'it',
+    /** Japanese */
+    ja = 'ja',
+    /** Javanese */
+    jv = 'jv',
+    /** Kalaallisut */
+    kl = 'kl',
+    /** Kannada */
+    kn = 'kn',
+    /** Kashmiri */
+    ks = 'ks',
+    /** Kazakh */
+    kk = 'kk',
+    /** Khmer */
+    km = 'km',
+    /** Kikuyu */
+    ki = 'ki',
+    /** Kinyarwanda */
+    rw = 'rw',
+    /** Korean */
+    ko = 'ko',
+    /** Kurdish */
+    ku = 'ku',
+    /** Kyrgyz */
+    ky = 'ky',
+    /** Lao */
+    lo = 'lo',
+    /** Latin */
+    la = 'la',
+    /** Latvian */
+    lv = 'lv',
+    /** Lingala */
+    ln = 'ln',
+    /** Lithuanian */
+    lt = 'lt',
+    /** Luba-Katanga */
+    lu = 'lu',
+    /** Luxembourgish */
+    lb = 'lb',
+    /** Macedonian */
+    mk = 'mk',
+    /** Malagasy */
+    mg = 'mg',
+    /** Malay */
+    ms = 'ms',
+    /** Malayalam */
+    ml = 'ml',
+    /** Maltese */
+    mt = 'mt',
+    /** Manx */
+    gv = 'gv',
+    /** Maori */
+    mi = 'mi',
+    /** Marathi */
+    mr = 'mr',
+    /** Mongolian */
+    mn = 'mn',
+    /** Nepali */
+    ne = 'ne',
+    /** North Ndebele */
+    nd = 'nd',
+    /** Northern Sami */
+    se = 'se',
+    /** Norwegian Bokmål */
+    nb = 'nb',
+    /** Norwegian Nynorsk */
+    nn = 'nn',
+    /** Nyanja */
+    ny = 'ny',
+    /** Odia */
+    or = 'or',
+    /** Oromo */
+    om = 'om',
+    /** Ossetic */
+    os = 'os',
+    /** Pashto */
+    ps = 'ps',
+    /** Persian */
+    fa = 'fa',
+    /** Dari */
+    fa_AF = 'fa_AF',
+    /** Polish */
+    pl = 'pl',
+    /** Portuguese */
+    pt = 'pt',
+    /** Brazilian Portuguese */
+    pt_BR = 'pt_BR',
+    /** European Portuguese */
+    pt_PT = 'pt_PT',
+    /** Punjabi */
+    pa = 'pa',
+    /** Quechua */
+    qu = 'qu',
+    /** Romanian */
+    ro = 'ro',
+    /** Moldavian */
+    ro_MD = 'ro_MD',
+    /** Romansh */
+    rm = 'rm',
+    /** Rundi */
+    rn = 'rn',
+    /** Russian */
+    ru = 'ru',
+    /** Samoan */
+    sm = 'sm',
+    /** Sango */
+    sg = 'sg',
+    /** Sanskrit */
+    sa = 'sa',
+    /** Scottish Gaelic */
+    gd = 'gd',
+    /** Serbian */
+    sr = 'sr',
+    /** Shona */
+    sn = 'sn',
+    /** Sichuan Yi */
+    ii = 'ii',
+    /** Sindhi */
+    sd = 'sd',
+    /** Sinhala */
+    si = 'si',
+    /** Slovak */
+    sk = 'sk',
+    /** Slovenian */
+    sl = 'sl',
+    /** Somali */
+    so = 'so',
+    /** Southern Sotho */
+    st = 'st',
     /** Spanish */
     es = 'es',
     /** European Spanish */
     es_ES = 'es_ES',
     /** Mexican Spanish */
     es_MX = 'es_MX',
-    /** Estonian */
-    et = 'et',
-    /** Basque */
-    eu = 'eu',
-    /** Persian */
-    fa = 'fa',
-    /** Dari */
-    fa_AF = 'fa_AF',
-    /** Fulah */
-    ff = 'ff',
-    /** Finnish */
-    fi = 'fi',
-    /** Faroese */
-    fo = 'fo',
-    /** French */
-    fr = 'fr',
-    /** Canadian French */
-    fr_CA = 'fr_CA',
-    /** Swiss French */
-    fr_CH = 'fr_CH',
-    /** Western Frisian */
-    fy = 'fy',
-    /** Irish */
-    ga = 'ga',
-    /** Scottish Gaelic */
-    gd = 'gd',
-    /** Galician */
-    gl = 'gl',
-    /** Gujarati */
-    gu = 'gu',
-    /** Manx */
-    gv = 'gv',
-    /** Hausa */
-    ha = 'ha',
-    /** Hebrew */
-    he = 'he',
-    /** Hindi */
-    hi = 'hi',
-    /** Croatian */
-    hr = 'hr',
-    /** Haitian Creole */
-    ht = 'ht',
-    /** Hungarian */
-    hu = 'hu',
-    /** Armenian */
-    hy = 'hy',
-    /** Interlingua */
-    ia = 'ia',
-    /** Indonesian */
-    id = 'id',
-    /** Igbo */
-    ig = 'ig',
-    /** Sichuan Yi */
-    ii = 'ii',
-    /** Icelandic */
-    is = 'is',
-    /** Italian */
-    it = 'it',
-    /** Japanese */
-    ja = 'ja',
-    /** Javanese */
-    jv = 'jv',
-    /** Georgian */
-    ka = 'ka',
-    /** Kikuyu */
-    ki = 'ki',
-    /** Kazakh */
-    kk = 'kk',
-    /** Kalaallisut */
-    kl = 'kl',
-    /** Khmer */
-    km = 'km',
-    /** Kannada */
-    kn = 'kn',
-    /** Korean */
-    ko = 'ko',
-    /** Kashmiri */
-    ks = 'ks',
-    /** Kurdish */
-    ku = 'ku',
-    /** Cornish */
-    kw = 'kw',
-    /** Kyrgyz */
-    ky = 'ky',
-    /** Latin */
-    la = 'la',
-    /** Luxembourgish */
-    lb = 'lb',
-    /** Ganda */
-    lg = 'lg',
-    /** Lingala */
-    ln = 'ln',
-    /** Lao */
-    lo = 'lo',
-    /** Lithuanian */
-    lt = 'lt',
-    /** Luba-Katanga */
-    lu = 'lu',
-    /** Latvian */
-    lv = 'lv',
-    /** Malagasy */
-    mg = 'mg',
-    /** Maori */
-    mi = 'mi',
-    /** Macedonian */
-    mk = 'mk',
-    /** Malayalam */
-    ml = 'ml',
-    /** Mongolian */
-    mn = 'mn',
-    /** Marathi */
-    mr = 'mr',
-    /** Malay */
-    ms = 'ms',
-    /** Maltese */
-    mt = 'mt',
-    /** Burmese */
-    my = 'my',
-    /** Norwegian Bokmål */
-    nb = 'nb',
-    /** North Ndebele */
-    nd = 'nd',
-    /** Nepali */
-    ne = 'ne',
-    /** Dutch */
-    nl = 'nl',
-    /** Flemish */
-    nl_BE = 'nl_BE',
-    /** Norwegian Nynorsk */
-    nn = 'nn',
-    /** Nyanja */
-    ny = 'ny',
-    /** Oromo */
-    om = 'om',
-    /** Odia */
-    or = 'or',
-    /** Ossetic */
-    os = 'os',
-    /** Punjabi */
-    pa = 'pa',
-    /** Polish */
-    pl = 'pl',
-    /** Pashto */
-    ps = 'ps',
-    /** Portuguese */
-    pt = 'pt',
-    /** Brazilian Portuguese */
-    pt_BR = 'pt_BR',
-    /** European Portuguese */
-    pt_PT = 'pt_PT',
-    /** Quechua */
-    qu = 'qu',
-    /** Romansh */
-    rm = 'rm',
-    /** Rundi */
-    rn = 'rn',
-    /** Romanian */
-    ro = 'ro',
-    /** Moldavian */
-    ro_MD = 'ro_MD',
-    /** Russian */
-    ru = 'ru',
-    /** Kinyarwanda */
-    rw = 'rw',
-    /** Sanskrit */
-    sa = 'sa',
-    /** Sindhi */
-    sd = 'sd',
-    /** Northern Sami */
-    se = 'se',
-    /** Sango */
-    sg = 'sg',
-    /** Sinhala */
-    si = 'si',
-    /** Slovak */
-    sk = 'sk',
-    /** Slovenian */
-    sl = 'sl',
-    /** Samoan */
-    sm = 'sm',
-    /** Shona */
-    sn = 'sn',
-    /** Somali */
-    so = 'so',
-    /** Albanian */
-    sq = 'sq',
-    /** Serbian */
-    sr = 'sr',
-    /** Southern Sotho */
-    st = 'st',
     /** Sundanese */
     su = 'su',
-    /** Swedish */
-    sv = 'sv',
     /** Swahili */
     sw = 'sw',
     /** Congo Swahili */
     sw_CD = 'sw_CD',
+    /** Swedish */
+    sv = 'sv',
+    /** Tajik */
+    tg = 'tg',
     /** Tamil */
     ta = 'ta',
+    /** Tatar */
+    tt = 'tt',
     /** Telugu */
     te = 'te',
-    /** Tajik */
-    tg = 'tg',
     /** Thai */
     th = 'th',
+    /** Tibetan */
+    bo = 'bo',
     /** Tigrinya */
     ti = 'ti',
-    /** Turkmen */
-    tk = 'tk',
     /** Tongan */
     to = 'to',
     /** Turkish */
     tr = 'tr',
-    /** Tatar */
-    tt = 'tt',
-    /** Uyghur */
-    ug = 'ug',
+    /** Turkmen */
+    tk = 'tk',
     /** Ukrainian */
     uk = 'uk',
     /** Urdu */
     ur = 'ur',
+    /** Uyghur */
+    ug = 'ug',
     /** Uzbek */
     uz = 'uz',
     /** Vietnamese */
     vi = 'vi',
     /** Volapük */
     vo = 'vo',
+    /** Welsh */
+    cy = 'cy',
+    /** Western Frisian */
+    fy = 'fy',
     /** Wolof */
     wo = 'wo',
     /** Xhosa */
@@ -3302,395 +2118,46 @@
     yi = 'yi',
     /** Yoruba */
     yo = 'yo',
-    /** Chinese */
-    zh = 'zh',
-    /** Simplified Chinese */
-    zh_Hans = 'zh_Hans',
-    /** Traditional Chinese */
-    zh_Hant = 'zh_Hant',
     /** Zulu */
     zu = 'zu',
-=======
-  /** Afrikaans */
-  af = 'af',
-  /** Akan */
-  ak = 'ak',
-  /** Albanian */
-  sq = 'sq',
-  /** Amharic */
-  am = 'am',
-  /** Arabic */
-  ar = 'ar',
-  /** Armenian */
-  hy = 'hy',
-  /** Assamese */
-  as = 'as',
-  /** Azerbaijani */
-  az = 'az',
-  /** Bambara */
-  bm = 'bm',
-  /** Bangla */
-  bn = 'bn',
-  /** Basque */
-  eu = 'eu',
-  /** Belarusian */
-  be = 'be',
-  /** Bosnian */
-  bs = 'bs',
-  /** Breton */
-  br = 'br',
-  /** Bulgarian */
-  bg = 'bg',
-  /** Burmese */
-  my = 'my',
-  /** Catalan */
-  ca = 'ca',
-  /** Chechen */
-  ce = 'ce',
-  /** Chinese */
-  zh = 'zh',
-  /** Simplified Chinese */
-  zh_Hans = 'zh_Hans',
-  /** Traditional Chinese */
-  zh_Hant = 'zh_Hant',
-  /** Church Slavic */
-  cu = 'cu',
-  /** Cornish */
-  kw = 'kw',
-  /** Corsican */
-  co = 'co',
-  /** Croatian */
-  hr = 'hr',
-  /** Czech */
-  cs = 'cs',
-  /** Danish */
-  da = 'da',
-  /** Dutch */
-  nl = 'nl',
-  /** Flemish */
-  nl_BE = 'nl_BE',
-  /** Dzongkha */
-  dz = 'dz',
-  /** English */
-  en = 'en',
-  /** Australian English */
-  en_AU = 'en_AU',
-  /** Canadian English */
-  en_CA = 'en_CA',
-  /** British English */
-  en_GB = 'en_GB',
-  /** American English */
-  en_US = 'en_US',
-  /** Esperanto */
-  eo = 'eo',
-  /** Estonian */
-  et = 'et',
-  /** Ewe */
-  ee = 'ee',
-  /** Faroese */
-  fo = 'fo',
-  /** Finnish */
-  fi = 'fi',
-  /** French */
-  fr = 'fr',
-  /** Canadian French */
-  fr_CA = 'fr_CA',
-  /** Swiss French */
-  fr_CH = 'fr_CH',
-  /** Fulah */
-  ff = 'ff',
-  /** Galician */
-  gl = 'gl',
-  /** Ganda */
-  lg = 'lg',
-  /** Georgian */
-  ka = 'ka',
-  /** German */
-  de = 'de',
-  /** Austrian German */
-  de_AT = 'de_AT',
-  /** Swiss High German */
-  de_CH = 'de_CH',
-  /** Greek */
-  el = 'el',
-  /** Gujarati */
-  gu = 'gu',
-  /** Haitian Creole */
-  ht = 'ht',
-  /** Hausa */
-  ha = 'ha',
-  /** Hebrew */
-  he = 'he',
-  /** Hindi */
-  hi = 'hi',
-  /** Hungarian */
-  hu = 'hu',
-  /** Icelandic */
-  is = 'is',
-  /** Igbo */
-  ig = 'ig',
-  /** Indonesian */
-  id = 'id',
-  /** Interlingua */
-  ia = 'ia',
-  /** Irish */
-  ga = 'ga',
-  /** Italian */
-  it = 'it',
-  /** Japanese */
-  ja = 'ja',
-  /** Javanese */
-  jv = 'jv',
-  /** Kalaallisut */
-  kl = 'kl',
-  /** Kannada */
-  kn = 'kn',
-  /** Kashmiri */
-  ks = 'ks',
-  /** Kazakh */
-  kk = 'kk',
-  /** Khmer */
-  km = 'km',
-  /** Kikuyu */
-  ki = 'ki',
-  /** Kinyarwanda */
-  rw = 'rw',
-  /** Korean */
-  ko = 'ko',
-  /** Kurdish */
-  ku = 'ku',
-  /** Kyrgyz */
-  ky = 'ky',
-  /** Lao */
-  lo = 'lo',
-  /** Latin */
-  la = 'la',
-  /** Latvian */
-  lv = 'lv',
-  /** Lingala */
-  ln = 'ln',
-  /** Lithuanian */
-  lt = 'lt',
-  /** Luba-Katanga */
-  lu = 'lu',
-  /** Luxembourgish */
-  lb = 'lb',
-  /** Macedonian */
-  mk = 'mk',
-  /** Malagasy */
-  mg = 'mg',
-  /** Malay */
-  ms = 'ms',
-  /** Malayalam */
-  ml = 'ml',
-  /** Maltese */
-  mt = 'mt',
-  /** Manx */
-  gv = 'gv',
-  /** Maori */
-  mi = 'mi',
-  /** Marathi */
-  mr = 'mr',
-  /** Mongolian */
-  mn = 'mn',
-  /** Nepali */
-  ne = 'ne',
-  /** North Ndebele */
-  nd = 'nd',
-  /** Northern Sami */
-  se = 'se',
-  /** Norwegian Bokmål */
-  nb = 'nb',
-  /** Norwegian Nynorsk */
-  nn = 'nn',
-  /** Nyanja */
-  ny = 'ny',
-  /** Odia */
-  or = 'or',
-  /** Oromo */
-  om = 'om',
-  /** Ossetic */
-  os = 'os',
-  /** Pashto */
-  ps = 'ps',
-  /** Persian */
-  fa = 'fa',
-  /** Dari */
-  fa_AF = 'fa_AF',
-  /** Polish */
-  pl = 'pl',
-  /** Portuguese */
-  pt = 'pt',
-  /** Brazilian Portuguese */
-  pt_BR = 'pt_BR',
-  /** European Portuguese */
-  pt_PT = 'pt_PT',
-  /** Punjabi */
-  pa = 'pa',
-  /** Quechua */
-  qu = 'qu',
-  /** Romanian */
-  ro = 'ro',
-  /** Moldavian */
-  ro_MD = 'ro_MD',
-  /** Romansh */
-  rm = 'rm',
-  /** Rundi */
-  rn = 'rn',
-  /** Russian */
-  ru = 'ru',
-  /** Samoan */
-  sm = 'sm',
-  /** Sango */
-  sg = 'sg',
-  /** Sanskrit */
-  sa = 'sa',
-  /** Scottish Gaelic */
-  gd = 'gd',
-  /** Serbian */
-  sr = 'sr',
-  /** Shona */
-  sn = 'sn',
-  /** Sichuan Yi */
-  ii = 'ii',
-  /** Sindhi */
-  sd = 'sd',
-  /** Sinhala */
-  si = 'si',
-  /** Slovak */
-  sk = 'sk',
-  /** Slovenian */
-  sl = 'sl',
-  /** Somali */
-  so = 'so',
-  /** Southern Sotho */
-  st = 'st',
-  /** Spanish */
-  es = 'es',
-  /** European Spanish */
-  es_ES = 'es_ES',
-  /** Mexican Spanish */
-  es_MX = 'es_MX',
-  /** Sundanese */
-  su = 'su',
-  /** Swahili */
-  sw = 'sw',
-  /** Congo Swahili */
-  sw_CD = 'sw_CD',
-  /** Swedish */
-  sv = 'sv',
-  /** Tajik */
-  tg = 'tg',
-  /** Tamil */
-  ta = 'ta',
-  /** Tatar */
-  tt = 'tt',
-  /** Telugu */
-  te = 'te',
-  /** Thai */
-  th = 'th',
-  /** Tibetan */
-  bo = 'bo',
-  /** Tigrinya */
-  ti = 'ti',
-  /** Tongan */
-  to = 'to',
-  /** Turkish */
-  tr = 'tr',
-  /** Turkmen */
-  tk = 'tk',
-  /** Ukrainian */
-  uk = 'uk',
-  /** Urdu */
-  ur = 'ur',
-  /** Uyghur */
-  ug = 'ug',
-  /** Uzbek */
-  uz = 'uz',
-  /** Vietnamese */
-  vi = 'vi',
-  /** Volapük */
-  vo = 'vo',
-  /** Welsh */
-  cy = 'cy',
-  /** Western Frisian */
-  fy = 'fy',
-  /** Wolof */
-  wo = 'wo',
-  /** Xhosa */
-  xh = 'xh',
-  /** Yiddish */
-  yi = 'yi',
-  /** Yoruba */
-  yo = 'yo',
-  /** Zulu */
-  zu = 'zu'
->>>>>>> 43e37ec5
 }
 
 /** Returned if attempting to set a Channel's defaultLanguageCode to a language which is not enabled in GlobalSettings */
 export type LanguageNotAvailableError = ErrorResult & {
-<<<<<<< HEAD
     errorCode: ErrorCode;
+    message: Scalars['String'];
     languageCode: Scalars['String'];
-    message: Scalars['String'];
 };
 
 export type LocaleStringCustomFieldConfig = CustomField & {
+    name: Scalars['String'];
+    type: Scalars['String'];
+    list: Scalars['Boolean'];
+    length?: Maybe<Scalars['Int']>;
+    label?: Maybe<Array<LocalizedString>>;
     description?: Maybe<Array<LocalizedString>>;
+    readonly?: Maybe<Scalars['Boolean']>;
     internal?: Maybe<Scalars['Boolean']>;
-    label?: Maybe<Array<LocalizedString>>;
-    length?: Maybe<Scalars['Int']>;
-    list: Scalars['Boolean'];
-    name: Scalars['String'];
     nullable?: Maybe<Scalars['Boolean']>;
     pattern?: Maybe<Scalars['String']>;
-    readonly?: Maybe<Scalars['Boolean']>;
-    type: Scalars['String'];
     ui?: Maybe<Scalars['JSON']>;
-=======
-  errorCode: ErrorCode;
-  message: Scalars['String'];
-  languageCode: Scalars['String'];
-};
-
-export type LocaleStringCustomFieldConfig = CustomField & {
-  name: Scalars['String'];
-  type: Scalars['String'];
-  list: Scalars['Boolean'];
-  length?: Maybe<Scalars['Int']>;
-  label?: Maybe<Array<LocalizedString>>;
-  description?: Maybe<Array<LocalizedString>>;
-  readonly?: Maybe<Scalars['Boolean']>;
-  internal?: Maybe<Scalars['Boolean']>;
-  nullable?: Maybe<Scalars['Boolean']>;
-  pattern?: Maybe<Scalars['String']>;
-  ui?: Maybe<Scalars['JSON']>;
->>>>>>> 43e37ec5
 };
 
 export type LocalizedString = {
-  languageCode: LanguageCode;
-  value: Scalars['String'];
+    languageCode: LanguageCode;
+    value: Scalars['String'];
 };
 
 export enum LogicalOperator {
-  AND = 'AND',
-  OR = 'OR'
+    AND = 'AND',
+    OR = 'OR',
 }
 
 export type ManualPaymentInput = {
-<<<<<<< HEAD
-    metadata?: InputMaybe<Scalars['JSON']>;
+    orderId: Scalars['ID'];
     method: Scalars['String'];
-    orderId: Scalars['ID'];
-    transactionId?: InputMaybe<Scalars['String']>;
-=======
-  orderId: Scalars['ID'];
-  method: Scalars['String'];
-  transactionId?: Maybe<Scalars['String']>;
-  metadata?: Maybe<Scalars['JSON']>;
->>>>>>> 43e37ec5
+    transactionId?: Maybe<Scalars['String']>;
+    metadata?: Maybe<Scalars['JSON']>;
 };
 
 /**
@@ -3698,101 +2165,169 @@
  * is not in the required state.
  */
 export type ManualPaymentStateError = ErrorResult & {
-  errorCode: ErrorCode;
-  message: Scalars['String'];
+    errorCode: ErrorCode;
+    message: Scalars['String'];
 };
 
 export type MimeTypeError = ErrorResult & {
-<<<<<<< HEAD
     errorCode: ErrorCode;
+    message: Scalars['String'];
     fileName: Scalars['String'];
-    message: Scalars['String'];
     mimeType: Scalars['String'];
-=======
-  errorCode: ErrorCode;
-  message: Scalars['String'];
-  fileName: Scalars['String'];
-  mimeType: Scalars['String'];
->>>>>>> 43e37ec5
 };
 
 /** Returned if a PromotionCondition has neither a couponCode nor any conditions set */
 export type MissingConditionsError = ErrorResult & {
-  errorCode: ErrorCode;
-  message: Scalars['String'];
+    errorCode: ErrorCode;
+    message: Scalars['String'];
 };
 
 export type ModifyOrderInput = {
-<<<<<<< HEAD
-    addItems?: InputMaybe<Array<AddItemInput>>;
-    adjustOrderLines?: InputMaybe<Array<AdjustOrderLineInput>>;
     dryRun: Scalars['Boolean'];
-    note?: InputMaybe<Scalars['String']>;
-    options?: InputMaybe<ModifyOrderOptions>;
     orderId: Scalars['ID'];
-    refund?: InputMaybe<AdministratorRefundInput>;
-    surcharges?: InputMaybe<Array<SurchargeInput>>;
-    updateBillingAddress?: InputMaybe<UpdateOrderAddressInput>;
-    updateShippingAddress?: InputMaybe<UpdateOrderAddressInput>;
+    addItems?: Maybe<Array<AddItemInput>>;
+    adjustOrderLines?: Maybe<Array<AdjustOrderLineInput>>;
+    surcharges?: Maybe<Array<SurchargeInput>>;
+    updateShippingAddress?: Maybe<UpdateOrderAddressInput>;
+    updateBillingAddress?: Maybe<UpdateOrderAddressInput>;
+    note?: Maybe<Scalars['String']>;
+    refund?: Maybe<AdministratorRefundInput>;
+    options?: Maybe<ModifyOrderOptions>;
 };
 
 export type ModifyOrderOptions = {
-    freezePromotions?: InputMaybe<Scalars['Boolean']>;
-    recalculateShipping?: InputMaybe<Scalars['Boolean']>;
+    freezePromotions?: Maybe<Scalars['Boolean']>;
+    recalculateShipping?: Maybe<Scalars['Boolean']>;
 };
 
 export type ModifyOrderResult =
-    | InsufficientStockError
-    | NegativeQuantityError
+    | Order
     | NoChangesSpecifiedError
-    | Order
-    | OrderLimitError
     | OrderModificationStateError
     | PaymentMethodMissingError
-    | RefundPaymentIdMissingError;
+    | RefundPaymentIdMissingError
+    | OrderLimitError
+    | NegativeQuantityError
+    | InsufficientStockError;
 
 export type MoveCollectionInput = {
     collectionId: Scalars['ID'];
+    parentId: Scalars['ID'];
     index: Scalars['Int'];
-    parentId: Scalars['ID'];
-=======
-  dryRun: Scalars['Boolean'];
-  orderId: Scalars['ID'];
-  addItems?: Maybe<Array<AddItemInput>>;
-  adjustOrderLines?: Maybe<Array<AdjustOrderLineInput>>;
-  surcharges?: Maybe<Array<SurchargeInput>>;
-  updateShippingAddress?: Maybe<UpdateOrderAddressInput>;
-  updateBillingAddress?: Maybe<UpdateOrderAddressInput>;
-  note?: Maybe<Scalars['String']>;
-  refund?: Maybe<AdministratorRefundInput>;
-  options?: Maybe<ModifyOrderOptions>;
-};
-
-export type ModifyOrderOptions = {
-  freezePromotions?: Maybe<Scalars['Boolean']>;
-  recalculateShipping?: Maybe<Scalars['Boolean']>;
-};
-
-export type ModifyOrderResult = Order | NoChangesSpecifiedError | OrderModificationStateError | PaymentMethodMissingError | RefundPaymentIdMissingError | OrderLimitError | NegativeQuantityError | InsufficientStockError;
-
-export type MoveCollectionInput = {
-  collectionId: Scalars['ID'];
-  parentId: Scalars['ID'];
-  index: Scalars['Int'];
->>>>>>> 43e37ec5
 };
 
 /** Returned if an operation has specified OrderLines from multiple Orders */
 export type MultipleOrderError = ErrorResult & {
-  errorCode: ErrorCode;
-  message: Scalars['String'];
+    errorCode: ErrorCode;
+    message: Scalars['String'];
 };
 
 export type Mutation = {
-<<<<<<< HEAD
+    /** Create a new Administrator */
+    createAdministrator: Administrator;
+    /** Update an existing Administrator */
+    updateAdministrator: Administrator;
+    /** Update the active (currently logged-in) Administrator */
+    updateActiveAdministrator: Administrator;
+    /** Delete an Administrator */
+    deleteAdministrator: DeletionResponse;
+    /** Assign a Role to an Administrator */
+    assignRoleToAdministrator: Administrator;
+    /** Create a new Asset */
+    createAssets: Array<CreateAssetResult>;
+    /** Update an existing Asset */
+    updateAsset: Asset;
+    /** Delete an Asset */
+    deleteAsset: DeletionResponse;
+    /** Delete multiple Assets */
+    deleteAssets: DeletionResponse;
+    /** Assign assets to channel */
+    assignAssetsToChannel: Array<Asset>;
+    /** Authenticates the user using the native authentication strategy. This mutation is an alias for `authenticate({ native: { ... }})` */
+    login: NativeAuthenticationResult;
+    /** Authenticates the user using a named authentication strategy */
+    authenticate: AuthenticationResult;
+    logout: Success;
+    /** Create a new Channel */
+    createChannel: CreateChannelResult;
+    /** Update an existing Channel */
+    updateChannel: UpdateChannelResult;
+    /** Delete a Channel */
+    deleteChannel: DeletionResponse;
+    /** Create a new Collection */
+    createCollection: Collection;
+    /** Update an existing Collection */
+    updateCollection: Collection;
+    /** Delete a Collection and all of its descendants */
+    deleteCollection: DeletionResponse;
+    /** Move a Collection to a different parent or index */
+    moveCollection: Collection;
+    /** Create a new Country */
+    createCountry: Country;
+    /** Update an existing Country */
+    updateCountry: Country;
+    /** Delete a Country */
+    deleteCountry: DeletionResponse;
+    /** Create a new CustomerGroup */
+    createCustomerGroup: CustomerGroup;
+    /** Update an existing CustomerGroup */
+    updateCustomerGroup: CustomerGroup;
+    /** Delete a CustomerGroup */
+    deleteCustomerGroup: DeletionResponse;
     /** Add Customers to a CustomerGroup */
     addCustomersToGroup: CustomerGroup;
+    /** Remove Customers from a CustomerGroup */
+    removeCustomersFromGroup: CustomerGroup;
+    /** Create a new Customer. If a password is provided, a new User will also be created an linked to the Customer. */
+    createCustomer: CreateCustomerResult;
+    /** Update an existing Customer */
+    updateCustomer: UpdateCustomerResult;
+    /** Delete a Customer */
+    deleteCustomer: DeletionResponse;
+    /** Create a new Address and associate it with the Customer specified by customerId */
+    createCustomerAddress: Address;
+    /** Update an existing Address */
+    updateCustomerAddress: Address;
+    /** Update an existing Address */
+    deleteCustomerAddress: Success;
+    addNoteToCustomer: Customer;
+    updateCustomerNote: HistoryEntry;
+    deleteCustomerNote: DeletionResponse;
+    /** Create a new Facet */
+    createFacet: Facet;
+    /** Update an existing Facet */
+    updateFacet: Facet;
+    /** Delete an existing Facet */
+    deleteFacet: DeletionResponse;
+    /** Create one or more FacetValues */
+    createFacetValues: Array<FacetValue>;
+    /** Update one or more FacetValues */
+    updateFacetValues: Array<FacetValue>;
+    /** Delete one or more FacetValues */
+    deleteFacetValues: Array<DeletionResponse>;
+    updateGlobalSettings: UpdateGlobalSettingsResult;
+    importProducts?: Maybe<ImportInfo>;
+    /** Remove all settled jobs in the given queues older than the given date. Returns the number of jobs deleted. */
+    removeSettledJobs: Scalars['Int'];
+    cancelJob: Job;
+    flushBufferedJobs: Success;
+    settlePayment: SettlePaymentResult;
     addFulfillmentToOrder: AddFulfillmentToOrderResult;
+    cancelOrder: CancelOrderResult;
+    refundOrder: RefundOrderResult;
+    settleRefund: SettleRefundResult;
+    addNoteToOrder: Order;
+    updateOrderNote: HistoryEntry;
+    deleteOrderNote: DeletionResponse;
+    transitionOrderToState?: Maybe<TransitionOrderToStateResult>;
+    transitionFulfillmentToState: TransitionFulfillmentToStateResult;
+    transitionPaymentToState: TransitionPaymentToStateResult;
+    setOrderCustomFields?: Maybe<Order>;
+    /**
+     * Allows an Order to be modified after it has been completed by the Customer. The Order must first
+     * be in the `Modifying` state.
+     */
+    modifyOrder: ModifyOrderResult;
     /**
      * Used to manually create a new Payment against an Order.
      * This can be used by an Administrator when an Order is in the ArrangingPayment state.
@@ -3803,195 +2338,197 @@
      * Payment.
      */
     addManualPaymentToOrder: AddManualPaymentToOrderResult;
+    /** Create existing PaymentMethod */
+    createPaymentMethod: PaymentMethod;
+    /** Update an existing PaymentMethod */
+    updatePaymentMethod: PaymentMethod;
+    /** Delete a PaymentMethod */
+    deletePaymentMethod: DeletionResponse;
+    /** Create a new ProductOptionGroup */
+    createProductOptionGroup: ProductOptionGroup;
+    /** Update an existing ProductOptionGroup */
+    updateProductOptionGroup: ProductOptionGroup;
+    /** Create a new ProductOption within a ProductOptionGroup */
+    createProductOption: ProductOption;
+    /** Create a new ProductOption within a ProductOptionGroup */
+    updateProductOption: ProductOption;
+    reindex: Job;
+    runPendingSearchIndexUpdates: Success;
+    /** Create a new Product */
+    createProduct: Product;
+    /** Update an existing Product */
+    updateProduct: Product;
+    /** Delete a Product */
+    deleteProduct: DeletionResponse;
+    /** Add an OptionGroup to a Product */
+    addOptionGroupToProduct: Product;
+    /** Remove an OptionGroup from a Product */
+    removeOptionGroupFromProduct: RemoveOptionGroupFromProductResult;
+    /** Create a set of ProductVariants based on the OptionGroups assigned to the given Product */
+    createProductVariants: Array<Maybe<ProductVariant>>;
+    /** Update existing ProductVariants */
+    updateProductVariants: Array<Maybe<ProductVariant>>;
+    /** Delete a ProductVariant */
+    deleteProductVariant: DeletionResponse;
+    /** Assigns all ProductVariants of Product to the specified Channel */
+    assignProductsToChannel: Array<Product>;
+    /** Removes all ProductVariants of Product from the specified Channel */
+    removeProductsFromChannel: Array<Product>;
+    /** Assigns ProductVariants to the specified Channel */
+    assignProductVariantsToChannel: Array<ProductVariant>;
+    /** Removes ProductVariants from the specified Channel */
+    removeProductVariantsFromChannel: Array<ProductVariant>;
+    createPromotion: CreatePromotionResult;
+    updatePromotion: UpdatePromotionResult;
+    deletePromotion: DeletionResponse;
+    /** Assigns Promotions to the specified Channel */
+    assignPromotionsToChannel: Array<Promotion>;
+    /** Removes Promotions from the specified Channel */
+    removePromotionsFromChannel: Array<Promotion>;
+    /** Create a new Role */
+    createRole: Role;
+    /** Update an existing Role */
+    updateRole: Role;
+    /** Delete an existing Role */
+    deleteRole: DeletionResponse;
+    /** Create a new ShippingMethod */
+    createShippingMethod: ShippingMethod;
+    /** Update an existing ShippingMethod */
+    updateShippingMethod: ShippingMethod;
+    /** Delete a ShippingMethod */
+    deleteShippingMethod: DeletionResponse;
+    /** Create a new Tag */
+    createTag: Tag;
+    /** Update an existing Tag */
+    updateTag: Tag;
+    /** Delete an existing Tag */
+    deleteTag: DeletionResponse;
+    /** Create a new TaxCategory */
+    createTaxCategory: TaxCategory;
+    /** Update an existing TaxCategory */
+    updateTaxCategory: TaxCategory;
+    /** Deletes a TaxCategory */
+    deleteTaxCategory: DeletionResponse;
+    /** Create a new TaxRate */
+    createTaxRate: TaxRate;
+    /** Update an existing TaxRate */
+    updateTaxRate: TaxRate;
+    /** Delete a TaxRate */
+    deleteTaxRate: DeletionResponse;
+    /** Create a new Zone */
+    createZone: Zone;
+    /** Update an existing Zone */
+    updateZone: Zone;
+    /** Delete a Zone */
+    deleteZone: DeletionResponse;
     /** Add members to a Zone */
     addMembersToZone: Zone;
-    addNoteToCustomer: Customer;
-    addNoteToOrder: Order;
-    /** Add an OptionGroup to a Product */
-    addOptionGroupToProduct: Product;
-    /** Assign assets to channel */
-    assignAssetsToChannel: Array<Asset>;
-    /** Assigns ProductVariants to the specified Channel */
-    assignProductVariantsToChannel: Array<ProductVariant>;
-    /** Assigns all ProductVariants of Product to the specified Channel */
-    assignProductsToChannel: Array<Product>;
-    /** Assigns Promotions to the specified Channel */
-    assignPromotionsToChannel: Array<Promotion>;
-    /** Assign a Role to an Administrator */
-    assignRoleToAdministrator: Administrator;
-    /** Authenticates the user using a named authentication strategy */
-    authenticate: AuthenticationResult;
-    cancelJob: Job;
-    cancelOrder: CancelOrderResult;
-    /** Create a new Administrator */
-    createAdministrator: Administrator;
-    /** Create a new Asset */
-    createAssets: Array<CreateAssetResult>;
-    /** Create a new Channel */
-    createChannel: CreateChannelResult;
-    /** Create a new Collection */
-    createCollection: Collection;
-    /** Create a new Country */
-    createCountry: Country;
-    /** Create a new Customer. If a password is provided, a new User will also be created an linked to the Customer. */
-    createCustomer: CreateCustomerResult;
-    /** Create a new Address and associate it with the Customer specified by customerId */
-    createCustomerAddress: Address;
-    /** Create a new CustomerGroup */
-    createCustomerGroup: CustomerGroup;
-    /** Create a new Facet */
-    createFacet: Facet;
-    /** Create one or more FacetValues */
-    createFacetValues: Array<FacetValue>;
-    /** Create existing PaymentMethod */
-    createPaymentMethod: PaymentMethod;
-    /** Create a new Product */
-    createProduct: Product;
-    /** Create a new ProductOption within a ProductOptionGroup */
-    createProductOption: ProductOption;
-    /** Create a new ProductOptionGroup */
-    createProductOptionGroup: ProductOptionGroup;
-    /** Create a set of ProductVariants based on the OptionGroups assigned to the given Product */
-    createProductVariants: Array<Maybe<ProductVariant>>;
-    createPromotion: CreatePromotionResult;
-    /** Create a new Role */
-    createRole: Role;
-    /** Create a new ShippingMethod */
-    createShippingMethod: ShippingMethod;
-    /** Create a new Tag */
-    createTag: Tag;
-    /** Create a new TaxCategory */
-    createTaxCategory: TaxCategory;
-    /** Create a new TaxRate */
-    createTaxRate: TaxRate;
-    /** Create a new Zone */
-    createZone: Zone;
-    /** Delete an Administrator */
-    deleteAdministrator: DeletionResponse;
-    /** Delete an Asset */
-    deleteAsset: DeletionResponse;
-    /** Delete multiple Assets */
-    deleteAssets: DeletionResponse;
-    /** Delete a Channel */
-    deleteChannel: DeletionResponse;
-    /** Delete a Collection and all of its descendants */
-    deleteCollection: DeletionResponse;
-    /** Delete a Country */
-    deleteCountry: DeletionResponse;
-    /** Delete a Customer */
-    deleteCustomer: DeletionResponse;
-    /** Update an existing Address */
-    deleteCustomerAddress: Success;
-    /** Delete a CustomerGroup */
-    deleteCustomerGroup: DeletionResponse;
-    deleteCustomerNote: DeletionResponse;
-    /** Delete an existing Facet */
-    deleteFacet: DeletionResponse;
-    /** Delete one or more FacetValues */
-    deleteFacetValues: Array<DeletionResponse>;
-    deleteOrderNote: DeletionResponse;
-    /** Delete a PaymentMethod */
-    deletePaymentMethod: DeletionResponse;
-    /** Delete a Product */
-    deleteProduct: DeletionResponse;
-    /** Delete a ProductVariant */
-    deleteProductVariant: DeletionResponse;
-    deletePromotion: DeletionResponse;
-    /** Delete an existing Role */
-    deleteRole: DeletionResponse;
-    /** Delete a ShippingMethod */
-    deleteShippingMethod: DeletionResponse;
-    /** Delete an existing Tag */
-    deleteTag: DeletionResponse;
-    /** Deletes a TaxCategory */
-    deleteTaxCategory: DeletionResponse;
-    /** Delete a TaxRate */
-    deleteTaxRate: DeletionResponse;
-    /** Delete a Zone */
-    deleteZone: DeletionResponse;
-    flushBufferedJobs: Success;
-    importProducts?: Maybe<ImportInfo>;
-    /** Authenticates the user using the native authentication strategy. This mutation is an alias for `authenticate({ native: { ... }})` */
-    login: NativeAuthenticationResult;
-    logout: Success;
-    /**
-     * Allows an Order to be modified after it has been completed by the Customer. The Order must first
-     * be in the `Modifying` state.
-     */
-    modifyOrder: ModifyOrderResult;
-    /** Move a Collection to a different parent or index */
-    moveCollection: Collection;
-    refundOrder: RefundOrderResult;
-    reindex: Job;
-    /** Remove Customers from a CustomerGroup */
-    removeCustomersFromGroup: CustomerGroup;
     /** Remove members from a Zone */
     removeMembersFromZone: Zone;
-    /** Remove an OptionGroup from a Product */
-    removeOptionGroupFromProduct: RemoveOptionGroupFromProductResult;
-    /** Removes ProductVariants from the specified Channel */
-    removeProductVariantsFromChannel: Array<ProductVariant>;
-    /** Removes all ProductVariants of Product from the specified Channel */
-    removeProductsFromChannel: Array<Product>;
-    /** Removes Promotions from the specified Channel */
-    removePromotionsFromChannel: Array<Promotion>;
-    /** Remove all settled jobs in the given queues older than the given date. Returns the number of jobs deleted. */
-    removeSettledJobs: Scalars['Int'];
-    runPendingSearchIndexUpdates: Success;
-    setOrderCustomFields?: Maybe<Order>;
-    settlePayment: SettlePaymentResult;
-    settleRefund: SettleRefundResult;
-    transitionFulfillmentToState: TransitionFulfillmentToStateResult;
-    transitionOrderToState?: Maybe<TransitionOrderToStateResult>;
-    transitionPaymentToState: TransitionPaymentToStateResult;
-    /** Update the active (currently logged-in) Administrator */
-    updateActiveAdministrator: Administrator;
-    /** Update an existing Administrator */
-    updateAdministrator: Administrator;
-    /** Update an existing Asset */
-    updateAsset: Asset;
-    /** Update an existing Channel */
-    updateChannel: UpdateChannelResult;
-    /** Update an existing Collection */
-    updateCollection: Collection;
-    /** Update an existing Country */
-    updateCountry: Country;
-    /** Update an existing Customer */
-    updateCustomer: UpdateCustomerResult;
-    /** Update an existing Address */
-    updateCustomerAddress: Address;
-    /** Update an existing CustomerGroup */
-    updateCustomerGroup: CustomerGroup;
-    updateCustomerNote: HistoryEntry;
-    /** Update an existing Facet */
-    updateFacet: Facet;
-    /** Update one or more FacetValues */
-    updateFacetValues: Array<FacetValue>;
-    updateGlobalSettings: UpdateGlobalSettingsResult;
-    updateOrderNote: HistoryEntry;
-    /** Update an existing PaymentMethod */
-    updatePaymentMethod: PaymentMethod;
-    /** Update an existing Product */
-    updateProduct: Product;
-    /** Create a new ProductOption within a ProductOptionGroup */
-    updateProductOption: ProductOption;
-    /** Update an existing ProductOptionGroup */
-    updateProductOptionGroup: ProductOptionGroup;
-    /** Update existing ProductVariants */
-    updateProductVariants: Array<Maybe<ProductVariant>>;
-    updatePromotion: UpdatePromotionResult;
-    /** Update an existing Role */
-    updateRole: Role;
-    /** Update an existing ShippingMethod */
-    updateShippingMethod: ShippingMethod;
-    /** Update an existing Tag */
-    updateTag: Tag;
-    /** Update an existing TaxCategory */
-    updateTaxCategory: TaxCategory;
-    /** Update an existing TaxRate */
-    updateTaxRate: TaxRate;
-    /** Update an existing Zone */
-    updateZone: Zone;
+};
+
+export type MutationCreateAdministratorArgs = {
+    input: CreateAdministratorInput;
+};
+
+export type MutationUpdateAdministratorArgs = {
+    input: UpdateAdministratorInput;
+};
+
+export type MutationUpdateActiveAdministratorArgs = {
+    input: UpdateActiveAdministratorInput;
+};
+
+export type MutationDeleteAdministratorArgs = {
+    id: Scalars['ID'];
+};
+
+export type MutationAssignRoleToAdministratorArgs = {
+    administratorId: Scalars['ID'];
+    roleId: Scalars['ID'];
+};
+
+export type MutationCreateAssetsArgs = {
+    input: Array<CreateAssetInput>;
+};
+
+export type MutationUpdateAssetArgs = {
+    input: UpdateAssetInput;
+};
+
+export type MutationDeleteAssetArgs = {
+    input: DeleteAssetInput;
+};
+
+export type MutationDeleteAssetsArgs = {
+    input: DeleteAssetsInput;
+};
+
+export type MutationAssignAssetsToChannelArgs = {
+    input: AssignAssetsToChannelInput;
+};
+
+export type MutationLoginArgs = {
+    username: Scalars['String'];
+    password: Scalars['String'];
+    rememberMe?: Maybe<Scalars['Boolean']>;
+};
+
+export type MutationAuthenticateArgs = {
+    input: AuthenticationInput;
+    rememberMe?: Maybe<Scalars['Boolean']>;
+};
+
+export type MutationCreateChannelArgs = {
+    input: CreateChannelInput;
+};
+
+export type MutationUpdateChannelArgs = {
+    input: UpdateChannelInput;
+};
+
+export type MutationDeleteChannelArgs = {
+    id: Scalars['ID'];
+};
+
+export type MutationCreateCollectionArgs = {
+    input: CreateCollectionInput;
+};
+
+export type MutationUpdateCollectionArgs = {
+    input: UpdateCollectionInput;
+};
+
+export type MutationDeleteCollectionArgs = {
+    id: Scalars['ID'];
+};
+
+export type MutationMoveCollectionArgs = {
+    input: MoveCollectionInput;
+};
+
+export type MutationCreateCountryArgs = {
+    input: CreateCountryInput;
+};
+
+export type MutationUpdateCountryArgs = {
+    input: UpdateCountryInput;
+};
+
+export type MutationDeleteCountryArgs = {
+    id: Scalars['ID'];
+};
+
+export type MutationCreateCustomerGroupArgs = {
+    input: CreateCustomerGroupInput;
+};
+
+export type MutationUpdateCustomerGroupArgs = {
+    input: UpdateCustomerGroupInput;
+};
+
+export type MutationDeleteCustomerGroupArgs = {
+    id: Scalars['ID'];
 };
 
 export type MutationAddCustomersToGroupArgs = {
@@ -3999,1275 +2536,426 @@
     customerIds: Array<Scalars['ID']>;
 };
 
-export type MutationAddFulfillmentToOrderArgs = {
-    input: FulfillOrderInput;
-};
-
-export type MutationAddManualPaymentToOrderArgs = {
-    input: ManualPaymentInput;
-};
-
-export type MutationAddMembersToZoneArgs = {
-    memberIds: Array<Scalars['ID']>;
-    zoneId: Scalars['ID'];
-};
-
-export type MutationAddNoteToCustomerArgs = {
-    input: AddNoteToCustomerInput;
-};
-
-export type MutationAddNoteToOrderArgs = {
-    input: AddNoteToOrderInput;
-};
-
-export type MutationAddOptionGroupToProductArgs = {
-    optionGroupId: Scalars['ID'];
-    productId: Scalars['ID'];
-};
-
-export type MutationAssignAssetsToChannelArgs = {
-    input: AssignAssetsToChannelInput;
-};
-
-export type MutationAssignProductVariantsToChannelArgs = {
-    input: AssignProductVariantsToChannelInput;
-};
-
-export type MutationAssignProductsToChannelArgs = {
-    input: AssignProductsToChannelInput;
-};
-
-export type MutationAssignPromotionsToChannelArgs = {
-    input: AssignPromotionsToChannelInput;
-};
-
-export type MutationAssignRoleToAdministratorArgs = {
-    administratorId: Scalars['ID'];
-    roleId: Scalars['ID'];
-};
-
-export type MutationAuthenticateArgs = {
-    input: AuthenticationInput;
-    rememberMe?: InputMaybe<Scalars['Boolean']>;
-};
-
-export type MutationCancelJobArgs = {
-    jobId: Scalars['ID'];
-};
-
-export type MutationCancelOrderArgs = {
-    input: CancelOrderInput;
-};
-
-export type MutationCreateAdministratorArgs = {
-    input: CreateAdministratorInput;
-};
-
-export type MutationCreateAssetsArgs = {
-    input: Array<CreateAssetInput>;
-};
-
-export type MutationCreateChannelArgs = {
-    input: CreateChannelInput;
-};
-
-export type MutationCreateCollectionArgs = {
-    input: CreateCollectionInput;
-=======
-  /** Create a new Administrator */
-  createAdministrator: Administrator;
-  /** Update an existing Administrator */
-  updateAdministrator: Administrator;
-  /** Update the active (currently logged-in) Administrator */
-  updateActiveAdministrator: Administrator;
-  /** Delete an Administrator */
-  deleteAdministrator: DeletionResponse;
-  /** Assign a Role to an Administrator */
-  assignRoleToAdministrator: Administrator;
-  /** Create a new Asset */
-  createAssets: Array<CreateAssetResult>;
-  /** Update an existing Asset */
-  updateAsset: Asset;
-  /** Delete an Asset */
-  deleteAsset: DeletionResponse;
-  /** Delete multiple Assets */
-  deleteAssets: DeletionResponse;
-  /** Assign assets to channel */
-  assignAssetsToChannel: Array<Asset>;
-  /** Authenticates the user using the native authentication strategy. This mutation is an alias for `authenticate({ native: { ... }})` */
-  login: NativeAuthenticationResult;
-  /** Authenticates the user using a named authentication strategy */
-  authenticate: AuthenticationResult;
-  logout: Success;
-  /** Create a new Channel */
-  createChannel: CreateChannelResult;
-  /** Update an existing Channel */
-  updateChannel: UpdateChannelResult;
-  /** Delete a Channel */
-  deleteChannel: DeletionResponse;
-  /** Create a new Collection */
-  createCollection: Collection;
-  /** Update an existing Collection */
-  updateCollection: Collection;
-  /** Delete a Collection and all of its descendants */
-  deleteCollection: DeletionResponse;
-  /** Move a Collection to a different parent or index */
-  moveCollection: Collection;
-  /** Create a new Country */
-  createCountry: Country;
-  /** Update an existing Country */
-  updateCountry: Country;
-  /** Delete a Country */
-  deleteCountry: DeletionResponse;
-  /** Create a new CustomerGroup */
-  createCustomerGroup: CustomerGroup;
-  /** Update an existing CustomerGroup */
-  updateCustomerGroup: CustomerGroup;
-  /** Delete a CustomerGroup */
-  deleteCustomerGroup: DeletionResponse;
-  /** Add Customers to a CustomerGroup */
-  addCustomersToGroup: CustomerGroup;
-  /** Remove Customers from a CustomerGroup */
-  removeCustomersFromGroup: CustomerGroup;
-  /** Create a new Customer. If a password is provided, a new User will also be created an linked to the Customer. */
-  createCustomer: CreateCustomerResult;
-  /** Update an existing Customer */
-  updateCustomer: UpdateCustomerResult;
-  /** Delete a Customer */
-  deleteCustomer: DeletionResponse;
-  /** Create a new Address and associate it with the Customer specified by customerId */
-  createCustomerAddress: Address;
-  /** Update an existing Address */
-  updateCustomerAddress: Address;
-  /** Update an existing Address */
-  deleteCustomerAddress: Success;
-  addNoteToCustomer: Customer;
-  updateCustomerNote: HistoryEntry;
-  deleteCustomerNote: DeletionResponse;
-  /** Create a new Facet */
-  createFacet: Facet;
-  /** Update an existing Facet */
-  updateFacet: Facet;
-  /** Delete an existing Facet */
-  deleteFacet: DeletionResponse;
-  /** Create one or more FacetValues */
-  createFacetValues: Array<FacetValue>;
-  /** Update one or more FacetValues */
-  updateFacetValues: Array<FacetValue>;
-  /** Delete one or more FacetValues */
-  deleteFacetValues: Array<DeletionResponse>;
-  updateGlobalSettings: UpdateGlobalSettingsResult;
-  importProducts?: Maybe<ImportInfo>;
-  /** Remove all settled jobs in the given queues older than the given date. Returns the number of jobs deleted. */
-  removeSettledJobs: Scalars['Int'];
-  cancelJob: Job;
-  flushBufferedJobs: Success;
-  settlePayment: SettlePaymentResult;
-  addFulfillmentToOrder: AddFulfillmentToOrderResult;
-  cancelOrder: CancelOrderResult;
-  refundOrder: RefundOrderResult;
-  settleRefund: SettleRefundResult;
-  addNoteToOrder: Order;
-  updateOrderNote: HistoryEntry;
-  deleteOrderNote: DeletionResponse;
-  transitionOrderToState?: Maybe<TransitionOrderToStateResult>;
-  transitionFulfillmentToState: TransitionFulfillmentToStateResult;
-  transitionPaymentToState: TransitionPaymentToStateResult;
-  setOrderCustomFields?: Maybe<Order>;
-  /**
-   * Allows an Order to be modified after it has been completed by the Customer. The Order must first
-   * be in the `Modifying` state.
-   */
-  modifyOrder: ModifyOrderResult;
-  /**
-   * Used to manually create a new Payment against an Order.
-   * This can be used by an Administrator when an Order is in the ArrangingPayment state.
-   *
-   * It is also used when a completed Order
-   * has been modified (using `modifyOrder`) and the price has increased. The extra payment
-   * can then be manually arranged by the administrator, and the details used to create a new
-   * Payment.
-   */
-  addManualPaymentToOrder: AddManualPaymentToOrderResult;
-  /** Create existing PaymentMethod */
-  createPaymentMethod: PaymentMethod;
-  /** Update an existing PaymentMethod */
-  updatePaymentMethod: PaymentMethod;
-  /** Delete a PaymentMethod */
-  deletePaymentMethod: DeletionResponse;
-  /** Create a new ProductOptionGroup */
-  createProductOptionGroup: ProductOptionGroup;
-  /** Update an existing ProductOptionGroup */
-  updateProductOptionGroup: ProductOptionGroup;
-  /** Create a new ProductOption within a ProductOptionGroup */
-  createProductOption: ProductOption;
-  /** Create a new ProductOption within a ProductOptionGroup */
-  updateProductOption: ProductOption;
-  reindex: Job;
-  runPendingSearchIndexUpdates: Success;
-  /** Create a new Product */
-  createProduct: Product;
-  /** Update an existing Product */
-  updateProduct: Product;
-  /** Delete a Product */
-  deleteProduct: DeletionResponse;
-  /** Add an OptionGroup to a Product */
-  addOptionGroupToProduct: Product;
-  /** Remove an OptionGroup from a Product */
-  removeOptionGroupFromProduct: RemoveOptionGroupFromProductResult;
-  /** Create a set of ProductVariants based on the OptionGroups assigned to the given Product */
-  createProductVariants: Array<Maybe<ProductVariant>>;
-  /** Update existing ProductVariants */
-  updateProductVariants: Array<Maybe<ProductVariant>>;
-  /** Delete a ProductVariant */
-  deleteProductVariant: DeletionResponse;
-  /** Assigns all ProductVariants of Product to the specified Channel */
-  assignProductsToChannel: Array<Product>;
-  /** Removes all ProductVariants of Product from the specified Channel */
-  removeProductsFromChannel: Array<Product>;
-  /** Assigns ProductVariants to the specified Channel */
-  assignProductVariantsToChannel: Array<ProductVariant>;
-  /** Removes ProductVariants from the specified Channel */
-  removeProductVariantsFromChannel: Array<ProductVariant>;
-  createPromotion: CreatePromotionResult;
-  updatePromotion: UpdatePromotionResult;
-  deletePromotion: DeletionResponse;
-  /** Assigns Promotions to the specified Channel */
-  assignPromotionsToChannel: Array<Promotion>;
-  /** Removes Promotions from the specified Channel */
-  removePromotionsFromChannel: Array<Promotion>;
-  /** Create a new Role */
-  createRole: Role;
-  /** Update an existing Role */
-  updateRole: Role;
-  /** Delete an existing Role */
-  deleteRole: DeletionResponse;
-  /** Create a new ShippingMethod */
-  createShippingMethod: ShippingMethod;
-  /** Update an existing ShippingMethod */
-  updateShippingMethod: ShippingMethod;
-  /** Delete a ShippingMethod */
-  deleteShippingMethod: DeletionResponse;
-  /** Create a new Tag */
-  createTag: Tag;
-  /** Update an existing Tag */
-  updateTag: Tag;
-  /** Delete an existing Tag */
-  deleteTag: DeletionResponse;
-  /** Create a new TaxCategory */
-  createTaxCategory: TaxCategory;
-  /** Update an existing TaxCategory */
-  updateTaxCategory: TaxCategory;
-  /** Deletes a TaxCategory */
-  deleteTaxCategory: DeletionResponse;
-  /** Create a new TaxRate */
-  createTaxRate: TaxRate;
-  /** Update an existing TaxRate */
-  updateTaxRate: TaxRate;
-  /** Delete a TaxRate */
-  deleteTaxRate: DeletionResponse;
-  /** Create a new Zone */
-  createZone: Zone;
-  /** Update an existing Zone */
-  updateZone: Zone;
-  /** Delete a Zone */
-  deleteZone: DeletionResponse;
-  /** Add members to a Zone */
-  addMembersToZone: Zone;
-  /** Remove members from a Zone */
-  removeMembersFromZone: Zone;
-};
-
-
-export type MutationCreateAdministratorArgs = {
-  input: CreateAdministratorInput;
-};
-
-
-export type MutationUpdateAdministratorArgs = {
-  input: UpdateAdministratorInput;
-};
-
-
-export type MutationUpdateActiveAdministratorArgs = {
-  input: UpdateActiveAdministratorInput;
-};
-
-
-export type MutationDeleteAdministratorArgs = {
-  id: Scalars['ID'];
-};
-
-
-export type MutationAssignRoleToAdministratorArgs = {
-  administratorId: Scalars['ID'];
-  roleId: Scalars['ID'];
-};
-
-
-export type MutationCreateAssetsArgs = {
-  input: Array<CreateAssetInput>;
-};
-
-
-export type MutationUpdateAssetArgs = {
-  input: UpdateAssetInput;
-};
-
-
-export type MutationDeleteAssetArgs = {
-  input: DeleteAssetInput;
-};
-
-
-export type MutationDeleteAssetsArgs = {
-  input: DeleteAssetsInput;
-};
-
-
-export type MutationAssignAssetsToChannelArgs = {
-  input: AssignAssetsToChannelInput;
-};
-
-
-export type MutationLoginArgs = {
-  username: Scalars['String'];
-  password: Scalars['String'];
-  rememberMe?: Maybe<Scalars['Boolean']>;
-};
-
-
-export type MutationAuthenticateArgs = {
-  input: AuthenticationInput;
-  rememberMe?: Maybe<Scalars['Boolean']>;
-};
-
-
-export type MutationCreateChannelArgs = {
-  input: CreateChannelInput;
-};
-
-
-export type MutationUpdateChannelArgs = {
-  input: UpdateChannelInput;
-};
-
-
-export type MutationDeleteChannelArgs = {
-  id: Scalars['ID'];
-};
-
-
-export type MutationCreateCollectionArgs = {
-  input: CreateCollectionInput;
-};
-
-
-export type MutationUpdateCollectionArgs = {
-  input: UpdateCollectionInput;
-};
-
-
-export type MutationDeleteCollectionArgs = {
-  id: Scalars['ID'];
-};
-
-
-export type MutationMoveCollectionArgs = {
-  input: MoveCollectionInput;
->>>>>>> 43e37ec5
-};
-
-
-export type MutationCreateCountryArgs = {
-  input: CreateCountryInput;
-};
-
-<<<<<<< HEAD
+export type MutationRemoveCustomersFromGroupArgs = {
+    customerGroupId: Scalars['ID'];
+    customerIds: Array<Scalars['ID']>;
+};
+
 export type MutationCreateCustomerArgs = {
     input: CreateCustomerInput;
-    password?: InputMaybe<Scalars['String']>;
+    password?: Maybe<Scalars['String']>;
+};
+
+export type MutationUpdateCustomerArgs = {
+    input: UpdateCustomerInput;
+};
+
+export type MutationDeleteCustomerArgs = {
+    id: Scalars['ID'];
 };
 
 export type MutationCreateCustomerAddressArgs = {
     customerId: Scalars['ID'];
     input: CreateAddressInput;
-=======
-
-export type MutationUpdateCountryArgs = {
-  input: UpdateCountryInput;
-};
-
-
-export type MutationDeleteCountryArgs = {
-  id: Scalars['ID'];
->>>>>>> 43e37ec5
-};
-
-
-export type MutationCreateCustomerGroupArgs = {
-  input: CreateCustomerGroupInput;
-};
-
-<<<<<<< HEAD
+};
+
+export type MutationUpdateCustomerAddressArgs = {
+    input: UpdateAddressInput;
+};
+
+export type MutationDeleteCustomerAddressArgs = {
+    id: Scalars['ID'];
+};
+
+export type MutationAddNoteToCustomerArgs = {
+    input: AddNoteToCustomerInput;
+};
+
+export type MutationUpdateCustomerNoteArgs = {
+    input: UpdateCustomerNoteInput;
+};
+
+export type MutationDeleteCustomerNoteArgs = {
+    id: Scalars['ID'];
+};
+
 export type MutationCreateFacetArgs = {
     input: CreateFacetInput;
 };
 
+export type MutationUpdateFacetArgs = {
+    input: UpdateFacetInput;
+};
+
+export type MutationDeleteFacetArgs = {
+    id: Scalars['ID'];
+    force?: Maybe<Scalars['Boolean']>;
+};
+
 export type MutationCreateFacetValuesArgs = {
     input: Array<CreateFacetValueInput>;
 };
 
+export type MutationUpdateFacetValuesArgs = {
+    input: Array<UpdateFacetValueInput>;
+};
+
+export type MutationDeleteFacetValuesArgs = {
+    ids: Array<Scalars['ID']>;
+    force?: Maybe<Scalars['Boolean']>;
+};
+
+export type MutationUpdateGlobalSettingsArgs = {
+    input: UpdateGlobalSettingsInput;
+};
+
+export type MutationImportProductsArgs = {
+    csvFile: Scalars['Upload'];
+};
+
+export type MutationRemoveSettledJobsArgs = {
+    queueNames?: Maybe<Array<Scalars['String']>>;
+    olderThan?: Maybe<Scalars['DateTime']>;
+};
+
+export type MutationCancelJobArgs = {
+    jobId: Scalars['ID'];
+};
+
+export type MutationFlushBufferedJobsArgs = {
+    bufferIds?: Maybe<Array<Scalars['String']>>;
+};
+
+export type MutationSettlePaymentArgs = {
+    id: Scalars['ID'];
+};
+
+export type MutationAddFulfillmentToOrderArgs = {
+    input: FulfillOrderInput;
+};
+
+export type MutationCancelOrderArgs = {
+    input: CancelOrderInput;
+};
+
+export type MutationRefundOrderArgs = {
+    input: RefundOrderInput;
+};
+
+export type MutationSettleRefundArgs = {
+    input: SettleRefundInput;
+};
+
+export type MutationAddNoteToOrderArgs = {
+    input: AddNoteToOrderInput;
+};
+
+export type MutationUpdateOrderNoteArgs = {
+    input: UpdateOrderNoteInput;
+};
+
+export type MutationDeleteOrderNoteArgs = {
+    id: Scalars['ID'];
+};
+
+export type MutationTransitionOrderToStateArgs = {
+    id: Scalars['ID'];
+    state: Scalars['String'];
+};
+
+export type MutationTransitionFulfillmentToStateArgs = {
+    id: Scalars['ID'];
+    state: Scalars['String'];
+};
+
+export type MutationTransitionPaymentToStateArgs = {
+    id: Scalars['ID'];
+    state: Scalars['String'];
+};
+
+export type MutationSetOrderCustomFieldsArgs = {
+    input: UpdateOrderInput;
+};
+
+export type MutationModifyOrderArgs = {
+    input: ModifyOrderInput;
+};
+
+export type MutationAddManualPaymentToOrderArgs = {
+    input: ManualPaymentInput;
+};
+
 export type MutationCreatePaymentMethodArgs = {
     input: CreatePaymentMethodInput;
 };
 
+export type MutationUpdatePaymentMethodArgs = {
+    input: UpdatePaymentMethodInput;
+};
+
+export type MutationDeletePaymentMethodArgs = {
+    id: Scalars['ID'];
+    force?: Maybe<Scalars['Boolean']>;
+};
+
+export type MutationCreateProductOptionGroupArgs = {
+    input: CreateProductOptionGroupInput;
+};
+
+export type MutationUpdateProductOptionGroupArgs = {
+    input: UpdateProductOptionGroupInput;
+};
+
+export type MutationCreateProductOptionArgs = {
+    input: CreateProductOptionInput;
+};
+
+export type MutationUpdateProductOptionArgs = {
+    input: UpdateProductOptionInput;
+};
+
 export type MutationCreateProductArgs = {
     input: CreateProductInput;
 };
 
-export type MutationCreateProductOptionArgs = {
-    input: CreateProductOptionInput;
-};
-
-export type MutationCreateProductOptionGroupArgs = {
-    input: CreateProductOptionGroupInput;
+export type MutationUpdateProductArgs = {
+    input: UpdateProductInput;
+};
+
+export type MutationDeleteProductArgs = {
+    id: Scalars['ID'];
+};
+
+export type MutationAddOptionGroupToProductArgs = {
+    productId: Scalars['ID'];
+    optionGroupId: Scalars['ID'];
+};
+
+export type MutationRemoveOptionGroupFromProductArgs = {
+    productId: Scalars['ID'];
+    optionGroupId: Scalars['ID'];
 };
 
 export type MutationCreateProductVariantsArgs = {
     input: Array<CreateProductVariantInput>;
 };
 
+export type MutationUpdateProductVariantsArgs = {
+    input: Array<UpdateProductVariantInput>;
+};
+
+export type MutationDeleteProductVariantArgs = {
+    id: Scalars['ID'];
+};
+
+export type MutationAssignProductsToChannelArgs = {
+    input: AssignProductsToChannelInput;
+};
+
+export type MutationRemoveProductsFromChannelArgs = {
+    input: RemoveProductsFromChannelInput;
+};
+
+export type MutationAssignProductVariantsToChannelArgs = {
+    input: AssignProductVariantsToChannelInput;
+};
+
+export type MutationRemoveProductVariantsFromChannelArgs = {
+    input: RemoveProductVariantsFromChannelInput;
+};
+
 export type MutationCreatePromotionArgs = {
     input: CreatePromotionInput;
 };
 
+export type MutationUpdatePromotionArgs = {
+    input: UpdatePromotionInput;
+};
+
+export type MutationDeletePromotionArgs = {
+    id: Scalars['ID'];
+};
+
+export type MutationAssignPromotionsToChannelArgs = {
+    input: AssignPromotionsToChannelInput;
+};
+
+export type MutationRemovePromotionsFromChannelArgs = {
+    input: RemovePromotionsFromChannelInput;
+};
+
 export type MutationCreateRoleArgs = {
     input: CreateRoleInput;
 };
 
+export type MutationUpdateRoleArgs = {
+    input: UpdateRoleInput;
+};
+
+export type MutationDeleteRoleArgs = {
+    id: Scalars['ID'];
+};
+
 export type MutationCreateShippingMethodArgs = {
     input: CreateShippingMethodInput;
 };
 
+export type MutationUpdateShippingMethodArgs = {
+    input: UpdateShippingMethodInput;
+};
+
+export type MutationDeleteShippingMethodArgs = {
+    id: Scalars['ID'];
+};
+
 export type MutationCreateTagArgs = {
     input: CreateTagInput;
 };
 
+export type MutationUpdateTagArgs = {
+    input: UpdateTagInput;
+};
+
+export type MutationDeleteTagArgs = {
+    id: Scalars['ID'];
+};
+
 export type MutationCreateTaxCategoryArgs = {
     input: CreateTaxCategoryInput;
 };
 
+export type MutationUpdateTaxCategoryArgs = {
+    input: UpdateTaxCategoryInput;
+};
+
+export type MutationDeleteTaxCategoryArgs = {
+    id: Scalars['ID'];
+};
+
 export type MutationCreateTaxRateArgs = {
     input: CreateTaxRateInput;
 };
 
+export type MutationUpdateTaxRateArgs = {
+    input: UpdateTaxRateInput;
+};
+
+export type MutationDeleteTaxRateArgs = {
+    id: Scalars['ID'];
+};
+
 export type MutationCreateZoneArgs = {
     input: CreateZoneInput;
 };
 
-export type MutationDeleteAdministratorArgs = {
-    id: Scalars['ID'];
-};
-
-export type MutationDeleteAssetArgs = {
-    input: DeleteAssetInput;
-};
-
-export type MutationDeleteAssetsArgs = {
-    input: DeleteAssetsInput;
-};
-
-export type MutationDeleteChannelArgs = {
-    id: Scalars['ID'];
-};
-
-export type MutationDeleteCollectionArgs = {
-    id: Scalars['ID'];
-};
-
-export type MutationDeleteCountryArgs = {
-    id: Scalars['ID'];
-};
-
-export type MutationDeleteCustomerArgs = {
-    id: Scalars['ID'];
-};
-
-export type MutationDeleteCustomerAddressArgs = {
-    id: Scalars['ID'];
-};
-
-export type MutationDeleteCustomerGroupArgs = {
-    id: Scalars['ID'];
-};
-
-export type MutationDeleteCustomerNoteArgs = {
-    id: Scalars['ID'];
-};
-
-export type MutationDeleteFacetArgs = {
-    force?: InputMaybe<Scalars['Boolean']>;
-    id: Scalars['ID'];
-};
-
-export type MutationDeleteFacetValuesArgs = {
-    force?: InputMaybe<Scalars['Boolean']>;
-    ids: Array<Scalars['ID']>;
-};
-
-export type MutationDeleteOrderNoteArgs = {
-    id: Scalars['ID'];
-};
-
-export type MutationDeletePaymentMethodArgs = {
-    force?: InputMaybe<Scalars['Boolean']>;
-    id: Scalars['ID'];
-};
-
-export type MutationDeleteProductArgs = {
-    id: Scalars['ID'];
-};
-
-export type MutationDeleteProductVariantArgs = {
-    id: Scalars['ID'];
-};
-
-export type MutationDeletePromotionArgs = {
-    id: Scalars['ID'];
-};
-
-export type MutationDeleteRoleArgs = {
-    id: Scalars['ID'];
-};
-
-export type MutationDeleteShippingMethodArgs = {
-    id: Scalars['ID'];
-};
-
-export type MutationDeleteTagArgs = {
-    id: Scalars['ID'];
-};
-
-export type MutationDeleteTaxCategoryArgs = {
-    id: Scalars['ID'];
-};
-
-export type MutationDeleteTaxRateArgs = {
-    id: Scalars['ID'];
-};
-
-export type MutationDeleteZoneArgs = {
-    id: Scalars['ID'];
-};
-
-export type MutationFlushBufferedJobsArgs = {
-    bufferIds?: InputMaybe<Array<Scalars['String']>>;
-};
-
-export type MutationImportProductsArgs = {
-    csvFile: Scalars['Upload'];
-};
-
-export type MutationLoginArgs = {
-    password: Scalars['String'];
-    rememberMe?: InputMaybe<Scalars['Boolean']>;
-    username: Scalars['String'];
-};
-
-export type MutationModifyOrderArgs = {
-    input: ModifyOrderInput;
-};
-
-export type MutationMoveCollectionArgs = {
-    input: MoveCollectionInput;
-};
-
-export type MutationRefundOrderArgs = {
-    input: RefundOrderInput;
-};
-
-export type MutationRemoveCustomersFromGroupArgs = {
-    customerGroupId: Scalars['ID'];
-    customerIds: Array<Scalars['ID']>;
-};
-
-export type MutationRemoveMembersFromZoneArgs = {
-    memberIds: Array<Scalars['ID']>;
-    zoneId: Scalars['ID'];
-};
-
-export type MutationRemoveOptionGroupFromProductArgs = {
-    optionGroupId: Scalars['ID'];
-    productId: Scalars['ID'];
-};
-
-export type MutationRemoveProductVariantsFromChannelArgs = {
-    input: RemoveProductVariantsFromChannelInput;
-};
-
-export type MutationRemoveProductsFromChannelArgs = {
-    input: RemoveProductsFromChannelInput;
-};
-
-export type MutationRemovePromotionsFromChannelArgs = {
-    input: RemovePromotionsFromChannelInput;
-};
-
-export type MutationRemoveSettledJobsArgs = {
-    olderThan?: InputMaybe<Scalars['DateTime']>;
-    queueNames?: InputMaybe<Array<Scalars['String']>>;
-};
-
-export type MutationSetOrderCustomFieldsArgs = {
-    input: UpdateOrderInput;
-};
-
-export type MutationSettlePaymentArgs = {
-    id: Scalars['ID'];
-};
-
-export type MutationSettleRefundArgs = {
-    input: SettleRefundInput;
-};
-
-export type MutationTransitionFulfillmentToStateArgs = {
-    id: Scalars['ID'];
-    state: Scalars['String'];
-};
-
-export type MutationTransitionOrderToStateArgs = {
-    id: Scalars['ID'];
-    state: Scalars['String'];
-};
-
-export type MutationTransitionPaymentToStateArgs = {
-    id: Scalars['ID'];
-    state: Scalars['String'];
-};
-
-export type MutationUpdateActiveAdministratorArgs = {
-    input: UpdateActiveAdministratorInput;
-};
-
-export type MutationUpdateAdministratorArgs = {
-    input: UpdateAdministratorInput;
-};
-
-export type MutationUpdateAssetArgs = {
-    input: UpdateAssetInput;
-};
-
-export type MutationUpdateChannelArgs = {
-    input: UpdateChannelInput;
-};
-
-export type MutationUpdateCollectionArgs = {
-    input: UpdateCollectionInput;
-};
-
-export type MutationUpdateCountryArgs = {
-    input: UpdateCountryInput;
-};
-
-export type MutationUpdateCustomerArgs = {
-    input: UpdateCustomerInput;
-};
-
-export type MutationUpdateCustomerAddressArgs = {
-    input: UpdateAddressInput;
-};
-
-export type MutationUpdateCustomerGroupArgs = {
-    input: UpdateCustomerGroupInput;
-};
-
-export type MutationUpdateCustomerNoteArgs = {
-    input: UpdateCustomerNoteInput;
-};
-
-export type MutationUpdateFacetArgs = {
-    input: UpdateFacetInput;
-};
-
-export type MutationUpdateFacetValuesArgs = {
-    input: Array<UpdateFacetValueInput>;
-};
-
-export type MutationUpdateGlobalSettingsArgs = {
-    input: UpdateGlobalSettingsInput;
-};
-
-export type MutationUpdateOrderNoteArgs = {
-    input: UpdateOrderNoteInput;
-};
-
-export type MutationUpdatePaymentMethodArgs = {
-    input: UpdatePaymentMethodInput;
-};
-
-export type MutationUpdateProductArgs = {
-    input: UpdateProductInput;
-};
-
-export type MutationUpdateProductOptionArgs = {
-    input: UpdateProductOptionInput;
-};
-
-export type MutationUpdateProductOptionGroupArgs = {
-    input: UpdateProductOptionGroupInput;
-};
-
-export type MutationUpdateProductVariantsArgs = {
-    input: Array<UpdateProductVariantInput>;
-};
-
-export type MutationUpdatePromotionArgs = {
-    input: UpdatePromotionInput;
-};
-
-export type MutationUpdateRoleArgs = {
-    input: UpdateRoleInput;
-};
-
-export type MutationUpdateShippingMethodArgs = {
-    input: UpdateShippingMethodInput;
-};
-
-export type MutationUpdateTagArgs = {
-    input: UpdateTagInput;
-};
-
-export type MutationUpdateTaxCategoryArgs = {
-    input: UpdateTaxCategoryInput;
-};
-
-export type MutationUpdateTaxRateArgs = {
-    input: UpdateTaxRateInput;
-};
-
 export type MutationUpdateZoneArgs = {
     input: UpdateZoneInput;
 };
 
+export type MutationDeleteZoneArgs = {
+    id: Scalars['ID'];
+};
+
+export type MutationAddMembersToZoneArgs = {
+    zoneId: Scalars['ID'];
+    memberIds: Array<Scalars['ID']>;
+};
+
+export type MutationRemoveMembersFromZoneArgs = {
+    zoneId: Scalars['ID'];
+    memberIds: Array<Scalars['ID']>;
+};
+
 export type NativeAuthInput = {
+    username: Scalars['String'];
     password: Scalars['String'];
-    username: Scalars['String'];
-=======
-
-export type MutationUpdateCustomerGroupArgs = {
-  input: UpdateCustomerGroupInput;
-};
-
-
-export type MutationDeleteCustomerGroupArgs = {
-  id: Scalars['ID'];
-};
-
-
-export type MutationAddCustomersToGroupArgs = {
-  customerGroupId: Scalars['ID'];
-  customerIds: Array<Scalars['ID']>;
-};
-
-
-export type MutationRemoveCustomersFromGroupArgs = {
-  customerGroupId: Scalars['ID'];
-  customerIds: Array<Scalars['ID']>;
-};
-
-
-export type MutationCreateCustomerArgs = {
-  input: CreateCustomerInput;
-  password?: Maybe<Scalars['String']>;
-};
-
-
-export type MutationUpdateCustomerArgs = {
-  input: UpdateCustomerInput;
-};
-
-
-export type MutationDeleteCustomerArgs = {
-  id: Scalars['ID'];
-};
-
-
-export type MutationCreateCustomerAddressArgs = {
-  customerId: Scalars['ID'];
-  input: CreateAddressInput;
-};
-
-
-export type MutationUpdateCustomerAddressArgs = {
-  input: UpdateAddressInput;
-};
-
-
-export type MutationDeleteCustomerAddressArgs = {
-  id: Scalars['ID'];
-};
-
-
-export type MutationAddNoteToCustomerArgs = {
-  input: AddNoteToCustomerInput;
-};
-
-
-export type MutationUpdateCustomerNoteArgs = {
-  input: UpdateCustomerNoteInput;
-};
-
-
-export type MutationDeleteCustomerNoteArgs = {
-  id: Scalars['ID'];
-};
-
-
-export type MutationCreateFacetArgs = {
-  input: CreateFacetInput;
-};
-
-
-export type MutationUpdateFacetArgs = {
-  input: UpdateFacetInput;
-};
-
-
-export type MutationDeleteFacetArgs = {
-  id: Scalars['ID'];
-  force?: Maybe<Scalars['Boolean']>;
-};
-
-
-export type MutationCreateFacetValuesArgs = {
-  input: Array<CreateFacetValueInput>;
-};
-
-
-export type MutationUpdateFacetValuesArgs = {
-  input: Array<UpdateFacetValueInput>;
-};
-
-
-export type MutationDeleteFacetValuesArgs = {
-  ids: Array<Scalars['ID']>;
-  force?: Maybe<Scalars['Boolean']>;
-};
-
-
-export type MutationUpdateGlobalSettingsArgs = {
-  input: UpdateGlobalSettingsInput;
-};
-
-
-export type MutationImportProductsArgs = {
-  csvFile: Scalars['Upload'];
-};
-
-
-export type MutationRemoveSettledJobsArgs = {
-  queueNames?: Maybe<Array<Scalars['String']>>;
-  olderThan?: Maybe<Scalars['DateTime']>;
-};
-
-
-export type MutationCancelJobArgs = {
-  jobId: Scalars['ID'];
-};
-
-
-export type MutationFlushBufferedJobsArgs = {
-  bufferIds?: Maybe<Array<Scalars['String']>>;
-};
-
-
-export type MutationSettlePaymentArgs = {
-  id: Scalars['ID'];
-};
-
-
-export type MutationAddFulfillmentToOrderArgs = {
-  input: FulfillOrderInput;
-};
-
-
-export type MutationCancelOrderArgs = {
-  input: CancelOrderInput;
-};
-
-
-export type MutationRefundOrderArgs = {
-  input: RefundOrderInput;
-};
-
-
-export type MutationSettleRefundArgs = {
-  input: SettleRefundInput;
-};
-
-
-export type MutationAddNoteToOrderArgs = {
-  input: AddNoteToOrderInput;
-};
-
-
-export type MutationUpdateOrderNoteArgs = {
-  input: UpdateOrderNoteInput;
-};
-
-
-export type MutationDeleteOrderNoteArgs = {
-  id: Scalars['ID'];
-};
-
-
-export type MutationTransitionOrderToStateArgs = {
-  id: Scalars['ID'];
-  state: Scalars['String'];
-};
-
-
-export type MutationTransitionFulfillmentToStateArgs = {
-  id: Scalars['ID'];
-  state: Scalars['String'];
-};
-
-
-export type MutationTransitionPaymentToStateArgs = {
-  id: Scalars['ID'];
-  state: Scalars['String'];
-};
-
-
-export type MutationSetOrderCustomFieldsArgs = {
-  input: UpdateOrderInput;
-};
-
-
-export type MutationModifyOrderArgs = {
-  input: ModifyOrderInput;
-};
-
-
-export type MutationAddManualPaymentToOrderArgs = {
-  input: ManualPaymentInput;
-};
-
-
-export type MutationCreatePaymentMethodArgs = {
-  input: CreatePaymentMethodInput;
-};
-
-
-export type MutationUpdatePaymentMethodArgs = {
-  input: UpdatePaymentMethodInput;
-};
-
-
-export type MutationDeletePaymentMethodArgs = {
-  id: Scalars['ID'];
-  force?: Maybe<Scalars['Boolean']>;
-};
-
-
-export type MutationCreateProductOptionGroupArgs = {
-  input: CreateProductOptionGroupInput;
-};
-
-
-export type MutationUpdateProductOptionGroupArgs = {
-  input: UpdateProductOptionGroupInput;
-};
-
-
-export type MutationCreateProductOptionArgs = {
-  input: CreateProductOptionInput;
-};
-
-
-export type MutationUpdateProductOptionArgs = {
-  input: UpdateProductOptionInput;
-};
-
-
-export type MutationCreateProductArgs = {
-  input: CreateProductInput;
-};
-
-
-export type MutationUpdateProductArgs = {
-  input: UpdateProductInput;
-};
-
-
-export type MutationDeleteProductArgs = {
-  id: Scalars['ID'];
-};
-
-
-export type MutationAddOptionGroupToProductArgs = {
-  productId: Scalars['ID'];
-  optionGroupId: Scalars['ID'];
-};
-
-
-export type MutationRemoveOptionGroupFromProductArgs = {
-  productId: Scalars['ID'];
-  optionGroupId: Scalars['ID'];
-};
-
-
-export type MutationCreateProductVariantsArgs = {
-  input: Array<CreateProductVariantInput>;
-};
-
-
-export type MutationUpdateProductVariantsArgs = {
-  input: Array<UpdateProductVariantInput>;
-};
-
-
-export type MutationDeleteProductVariantArgs = {
-  id: Scalars['ID'];
-};
-
-
-export type MutationAssignProductsToChannelArgs = {
-  input: AssignProductsToChannelInput;
-};
-
-
-export type MutationRemoveProductsFromChannelArgs = {
-  input: RemoveProductsFromChannelInput;
-};
-
-
-export type MutationAssignProductVariantsToChannelArgs = {
-  input: AssignProductVariantsToChannelInput;
-};
-
-
-export type MutationRemoveProductVariantsFromChannelArgs = {
-  input: RemoveProductVariantsFromChannelInput;
-};
-
-
-export type MutationCreatePromotionArgs = {
-  input: CreatePromotionInput;
-};
-
-
-export type MutationUpdatePromotionArgs = {
-  input: UpdatePromotionInput;
-};
-
-
-export type MutationDeletePromotionArgs = {
-  id: Scalars['ID'];
-};
-
-
-export type MutationAssignPromotionsToChannelArgs = {
-  input: AssignPromotionsToChannelInput;
-};
-
-
-export type MutationRemovePromotionsFromChannelArgs = {
-  input: RemovePromotionsFromChannelInput;
-};
-
-
-export type MutationCreateRoleArgs = {
-  input: CreateRoleInput;
-};
-
-
-export type MutationUpdateRoleArgs = {
-  input: UpdateRoleInput;
-};
-
-
-export type MutationDeleteRoleArgs = {
-  id: Scalars['ID'];
-};
-
-
-export type MutationCreateShippingMethodArgs = {
-  input: CreateShippingMethodInput;
-};
-
-
-export type MutationUpdateShippingMethodArgs = {
-  input: UpdateShippingMethodInput;
-};
-
-
-export type MutationDeleteShippingMethodArgs = {
-  id: Scalars['ID'];
-};
-
-
-export type MutationCreateTagArgs = {
-  input: CreateTagInput;
-};
-
-
-export type MutationUpdateTagArgs = {
-  input: UpdateTagInput;
-};
-
-
-export type MutationDeleteTagArgs = {
-  id: Scalars['ID'];
-};
-
-
-export type MutationCreateTaxCategoryArgs = {
-  input: CreateTaxCategoryInput;
-};
-
-
-export type MutationUpdateTaxCategoryArgs = {
-  input: UpdateTaxCategoryInput;
-};
-
-
-export type MutationDeleteTaxCategoryArgs = {
-  id: Scalars['ID'];
-};
-
-
-export type MutationCreateTaxRateArgs = {
-  input: CreateTaxRateInput;
-};
-
-
-export type MutationUpdateTaxRateArgs = {
-  input: UpdateTaxRateInput;
-};
-
-
-export type MutationDeleteTaxRateArgs = {
-  id: Scalars['ID'];
-};
-
-
-export type MutationCreateZoneArgs = {
-  input: CreateZoneInput;
-};
-
-
-export type MutationUpdateZoneArgs = {
-  input: UpdateZoneInput;
-};
-
-
-export type MutationDeleteZoneArgs = {
-  id: Scalars['ID'];
-};
-
-
-export type MutationAddMembersToZoneArgs = {
-  zoneId: Scalars['ID'];
-  memberIds: Array<Scalars['ID']>;
-};
-
-
-export type MutationRemoveMembersFromZoneArgs = {
-  zoneId: Scalars['ID'];
-  memberIds: Array<Scalars['ID']>;
-};
-
-export type NativeAuthInput = {
-  username: Scalars['String'];
-  password: Scalars['String'];
->>>>>>> 43e37ec5
 };
 
 /** Returned when attempting an operation that relies on the NativeAuthStrategy, if that strategy is not configured. */
 export type NativeAuthStrategyError = ErrorResult & {
-  errorCode: ErrorCode;
-  message: Scalars['String'];
+    errorCode: ErrorCode;
+    message: Scalars['String'];
 };
 
 export type NativeAuthenticationResult = CurrentUser | InvalidCredentialsError | NativeAuthStrategyError;
 
 /** Returned when attempting to set a negative OrderLine quantity. */
 export type NegativeQuantityError = ErrorResult & {
-  errorCode: ErrorCode;
-  message: Scalars['String'];
+    errorCode: ErrorCode;
+    message: Scalars['String'];
 };
 
 /** Returned when a call to modifyOrder fails to specify any changes */
 export type NoChangesSpecifiedError = ErrorResult & {
-  errorCode: ErrorCode;
-  message: Scalars['String'];
+    errorCode: ErrorCode;
+    message: Scalars['String'];
 };
 
 export type Node = {
-  id: Scalars['ID'];
+    id: Scalars['ID'];
 };
 
 /** Returned if an attempting to refund an Order but neither items nor shipping refund was specified */
 export type NothingToRefundError = ErrorResult & {
-  errorCode: ErrorCode;
-  message: Scalars['String'];
+    errorCode: ErrorCode;
+    message: Scalars['String'];
 };
 
 /** Operators for filtering on a list of Number fields */
 export type NumberListOperators = {
-  inList: Scalars['Float'];
+    inList: Scalars['Float'];
 };
 
 /** Operators for filtering on a Int or Float field */
 export type NumberOperators = {
-<<<<<<< HEAD
-    between?: InputMaybe<NumberRange>;
-    eq?: InputMaybe<Scalars['Float']>;
-    gt?: InputMaybe<Scalars['Float']>;
-    gte?: InputMaybe<Scalars['Float']>;
-    lt?: InputMaybe<Scalars['Float']>;
-    lte?: InputMaybe<Scalars['Float']>;
+    eq?: Maybe<Scalars['Float']>;
+    lt?: Maybe<Scalars['Float']>;
+    lte?: Maybe<Scalars['Float']>;
+    gt?: Maybe<Scalars['Float']>;
+    gte?: Maybe<Scalars['Float']>;
+    between?: Maybe<NumberRange>;
 };
 
 export type NumberRange = {
+    start: Scalars['Float'];
     end: Scalars['Float'];
-    start: Scalars['Float'];
 };
 
 export type Order = Node & {
-    /** An order is active as long as the payment process has not been completed */
-    active: Scalars['Boolean'];
-    billingAddress?: Maybe<OrderAddress>;
-    /** A unique code for the Order */
-    code: Scalars['String'];
-    /** An array of all coupon codes applied to the Order */
-    couponCodes: Array<Scalars['String']>;
+    nextStates: Array<Scalars['String']>;
+    modifications: Array<OrderModification>;
+    id: Scalars['ID'];
     createdAt: Scalars['DateTime'];
-    currencyCode: CurrencyCode;
-    customFields?: Maybe<Scalars['JSON']>;
-    customer?: Maybe<Customer>;
-    discounts: Array<Discount>;
-    fulfillments?: Maybe<Array<Fulfillment>>;
-    history: HistoryEntryList;
-    id: Scalars['ID'];
-    lines: Array<OrderLine>;
-    modifications: Array<OrderModification>;
-    nextStates: Array<Scalars['String']>;
+    updatedAt: Scalars['DateTime'];
     /**
      * The date & time that the Order was placed, i.e. the Customer
      * completed the checkout and the Order is no longer "active"
      */
     orderPlacedAt?: Maybe<Scalars['DateTime']>;
-    payments?: Maybe<Array<Payment>>;
+    /** A unique code for the Order */
+    code: Scalars['String'];
+    state: Scalars['String'];
+    /** An order is active as long as the payment process has not been completed */
+    active: Scalars['Boolean'];
+    customer?: Maybe<Customer>;
+    shippingAddress?: Maybe<OrderAddress>;
+    billingAddress?: Maybe<OrderAddress>;
+    lines: Array<OrderLine>;
+    /**
+     * Surcharges are arbitrary modifications to the Order total which are neither
+     * ProductVariants nor discounts resulting from applied Promotions. For example,
+     * one-off discounts based on customer interaction, or surcharges based on payment
+     * methods.
+     */
+    surcharges: Array<Surcharge>;
+    discounts: Array<Discount>;
+    /** An array of all coupon codes applied to the Order */
+    couponCodes: Array<Scalars['String']>;
     /** Promotions applied to the order. Only gets populated after the payment process has completed. */
     promotions: Array<Promotion>;
-    shipping: Scalars['Int'];
-    shippingAddress?: Maybe<OrderAddress>;
-    shippingLines: Array<ShippingLine>;
-    shippingWithTax: Scalars['Int'];
-    state: Scalars['String'];
+    payments?: Maybe<Array<Payment>>;
+    fulfillments?: Maybe<Array<Fulfillment>>;
+    totalQuantity: Scalars['Int'];
     /**
      * The subTotal is the total of all OrderLines in the Order. This figure also includes any Order-level
      * discounts which have been prorated (proportionally distributed) amongst the OrderItems.
@@ -5277,137 +2965,66 @@
     subTotal: Scalars['Int'];
     /** Same as subTotal, but inclusive of tax */
     subTotalWithTax: Scalars['Int'];
-    /**
-     * Surcharges are arbitrary modifications to the Order total which are neither
-     * ProductVariants nor discounts resulting from applied Promotions. For example,
-     * one-off discounts based on customer interaction, or surcharges based on payment
-     * methods.
-     */
-    surcharges: Array<Surcharge>;
+    currencyCode: CurrencyCode;
+    shippingLines: Array<ShippingLine>;
+    shipping: Scalars['Int'];
+    shippingWithTax: Scalars['Int'];
+    /** Equal to subTotal plus shipping */
+    total: Scalars['Int'];
+    /** The final payable amount. Equal to subTotalWithTax plus shippingWithTax */
+    totalWithTax: Scalars['Int'];
     /** A summary of the taxes being applied to this Order */
     taxSummary: Array<OrderTaxSummary>;
-    /** Equal to subTotal plus shipping */
-    total: Scalars['Int'];
-    totalQuantity: Scalars['Int'];
-    /** The final payable amount. Equal to subTotalWithTax plus shippingWithTax */
-    totalWithTax: Scalars['Int'];
-    updatedAt: Scalars['DateTime'];
-=======
-  eq?: Maybe<Scalars['Float']>;
-  lt?: Maybe<Scalars['Float']>;
-  lte?: Maybe<Scalars['Float']>;
-  gt?: Maybe<Scalars['Float']>;
-  gte?: Maybe<Scalars['Float']>;
-  between?: Maybe<NumberRange>;
-};
-
-export type NumberRange = {
-  start: Scalars['Float'];
-  end: Scalars['Float'];
-};
-
-export type Order = Node & {
-  nextStates: Array<Scalars['String']>;
-  modifications: Array<OrderModification>;
-  id: Scalars['ID'];
-  createdAt: Scalars['DateTime'];
-  updatedAt: Scalars['DateTime'];
-  /**
-   * The date & time that the Order was placed, i.e. the Customer
-   * completed the checkout and the Order is no longer "active"
-   */
-  orderPlacedAt?: Maybe<Scalars['DateTime']>;
-  /** A unique code for the Order */
-  code: Scalars['String'];
-  state: Scalars['String'];
-  /** An order is active as long as the payment process has not been completed */
-  active: Scalars['Boolean'];
-  customer?: Maybe<Customer>;
-  shippingAddress?: Maybe<OrderAddress>;
-  billingAddress?: Maybe<OrderAddress>;
-  lines: Array<OrderLine>;
-  /**
-   * Surcharges are arbitrary modifications to the Order total which are neither
-   * ProductVariants nor discounts resulting from applied Promotions. For example,
-   * one-off discounts based on customer interaction, or surcharges based on payment
-   * methods.
-   */
-  surcharges: Array<Surcharge>;
-  discounts: Array<Discount>;
-  /** An array of all coupon codes applied to the Order */
-  couponCodes: Array<Scalars['String']>;
-  /** Promotions applied to the order. Only gets populated after the payment process has completed. */
-  promotions: Array<Promotion>;
-  payments?: Maybe<Array<Payment>>;
-  fulfillments?: Maybe<Array<Fulfillment>>;
-  totalQuantity: Scalars['Int'];
-  /**
-   * The subTotal is the total of all OrderLines in the Order. This figure also includes any Order-level
-   * discounts which have been prorated (proportionally distributed) amongst the OrderItems.
-   * To get a total of all OrderLines which does not account for prorated discounts, use the
-   * sum of `OrderLine.discountedLinePrice` values.
-   */
-  subTotal: Scalars['Int'];
-  /** Same as subTotal, but inclusive of tax */
-  subTotalWithTax: Scalars['Int'];
-  currencyCode: CurrencyCode;
-  shippingLines: Array<ShippingLine>;
-  shipping: Scalars['Int'];
-  shippingWithTax: Scalars['Int'];
-  /** Equal to subTotal plus shipping */
-  total: Scalars['Int'];
-  /** The final payable amount. Equal to subTotalWithTax plus shippingWithTax */
-  totalWithTax: Scalars['Int'];
-  /** A summary of the taxes being applied to this Order */
-  taxSummary: Array<OrderTaxSummary>;
-  history: HistoryEntryList;
-  customFields?: Maybe<Scalars['JSON']>;
->>>>>>> 43e37ec5
-};
-
+    history: HistoryEntryList;
+    customFields?: Maybe<Scalars['JSON']>;
+};
 
 export type OrderHistoryArgs = {
-<<<<<<< HEAD
-    options?: InputMaybe<HistoryEntryListOptions>;
+    options?: Maybe<HistoryEntryListOptions>;
 };
 
 export type OrderAddress = {
+    fullName?: Maybe<Scalars['String']>;
+    company?: Maybe<Scalars['String']>;
+    streetLine1?: Maybe<Scalars['String']>;
+    streetLine2?: Maybe<Scalars['String']>;
     city?: Maybe<Scalars['String']>;
-    company?: Maybe<Scalars['String']>;
+    province?: Maybe<Scalars['String']>;
+    postalCode?: Maybe<Scalars['String']>;
     country?: Maybe<Scalars['String']>;
     countryCode?: Maybe<Scalars['String']>;
-    customFields?: Maybe<Scalars['JSON']>;
-    fullName?: Maybe<Scalars['String']>;
     phoneNumber?: Maybe<Scalars['String']>;
-    postalCode?: Maybe<Scalars['String']>;
-    province?: Maybe<Scalars['String']>;
-    streetLine1?: Maybe<Scalars['String']>;
-    streetLine2?: Maybe<Scalars['String']>;
+    customFields?: Maybe<Scalars['JSON']>;
 };
 
 export type OrderFilterParameter = {
-    active?: InputMaybe<BooleanOperators>;
-    code?: InputMaybe<StringOperators>;
-    createdAt?: InputMaybe<DateOperators>;
-    currencyCode?: InputMaybe<StringOperators>;
-    customerLastName?: InputMaybe<StringOperators>;
-    id?: InputMaybe<IdOperators>;
-    orderPlacedAt?: InputMaybe<DateOperators>;
-    shipping?: InputMaybe<NumberOperators>;
-    shippingWithTax?: InputMaybe<NumberOperators>;
-    state?: InputMaybe<StringOperators>;
-    subTotal?: InputMaybe<NumberOperators>;
-    subTotalWithTax?: InputMaybe<NumberOperators>;
-    total?: InputMaybe<NumberOperators>;
-    totalQuantity?: InputMaybe<NumberOperators>;
-    totalWithTax?: InputMaybe<NumberOperators>;
-    updatedAt?: InputMaybe<DateOperators>;
+    customerLastName?: Maybe<StringOperators>;
+    id?: Maybe<IdOperators>;
+    createdAt?: Maybe<DateOperators>;
+    updatedAt?: Maybe<DateOperators>;
+    orderPlacedAt?: Maybe<DateOperators>;
+    code?: Maybe<StringOperators>;
+    state?: Maybe<StringOperators>;
+    active?: Maybe<BooleanOperators>;
+    totalQuantity?: Maybe<NumberOperators>;
+    subTotal?: Maybe<NumberOperators>;
+    subTotalWithTax?: Maybe<NumberOperators>;
+    currencyCode?: Maybe<StringOperators>;
+    shipping?: Maybe<NumberOperators>;
+    shippingWithTax?: Maybe<NumberOperators>;
+    total?: Maybe<NumberOperators>;
+    totalWithTax?: Maybe<NumberOperators>;
 };
 
 export type OrderItem = Node & {
-    adjustments: Array<Adjustment>;
+    id: Scalars['ID'];
+    createdAt: Scalars['DateTime'];
+    updatedAt: Scalars['DateTime'];
     cancelled: Scalars['Boolean'];
-    createdAt: Scalars['DateTime'];
+    /** The price of a single unit, excluding tax and discounts */
+    unitPrice: Scalars['Int'];
+    /** The price of a single unit, including tax but excluding discounts */
+    unitPriceWithTax: Scalars['Int'];
     /**
      * The price of a single unit including discounts, excluding tax.
      *
@@ -5419,8 +3036,6 @@
     discountedUnitPrice: Scalars['Int'];
     /** The price of a single unit including discounts and tax */
     discountedUnitPriceWithTax: Scalars['Int'];
-    fulfillment?: Maybe<Fulfillment>;
-    id: Scalars['ID'];
     /**
      * The actual unit price, taking into account both item discounts _and_ prorated (proportionally-distributed)
      * Order-level discounts. This value is the true economic value of the OrderItem, and is used in tax
@@ -5429,104 +3044,35 @@
     proratedUnitPrice: Scalars['Int'];
     /** The proratedUnitPrice including tax */
     proratedUnitPriceWithTax: Scalars['Int'];
+    unitTax: Scalars['Int'];
+    taxRate: Scalars['Float'];
+    adjustments: Array<Adjustment>;
+    taxLines: Array<TaxLine>;
+    fulfillment?: Maybe<Fulfillment>;
     refundId?: Maybe<Scalars['ID']>;
-    taxLines: Array<TaxLine>;
-    taxRate: Scalars['Float'];
+};
+
+/** Returned when the maximum order size limit has been reached. */
+export type OrderLimitError = ErrorResult & {
+    errorCode: ErrorCode;
+    message: Scalars['String'];
+    maxItems: Scalars['Int'];
+};
+
+export type OrderLine = Node & {
+    id: Scalars['ID'];
+    createdAt: Scalars['DateTime'];
+    updatedAt: Scalars['DateTime'];
+    productVariant: ProductVariant;
+    featuredAsset?: Maybe<Asset>;
     /** The price of a single unit, excluding tax and discounts */
     unitPrice: Scalars['Int'];
     /** The price of a single unit, including tax but excluding discounts */
     unitPriceWithTax: Scalars['Int'];
-    unitTax: Scalars['Int'];
-    updatedAt: Scalars['DateTime'];
-=======
-  options?: Maybe<HistoryEntryListOptions>;
-};
-
-export type OrderAddress = {
-  fullName?: Maybe<Scalars['String']>;
-  company?: Maybe<Scalars['String']>;
-  streetLine1?: Maybe<Scalars['String']>;
-  streetLine2?: Maybe<Scalars['String']>;
-  city?: Maybe<Scalars['String']>;
-  province?: Maybe<Scalars['String']>;
-  postalCode?: Maybe<Scalars['String']>;
-  country?: Maybe<Scalars['String']>;
-  countryCode?: Maybe<Scalars['String']>;
-  phoneNumber?: Maybe<Scalars['String']>;
-  customFields?: Maybe<Scalars['JSON']>;
-};
-
-export type OrderFilterParameter = {
-  customerLastName?: Maybe<StringOperators>;
-  id?: Maybe<IdOperators>;
-  createdAt?: Maybe<DateOperators>;
-  updatedAt?: Maybe<DateOperators>;
-  orderPlacedAt?: Maybe<DateOperators>;
-  code?: Maybe<StringOperators>;
-  state?: Maybe<StringOperators>;
-  active?: Maybe<BooleanOperators>;
-  totalQuantity?: Maybe<NumberOperators>;
-  subTotal?: Maybe<NumberOperators>;
-  subTotalWithTax?: Maybe<NumberOperators>;
-  currencyCode?: Maybe<StringOperators>;
-  shipping?: Maybe<NumberOperators>;
-  shippingWithTax?: Maybe<NumberOperators>;
-  total?: Maybe<NumberOperators>;
-  totalWithTax?: Maybe<NumberOperators>;
-};
-
-export type OrderItem = Node & {
-  id: Scalars['ID'];
-  createdAt: Scalars['DateTime'];
-  updatedAt: Scalars['DateTime'];
-  cancelled: Scalars['Boolean'];
-  /** The price of a single unit, excluding tax and discounts */
-  unitPrice: Scalars['Int'];
-  /** The price of a single unit, including tax but excluding discounts */
-  unitPriceWithTax: Scalars['Int'];
-  /**
-   * The price of a single unit including discounts, excluding tax.
-   *
-   * If Order-level discounts have been applied, this will not be the
-   * actual taxable unit price (see `proratedUnitPrice`), but is generally the
-   * correct price to display to customers to avoid confusion
-   * about the internal handling of distributed Order-level discounts.
-   */
-  discountedUnitPrice: Scalars['Int'];
-  /** The price of a single unit including discounts and tax */
-  discountedUnitPriceWithTax: Scalars['Int'];
-  /**
-   * The actual unit price, taking into account both item discounts _and_ prorated (proportionally-distributed)
-   * Order-level discounts. This value is the true economic value of the OrderItem, and is used in tax
-   * and refund calculations.
-   */
-  proratedUnitPrice: Scalars['Int'];
-  /** The proratedUnitPrice including tax */
-  proratedUnitPriceWithTax: Scalars['Int'];
-  unitTax: Scalars['Int'];
-  taxRate: Scalars['Float'];
-  adjustments: Array<Adjustment>;
-  taxLines: Array<TaxLine>;
-  fulfillment?: Maybe<Fulfillment>;
-  refundId?: Maybe<Scalars['ID']>;
->>>>>>> 43e37ec5
-};
-
-/** Returned when the maximum order size limit has been reached. */
-export type OrderLimitError = ErrorResult & {
-<<<<<<< HEAD
-    errorCode: ErrorCode;
-    maxItems: Scalars['Int'];
-    message: Scalars['String'];
-};
-
-export type OrderLine = Node & {
-    createdAt: Scalars['DateTime'];
-    customFields?: Maybe<Scalars['JSON']>;
-    /** The price of the line including discounts, excluding tax */
-    discountedLinePrice: Scalars['Int'];
-    /** The price of the line including discounts and tax */
-    discountedLinePriceWithTax: Scalars['Int'];
+    /** Non-zero if the unitPrice has changed since it was initially added to Order */
+    unitPriceChangeSinceAdded: Scalars['Int'];
+    /** Non-zero if the unitPriceWithTax has changed since it was initially added to Order */
+    unitPriceWithTaxChangeSinceAdded: Scalars['Int'];
     /**
      * The price of a single unit including discounts, excluding tax.
      *
@@ -5538,26 +3084,6 @@
     discountedUnitPrice: Scalars['Int'];
     /** The price of a single unit including discounts and tax */
     discountedUnitPriceWithTax: Scalars['Int'];
-    discounts: Array<Discount>;
-    featuredAsset?: Maybe<Asset>;
-    id: Scalars['ID'];
-    items: Array<OrderItem>;
-    /** The total price of the line excluding tax and discounts. */
-    linePrice: Scalars['Int'];
-    /** The total price of the line including tax but excluding discounts. */
-    linePriceWithTax: Scalars['Int'];
-    /** The total tax on this line */
-    lineTax: Scalars['Int'];
-    order: Order;
-    productVariant: ProductVariant;
-    /**
-     * The actual line price, taking into account both item discounts _and_ prorated (proportionally-distributed)
-     * Order-level discounts. This value is the true economic value of the OrderLine, and is used in tax
-     * and refund calculations.
-     */
-    proratedLinePrice: Scalars['Int'];
-    /** The proratedLinePrice including tax */
-    proratedLinePriceWithTax: Scalars['Int'];
     /**
      * The actual unit price, taking into account both item discounts _and_ prorated (proportionally-distributed)
      * Order-level discounts. This value is the true economic value of the OrderItem, and is used in tax
@@ -5567,206 +3093,103 @@
     /** The proratedUnitPrice including tax */
     proratedUnitPriceWithTax: Scalars['Int'];
     quantity: Scalars['Int'];
+    items: Array<OrderItem>;
+    taxRate: Scalars['Float'];
+    /** The total price of the line excluding tax and discounts. */
+    linePrice: Scalars['Int'];
+    /** The total price of the line including tax but excluding discounts. */
+    linePriceWithTax: Scalars['Int'];
+    /** The price of the line including discounts, excluding tax */
+    discountedLinePrice: Scalars['Int'];
+    /** The price of the line including discounts and tax */
+    discountedLinePriceWithTax: Scalars['Int'];
+    /**
+     * The actual line price, taking into account both item discounts _and_ prorated (proportionally-distributed)
+     * Order-level discounts. This value is the true economic value of the OrderLine, and is used in tax
+     * and refund calculations.
+     */
+    proratedLinePrice: Scalars['Int'];
+    /** The proratedLinePrice including tax */
+    proratedLinePriceWithTax: Scalars['Int'];
+    /** The total tax on this line */
+    lineTax: Scalars['Int'];
+    discounts: Array<Discount>;
     taxLines: Array<TaxLine>;
-    taxRate: Scalars['Float'];
-    /** The price of a single unit, excluding tax and discounts */
-    unitPrice: Scalars['Int'];
-    /** Non-zero if the unitPrice has changed since it was initially added to Order */
-    unitPriceChangeSinceAdded: Scalars['Int'];
-    /** The price of a single unit, including tax but excluding discounts */
-    unitPriceWithTax: Scalars['Int'];
-    /** Non-zero if the unitPriceWithTax has changed since it was initially added to Order */
-    unitPriceWithTaxChangeSinceAdded: Scalars['Int'];
+    order: Order;
+    customFields?: Maybe<Scalars['JSON']>;
+};
+
+export type OrderLineInput = {
+    orderLineId: Scalars['ID'];
+    quantity: Scalars['Int'];
+};
+
+export type OrderList = PaginatedList & {
+    items: Array<Order>;
+    totalItems: Scalars['Int'];
+};
+
+export type OrderListOptions = {
+    /** Skips the first n results, for use in pagination */
+    skip?: Maybe<Scalars['Int']>;
+    /** Takes n results, for use in pagination */
+    take?: Maybe<Scalars['Int']>;
+    /** Specifies which properties to sort the results by */
+    sort?: Maybe<OrderSortParameter>;
+    /** Allows the results to be filtered */
+    filter?: Maybe<OrderFilterParameter>;
+    /** Specifies whether multiple "filter" arguments should be combines with a logical AND or OR operation. Defaults to AND. */
+    filterOperator?: Maybe<LogicalOperator>;
+};
+
+export type OrderModification = Node & {
+    id: Scalars['ID'];
+    createdAt: Scalars['DateTime'];
     updatedAt: Scalars['DateTime'];
-=======
-  errorCode: ErrorCode;
-  message: Scalars['String'];
-  maxItems: Scalars['Int'];
-};
-
-export type OrderLine = Node & {
-  id: Scalars['ID'];
-  createdAt: Scalars['DateTime'];
-  updatedAt: Scalars['DateTime'];
-  productVariant: ProductVariant;
-  featuredAsset?: Maybe<Asset>;
-  /** The price of a single unit, excluding tax and discounts */
-  unitPrice: Scalars['Int'];
-  /** The price of a single unit, including tax but excluding discounts */
-  unitPriceWithTax: Scalars['Int'];
-  /** Non-zero if the unitPrice has changed since it was initially added to Order */
-  unitPriceChangeSinceAdded: Scalars['Int'];
-  /** Non-zero if the unitPriceWithTax has changed since it was initially added to Order */
-  unitPriceWithTaxChangeSinceAdded: Scalars['Int'];
-  /**
-   * The price of a single unit including discounts, excluding tax.
-   *
-   * If Order-level discounts have been applied, this will not be the
-   * actual taxable unit price (see `proratedUnitPrice`), but is generally the
-   * correct price to display to customers to avoid confusion
-   * about the internal handling of distributed Order-level discounts.
-   */
-  discountedUnitPrice: Scalars['Int'];
-  /** The price of a single unit including discounts and tax */
-  discountedUnitPriceWithTax: Scalars['Int'];
-  /**
-   * The actual unit price, taking into account both item discounts _and_ prorated (proportionally-distributed)
-   * Order-level discounts. This value is the true economic value of the OrderItem, and is used in tax
-   * and refund calculations.
-   */
-  proratedUnitPrice: Scalars['Int'];
-  /** The proratedUnitPrice including tax */
-  proratedUnitPriceWithTax: Scalars['Int'];
-  quantity: Scalars['Int'];
-  items: Array<OrderItem>;
-  taxRate: Scalars['Float'];
-  /** The total price of the line excluding tax and discounts. */
-  linePrice: Scalars['Int'];
-  /** The total price of the line including tax but excluding discounts. */
-  linePriceWithTax: Scalars['Int'];
-  /** The price of the line including discounts, excluding tax */
-  discountedLinePrice: Scalars['Int'];
-  /** The price of the line including discounts and tax */
-  discountedLinePriceWithTax: Scalars['Int'];
-  /**
-   * The actual line price, taking into account both item discounts _and_ prorated (proportionally-distributed)
-   * Order-level discounts. This value is the true economic value of the OrderLine, and is used in tax
-   * and refund calculations.
-   */
-  proratedLinePrice: Scalars['Int'];
-  /** The proratedLinePrice including tax */
-  proratedLinePriceWithTax: Scalars['Int'];
-  /** The total tax on this line */
-  lineTax: Scalars['Int'];
-  discounts: Array<Discount>;
-  taxLines: Array<TaxLine>;
-  order: Order;
-  customFields?: Maybe<Scalars['JSON']>;
->>>>>>> 43e37ec5
-};
-
-export type OrderLineInput = {
-  orderLineId: Scalars['ID'];
-  quantity: Scalars['Int'];
-};
-
-export type OrderList = PaginatedList & {
-  items: Array<Order>;
-  totalItems: Scalars['Int'];
-};
-
-export type OrderListOptions = {
-<<<<<<< HEAD
-    /** Allows the results to be filtered */
-    filter?: InputMaybe<OrderFilterParameter>;
-    /** Specifies whether multiple "filter" arguments should be combines with a logical AND or OR operation. Defaults to AND. */
-    filterOperator?: InputMaybe<LogicalOperator>;
-    /** Skips the first n results, for use in pagination */
-    skip?: InputMaybe<Scalars['Int']>;
-    /** Specifies which properties to sort the results by */
-    sort?: InputMaybe<OrderSortParameter>;
-    /** Takes n results, for use in pagination */
-    take?: InputMaybe<Scalars['Int']>;
-};
-
-export type OrderModification = Node & {
-    createdAt: Scalars['DateTime'];
-    id: Scalars['ID'];
-    isSettled: Scalars['Boolean'];
+    priceChange: Scalars['Int'];
     note: Scalars['String'];
     orderItems?: Maybe<Array<OrderItem>>;
+    surcharges?: Maybe<Array<Surcharge>>;
     payment?: Maybe<Payment>;
-    priceChange: Scalars['Int'];
     refund?: Maybe<Refund>;
-    surcharges?: Maybe<Array<Surcharge>>;
-    updatedAt: Scalars['DateTime'];
-=======
-  /** Skips the first n results, for use in pagination */
-  skip?: Maybe<Scalars['Int']>;
-  /** Takes n results, for use in pagination */
-  take?: Maybe<Scalars['Int']>;
-  /** Specifies which properties to sort the results by */
-  sort?: Maybe<OrderSortParameter>;
-  /** Allows the results to be filtered */
-  filter?: Maybe<OrderFilterParameter>;
-  /** Specifies whether multiple "filter" arguments should be combines with a logical AND or OR operation. Defaults to AND. */
-  filterOperator?: Maybe<LogicalOperator>;
-};
-
-export type OrderModification = Node & {
-  id: Scalars['ID'];
-  createdAt: Scalars['DateTime'];
-  updatedAt: Scalars['DateTime'];
-  priceChange: Scalars['Int'];
-  note: Scalars['String'];
-  orderItems?: Maybe<Array<OrderItem>>;
-  surcharges?: Maybe<Array<Surcharge>>;
-  payment?: Maybe<Payment>;
-  refund?: Maybe<Refund>;
-  isSettled: Scalars['Boolean'];
->>>>>>> 43e37ec5
+    isSettled: Scalars['Boolean'];
 };
 
 /** Returned when attempting to modify the contents of an Order that is not in the `Modifying` state. */
 export type OrderModificationStateError = ErrorResult & {
-  errorCode: ErrorCode;
-  message: Scalars['String'];
+    errorCode: ErrorCode;
+    message: Scalars['String'];
 };
 
 export type OrderProcessState = {
-  name: Scalars['String'];
-  to: Array<Scalars['String']>;
+    name: Scalars['String'];
+    to: Array<Scalars['String']>;
 };
 
 export type OrderSortParameter = {
-<<<<<<< HEAD
-    code?: InputMaybe<SortOrder>;
-    createdAt?: InputMaybe<SortOrder>;
-    customerLastName?: InputMaybe<SortOrder>;
-    id?: InputMaybe<SortOrder>;
-    orderPlacedAt?: InputMaybe<SortOrder>;
-    shipping?: InputMaybe<SortOrder>;
-    shippingWithTax?: InputMaybe<SortOrder>;
-    state?: InputMaybe<SortOrder>;
-    subTotal?: InputMaybe<SortOrder>;
-    subTotalWithTax?: InputMaybe<SortOrder>;
-    total?: InputMaybe<SortOrder>;
-    totalQuantity?: InputMaybe<SortOrder>;
-    totalWithTax?: InputMaybe<SortOrder>;
-    updatedAt?: InputMaybe<SortOrder>;
-=======
-  customerLastName?: Maybe<SortOrder>;
-  id?: Maybe<SortOrder>;
-  createdAt?: Maybe<SortOrder>;
-  updatedAt?: Maybe<SortOrder>;
-  orderPlacedAt?: Maybe<SortOrder>;
-  code?: Maybe<SortOrder>;
-  state?: Maybe<SortOrder>;
-  totalQuantity?: Maybe<SortOrder>;
-  subTotal?: Maybe<SortOrder>;
-  subTotalWithTax?: Maybe<SortOrder>;
-  shipping?: Maybe<SortOrder>;
-  shippingWithTax?: Maybe<SortOrder>;
-  total?: Maybe<SortOrder>;
-  totalWithTax?: Maybe<SortOrder>;
->>>>>>> 43e37ec5
+    customerLastName?: Maybe<SortOrder>;
+    id?: Maybe<SortOrder>;
+    createdAt?: Maybe<SortOrder>;
+    updatedAt?: Maybe<SortOrder>;
+    orderPlacedAt?: Maybe<SortOrder>;
+    code?: Maybe<SortOrder>;
+    state?: Maybe<SortOrder>;
+    totalQuantity?: Maybe<SortOrder>;
+    subTotal?: Maybe<SortOrder>;
+    subTotalWithTax?: Maybe<SortOrder>;
+    shipping?: Maybe<SortOrder>;
+    shippingWithTax?: Maybe<SortOrder>;
+    total?: Maybe<SortOrder>;
+    totalWithTax?: Maybe<SortOrder>;
 };
 
 /** Returned if there is an error in transitioning the Order state */
 export type OrderStateTransitionError = ErrorResult & {
-<<<<<<< HEAD
     errorCode: ErrorCode;
+    message: Scalars['String'];
+    transitionError: Scalars['String'];
     fromState: Scalars['String'];
-    message: Scalars['String'];
     toState: Scalars['String'];
-    transitionError: Scalars['String'];
-=======
-  errorCode: ErrorCode;
-  message: Scalars['String'];
-  transitionError: Scalars['String'];
-  fromState: Scalars['String'];
-  toState: Scalars['String'];
->>>>>>> 43e37ec5
 };
 
 /**
@@ -5774,135 +3197,74 @@
  * by taxRate.
  */
 export type OrderTaxSummary = {
-<<<<<<< HEAD
     /** A description of this tax */
     description: Scalars['String'];
+    /** The taxRate as a percentage */
+    taxRate: Scalars['Float'];
     /** The total net price or OrderItems to which this taxRate applies */
     taxBase: Scalars['Int'];
-    /** The taxRate as a percentage */
-    taxRate: Scalars['Float'];
     /** The total tax being applied to the Order at this taxRate */
     taxTotal: Scalars['Int'];
-=======
-  /** A description of this tax */
-  description: Scalars['String'];
-  /** The taxRate as a percentage */
-  taxRate: Scalars['Float'];
-  /** The total net price or OrderItems to which this taxRate applies */
-  taxBase: Scalars['Int'];
-  /** The total tax being applied to the Order at this taxRate */
-  taxTotal: Scalars['Int'];
->>>>>>> 43e37ec5
 };
 
 export type PaginatedList = {
-  items: Array<Node>;
-  totalItems: Scalars['Int'];
+    items: Array<Node>;
+    totalItems: Scalars['Int'];
 };
 
 export type Payment = Node & {
-<<<<<<< HEAD
+    nextStates: Array<Scalars['String']>;
+    id: Scalars['ID'];
+    createdAt: Scalars['DateTime'];
+    updatedAt: Scalars['DateTime'];
+    method: Scalars['String'];
     amount: Scalars['Int'];
-    createdAt: Scalars['DateTime'];
-    errorMessage?: Maybe<Scalars['String']>;
-    id: Scalars['ID'];
-    metadata?: Maybe<Scalars['JSON']>;
-    method: Scalars['String'];
-    nextStates: Array<Scalars['String']>;
-    refunds: Array<Refund>;
     state: Scalars['String'];
     transactionId?: Maybe<Scalars['String']>;
+    errorMessage?: Maybe<Scalars['String']>;
+    refunds: Array<Refund>;
+    metadata?: Maybe<Scalars['JSON']>;
+};
+
+export type PaymentMethod = Node & {
+    id: Scalars['ID'];
+    createdAt: Scalars['DateTime'];
     updatedAt: Scalars['DateTime'];
-};
-
-export type PaymentMethod = Node & {
-    checker?: Maybe<ConfigurableOperation>;
+    name: Scalars['String'];
     code: Scalars['String'];
-    createdAt: Scalars['DateTime'];
-    customFields?: Maybe<Scalars['JSON']>;
     description: Scalars['String'];
     enabled: Scalars['Boolean'];
+    checker?: Maybe<ConfigurableOperation>;
     handler: ConfigurableOperation;
-    id: Scalars['ID'];
-    name: Scalars['String'];
-    updatedAt: Scalars['DateTime'];
+    customFields?: Maybe<Scalars['JSON']>;
 };
 
 export type PaymentMethodFilterParameter = {
-    code?: InputMaybe<StringOperators>;
-    createdAt?: InputMaybe<DateOperators>;
-    description?: InputMaybe<StringOperators>;
-    enabled?: InputMaybe<BooleanOperators>;
-    id?: InputMaybe<IdOperators>;
-    name?: InputMaybe<StringOperators>;
-    updatedAt?: InputMaybe<DateOperators>;
-=======
-  nextStates: Array<Scalars['String']>;
-  id: Scalars['ID'];
-  createdAt: Scalars['DateTime'];
-  updatedAt: Scalars['DateTime'];
-  method: Scalars['String'];
-  amount: Scalars['Int'];
-  state: Scalars['String'];
-  transactionId?: Maybe<Scalars['String']>;
-  errorMessage?: Maybe<Scalars['String']>;
-  refunds: Array<Refund>;
-  metadata?: Maybe<Scalars['JSON']>;
-};
-
-export type PaymentMethod = Node & {
-  id: Scalars['ID'];
-  createdAt: Scalars['DateTime'];
-  updatedAt: Scalars['DateTime'];
-  name: Scalars['String'];
-  code: Scalars['String'];
-  description: Scalars['String'];
-  enabled: Scalars['Boolean'];
-  checker?: Maybe<ConfigurableOperation>;
-  handler: ConfigurableOperation;
-  customFields?: Maybe<Scalars['JSON']>;
-};
-
-export type PaymentMethodFilterParameter = {
-  id?: Maybe<IdOperators>;
-  createdAt?: Maybe<DateOperators>;
-  updatedAt?: Maybe<DateOperators>;
-  name?: Maybe<StringOperators>;
-  code?: Maybe<StringOperators>;
-  description?: Maybe<StringOperators>;
-  enabled?: Maybe<BooleanOperators>;
->>>>>>> 43e37ec5
+    id?: Maybe<IdOperators>;
+    createdAt?: Maybe<DateOperators>;
+    updatedAt?: Maybe<DateOperators>;
+    name?: Maybe<StringOperators>;
+    code?: Maybe<StringOperators>;
+    description?: Maybe<StringOperators>;
+    enabled?: Maybe<BooleanOperators>;
 };
 
 export type PaymentMethodList = PaginatedList & {
-  items: Array<PaymentMethod>;
-  totalItems: Scalars['Int'];
+    items: Array<PaymentMethod>;
+    totalItems: Scalars['Int'];
 };
 
 export type PaymentMethodListOptions = {
-<<<<<<< HEAD
+    /** Skips the first n results, for use in pagination */
+    skip?: Maybe<Scalars['Int']>;
+    /** Takes n results, for use in pagination */
+    take?: Maybe<Scalars['Int']>;
+    /** Specifies which properties to sort the results by */
+    sort?: Maybe<PaymentMethodSortParameter>;
     /** Allows the results to be filtered */
-    filter?: InputMaybe<PaymentMethodFilterParameter>;
+    filter?: Maybe<PaymentMethodFilterParameter>;
     /** Specifies whether multiple "filter" arguments should be combines with a logical AND or OR operation. Defaults to AND. */
-    filterOperator?: InputMaybe<LogicalOperator>;
-    /** Skips the first n results, for use in pagination */
-    skip?: InputMaybe<Scalars['Int']>;
-    /** Specifies which properties to sort the results by */
-    sort?: InputMaybe<PaymentMethodSortParameter>;
-    /** Takes n results, for use in pagination */
-    take?: InputMaybe<Scalars['Int']>;
-=======
-  /** Skips the first n results, for use in pagination */
-  skip?: Maybe<Scalars['Int']>;
-  /** Takes n results, for use in pagination */
-  take?: Maybe<Scalars['Int']>;
-  /** Specifies which properties to sort the results by */
-  sort?: Maybe<PaymentMethodSortParameter>;
-  /** Allows the results to be filtered */
-  filter?: Maybe<PaymentMethodFilterParameter>;
-  /** Specifies whether multiple "filter" arguments should be combines with a logical AND or OR operation. Defaults to AND. */
-  filterOperator?: Maybe<LogicalOperator>;
->>>>>>> 43e37ec5
+    filterOperator?: Maybe<LogicalOperator>;
 };
 
 /**
@@ -5910,69 +3272,42 @@
  * though the price has increased as a result of the changes.
  */
 export type PaymentMethodMissingError = ErrorResult & {
-  errorCode: ErrorCode;
-  message: Scalars['String'];
+    errorCode: ErrorCode;
+    message: Scalars['String'];
 };
 
 export type PaymentMethodQuote = {
-<<<<<<< HEAD
+    id: Scalars['ID'];
     code: Scalars['String'];
-    customFields?: Maybe<Scalars['JSON']>;
+    name: Scalars['String'];
     description: Scalars['String'];
+    isEligible: Scalars['Boolean'];
     eligibilityMessage?: Maybe<Scalars['String']>;
-    id: Scalars['ID'];
-    isEligible: Scalars['Boolean'];
-    name: Scalars['String'];
+    customFields?: Maybe<Scalars['JSON']>;
 };
 
 export type PaymentMethodSortParameter = {
-    code?: InputMaybe<SortOrder>;
-    createdAt?: InputMaybe<SortOrder>;
-    description?: InputMaybe<SortOrder>;
-    id?: InputMaybe<SortOrder>;
-    name?: InputMaybe<SortOrder>;
-    updatedAt?: InputMaybe<SortOrder>;
-=======
-  id: Scalars['ID'];
-  code: Scalars['String'];
-  name: Scalars['String'];
-  description: Scalars['String'];
-  isEligible: Scalars['Boolean'];
-  eligibilityMessage?: Maybe<Scalars['String']>;
-  customFields?: Maybe<Scalars['JSON']>;
-};
-
-export type PaymentMethodSortParameter = {
-  id?: Maybe<SortOrder>;
-  createdAt?: Maybe<SortOrder>;
-  updatedAt?: Maybe<SortOrder>;
-  name?: Maybe<SortOrder>;
-  code?: Maybe<SortOrder>;
-  description?: Maybe<SortOrder>;
->>>>>>> 43e37ec5
+    id?: Maybe<SortOrder>;
+    createdAt?: Maybe<SortOrder>;
+    updatedAt?: Maybe<SortOrder>;
+    name?: Maybe<SortOrder>;
+    code?: Maybe<SortOrder>;
+    description?: Maybe<SortOrder>;
 };
 
 /** Returned if an attempting to refund a Payment against OrderLines from a different Order */
 export type PaymentOrderMismatchError = ErrorResult & {
-  errorCode: ErrorCode;
-  message: Scalars['String'];
+    errorCode: ErrorCode;
+    message: Scalars['String'];
 };
 
 /** Returned when there is an error in transitioning the Payment state */
 export type PaymentStateTransitionError = ErrorResult & {
-<<<<<<< HEAD
     errorCode: ErrorCode;
+    message: Scalars['String'];
+    transitionError: Scalars['String'];
     fromState: Scalars['String'];
-    message: Scalars['String'];
     toState: Scalars['String'];
-    transitionError: Scalars['String'];
-=======
-  errorCode: ErrorCode;
-  message: Scalars['String'];
-  transitionError: Scalars['String'];
-  fromState: Scalars['String'];
-  toState: Scalars['String'];
->>>>>>> 43e37ec5
 };
 
 /**
@@ -5983,1540 +3318,792 @@
  * @docsCategory common
  */
 export enum Permission {
-<<<<<<< HEAD
     /** Authenticated means simply that the user is logged in */
     Authenticated = 'Authenticated',
-    /** Grants permission to create Administrator */
-    CreateAdministrator = 'CreateAdministrator',
-    /** Grants permission to create Asset */
-    CreateAsset = 'CreateAsset',
-    /** Grants permission to create Products, Facets, Assets, Collections */
-    CreateCatalog = 'CreateCatalog',
-    /** Grants permission to create Channel */
-    CreateChannel = 'CreateChannel',
-    /** Grants permission to create Collection */
-    CreateCollection = 'CreateCollection',
-    /** Grants permission to create Country */
-    CreateCountry = 'CreateCountry',
-    /** Grants permission to create Customer */
-    CreateCustomer = 'CreateCustomer',
-    /** Grants permission to create CustomerGroup */
-    CreateCustomerGroup = 'CreateCustomerGroup',
-    /** Grants permission to create Facet */
-    CreateFacet = 'CreateFacet',
-    /** Grants permission to create Order */
-    CreateOrder = 'CreateOrder',
-    /** Grants permission to create PaymentMethod */
-    CreatePaymentMethod = 'CreatePaymentMethod',
-    /** Grants permission to create Product */
-    CreateProduct = 'CreateProduct',
-    /** Grants permission to create Promotion */
-    CreatePromotion = 'CreatePromotion',
-    /** Grants permission to create PaymentMethods, ShippingMethods, TaxCategories, TaxRates, Zones, Countries, System & GlobalSettings */
-    CreateSettings = 'CreateSettings',
-    /** Grants permission to create ShippingMethod */
-    CreateShippingMethod = 'CreateShippingMethod',
-    /** Grants permission to create System */
-    CreateSystem = 'CreateSystem',
-    /** Grants permission to create Tag */
-    CreateTag = 'CreateTag',
-    /** Grants permission to create TaxCategory */
-    CreateTaxCategory = 'CreateTaxCategory',
-    /** Grants permission to create TaxRate */
-    CreateTaxRate = 'CreateTaxRate',
-    /** Grants permission to create Zone */
-    CreateZone = 'CreateZone',
-    /** Grants permission to delete Administrator */
-    DeleteAdministrator = 'DeleteAdministrator',
-    /** Grants permission to delete Asset */
-    DeleteAsset = 'DeleteAsset',
-    /** Grants permission to delete Products, Facets, Assets, Collections */
-    DeleteCatalog = 'DeleteCatalog',
-    /** Grants permission to delete Channel */
-    DeleteChannel = 'DeleteChannel',
-    /** Grants permission to delete Collection */
-    DeleteCollection = 'DeleteCollection',
-    /** Grants permission to delete Country */
-    DeleteCountry = 'DeleteCountry',
-    /** Grants permission to delete Customer */
-    DeleteCustomer = 'DeleteCustomer',
-    /** Grants permission to delete CustomerGroup */
-    DeleteCustomerGroup = 'DeleteCustomerGroup',
-    /** Grants permission to delete Facet */
-    DeleteFacet = 'DeleteFacet',
-    /** Grants permission to delete Order */
-    DeleteOrder = 'DeleteOrder',
-    /** Grants permission to delete PaymentMethod */
-    DeletePaymentMethod = 'DeletePaymentMethod',
-    /** Grants permission to delete Product */
-    DeleteProduct = 'DeleteProduct',
-    /** Grants permission to delete Promotion */
-    DeletePromotion = 'DeletePromotion',
-    /** Grants permission to delete PaymentMethods, ShippingMethods, TaxCategories, TaxRates, Zones, Countries, System & GlobalSettings */
-    DeleteSettings = 'DeleteSettings',
-    /** Grants permission to delete ShippingMethod */
-    DeleteShippingMethod = 'DeleteShippingMethod',
-    /** Grants permission to delete System */
-    DeleteSystem = 'DeleteSystem',
-    /** Grants permission to delete Tag */
-    DeleteTag = 'DeleteTag',
-    /** Grants permission to delete TaxCategory */
-    DeleteTaxCategory = 'DeleteTaxCategory',
-    /** Grants permission to delete TaxRate */
-    DeleteTaxRate = 'DeleteTaxRate',
-    /** Grants permission to delete Zone */
-    DeleteZone = 'DeleteZone',
+    /** SuperAdmin has unrestricted access to all operations */
+    SuperAdmin = 'SuperAdmin',
     /** Owner means the user owns this entity, e.g. a Customer's own Order */
     Owner = 'Owner',
     /** Public means any unauthenticated user may perform the operation */
     Public = 'Public',
+    /** Grants permission to update GlobalSettings */
+    UpdateGlobalSettings = 'UpdateGlobalSettings',
+    /** Grants permission to create Products, Facets, Assets, Collections */
+    CreateCatalog = 'CreateCatalog',
+    /** Grants permission to read Products, Facets, Assets, Collections */
+    ReadCatalog = 'ReadCatalog',
+    /** Grants permission to update Products, Facets, Assets, Collections */
+    UpdateCatalog = 'UpdateCatalog',
+    /** Grants permission to delete Products, Facets, Assets, Collections */
+    DeleteCatalog = 'DeleteCatalog',
+    /** Grants permission to create PaymentMethods, ShippingMethods, TaxCategories, TaxRates, Zones, Countries, System & GlobalSettings */
+    CreateSettings = 'CreateSettings',
+    /** Grants permission to read PaymentMethods, ShippingMethods, TaxCategories, TaxRates, Zones, Countries, System & GlobalSettings */
+    ReadSettings = 'ReadSettings',
+    /** Grants permission to update PaymentMethods, ShippingMethods, TaxCategories, TaxRates, Zones, Countries, System & GlobalSettings */
+    UpdateSettings = 'UpdateSettings',
+    /** Grants permission to delete PaymentMethods, ShippingMethods, TaxCategories, TaxRates, Zones, Countries, System & GlobalSettings */
+    DeleteSettings = 'DeleteSettings',
+    /** Grants permission to create Administrator */
+    CreateAdministrator = 'CreateAdministrator',
     /** Grants permission to read Administrator */
     ReadAdministrator = 'ReadAdministrator',
+    /** Grants permission to update Administrator */
+    UpdateAdministrator = 'UpdateAdministrator',
+    /** Grants permission to delete Administrator */
+    DeleteAdministrator = 'DeleteAdministrator',
+    /** Grants permission to create Asset */
+    CreateAsset = 'CreateAsset',
     /** Grants permission to read Asset */
     ReadAsset = 'ReadAsset',
-    /** Grants permission to read Products, Facets, Assets, Collections */
-    ReadCatalog = 'ReadCatalog',
+    /** Grants permission to update Asset */
+    UpdateAsset = 'UpdateAsset',
+    /** Grants permission to delete Asset */
+    DeleteAsset = 'DeleteAsset',
+    /** Grants permission to create Channel */
+    CreateChannel = 'CreateChannel',
     /** Grants permission to read Channel */
     ReadChannel = 'ReadChannel',
+    /** Grants permission to update Channel */
+    UpdateChannel = 'UpdateChannel',
+    /** Grants permission to delete Channel */
+    DeleteChannel = 'DeleteChannel',
+    /** Grants permission to create Collection */
+    CreateCollection = 'CreateCollection',
     /** Grants permission to read Collection */
     ReadCollection = 'ReadCollection',
+    /** Grants permission to update Collection */
+    UpdateCollection = 'UpdateCollection',
+    /** Grants permission to delete Collection */
+    DeleteCollection = 'DeleteCollection',
+    /** Grants permission to create Country */
+    CreateCountry = 'CreateCountry',
     /** Grants permission to read Country */
     ReadCountry = 'ReadCountry',
+    /** Grants permission to update Country */
+    UpdateCountry = 'UpdateCountry',
+    /** Grants permission to delete Country */
+    DeleteCountry = 'DeleteCountry',
+    /** Grants permission to create Customer */
+    CreateCustomer = 'CreateCustomer',
     /** Grants permission to read Customer */
     ReadCustomer = 'ReadCustomer',
+    /** Grants permission to update Customer */
+    UpdateCustomer = 'UpdateCustomer',
+    /** Grants permission to delete Customer */
+    DeleteCustomer = 'DeleteCustomer',
+    /** Grants permission to create CustomerGroup */
+    CreateCustomerGroup = 'CreateCustomerGroup',
     /** Grants permission to read CustomerGroup */
     ReadCustomerGroup = 'ReadCustomerGroup',
+    /** Grants permission to update CustomerGroup */
+    UpdateCustomerGroup = 'UpdateCustomerGroup',
+    /** Grants permission to delete CustomerGroup */
+    DeleteCustomerGroup = 'DeleteCustomerGroup',
+    /** Grants permission to create Facet */
+    CreateFacet = 'CreateFacet',
     /** Grants permission to read Facet */
     ReadFacet = 'ReadFacet',
+    /** Grants permission to update Facet */
+    UpdateFacet = 'UpdateFacet',
+    /** Grants permission to delete Facet */
+    DeleteFacet = 'DeleteFacet',
+    /** Grants permission to create Order */
+    CreateOrder = 'CreateOrder',
     /** Grants permission to read Order */
     ReadOrder = 'ReadOrder',
+    /** Grants permission to update Order */
+    UpdateOrder = 'UpdateOrder',
+    /** Grants permission to delete Order */
+    DeleteOrder = 'DeleteOrder',
+    /** Grants permission to create PaymentMethod */
+    CreatePaymentMethod = 'CreatePaymentMethod',
     /** Grants permission to read PaymentMethod */
     ReadPaymentMethod = 'ReadPaymentMethod',
+    /** Grants permission to update PaymentMethod */
+    UpdatePaymentMethod = 'UpdatePaymentMethod',
+    /** Grants permission to delete PaymentMethod */
+    DeletePaymentMethod = 'DeletePaymentMethod',
+    /** Grants permission to create Product */
+    CreateProduct = 'CreateProduct',
     /** Grants permission to read Product */
     ReadProduct = 'ReadProduct',
+    /** Grants permission to update Product */
+    UpdateProduct = 'UpdateProduct',
+    /** Grants permission to delete Product */
+    DeleteProduct = 'DeleteProduct',
+    /** Grants permission to create Promotion */
+    CreatePromotion = 'CreatePromotion',
     /** Grants permission to read Promotion */
     ReadPromotion = 'ReadPromotion',
-    /** Grants permission to read PaymentMethods, ShippingMethods, TaxCategories, TaxRates, Zones, Countries, System & GlobalSettings */
-    ReadSettings = 'ReadSettings',
+    /** Grants permission to update Promotion */
+    UpdatePromotion = 'UpdatePromotion',
+    /** Grants permission to delete Promotion */
+    DeletePromotion = 'DeletePromotion',
+    /** Grants permission to create ShippingMethod */
+    CreateShippingMethod = 'CreateShippingMethod',
     /** Grants permission to read ShippingMethod */
     ReadShippingMethod = 'ReadShippingMethod',
+    /** Grants permission to update ShippingMethod */
+    UpdateShippingMethod = 'UpdateShippingMethod',
+    /** Grants permission to delete ShippingMethod */
+    DeleteShippingMethod = 'DeleteShippingMethod',
+    /** Grants permission to create Tag */
+    CreateTag = 'CreateTag',
+    /** Grants permission to read Tag */
+    ReadTag = 'ReadTag',
+    /** Grants permission to update Tag */
+    UpdateTag = 'UpdateTag',
+    /** Grants permission to delete Tag */
+    DeleteTag = 'DeleteTag',
+    /** Grants permission to create TaxCategory */
+    CreateTaxCategory = 'CreateTaxCategory',
+    /** Grants permission to read TaxCategory */
+    ReadTaxCategory = 'ReadTaxCategory',
+    /** Grants permission to update TaxCategory */
+    UpdateTaxCategory = 'UpdateTaxCategory',
+    /** Grants permission to delete TaxCategory */
+    DeleteTaxCategory = 'DeleteTaxCategory',
+    /** Grants permission to create TaxRate */
+    CreateTaxRate = 'CreateTaxRate',
+    /** Grants permission to read TaxRate */
+    ReadTaxRate = 'ReadTaxRate',
+    /** Grants permission to update TaxRate */
+    UpdateTaxRate = 'UpdateTaxRate',
+    /** Grants permission to delete TaxRate */
+    DeleteTaxRate = 'DeleteTaxRate',
+    /** Grants permission to create System */
+    CreateSystem = 'CreateSystem',
     /** Grants permission to read System */
     ReadSystem = 'ReadSystem',
-    /** Grants permission to read Tag */
-    ReadTag = 'ReadTag',
-    /** Grants permission to read TaxCategory */
-    ReadTaxCategory = 'ReadTaxCategory',
-    /** Grants permission to read TaxRate */
-    ReadTaxRate = 'ReadTaxRate',
+    /** Grants permission to update System */
+    UpdateSystem = 'UpdateSystem',
+    /** Grants permission to delete System */
+    DeleteSystem = 'DeleteSystem',
+    /** Grants permission to create Zone */
+    CreateZone = 'CreateZone',
     /** Grants permission to read Zone */
     ReadZone = 'ReadZone',
-    /** SuperAdmin has unrestricted access to all operations */
-    SuperAdmin = 'SuperAdmin',
-    /** Grants permission to update Administrator */
-    UpdateAdministrator = 'UpdateAdministrator',
-    /** Grants permission to update Asset */
-    UpdateAsset = 'UpdateAsset',
-    /** Grants permission to update Products, Facets, Assets, Collections */
-    UpdateCatalog = 'UpdateCatalog',
-    /** Grants permission to update Channel */
-    UpdateChannel = 'UpdateChannel',
-    /** Grants permission to update Collection */
-    UpdateCollection = 'UpdateCollection',
-    /** Grants permission to update Country */
-    UpdateCountry = 'UpdateCountry',
-    /** Grants permission to update Customer */
-    UpdateCustomer = 'UpdateCustomer',
-    /** Grants permission to update CustomerGroup */
-    UpdateCustomerGroup = 'UpdateCustomerGroup',
-    /** Grants permission to update Facet */
-    UpdateFacet = 'UpdateFacet',
-    /** Grants permission to update GlobalSettings */
-    UpdateGlobalSettings = 'UpdateGlobalSettings',
-    /** Grants permission to update Order */
-    UpdateOrder = 'UpdateOrder',
-    /** Grants permission to update PaymentMethod */
-    UpdatePaymentMethod = 'UpdatePaymentMethod',
-    /** Grants permission to update Product */
-    UpdateProduct = 'UpdateProduct',
-    /** Grants permission to update Promotion */
-    UpdatePromotion = 'UpdatePromotion',
-    /** Grants permission to update PaymentMethods, ShippingMethods, TaxCategories, TaxRates, Zones, Countries, System & GlobalSettings */
-    UpdateSettings = 'UpdateSettings',
-    /** Grants permission to update ShippingMethod */
-    UpdateShippingMethod = 'UpdateShippingMethod',
-    /** Grants permission to update System */
-    UpdateSystem = 'UpdateSystem',
-    /** Grants permission to update Tag */
-    UpdateTag = 'UpdateTag',
-    /** Grants permission to update TaxCategory */
-    UpdateTaxCategory = 'UpdateTaxCategory',
-    /** Grants permission to update TaxRate */
-    UpdateTaxRate = 'UpdateTaxRate',
     /** Grants permission to update Zone */
     UpdateZone = 'UpdateZone',
+    /** Grants permission to delete Zone */
+    DeleteZone = 'DeleteZone',
 }
 
 export type PermissionDefinition = {
+    name: Scalars['String'];
+    description: Scalars['String'];
     assignable: Scalars['Boolean'];
-    description: Scalars['String'];
-    name: Scalars['String'];
-=======
-  /** Authenticated means simply that the user is logged in */
-  Authenticated = 'Authenticated',
-  /** SuperAdmin has unrestricted access to all operations */
-  SuperAdmin = 'SuperAdmin',
-  /** Owner means the user owns this entity, e.g. a Customer's own Order */
-  Owner = 'Owner',
-  /** Public means any unauthenticated user may perform the operation */
-  Public = 'Public',
-  /** Grants permission to update GlobalSettings */
-  UpdateGlobalSettings = 'UpdateGlobalSettings',
-  /** Grants permission to create Products, Facets, Assets, Collections */
-  CreateCatalog = 'CreateCatalog',
-  /** Grants permission to read Products, Facets, Assets, Collections */
-  ReadCatalog = 'ReadCatalog',
-  /** Grants permission to update Products, Facets, Assets, Collections */
-  UpdateCatalog = 'UpdateCatalog',
-  /** Grants permission to delete Products, Facets, Assets, Collections */
-  DeleteCatalog = 'DeleteCatalog',
-  /** Grants permission to create PaymentMethods, ShippingMethods, TaxCategories, TaxRates, Zones, Countries, System & GlobalSettings */
-  CreateSettings = 'CreateSettings',
-  /** Grants permission to read PaymentMethods, ShippingMethods, TaxCategories, TaxRates, Zones, Countries, System & GlobalSettings */
-  ReadSettings = 'ReadSettings',
-  /** Grants permission to update PaymentMethods, ShippingMethods, TaxCategories, TaxRates, Zones, Countries, System & GlobalSettings */
-  UpdateSettings = 'UpdateSettings',
-  /** Grants permission to delete PaymentMethods, ShippingMethods, TaxCategories, TaxRates, Zones, Countries, System & GlobalSettings */
-  DeleteSettings = 'DeleteSettings',
-  /** Grants permission to create Administrator */
-  CreateAdministrator = 'CreateAdministrator',
-  /** Grants permission to read Administrator */
-  ReadAdministrator = 'ReadAdministrator',
-  /** Grants permission to update Administrator */
-  UpdateAdministrator = 'UpdateAdministrator',
-  /** Grants permission to delete Administrator */
-  DeleteAdministrator = 'DeleteAdministrator',
-  /** Grants permission to create Asset */
-  CreateAsset = 'CreateAsset',
-  /** Grants permission to read Asset */
-  ReadAsset = 'ReadAsset',
-  /** Grants permission to update Asset */
-  UpdateAsset = 'UpdateAsset',
-  /** Grants permission to delete Asset */
-  DeleteAsset = 'DeleteAsset',
-  /** Grants permission to create Channel */
-  CreateChannel = 'CreateChannel',
-  /** Grants permission to read Channel */
-  ReadChannel = 'ReadChannel',
-  /** Grants permission to update Channel */
-  UpdateChannel = 'UpdateChannel',
-  /** Grants permission to delete Channel */
-  DeleteChannel = 'DeleteChannel',
-  /** Grants permission to create Collection */
-  CreateCollection = 'CreateCollection',
-  /** Grants permission to read Collection */
-  ReadCollection = 'ReadCollection',
-  /** Grants permission to update Collection */
-  UpdateCollection = 'UpdateCollection',
-  /** Grants permission to delete Collection */
-  DeleteCollection = 'DeleteCollection',
-  /** Grants permission to create Country */
-  CreateCountry = 'CreateCountry',
-  /** Grants permission to read Country */
-  ReadCountry = 'ReadCountry',
-  /** Grants permission to update Country */
-  UpdateCountry = 'UpdateCountry',
-  /** Grants permission to delete Country */
-  DeleteCountry = 'DeleteCountry',
-  /** Grants permission to create Customer */
-  CreateCustomer = 'CreateCustomer',
-  /** Grants permission to read Customer */
-  ReadCustomer = 'ReadCustomer',
-  /** Grants permission to update Customer */
-  UpdateCustomer = 'UpdateCustomer',
-  /** Grants permission to delete Customer */
-  DeleteCustomer = 'DeleteCustomer',
-  /** Grants permission to create CustomerGroup */
-  CreateCustomerGroup = 'CreateCustomerGroup',
-  /** Grants permission to read CustomerGroup */
-  ReadCustomerGroup = 'ReadCustomerGroup',
-  /** Grants permission to update CustomerGroup */
-  UpdateCustomerGroup = 'UpdateCustomerGroup',
-  /** Grants permission to delete CustomerGroup */
-  DeleteCustomerGroup = 'DeleteCustomerGroup',
-  /** Grants permission to create Facet */
-  CreateFacet = 'CreateFacet',
-  /** Grants permission to read Facet */
-  ReadFacet = 'ReadFacet',
-  /** Grants permission to update Facet */
-  UpdateFacet = 'UpdateFacet',
-  /** Grants permission to delete Facet */
-  DeleteFacet = 'DeleteFacet',
-  /** Grants permission to create Order */
-  CreateOrder = 'CreateOrder',
-  /** Grants permission to read Order */
-  ReadOrder = 'ReadOrder',
-  /** Grants permission to update Order */
-  UpdateOrder = 'UpdateOrder',
-  /** Grants permission to delete Order */
-  DeleteOrder = 'DeleteOrder',
-  /** Grants permission to create PaymentMethod */
-  CreatePaymentMethod = 'CreatePaymentMethod',
-  /** Grants permission to read PaymentMethod */
-  ReadPaymentMethod = 'ReadPaymentMethod',
-  /** Grants permission to update PaymentMethod */
-  UpdatePaymentMethod = 'UpdatePaymentMethod',
-  /** Grants permission to delete PaymentMethod */
-  DeletePaymentMethod = 'DeletePaymentMethod',
-  /** Grants permission to create Product */
-  CreateProduct = 'CreateProduct',
-  /** Grants permission to read Product */
-  ReadProduct = 'ReadProduct',
-  /** Grants permission to update Product */
-  UpdateProduct = 'UpdateProduct',
-  /** Grants permission to delete Product */
-  DeleteProduct = 'DeleteProduct',
-  /** Grants permission to create Promotion */
-  CreatePromotion = 'CreatePromotion',
-  /** Grants permission to read Promotion */
-  ReadPromotion = 'ReadPromotion',
-  /** Grants permission to update Promotion */
-  UpdatePromotion = 'UpdatePromotion',
-  /** Grants permission to delete Promotion */
-  DeletePromotion = 'DeletePromotion',
-  /** Grants permission to create ShippingMethod */
-  CreateShippingMethod = 'CreateShippingMethod',
-  /** Grants permission to read ShippingMethod */
-  ReadShippingMethod = 'ReadShippingMethod',
-  /** Grants permission to update ShippingMethod */
-  UpdateShippingMethod = 'UpdateShippingMethod',
-  /** Grants permission to delete ShippingMethod */
-  DeleteShippingMethod = 'DeleteShippingMethod',
-  /** Grants permission to create Tag */
-  CreateTag = 'CreateTag',
-  /** Grants permission to read Tag */
-  ReadTag = 'ReadTag',
-  /** Grants permission to update Tag */
-  UpdateTag = 'UpdateTag',
-  /** Grants permission to delete Tag */
-  DeleteTag = 'DeleteTag',
-  /** Grants permission to create TaxCategory */
-  CreateTaxCategory = 'CreateTaxCategory',
-  /** Grants permission to read TaxCategory */
-  ReadTaxCategory = 'ReadTaxCategory',
-  /** Grants permission to update TaxCategory */
-  UpdateTaxCategory = 'UpdateTaxCategory',
-  /** Grants permission to delete TaxCategory */
-  DeleteTaxCategory = 'DeleteTaxCategory',
-  /** Grants permission to create TaxRate */
-  CreateTaxRate = 'CreateTaxRate',
-  /** Grants permission to read TaxRate */
-  ReadTaxRate = 'ReadTaxRate',
-  /** Grants permission to update TaxRate */
-  UpdateTaxRate = 'UpdateTaxRate',
-  /** Grants permission to delete TaxRate */
-  DeleteTaxRate = 'DeleteTaxRate',
-  /** Grants permission to create System */
-  CreateSystem = 'CreateSystem',
-  /** Grants permission to read System */
-  ReadSystem = 'ReadSystem',
-  /** Grants permission to update System */
-  UpdateSystem = 'UpdateSystem',
-  /** Grants permission to delete System */
-  DeleteSystem = 'DeleteSystem',
-  /** Grants permission to create Zone */
-  CreateZone = 'CreateZone',
-  /** Grants permission to read Zone */
-  ReadZone = 'ReadZone',
-  /** Grants permission to update Zone */
-  UpdateZone = 'UpdateZone',
-  /** Grants permission to delete Zone */
-  DeleteZone = 'DeleteZone'
-}
-
-export type PermissionDefinition = {
-  name: Scalars['String'];
-  description: Scalars['String'];
-  assignable: Scalars['Boolean'];
->>>>>>> 43e37ec5
 };
 
 /** The price range where the result has more than one price */
 export type PriceRange = {
-<<<<<<< HEAD
+    min: Scalars['Int'];
     max: Scalars['Int'];
-    min: Scalars['Int'];
 };
 
 export type Product = Node & {
-    assets: Array<Asset>;
+    enabled: Scalars['Boolean'];
     channels: Array<Channel>;
-    collections: Array<Collection>;
+    id: Scalars['ID'];
     createdAt: Scalars['DateTime'];
-    customFields?: Maybe<Scalars['JSON']>;
-    description: Scalars['String'];
-    enabled: Scalars['Boolean'];
-    facetValues: Array<FacetValue>;
-    featuredAsset?: Maybe<Asset>;
-    id: Scalars['ID'];
+    updatedAt: Scalars['DateTime'];
     languageCode: LanguageCode;
     name: Scalars['String'];
-    optionGroups: Array<ProductOptionGroup>;
     slug: Scalars['String'];
-    translations: Array<ProductTranslation>;
-    updatedAt: Scalars['DateTime'];
+    description: Scalars['String'];
+    featuredAsset?: Maybe<Asset>;
+    assets: Array<Asset>;
+    /** Returns all ProductVariants */
+    variants: Array<ProductVariant>;
     /** Returns a paginated, sortable, filterable list of ProductVariants */
     variantList: ProductVariantList;
-    /** Returns all ProductVariants */
-    variants: Array<ProductVariant>;
-=======
-  min: Scalars['Int'];
-  max: Scalars['Int'];
-};
-
-export type Product = Node & {
-  enabled: Scalars['Boolean'];
-  channels: Array<Channel>;
-  id: Scalars['ID'];
-  createdAt: Scalars['DateTime'];
-  updatedAt: Scalars['DateTime'];
-  languageCode: LanguageCode;
-  name: Scalars['String'];
-  slug: Scalars['String'];
-  description: Scalars['String'];
-  featuredAsset?: Maybe<Asset>;
-  assets: Array<Asset>;
-  /** Returns all ProductVariants */
-  variants: Array<ProductVariant>;
-  /** Returns a paginated, sortable, filterable list of ProductVariants */
-  variantList: ProductVariantList;
-  optionGroups: Array<ProductOptionGroup>;
-  facetValues: Array<FacetValue>;
-  translations: Array<ProductTranslation>;
-  collections: Array<Collection>;
-  customFields?: Maybe<Scalars['JSON']>;
->>>>>>> 43e37ec5
-};
-
+    optionGroups: Array<ProductOptionGroup>;
+    facetValues: Array<FacetValue>;
+    translations: Array<ProductTranslation>;
+    collections: Array<Collection>;
+    customFields?: Maybe<Scalars['JSON']>;
+};
 
 export type ProductVariantListArgs = {
-<<<<<<< HEAD
-    options?: InputMaybe<ProductVariantListOptions>;
+    options?: Maybe<ProductVariantListOptions>;
 };
 
 export type ProductFilterParameter = {
-    createdAt?: InputMaybe<DateOperators>;
-    description?: InputMaybe<StringOperators>;
-    enabled?: InputMaybe<BooleanOperators>;
-    id?: InputMaybe<IdOperators>;
-    languageCode?: InputMaybe<StringOperators>;
-    name?: InputMaybe<StringOperators>;
-    slug?: InputMaybe<StringOperators>;
-    updatedAt?: InputMaybe<DateOperators>;
-=======
-  options?: Maybe<ProductVariantListOptions>;
-};
-
-export type ProductFilterParameter = {
-  enabled?: Maybe<BooleanOperators>;
-  id?: Maybe<IdOperators>;
-  createdAt?: Maybe<DateOperators>;
-  updatedAt?: Maybe<DateOperators>;
-  languageCode?: Maybe<StringOperators>;
-  name?: Maybe<StringOperators>;
-  slug?: Maybe<StringOperators>;
-  description?: Maybe<StringOperators>;
->>>>>>> 43e37ec5
+    enabled?: Maybe<BooleanOperators>;
+    id?: Maybe<IdOperators>;
+    createdAt?: Maybe<DateOperators>;
+    updatedAt?: Maybe<DateOperators>;
+    languageCode?: Maybe<StringOperators>;
+    name?: Maybe<StringOperators>;
+    slug?: Maybe<StringOperators>;
+    description?: Maybe<StringOperators>;
 };
 
 export type ProductList = PaginatedList & {
-  items: Array<Product>;
-  totalItems: Scalars['Int'];
+    items: Array<Product>;
+    totalItems: Scalars['Int'];
 };
 
 export type ProductListOptions = {
-<<<<<<< HEAD
+    /** Skips the first n results, for use in pagination */
+    skip?: Maybe<Scalars['Int']>;
+    /** Takes n results, for use in pagination */
+    take?: Maybe<Scalars['Int']>;
+    /** Specifies which properties to sort the results by */
+    sort?: Maybe<ProductSortParameter>;
     /** Allows the results to be filtered */
-    filter?: InputMaybe<ProductFilterParameter>;
+    filter?: Maybe<ProductFilterParameter>;
     /** Specifies whether multiple "filter" arguments should be combines with a logical AND or OR operation. Defaults to AND. */
-    filterOperator?: InputMaybe<LogicalOperator>;
-    /** Skips the first n results, for use in pagination */
-    skip?: InputMaybe<Scalars['Int']>;
-    /** Specifies which properties to sort the results by */
-    sort?: InputMaybe<ProductSortParameter>;
-    /** Takes n results, for use in pagination */
-    take?: InputMaybe<Scalars['Int']>;
+    filterOperator?: Maybe<LogicalOperator>;
 };
 
 export type ProductOption = Node & {
+    id: Scalars['ID'];
+    createdAt: Scalars['DateTime'];
+    updatedAt: Scalars['DateTime'];
+    languageCode: LanguageCode;
     code: Scalars['String'];
+    name: Scalars['String'];
+    groupId: Scalars['ID'];
+    group: ProductOptionGroup;
+    translations: Array<ProductOptionTranslation>;
+    customFields?: Maybe<Scalars['JSON']>;
+};
+
+export type ProductOptionGroup = Node & {
+    id: Scalars['ID'];
     createdAt: Scalars['DateTime'];
-    customFields?: Maybe<Scalars['JSON']>;
-    group: ProductOptionGroup;
-    groupId: Scalars['ID'];
-    id: Scalars['ID'];
+    updatedAt: Scalars['DateTime'];
     languageCode: LanguageCode;
-    name: Scalars['String'];
-    translations: Array<ProductOptionTranslation>;
-    updatedAt: Scalars['DateTime'];
-};
-
-export type ProductOptionGroup = Node & {
     code: Scalars['String'];
-    createdAt: Scalars['DateTime'];
-    customFields?: Maybe<Scalars['JSON']>;
-    id: Scalars['ID'];
-    languageCode: LanguageCode;
     name: Scalars['String'];
     options: Array<ProductOption>;
     translations: Array<ProductOptionGroupTranslation>;
+    customFields?: Maybe<Scalars['JSON']>;
+};
+
+export type ProductOptionGroupTranslation = {
+    id: Scalars['ID'];
+    createdAt: Scalars['DateTime'];
     updatedAt: Scalars['DateTime'];
-};
-
-export type ProductOptionGroupTranslation = {
-    createdAt: Scalars['DateTime'];
-    id: Scalars['ID'];
     languageCode: LanguageCode;
     name: Scalars['String'];
+};
+
+export type ProductOptionGroupTranslationInput = {
+    id?: Maybe<Scalars['ID']>;
+    languageCode: LanguageCode;
+    name?: Maybe<Scalars['String']>;
+    customFields?: Maybe<Scalars['JSON']>;
+};
+
+export type ProductOptionInUseError = ErrorResult & {
+    errorCode: ErrorCode;
+    message: Scalars['String'];
+    optionGroupCode: Scalars['String'];
+    productVariantCount: Scalars['Int'];
+};
+
+export type ProductOptionTranslation = {
+    id: Scalars['ID'];
+    createdAt: Scalars['DateTime'];
     updatedAt: Scalars['DateTime'];
-};
-
-export type ProductOptionGroupTranslationInput = {
-    customFields?: InputMaybe<Scalars['JSON']>;
-    id?: InputMaybe<Scalars['ID']>;
-    languageCode: LanguageCode;
-    name?: InputMaybe<Scalars['String']>;
-=======
-  /** Skips the first n results, for use in pagination */
-  skip?: Maybe<Scalars['Int']>;
-  /** Takes n results, for use in pagination */
-  take?: Maybe<Scalars['Int']>;
-  /** Specifies which properties to sort the results by */
-  sort?: Maybe<ProductSortParameter>;
-  /** Allows the results to be filtered */
-  filter?: Maybe<ProductFilterParameter>;
-  /** Specifies whether multiple "filter" arguments should be combines with a logical AND or OR operation. Defaults to AND. */
-  filterOperator?: Maybe<LogicalOperator>;
-};
-
-export type ProductOption = Node & {
-  id: Scalars['ID'];
-  createdAt: Scalars['DateTime'];
-  updatedAt: Scalars['DateTime'];
-  languageCode: LanguageCode;
-  code: Scalars['String'];
-  name: Scalars['String'];
-  groupId: Scalars['ID'];
-  group: ProductOptionGroup;
-  translations: Array<ProductOptionTranslation>;
-  customFields?: Maybe<Scalars['JSON']>;
-};
-
-export type ProductOptionGroup = Node & {
-  id: Scalars['ID'];
-  createdAt: Scalars['DateTime'];
-  updatedAt: Scalars['DateTime'];
-  languageCode: LanguageCode;
-  code: Scalars['String'];
-  name: Scalars['String'];
-  options: Array<ProductOption>;
-  translations: Array<ProductOptionGroupTranslation>;
-  customFields?: Maybe<Scalars['JSON']>;
-};
-
-export type ProductOptionGroupTranslation = {
-  id: Scalars['ID'];
-  createdAt: Scalars['DateTime'];
-  updatedAt: Scalars['DateTime'];
-  languageCode: LanguageCode;
-  name: Scalars['String'];
-};
-
-export type ProductOptionGroupTranslationInput = {
-  id?: Maybe<Scalars['ID']>;
-  languageCode: LanguageCode;
-  name?: Maybe<Scalars['String']>;
-  customFields?: Maybe<Scalars['JSON']>;
->>>>>>> 43e37ec5
-};
-
-export type ProductOptionInUseError = ErrorResult & {
-  errorCode: ErrorCode;
-  message: Scalars['String'];
-  optionGroupCode: Scalars['String'];
-  productVariantCount: Scalars['Int'];
-};
-
-export type ProductOptionTranslation = {
-<<<<<<< HEAD
-    createdAt: Scalars['DateTime'];
-    id: Scalars['ID'];
     languageCode: LanguageCode;
     name: Scalars['String'];
+};
+
+export type ProductOptionTranslationInput = {
+    id?: Maybe<Scalars['ID']>;
+    languageCode: LanguageCode;
+    name?: Maybe<Scalars['String']>;
+    customFields?: Maybe<Scalars['JSON']>;
+};
+
+export type ProductSortParameter = {
+    id?: Maybe<SortOrder>;
+    createdAt?: Maybe<SortOrder>;
+    updatedAt?: Maybe<SortOrder>;
+    name?: Maybe<SortOrder>;
+    slug?: Maybe<SortOrder>;
+    description?: Maybe<SortOrder>;
+};
+
+export type ProductTranslation = {
+    id: Scalars['ID'];
+    createdAt: Scalars['DateTime'];
     updatedAt: Scalars['DateTime'];
-};
-
-export type ProductOptionTranslationInput = {
-    customFields?: InputMaybe<Scalars['JSON']>;
-    id?: InputMaybe<Scalars['ID']>;
-    languageCode: LanguageCode;
-    name?: InputMaybe<Scalars['String']>;
-};
-
-export type ProductSortParameter = {
-    createdAt?: InputMaybe<SortOrder>;
-    description?: InputMaybe<SortOrder>;
-    id?: InputMaybe<SortOrder>;
-    name?: InputMaybe<SortOrder>;
-    slug?: InputMaybe<SortOrder>;
-    updatedAt?: InputMaybe<SortOrder>;
-};
-
-export type ProductTranslation = {
-    createdAt: Scalars['DateTime'];
-    description: Scalars['String'];
-    id: Scalars['ID'];
     languageCode: LanguageCode;
     name: Scalars['String'];
     slug: Scalars['String'];
+    description: Scalars['String'];
+};
+
+export type ProductTranslationInput = {
+    id?: Maybe<Scalars['ID']>;
+    languageCode: LanguageCode;
+    name?: Maybe<Scalars['String']>;
+    slug?: Maybe<Scalars['String']>;
+    description?: Maybe<Scalars['String']>;
+    customFields?: Maybe<Scalars['JSON']>;
+};
+
+export type ProductVariant = Node & {
+    enabled: Scalars['Boolean'];
+    trackInventory: GlobalFlag;
+    stockOnHand: Scalars['Int'];
+    stockAllocated: Scalars['Int'];
+    outOfStockThreshold: Scalars['Int'];
+    useGlobalOutOfStockThreshold: Scalars['Boolean'];
+    stockMovements: StockMovementList;
+    channels: Array<Channel>;
+    id: Scalars['ID'];
+    product: Product;
+    productId: Scalars['ID'];
+    createdAt: Scalars['DateTime'];
     updatedAt: Scalars['DateTime'];
-};
-
-export type ProductTranslationInput = {
-    customFields?: InputMaybe<Scalars['JSON']>;
-    description?: InputMaybe<Scalars['String']>;
-    id?: InputMaybe<Scalars['ID']>;
     languageCode: LanguageCode;
-    name?: InputMaybe<Scalars['String']>;
-    slug?: InputMaybe<Scalars['String']>;
-};
-
-export type ProductVariant = Node & {
+    sku: Scalars['String'];
+    name: Scalars['String'];
+    featuredAsset?: Maybe<Asset>;
     assets: Array<Asset>;
-    channels: Array<Channel>;
+    price: Scalars['Int'];
+    currencyCode: CurrencyCode;
+    priceWithTax: Scalars['Int'];
+    stockLevel: Scalars['String'];
+    taxRateApplied: TaxRate;
+    taxCategory: TaxCategory;
+    options: Array<ProductOption>;
+    facetValues: Array<FacetValue>;
+    translations: Array<ProductVariantTranslation>;
+    customFields?: Maybe<Scalars['JSON']>;
+};
+
+export type ProductVariantStockMovementsArgs = {
+    options?: Maybe<StockMovementListOptions>;
+};
+
+export type ProductVariantFilterParameter = {
+    enabled?: Maybe<BooleanOperators>;
+    trackInventory?: Maybe<StringOperators>;
+    stockOnHand?: Maybe<NumberOperators>;
+    stockAllocated?: Maybe<NumberOperators>;
+    outOfStockThreshold?: Maybe<NumberOperators>;
+    useGlobalOutOfStockThreshold?: Maybe<BooleanOperators>;
+    id?: Maybe<IdOperators>;
+    productId?: Maybe<IdOperators>;
+    createdAt?: Maybe<DateOperators>;
+    updatedAt?: Maybe<DateOperators>;
+    languageCode?: Maybe<StringOperators>;
+    sku?: Maybe<StringOperators>;
+    name?: Maybe<StringOperators>;
+    price?: Maybe<NumberOperators>;
+    currencyCode?: Maybe<StringOperators>;
+    priceWithTax?: Maybe<NumberOperators>;
+    stockLevel?: Maybe<StringOperators>;
+};
+
+export type ProductVariantList = PaginatedList & {
+    items: Array<ProductVariant>;
+    totalItems: Scalars['Int'];
+};
+
+export type ProductVariantListOptions = {
+    /** Skips the first n results, for use in pagination */
+    skip?: Maybe<Scalars['Int']>;
+    /** Takes n results, for use in pagination */
+    take?: Maybe<Scalars['Int']>;
+    /** Specifies which properties to sort the results by */
+    sort?: Maybe<ProductVariantSortParameter>;
+    /** Allows the results to be filtered */
+    filter?: Maybe<ProductVariantFilterParameter>;
+    /** Specifies whether multiple "filter" arguments should be combines with a logical AND or OR operation. Defaults to AND. */
+    filterOperator?: Maybe<LogicalOperator>;
+};
+
+export type ProductVariantSortParameter = {
+    stockOnHand?: Maybe<SortOrder>;
+    stockAllocated?: Maybe<SortOrder>;
+    outOfStockThreshold?: Maybe<SortOrder>;
+    id?: Maybe<SortOrder>;
+    productId?: Maybe<SortOrder>;
+    createdAt?: Maybe<SortOrder>;
+    updatedAt?: Maybe<SortOrder>;
+    sku?: Maybe<SortOrder>;
+    name?: Maybe<SortOrder>;
+    price?: Maybe<SortOrder>;
+    priceWithTax?: Maybe<SortOrder>;
+    stockLevel?: Maybe<SortOrder>;
+};
+
+export type ProductVariantTranslation = {
+    id: Scalars['ID'];
     createdAt: Scalars['DateTime'];
-    currencyCode: CurrencyCode;
-    customFields?: Maybe<Scalars['JSON']>;
-    enabled: Scalars['Boolean'];
-    facetValues: Array<FacetValue>;
-    featuredAsset?: Maybe<Asset>;
-    id: Scalars['ID'];
+    updatedAt: Scalars['DateTime'];
     languageCode: LanguageCode;
     name: Scalars['String'];
-    options: Array<ProductOption>;
-    outOfStockThreshold: Scalars['Int'];
-    price: Scalars['Int'];
-    priceWithTax: Scalars['Int'];
-    product: Product;
-    productId: Scalars['ID'];
-    sku: Scalars['String'];
-    stockAllocated: Scalars['Int'];
-    stockLevel: Scalars['String'];
-    stockMovements: StockMovementList;
-    stockOnHand: Scalars['Int'];
-    taxCategory: TaxCategory;
-    taxRateApplied: TaxRate;
-    trackInventory: GlobalFlag;
-    translations: Array<ProductVariantTranslation>;
+};
+
+export type ProductVariantTranslationInput = {
+    id?: Maybe<Scalars['ID']>;
+    languageCode: LanguageCode;
+    name?: Maybe<Scalars['String']>;
+    customFields?: Maybe<Scalars['JSON']>;
+};
+
+export type Promotion = Node & {
+    id: Scalars['ID'];
+    createdAt: Scalars['DateTime'];
     updatedAt: Scalars['DateTime'];
-    useGlobalOutOfStockThreshold: Scalars['Boolean'];
-=======
-  id: Scalars['ID'];
-  createdAt: Scalars['DateTime'];
-  updatedAt: Scalars['DateTime'];
-  languageCode: LanguageCode;
-  name: Scalars['String'];
-};
-
-export type ProductOptionTranslationInput = {
-  id?: Maybe<Scalars['ID']>;
-  languageCode: LanguageCode;
-  name?: Maybe<Scalars['String']>;
-  customFields?: Maybe<Scalars['JSON']>;
-};
-
-export type ProductSortParameter = {
-  id?: Maybe<SortOrder>;
-  createdAt?: Maybe<SortOrder>;
-  updatedAt?: Maybe<SortOrder>;
-  name?: Maybe<SortOrder>;
-  slug?: Maybe<SortOrder>;
-  description?: Maybe<SortOrder>;
-};
-
-export type ProductTranslation = {
-  id: Scalars['ID'];
-  createdAt: Scalars['DateTime'];
-  updatedAt: Scalars['DateTime'];
-  languageCode: LanguageCode;
-  name: Scalars['String'];
-  slug: Scalars['String'];
-  description: Scalars['String'];
-};
-
-export type ProductTranslationInput = {
-  id?: Maybe<Scalars['ID']>;
-  languageCode: LanguageCode;
-  name?: Maybe<Scalars['String']>;
-  slug?: Maybe<Scalars['String']>;
-  description?: Maybe<Scalars['String']>;
-  customFields?: Maybe<Scalars['JSON']>;
-};
-
-export type ProductVariant = Node & {
-  enabled: Scalars['Boolean'];
-  trackInventory: GlobalFlag;
-  stockOnHand: Scalars['Int'];
-  stockAllocated: Scalars['Int'];
-  outOfStockThreshold: Scalars['Int'];
-  useGlobalOutOfStockThreshold: Scalars['Boolean'];
-  stockMovements: StockMovementList;
-  channels: Array<Channel>;
-  id: Scalars['ID'];
-  product: Product;
-  productId: Scalars['ID'];
-  createdAt: Scalars['DateTime'];
-  updatedAt: Scalars['DateTime'];
-  languageCode: LanguageCode;
-  sku: Scalars['String'];
-  name: Scalars['String'];
-  featuredAsset?: Maybe<Asset>;
-  assets: Array<Asset>;
-  price: Scalars['Int'];
-  currencyCode: CurrencyCode;
-  priceWithTax: Scalars['Int'];
-  stockLevel: Scalars['String'];
-  taxRateApplied: TaxRate;
-  taxCategory: TaxCategory;
-  options: Array<ProductOption>;
-  facetValues: Array<FacetValue>;
-  translations: Array<ProductVariantTranslation>;
-  customFields?: Maybe<Scalars['JSON']>;
->>>>>>> 43e37ec5
-};
-
-
-export type ProductVariantStockMovementsArgs = {
-<<<<<<< HEAD
-    options?: InputMaybe<StockMovementListOptions>;
-};
-
-export type ProductVariantFilterParameter = {
-    createdAt?: InputMaybe<DateOperators>;
-    currencyCode?: InputMaybe<StringOperators>;
-    enabled?: InputMaybe<BooleanOperators>;
-    id?: InputMaybe<IdOperators>;
-    languageCode?: InputMaybe<StringOperators>;
-    name?: InputMaybe<StringOperators>;
-    outOfStockThreshold?: InputMaybe<NumberOperators>;
-    price?: InputMaybe<NumberOperators>;
-    priceWithTax?: InputMaybe<NumberOperators>;
-    productId?: InputMaybe<IdOperators>;
-    sku?: InputMaybe<StringOperators>;
-    stockAllocated?: InputMaybe<NumberOperators>;
-    stockLevel?: InputMaybe<StringOperators>;
-    stockOnHand?: InputMaybe<NumberOperators>;
-    trackInventory?: InputMaybe<StringOperators>;
-    updatedAt?: InputMaybe<DateOperators>;
-    useGlobalOutOfStockThreshold?: InputMaybe<BooleanOperators>;
-=======
-  options?: Maybe<StockMovementListOptions>;
-};
-
-export type ProductVariantFilterParameter = {
-  enabled?: Maybe<BooleanOperators>;
-  trackInventory?: Maybe<StringOperators>;
-  stockOnHand?: Maybe<NumberOperators>;
-  stockAllocated?: Maybe<NumberOperators>;
-  outOfStockThreshold?: Maybe<NumberOperators>;
-  useGlobalOutOfStockThreshold?: Maybe<BooleanOperators>;
-  id?: Maybe<IdOperators>;
-  productId?: Maybe<IdOperators>;
-  createdAt?: Maybe<DateOperators>;
-  updatedAt?: Maybe<DateOperators>;
-  languageCode?: Maybe<StringOperators>;
-  sku?: Maybe<StringOperators>;
-  name?: Maybe<StringOperators>;
-  price?: Maybe<NumberOperators>;
-  currencyCode?: Maybe<StringOperators>;
-  priceWithTax?: Maybe<NumberOperators>;
-  stockLevel?: Maybe<StringOperators>;
->>>>>>> 43e37ec5
-};
-
-export type ProductVariantList = PaginatedList & {
-  items: Array<ProductVariant>;
-  totalItems: Scalars['Int'];
-};
-
-export type ProductVariantListOptions = {
-<<<<<<< HEAD
+    startsAt?: Maybe<Scalars['DateTime']>;
+    endsAt?: Maybe<Scalars['DateTime']>;
+    couponCode?: Maybe<Scalars['String']>;
+    perCustomerUsageLimit?: Maybe<Scalars['Int']>;
+    name: Scalars['String'];
+    enabled: Scalars['Boolean'];
+    conditions: Array<ConfigurableOperation>;
+    actions: Array<ConfigurableOperation>;
+    customFields?: Maybe<Scalars['JSON']>;
+};
+
+export type PromotionFilterParameter = {
+    id?: Maybe<IdOperators>;
+    createdAt?: Maybe<DateOperators>;
+    updatedAt?: Maybe<DateOperators>;
+    startsAt?: Maybe<DateOperators>;
+    endsAt?: Maybe<DateOperators>;
+    couponCode?: Maybe<StringOperators>;
+    perCustomerUsageLimit?: Maybe<NumberOperators>;
+    name?: Maybe<StringOperators>;
+    enabled?: Maybe<BooleanOperators>;
+};
+
+export type PromotionList = PaginatedList & {
+    items: Array<Promotion>;
+    totalItems: Scalars['Int'];
+};
+
+export type PromotionListOptions = {
+    /** Skips the first n results, for use in pagination */
+    skip?: Maybe<Scalars['Int']>;
+    /** Takes n results, for use in pagination */
+    take?: Maybe<Scalars['Int']>;
+    /** Specifies which properties to sort the results by */
+    sort?: Maybe<PromotionSortParameter>;
     /** Allows the results to be filtered */
-    filter?: InputMaybe<ProductVariantFilterParameter>;
+    filter?: Maybe<PromotionFilterParameter>;
     /** Specifies whether multiple "filter" arguments should be combines with a logical AND or OR operation. Defaults to AND. */
-    filterOperator?: InputMaybe<LogicalOperator>;
-    /** Skips the first n results, for use in pagination */
-    skip?: InputMaybe<Scalars['Int']>;
-    /** Specifies which properties to sort the results by */
-    sort?: InputMaybe<ProductVariantSortParameter>;
-    /** Takes n results, for use in pagination */
-    take?: InputMaybe<Scalars['Int']>;
-};
-
-export type ProductVariantSortParameter = {
-    createdAt?: InputMaybe<SortOrder>;
-    id?: InputMaybe<SortOrder>;
-    name?: InputMaybe<SortOrder>;
-    outOfStockThreshold?: InputMaybe<SortOrder>;
-    price?: InputMaybe<SortOrder>;
-    priceWithTax?: InputMaybe<SortOrder>;
-    productId?: InputMaybe<SortOrder>;
-    sku?: InputMaybe<SortOrder>;
-    stockAllocated?: InputMaybe<SortOrder>;
-    stockLevel?: InputMaybe<SortOrder>;
-    stockOnHand?: InputMaybe<SortOrder>;
-    updatedAt?: InputMaybe<SortOrder>;
-};
-
-export type ProductVariantTranslation = {
-    createdAt: Scalars['DateTime'];
-    id: Scalars['ID'];
-    languageCode: LanguageCode;
-    name: Scalars['String'];
-    updatedAt: Scalars['DateTime'];
-};
-
-export type ProductVariantTranslationInput = {
-    customFields?: InputMaybe<Scalars['JSON']>;
-    id?: InputMaybe<Scalars['ID']>;
-    languageCode: LanguageCode;
-    name?: InputMaybe<Scalars['String']>;
-};
-
-export type Promotion = Node & {
-    actions: Array<ConfigurableOperation>;
-    conditions: Array<ConfigurableOperation>;
-    couponCode?: Maybe<Scalars['String']>;
-    createdAt: Scalars['DateTime'];
-    customFields?: Maybe<Scalars['JSON']>;
-    enabled: Scalars['Boolean'];
-    endsAt?: Maybe<Scalars['DateTime']>;
-    id: Scalars['ID'];
-    name: Scalars['String'];
-    perCustomerUsageLimit?: Maybe<Scalars['Int']>;
-    startsAt?: Maybe<Scalars['DateTime']>;
-    updatedAt: Scalars['DateTime'];
-};
-
-export type PromotionFilterParameter = {
-    couponCode?: InputMaybe<StringOperators>;
-    createdAt?: InputMaybe<DateOperators>;
-    enabled?: InputMaybe<BooleanOperators>;
-    endsAt?: InputMaybe<DateOperators>;
-    id?: InputMaybe<IdOperators>;
-    name?: InputMaybe<StringOperators>;
-    perCustomerUsageLimit?: InputMaybe<NumberOperators>;
-    startsAt?: InputMaybe<DateOperators>;
-    updatedAt?: InputMaybe<DateOperators>;
-=======
-  /** Skips the first n results, for use in pagination */
-  skip?: Maybe<Scalars['Int']>;
-  /** Takes n results, for use in pagination */
-  take?: Maybe<Scalars['Int']>;
-  /** Specifies which properties to sort the results by */
-  sort?: Maybe<ProductVariantSortParameter>;
-  /** Allows the results to be filtered */
-  filter?: Maybe<ProductVariantFilterParameter>;
-  /** Specifies whether multiple "filter" arguments should be combines with a logical AND or OR operation. Defaults to AND. */
-  filterOperator?: Maybe<LogicalOperator>;
-};
-
-export type ProductVariantSortParameter = {
-  stockOnHand?: Maybe<SortOrder>;
-  stockAllocated?: Maybe<SortOrder>;
-  outOfStockThreshold?: Maybe<SortOrder>;
-  id?: Maybe<SortOrder>;
-  productId?: Maybe<SortOrder>;
-  createdAt?: Maybe<SortOrder>;
-  updatedAt?: Maybe<SortOrder>;
-  sku?: Maybe<SortOrder>;
-  name?: Maybe<SortOrder>;
-  price?: Maybe<SortOrder>;
-  priceWithTax?: Maybe<SortOrder>;
-  stockLevel?: Maybe<SortOrder>;
-};
-
-export type ProductVariantTranslation = {
-  id: Scalars['ID'];
-  createdAt: Scalars['DateTime'];
-  updatedAt: Scalars['DateTime'];
-  languageCode: LanguageCode;
-  name: Scalars['String'];
-};
-
-export type ProductVariantTranslationInput = {
-  id?: Maybe<Scalars['ID']>;
-  languageCode: LanguageCode;
-  name?: Maybe<Scalars['String']>;
-  customFields?: Maybe<Scalars['JSON']>;
-};
-
-export type Promotion = Node & {
-  id: Scalars['ID'];
-  createdAt: Scalars['DateTime'];
-  updatedAt: Scalars['DateTime'];
-  startsAt?: Maybe<Scalars['DateTime']>;
-  endsAt?: Maybe<Scalars['DateTime']>;
-  couponCode?: Maybe<Scalars['String']>;
-  perCustomerUsageLimit?: Maybe<Scalars['Int']>;
-  name: Scalars['String'];
-  enabled: Scalars['Boolean'];
-  conditions: Array<ConfigurableOperation>;
-  actions: Array<ConfigurableOperation>;
-  customFields?: Maybe<Scalars['JSON']>;
-};
-
-export type PromotionFilterParameter = {
-  id?: Maybe<IdOperators>;
-  createdAt?: Maybe<DateOperators>;
-  updatedAt?: Maybe<DateOperators>;
-  startsAt?: Maybe<DateOperators>;
-  endsAt?: Maybe<DateOperators>;
-  couponCode?: Maybe<StringOperators>;
-  perCustomerUsageLimit?: Maybe<NumberOperators>;
-  name?: Maybe<StringOperators>;
-  enabled?: Maybe<BooleanOperators>;
->>>>>>> 43e37ec5
-};
-
-export type PromotionList = PaginatedList & {
-  items: Array<Promotion>;
-  totalItems: Scalars['Int'];
-};
-
-export type PromotionListOptions = {
-<<<<<<< HEAD
-    /** Allows the results to be filtered */
-    filter?: InputMaybe<PromotionFilterParameter>;
-    /** Specifies whether multiple "filter" arguments should be combines with a logical AND or OR operation. Defaults to AND. */
-    filterOperator?: InputMaybe<LogicalOperator>;
-    /** Skips the first n results, for use in pagination */
-    skip?: InputMaybe<Scalars['Int']>;
-    /** Specifies which properties to sort the results by */
-    sort?: InputMaybe<PromotionSortParameter>;
-    /** Takes n results, for use in pagination */
-    take?: InputMaybe<Scalars['Int']>;
+    filterOperator?: Maybe<LogicalOperator>;
 };
 
 export type PromotionSortParameter = {
-    couponCode?: InputMaybe<SortOrder>;
-    createdAt?: InputMaybe<SortOrder>;
-    endsAt?: InputMaybe<SortOrder>;
-    id?: InputMaybe<SortOrder>;
-    name?: InputMaybe<SortOrder>;
-    perCustomerUsageLimit?: InputMaybe<SortOrder>;
-    startsAt?: InputMaybe<SortOrder>;
-    updatedAt?: InputMaybe<SortOrder>;
-=======
-  /** Skips the first n results, for use in pagination */
-  skip?: Maybe<Scalars['Int']>;
-  /** Takes n results, for use in pagination */
-  take?: Maybe<Scalars['Int']>;
-  /** Specifies which properties to sort the results by */
-  sort?: Maybe<PromotionSortParameter>;
-  /** Allows the results to be filtered */
-  filter?: Maybe<PromotionFilterParameter>;
-  /** Specifies whether multiple "filter" arguments should be combines with a logical AND or OR operation. Defaults to AND. */
-  filterOperator?: Maybe<LogicalOperator>;
-};
-
-export type PromotionSortParameter = {
-  id?: Maybe<SortOrder>;
-  createdAt?: Maybe<SortOrder>;
-  updatedAt?: Maybe<SortOrder>;
-  startsAt?: Maybe<SortOrder>;
-  endsAt?: Maybe<SortOrder>;
-  couponCode?: Maybe<SortOrder>;
-  perCustomerUsageLimit?: Maybe<SortOrder>;
-  name?: Maybe<SortOrder>;
->>>>>>> 43e37ec5
+    id?: Maybe<SortOrder>;
+    createdAt?: Maybe<SortOrder>;
+    updatedAt?: Maybe<SortOrder>;
+    startsAt?: Maybe<SortOrder>;
+    endsAt?: Maybe<SortOrder>;
+    couponCode?: Maybe<SortOrder>;
+    perCustomerUsageLimit?: Maybe<SortOrder>;
+    name?: Maybe<SortOrder>;
 };
 
 /** Returned if the specified quantity of an OrderLine is greater than the number of items in that line */
 export type QuantityTooGreatError = ErrorResult & {
-  errorCode: ErrorCode;
-  message: Scalars['String'];
+    errorCode: ErrorCode;
+    message: Scalars['String'];
 };
 
 export type Query = {
-<<<<<<< HEAD
+    administrators: AdministratorList;
+    administrator?: Maybe<Administrator>;
     activeAdministrator?: Maybe<Administrator>;
-    activeChannel: Channel;
-    administrator?: Maybe<Administrator>;
-    administrators: AdministratorList;
+    /** Get a list of Assets */
+    assets: AssetList;
     /** Get a single Asset by id */
     asset?: Maybe<Asset>;
-    /** Get a list of Assets */
-    assets: AssetList;
+    me?: Maybe<CurrentUser>;
+    channels: Array<Channel>;
     channel?: Maybe<Channel>;
-    channels: Array<Channel>;
+    activeChannel: Channel;
+    collections: CollectionList;
     /** Get a Collection either by id or slug. If neither id nor slug is specified, an error will result. */
     collection?: Maybe<Collection>;
     collectionFilters: Array<ConfigurableOperationDefinition>;
-    collections: CollectionList;
     countries: CountryList;
     country?: Maybe<Country>;
+    customerGroups: CustomerGroupList;
+    customerGroup?: Maybe<CustomerGroup>;
+    customers: CustomerList;
     customer?: Maybe<Customer>;
-    customerGroup?: Maybe<CustomerGroup>;
-    customerGroups: CustomerGroupList;
-    customers: CustomerList;
+    facets: FacetList;
     facet?: Maybe<Facet>;
-    facets: FacetList;
-    fulfillmentHandlers: Array<ConfigurableOperationDefinition>;
     globalSettings: GlobalSettings;
     job?: Maybe<Job>;
-    jobBufferSize: Array<JobBufferSize>;
-    jobQueues: Array<JobQueue>;
     jobs: JobList;
     jobsById: Array<Job>;
-    me?: Maybe<CurrentUser>;
+    jobQueues: Array<JobQueue>;
+    jobBufferSize: Array<JobBufferSize>;
     order?: Maybe<Order>;
     orders: OrderList;
+    paymentMethods: PaymentMethodList;
     paymentMethod?: Maybe<PaymentMethod>;
     paymentMethodEligibilityCheckers: Array<ConfigurableOperationDefinition>;
     paymentMethodHandlers: Array<ConfigurableOperationDefinition>;
-    paymentMethods: PaymentMethodList;
+    productOptionGroups: Array<ProductOptionGroup>;
+    productOptionGroup?: Maybe<ProductOptionGroup>;
+    search: SearchResponse;
     pendingSearchIndexUpdates: Scalars['Int'];
+    /** List Products */
+    products: ProductList;
     /** Get a Product either by id or slug. If neither id nor slug is specified, an error will result. */
     product?: Maybe<Product>;
-    productOptionGroup?: Maybe<ProductOptionGroup>;
-    productOptionGroups: Array<ProductOptionGroup>;
+    /** List ProductVariants either all or for the specific product. */
+    productVariants: ProductVariantList;
     /** Get a ProductVariant by id */
     productVariant?: Maybe<ProductVariant>;
-    /** List ProductVariants either all or for the specific product. */
-    productVariants: ProductVariantList;
-    /** List Products */
-    products: ProductList;
     promotion?: Maybe<Promotion>;
+    promotions: PromotionList;
+    promotionConditions: Array<ConfigurableOperationDefinition>;
     promotionActions: Array<ConfigurableOperationDefinition>;
-    promotionConditions: Array<ConfigurableOperationDefinition>;
-    promotions: PromotionList;
+    roles: RoleList;
     role?: Maybe<Role>;
-    roles: RoleList;
-    search: SearchResponse;
+    shippingMethods: ShippingMethodList;
+    shippingMethod?: Maybe<ShippingMethod>;
+    shippingEligibilityCheckers: Array<ConfigurableOperationDefinition>;
     shippingCalculators: Array<ConfigurableOperationDefinition>;
-    shippingEligibilityCheckers: Array<ConfigurableOperationDefinition>;
-    shippingMethod?: Maybe<ShippingMethod>;
-    shippingMethods: ShippingMethodList;
+    fulfillmentHandlers: Array<ConfigurableOperationDefinition>;
+    testShippingMethod: TestShippingMethodResult;
+    testEligibleShippingMethods: Array<ShippingMethodQuote>;
     tag: Tag;
     tags: TagList;
     taxCategories: Array<TaxCategory>;
     taxCategory?: Maybe<TaxCategory>;
+    taxRates: TaxRateList;
     taxRate?: Maybe<TaxRate>;
-    taxRates: TaxRateList;
-    testEligibleShippingMethods: Array<ShippingMethodQuote>;
-    testShippingMethod: TestShippingMethodResult;
+    zones: Array<Zone>;
     zone?: Maybe<Zone>;
-    zones: Array<Zone>;
-=======
-  administrators: AdministratorList;
-  administrator?: Maybe<Administrator>;
-  activeAdministrator?: Maybe<Administrator>;
-  /** Get a list of Assets */
-  assets: AssetList;
-  /** Get a single Asset by id */
-  asset?: Maybe<Asset>;
-  me?: Maybe<CurrentUser>;
-  channels: Array<Channel>;
-  channel?: Maybe<Channel>;
-  activeChannel: Channel;
-  collections: CollectionList;
-  /** Get a Collection either by id or slug. If neither id nor slug is specified, an error will result. */
-  collection?: Maybe<Collection>;
-  collectionFilters: Array<ConfigurableOperationDefinition>;
-  countries: CountryList;
-  country?: Maybe<Country>;
-  customerGroups: CustomerGroupList;
-  customerGroup?: Maybe<CustomerGroup>;
-  customers: CustomerList;
-  customer?: Maybe<Customer>;
-  facets: FacetList;
-  facet?: Maybe<Facet>;
-  globalSettings: GlobalSettings;
-  job?: Maybe<Job>;
-  jobs: JobList;
-  jobsById: Array<Job>;
-  jobQueues: Array<JobQueue>;
-  jobBufferSize: Array<JobBufferSize>;
-  order?: Maybe<Order>;
-  orders: OrderList;
-  paymentMethods: PaymentMethodList;
-  paymentMethod?: Maybe<PaymentMethod>;
-  paymentMethodEligibilityCheckers: Array<ConfigurableOperationDefinition>;
-  paymentMethodHandlers: Array<ConfigurableOperationDefinition>;
-  productOptionGroups: Array<ProductOptionGroup>;
-  productOptionGroup?: Maybe<ProductOptionGroup>;
-  search: SearchResponse;
-  pendingSearchIndexUpdates: Scalars['Int'];
-  /** List Products */
-  products: ProductList;
-  /** Get a Product either by id or slug. If neither id nor slug is specified, an error will result. */
-  product?: Maybe<Product>;
-  /** List ProductVariants either all or for the specific product. */
-  productVariants: ProductVariantList;
-  /** Get a ProductVariant by id */
-  productVariant?: Maybe<ProductVariant>;
-  promotion?: Maybe<Promotion>;
-  promotions: PromotionList;
-  promotionConditions: Array<ConfigurableOperationDefinition>;
-  promotionActions: Array<ConfigurableOperationDefinition>;
-  roles: RoleList;
-  role?: Maybe<Role>;
-  shippingMethods: ShippingMethodList;
-  shippingMethod?: Maybe<ShippingMethod>;
-  shippingEligibilityCheckers: Array<ConfigurableOperationDefinition>;
-  shippingCalculators: Array<ConfigurableOperationDefinition>;
-  fulfillmentHandlers: Array<ConfigurableOperationDefinition>;
-  testShippingMethod: TestShippingMethodResult;
-  testEligibleShippingMethods: Array<ShippingMethodQuote>;
-  tag: Tag;
-  tags: TagList;
-  taxCategories: Array<TaxCategory>;
-  taxCategory?: Maybe<TaxCategory>;
-  taxRates: TaxRateList;
-  taxRate?: Maybe<TaxRate>;
-  zones: Array<Zone>;
-  zone?: Maybe<Zone>;
-};
-
+};
 
 export type QueryAdministratorsArgs = {
-  options?: Maybe<AdministratorListOptions>;
->>>>>>> 43e37ec5
-};
-
+    options?: Maybe<AdministratorListOptions>;
+};
 
 export type QueryAdministratorArgs = {
-  id: Scalars['ID'];
-};
-
-<<<<<<< HEAD
-export type QueryAdministratorsArgs = {
-    options?: InputMaybe<AdministratorListOptions>;
-=======
+    id: Scalars['ID'];
+};
 
 export type QueryAssetsArgs = {
-  options?: Maybe<AssetListOptions>;
->>>>>>> 43e37ec5
-};
-
+    options?: Maybe<AssetListOptions>;
+};
 
 export type QueryAssetArgs = {
-  id: Scalars['ID'];
-};
-
-<<<<<<< HEAD
-export type QueryAssetsArgs = {
-    options?: InputMaybe<AssetListOptions>;
-};
-=======
->>>>>>> 43e37ec5
+    id: Scalars['ID'];
+};
 
 export type QueryChannelArgs = {
-  id: Scalars['ID'];
-};
-
-<<<<<<< HEAD
+    id: Scalars['ID'];
+};
+
+export type QueryCollectionsArgs = {
+    options?: Maybe<CollectionListOptions>;
+};
+
 export type QueryCollectionArgs = {
-    id?: InputMaybe<Scalars['ID']>;
-    slug?: InputMaybe<Scalars['String']>;
-};
-
-export type QueryCollectionsArgs = {
-    options?: InputMaybe<CollectionListOptions>;
-=======
-
-export type QueryCollectionsArgs = {
-  options?: Maybe<CollectionListOptions>;
-};
-
-
-export type QueryCollectionArgs = {
-  id?: Maybe<Scalars['ID']>;
-  slug?: Maybe<Scalars['String']>;
->>>>>>> 43e37ec5
-};
-
+    id?: Maybe<Scalars['ID']>;
+    slug?: Maybe<Scalars['String']>;
+};
 
 export type QueryCountriesArgs = {
-<<<<<<< HEAD
-    options?: InputMaybe<CountryListOptions>;
-=======
-  options?: Maybe<CountryListOptions>;
->>>>>>> 43e37ec5
-};
-
+    options?: Maybe<CountryListOptions>;
+};
 
 export type QueryCountryArgs = {
-  id: Scalars['ID'];
-};
-
-<<<<<<< HEAD
+    id: Scalars['ID'];
+};
+
+export type QueryCustomerGroupsArgs = {
+    options?: Maybe<CustomerGroupListOptions>;
+};
+
+export type QueryCustomerGroupArgs = {
+    id: Scalars['ID'];
+};
+
+export type QueryCustomersArgs = {
+    options?: Maybe<CustomerListOptions>;
+};
+
 export type QueryCustomerArgs = {
     id: Scalars['ID'];
-=======
-
-export type QueryCustomerGroupsArgs = {
-  options?: Maybe<CustomerGroupListOptions>;
->>>>>>> 43e37ec5
-};
-
-
-export type QueryCustomerGroupArgs = {
-  id: Scalars['ID'];
-};
-
-<<<<<<< HEAD
-export type QueryCustomerGroupsArgs = {
-    options?: InputMaybe<CustomerGroupListOptions>;
-};
-
-export type QueryCustomersArgs = {
-    options?: InputMaybe<CustomerListOptions>;
+};
+
+export type QueryFacetsArgs = {
+    options?: Maybe<FacetListOptions>;
 };
 
 export type QueryFacetArgs = {
     id: Scalars['ID'];
-=======
-
-export type QueryCustomersArgs = {
-  options?: Maybe<CustomerListOptions>;
-};
-
-
-export type QueryCustomerArgs = {
-  id: Scalars['ID'];
->>>>>>> 43e37ec5
-};
-
-
-export type QueryFacetsArgs = {
-<<<<<<< HEAD
-    options?: InputMaybe<FacetListOptions>;
-=======
-  options?: Maybe<FacetListOptions>;
-};
-
-
-export type QueryFacetArgs = {
-  id: Scalars['ID'];
->>>>>>> 43e37ec5
-};
-
+};
 
 export type QueryJobArgs = {
-  jobId: Scalars['ID'];
-};
-
-<<<<<<< HEAD
+    jobId: Scalars['ID'];
+};
+
+export type QueryJobsArgs = {
+    options?: Maybe<JobListOptions>;
+};
+
+export type QueryJobsByIdArgs = {
+    jobIds: Array<Scalars['ID']>;
+};
+
 export type QueryJobBufferSizeArgs = {
-    bufferIds?: InputMaybe<Array<Scalars['String']>>;
-};
-
-export type QueryJobsArgs = {
-    options?: InputMaybe<JobListOptions>;
-=======
-
-export type QueryJobsArgs = {
-  options?: Maybe<JobListOptions>;
->>>>>>> 43e37ec5
-};
-
-
-export type QueryJobsByIdArgs = {
-  jobIds: Array<Scalars['ID']>;
-};
-
-<<<<<<< HEAD
-=======
-
-export type QueryJobBufferSizeArgs = {
-  bufferIds?: Maybe<Array<Scalars['String']>>;
-};
-
-
->>>>>>> 43e37ec5
+    bufferIds?: Maybe<Array<Scalars['String']>>;
+};
+
 export type QueryOrderArgs = {
-  id: Scalars['ID'];
-};
-
+    id: Scalars['ID'];
+};
 
 export type QueryOrdersArgs = {
-<<<<<<< HEAD
-    options?: InputMaybe<OrderListOptions>;
-=======
-  options?: Maybe<OrderListOptions>;
-};
-
+    options?: Maybe<OrderListOptions>;
+};
 
 export type QueryPaymentMethodsArgs = {
-  options?: Maybe<PaymentMethodListOptions>;
->>>>>>> 43e37ec5
-};
-
+    options?: Maybe<PaymentMethodListOptions>;
+};
 
 export type QueryPaymentMethodArgs = {
-  id: Scalars['ID'];
-};
-
-<<<<<<< HEAD
-export type QueryPaymentMethodsArgs = {
-    options?: InputMaybe<PaymentMethodListOptions>;
-};
-
-export type QueryProductArgs = {
-    id?: InputMaybe<Scalars['ID']>;
-    slug?: InputMaybe<Scalars['String']>;
+    id: Scalars['ID'];
+};
+
+export type QueryProductOptionGroupsArgs = {
+    filterTerm?: Maybe<Scalars['String']>;
 };
 
 export type QueryProductOptionGroupArgs = {
     id: Scalars['ID'];
-};
-
-export type QueryProductOptionGroupsArgs = {
-    filterTerm?: InputMaybe<Scalars['String']>;
-};
-
-export type QueryProductVariantArgs = {
-    id: Scalars['ID'];
-=======
-
-export type QueryProductOptionGroupsArgs = {
-  filterTerm?: Maybe<Scalars['String']>;
-};
-
-
-export type QueryProductOptionGroupArgs = {
-  id: Scalars['ID'];
-};
-
-
-export type QuerySearchArgs = {
-  input: SearchInput;
-};
-
-
-export type QueryProductsArgs = {
-  options?: Maybe<ProductListOptions>;
-};
-
-
-export type QueryProductArgs = {
-  id?: Maybe<Scalars['ID']>;
-  slug?: Maybe<Scalars['String']>;
->>>>>>> 43e37ec5
-};
-
-
-export type QueryProductVariantsArgs = {
-<<<<<<< HEAD
-    options?: InputMaybe<ProductVariantListOptions>;
-    productId?: InputMaybe<Scalars['ID']>;
-};
-
-export type QueryProductsArgs = {
-    options?: InputMaybe<ProductListOptions>;
-=======
-  options?: Maybe<ProductVariantListOptions>;
-  productId?: Maybe<Scalars['ID']>;
-};
-
-
-export type QueryProductVariantArgs = {
-  id: Scalars['ID'];
->>>>>>> 43e37ec5
-};
-
-
-export type QueryPromotionArgs = {
-  id: Scalars['ID'];
-};
-
-
-export type QueryPromotionsArgs = {
-<<<<<<< HEAD
-    options?: InputMaybe<PromotionListOptions>;
-=======
-  options?: Maybe<PromotionListOptions>;
-};
-
-
-export type QueryRolesArgs = {
-  options?: Maybe<RoleListOptions>;
->>>>>>> 43e37ec5
-};
-
-
-export type QueryRoleArgs = {
-  id: Scalars['ID'];
-};
-
-<<<<<<< HEAD
-export type QueryRolesArgs = {
-    options?: InputMaybe<RoleListOptions>;
 };
 
 export type QuerySearchArgs = {
     input: SearchInput;
 };
 
+export type QueryProductsArgs = {
+    options?: Maybe<ProductListOptions>;
+};
+
+export type QueryProductArgs = {
+    id?: Maybe<Scalars['ID']>;
+    slug?: Maybe<Scalars['String']>;
+};
+
+export type QueryProductVariantsArgs = {
+    options?: Maybe<ProductVariantListOptions>;
+    productId?: Maybe<Scalars['ID']>;
+};
+
+export type QueryProductVariantArgs = {
+    id: Scalars['ID'];
+};
+
+export type QueryPromotionArgs = {
+    id: Scalars['ID'];
+};
+
+export type QueryPromotionsArgs = {
+    options?: Maybe<PromotionListOptions>;
+};
+
+export type QueryRolesArgs = {
+    options?: Maybe<RoleListOptions>;
+};
+
+export type QueryRoleArgs = {
+    id: Scalars['ID'];
+};
+
+export type QueryShippingMethodsArgs = {
+    options?: Maybe<ShippingMethodListOptions>;
+};
+
 export type QueryShippingMethodArgs = {
     id: Scalars['ID'];
 };
 
-export type QueryShippingMethodsArgs = {
-    options?: InputMaybe<ShippingMethodListOptions>;
-=======
-
-export type QueryShippingMethodsArgs = {
-  options?: Maybe<ShippingMethodListOptions>;
-};
-
-
-export type QueryShippingMethodArgs = {
-  id: Scalars['ID'];
-};
-
-
 export type QueryTestShippingMethodArgs = {
-  input: TestShippingMethodInput;
-};
-
-
-export type QueryTestEligibleShippingMethodsArgs = {
-  input: TestEligibleShippingMethodsInput;
->>>>>>> 43e37ec5
-};
-
-
-export type QueryTagArgs = {
-  id: Scalars['ID'];
-};
-
-
-export type QueryTagsArgs = {
-<<<<<<< HEAD
-    options?: InputMaybe<TagListOptions>;
-=======
-  options?: Maybe<TagListOptions>;
->>>>>>> 43e37ec5
-};
-
-
-export type QueryTaxCategoryArgs = {
-  id: Scalars['ID'];
-};
-
-<<<<<<< HEAD
-export type QueryTaxRateArgs = {
-    id: Scalars['ID'];
-};
-
-export type QueryTaxRatesArgs = {
-    options?: InputMaybe<TaxRateListOptions>;
+    input: TestShippingMethodInput;
 };
 
 export type QueryTestEligibleShippingMethodsArgs = {
     input: TestEligibleShippingMethodsInput;
 };
 
-export type QueryTestShippingMethodArgs = {
-    input: TestShippingMethodInput;
-=======
+export type QueryTagArgs = {
+    id: Scalars['ID'];
+};
+
+export type QueryTagsArgs = {
+    options?: Maybe<TagListOptions>;
+};
+
+export type QueryTaxCategoryArgs = {
+    id: Scalars['ID'];
+};
 
 export type QueryTaxRatesArgs = {
-  options?: Maybe<TaxRateListOptions>;
-};
-
+    options?: Maybe<TaxRateListOptions>;
+};
 
 export type QueryTaxRateArgs = {
-  id: Scalars['ID'];
->>>>>>> 43e37ec5
-};
-
+    id: Scalars['ID'];
+};
 
 export type QueryZoneArgs = {
-  id: Scalars['ID'];
+    id: Scalars['ID'];
 };
 
 export type Refund = Node & {
-<<<<<<< HEAD
+    id: Scalars['ID'];
+    createdAt: Scalars['DateTime'];
+    updatedAt: Scalars['DateTime'];
+    items: Scalars['Int'];
+    shipping: Scalars['Int'];
     adjustment: Scalars['Int'];
-    createdAt: Scalars['DateTime'];
-    id: Scalars['ID'];
-    items: Scalars['Int'];
-    metadata?: Maybe<Scalars['JSON']>;
+    total: Scalars['Int'];
     method?: Maybe<Scalars['String']>;
+    state: Scalars['String'];
+    transactionId?: Maybe<Scalars['String']>;
+    reason?: Maybe<Scalars['String']>;
     orderItems: Array<OrderItem>;
     paymentId: Scalars['ID'];
+    metadata?: Maybe<Scalars['JSON']>;
+};
+
+export type RefundOrderInput = {
+    lines: Array<OrderLineInput>;
+    shipping: Scalars['Int'];
+    adjustment: Scalars['Int'];
+    paymentId: Scalars['ID'];
     reason?: Maybe<Scalars['String']>;
-    shipping: Scalars['Int'];
-    state: Scalars['String'];
-    total: Scalars['Int'];
-    transactionId?: Maybe<Scalars['String']>;
-    updatedAt: Scalars['DateTime'];
-};
-
-export type RefundOrderInput = {
-    adjustment: Scalars['Int'];
-    lines: Array<OrderLineInput>;
-    paymentId: Scalars['ID'];
-    reason?: InputMaybe<Scalars['String']>;
-    shipping: Scalars['Int'];
 };
 
 export type RefundOrderResult =
-    | AlreadyRefundedError
-    | MultipleOrderError
+    | Refund
+    | QuantityTooGreatError
     | NothingToRefundError
     | OrderStateTransitionError
+    | MultipleOrderError
     | PaymentOrderMismatchError
-    | QuantityTooGreatError
-    | Refund
     | RefundOrderStateError
+    | AlreadyRefundedError
     | RefundStateTransitionError;
-=======
-  id: Scalars['ID'];
-  createdAt: Scalars['DateTime'];
-  updatedAt: Scalars['DateTime'];
-  items: Scalars['Int'];
-  shipping: Scalars['Int'];
-  adjustment: Scalars['Int'];
-  total: Scalars['Int'];
-  method?: Maybe<Scalars['String']>;
-  state: Scalars['String'];
-  transactionId?: Maybe<Scalars['String']>;
-  reason?: Maybe<Scalars['String']>;
-  orderItems: Array<OrderItem>;
-  paymentId: Scalars['ID'];
-  metadata?: Maybe<Scalars['JSON']>;
-};
-
-export type RefundOrderInput = {
-  lines: Array<OrderLineInput>;
-  shipping: Scalars['Int'];
-  adjustment: Scalars['Int'];
-  paymentId: Scalars['ID'];
-  reason?: Maybe<Scalars['String']>;
-};
-
-export type RefundOrderResult = Refund | QuantityTooGreatError | NothingToRefundError | OrderStateTransitionError | MultipleOrderError | PaymentOrderMismatchError | RefundOrderStateError | AlreadyRefundedError | RefundStateTransitionError;
->>>>>>> 43e37ec5
 
 /** Returned if an attempting to refund an Order which is not in the expected state */
 export type RefundOrderStateError = ErrorResult & {
-  errorCode: ErrorCode;
-  message: Scalars['String'];
-  orderState: Scalars['String'];
+    errorCode: ErrorCode;
+    message: Scalars['String'];
+    orderState: Scalars['String'];
 };
 
 /**
@@ -7524,1762 +4111,973 @@
  * though the price has decreased as a result of the changes.
  */
 export type RefundPaymentIdMissingError = ErrorResult & {
-  errorCode: ErrorCode;
-  message: Scalars['String'];
+    errorCode: ErrorCode;
+    message: Scalars['String'];
 };
 
 /** Returned when there is an error in transitioning the Refund state */
 export type RefundStateTransitionError = ErrorResult & {
-<<<<<<< HEAD
     errorCode: ErrorCode;
+    message: Scalars['String'];
+    transitionError: Scalars['String'];
     fromState: Scalars['String'];
-    message: Scalars['String'];
     toState: Scalars['String'];
-    transitionError: Scalars['String'];
 };
 
 export type RelationCustomFieldConfig = CustomField & {
+    name: Scalars['String'];
+    type: Scalars['String'];
+    list: Scalars['Boolean'];
+    label?: Maybe<Array<LocalizedString>>;
     description?: Maybe<Array<LocalizedString>>;
+    readonly?: Maybe<Scalars['Boolean']>;
+    internal?: Maybe<Scalars['Boolean']>;
+    nullable?: Maybe<Scalars['Boolean']>;
     entity: Scalars['String'];
-    internal?: Maybe<Scalars['Boolean']>;
-    label?: Maybe<Array<LocalizedString>>;
-    list: Scalars['Boolean'];
-    name: Scalars['String'];
-    nullable?: Maybe<Scalars['Boolean']>;
-    readonly?: Maybe<Scalars['Boolean']>;
     scalarFields: Array<Scalars['String']>;
-    type: Scalars['String'];
     ui?: Maybe<Scalars['JSON']>;
 };
 
 export type Release = Node &
     StockMovement & {
+        id: Scalars['ID'];
         createdAt: Scalars['DateTime'];
-        id: Scalars['ID'];
+        updatedAt: Scalars['DateTime'];
+        productVariant: ProductVariant;
+        type: StockMovementType;
+        quantity: Scalars['Int'];
         orderItem: OrderItem;
-        productVariant: ProductVariant;
-        quantity: Scalars['Int'];
-        type: StockMovementType;
-        updatedAt: Scalars['DateTime'];
     };
-=======
-  errorCode: ErrorCode;
-  message: Scalars['String'];
-  transitionError: Scalars['String'];
-  fromState: Scalars['String'];
-  toState: Scalars['String'];
-};
-
-export type RelationCustomFieldConfig = CustomField & {
-  name: Scalars['String'];
-  type: Scalars['String'];
-  list: Scalars['Boolean'];
-  label?: Maybe<Array<LocalizedString>>;
-  description?: Maybe<Array<LocalizedString>>;
-  readonly?: Maybe<Scalars['Boolean']>;
-  internal?: Maybe<Scalars['Boolean']>;
-  nullable?: Maybe<Scalars['Boolean']>;
-  entity: Scalars['String'];
-  scalarFields: Array<Scalars['String']>;
-  ui?: Maybe<Scalars['JSON']>;
-};
-
-export type Release = Node & StockMovement & {
-  id: Scalars['ID'];
-  createdAt: Scalars['DateTime'];
-  updatedAt: Scalars['DateTime'];
-  productVariant: ProductVariant;
-  type: StockMovementType;
-  quantity: Scalars['Int'];
-  orderItem: OrderItem;
-};
->>>>>>> 43e37ec5
 
 export type RemoveOptionGroupFromProductResult = Product | ProductOptionInUseError;
 
 export type RemoveProductVariantsFromChannelInput = {
-<<<<<<< HEAD
+    productVariantIds: Array<Scalars['ID']>;
     channelId: Scalars['ID'];
-    productVariantIds: Array<Scalars['ID']>;
 };
 
 export type RemoveProductsFromChannelInput = {
+    productIds: Array<Scalars['ID']>;
     channelId: Scalars['ID'];
-    productIds: Array<Scalars['ID']>;
 };
 
 export type RemovePromotionsFromChannelInput = {
+    promotionIds: Array<Scalars['ID']>;
     channelId: Scalars['ID'];
-    promotionIds: Array<Scalars['ID']>;
 };
 
 export type Return = Node &
     StockMovement & {
+        id: Scalars['ID'];
         createdAt: Scalars['DateTime'];
-        id: Scalars['ID'];
+        updatedAt: Scalars['DateTime'];
+        productVariant: ProductVariant;
+        type: StockMovementType;
+        quantity: Scalars['Int'];
         orderItem: OrderItem;
-        productVariant: ProductVariant;
-        quantity: Scalars['Int'];
-        type: StockMovementType;
-        updatedAt: Scalars['DateTime'];
     };
 
 export type Role = Node & {
+    id: Scalars['ID'];
+    createdAt: Scalars['DateTime'];
+    updatedAt: Scalars['DateTime'];
+    code: Scalars['String'];
+    description: Scalars['String'];
+    permissions: Array<Permission>;
     channels: Array<Channel>;
-    code: Scalars['String'];
-    createdAt: Scalars['DateTime'];
-    description: Scalars['String'];
-    id: Scalars['ID'];
-    permissions: Array<Permission>;
-    updatedAt: Scalars['DateTime'];
 };
 
 export type RoleFilterParameter = {
-    code?: InputMaybe<StringOperators>;
-    createdAt?: InputMaybe<DateOperators>;
-    description?: InputMaybe<StringOperators>;
-    id?: InputMaybe<IdOperators>;
-    updatedAt?: InputMaybe<DateOperators>;
-=======
-  productVariantIds: Array<Scalars['ID']>;
-  channelId: Scalars['ID'];
-};
-
-export type RemoveProductsFromChannelInput = {
-  productIds: Array<Scalars['ID']>;
-  channelId: Scalars['ID'];
-};
-
-export type RemovePromotionsFromChannelInput = {
-  promotionIds: Array<Scalars['ID']>;
-  channelId: Scalars['ID'];
-};
-
-export type Return = Node & StockMovement & {
-  id: Scalars['ID'];
-  createdAt: Scalars['DateTime'];
-  updatedAt: Scalars['DateTime'];
-  productVariant: ProductVariant;
-  type: StockMovementType;
-  quantity: Scalars['Int'];
-  orderItem: OrderItem;
-};
-
-export type Role = Node & {
-  id: Scalars['ID'];
-  createdAt: Scalars['DateTime'];
-  updatedAt: Scalars['DateTime'];
-  code: Scalars['String'];
-  description: Scalars['String'];
-  permissions: Array<Permission>;
-  channels: Array<Channel>;
-};
-
-export type RoleFilterParameter = {
-  id?: Maybe<IdOperators>;
-  createdAt?: Maybe<DateOperators>;
-  updatedAt?: Maybe<DateOperators>;
-  code?: Maybe<StringOperators>;
-  description?: Maybe<StringOperators>;
->>>>>>> 43e37ec5
+    id?: Maybe<IdOperators>;
+    createdAt?: Maybe<DateOperators>;
+    updatedAt?: Maybe<DateOperators>;
+    code?: Maybe<StringOperators>;
+    description?: Maybe<StringOperators>;
 };
 
 export type RoleList = PaginatedList & {
-  items: Array<Role>;
-  totalItems: Scalars['Int'];
+    items: Array<Role>;
+    totalItems: Scalars['Int'];
 };
 
 export type RoleListOptions = {
-<<<<<<< HEAD
+    /** Skips the first n results, for use in pagination */
+    skip?: Maybe<Scalars['Int']>;
+    /** Takes n results, for use in pagination */
+    take?: Maybe<Scalars['Int']>;
+    /** Specifies which properties to sort the results by */
+    sort?: Maybe<RoleSortParameter>;
     /** Allows the results to be filtered */
-    filter?: InputMaybe<RoleFilterParameter>;
+    filter?: Maybe<RoleFilterParameter>;
     /** Specifies whether multiple "filter" arguments should be combines with a logical AND or OR operation. Defaults to AND. */
-    filterOperator?: InputMaybe<LogicalOperator>;
-    /** Skips the first n results, for use in pagination */
-    skip?: InputMaybe<Scalars['Int']>;
-    /** Specifies which properties to sort the results by */
-    sort?: InputMaybe<RoleSortParameter>;
-    /** Takes n results, for use in pagination */
-    take?: InputMaybe<Scalars['Int']>;
+    filterOperator?: Maybe<LogicalOperator>;
 };
 
 export type RoleSortParameter = {
-    code?: InputMaybe<SortOrder>;
-    createdAt?: InputMaybe<SortOrder>;
-    description?: InputMaybe<SortOrder>;
-    id?: InputMaybe<SortOrder>;
-    updatedAt?: InputMaybe<SortOrder>;
+    id?: Maybe<SortOrder>;
+    createdAt?: Maybe<SortOrder>;
+    updatedAt?: Maybe<SortOrder>;
+    code?: Maybe<SortOrder>;
+    description?: Maybe<SortOrder>;
 };
 
 export type Sale = Node &
     StockMovement & {
+        id: Scalars['ID'];
         createdAt: Scalars['DateTime'];
-        id: Scalars['ID'];
+        updatedAt: Scalars['DateTime'];
+        productVariant: ProductVariant;
+        type: StockMovementType;
+        quantity: Scalars['Int'];
         orderItem: OrderItem;
-        productVariant: ProductVariant;
-        quantity: Scalars['Int'];
-        type: StockMovementType;
-        updatedAt: Scalars['DateTime'];
     };
 
 export type SearchInput = {
-    collectionId?: InputMaybe<Scalars['ID']>;
-    collectionSlug?: InputMaybe<Scalars['String']>;
-    facetValueFilters?: InputMaybe<Array<FacetValueFilterInput>>;
-    facetValueIds?: InputMaybe<Array<Scalars['ID']>>;
-    facetValueOperator?: InputMaybe<LogicalOperator>;
-    groupByProduct?: InputMaybe<Scalars['Boolean']>;
-    skip?: InputMaybe<Scalars['Int']>;
-    sort?: InputMaybe<SearchResultSortParameter>;
-    take?: InputMaybe<Scalars['Int']>;
-    term?: InputMaybe<Scalars['String']>;
-=======
-  /** Skips the first n results, for use in pagination */
-  skip?: Maybe<Scalars['Int']>;
-  /** Takes n results, for use in pagination */
-  take?: Maybe<Scalars['Int']>;
-  /** Specifies which properties to sort the results by */
-  sort?: Maybe<RoleSortParameter>;
-  /** Allows the results to be filtered */
-  filter?: Maybe<RoleFilterParameter>;
-  /** Specifies whether multiple "filter" arguments should be combines with a logical AND or OR operation. Defaults to AND. */
-  filterOperator?: Maybe<LogicalOperator>;
-};
-
-export type RoleSortParameter = {
-  id?: Maybe<SortOrder>;
-  createdAt?: Maybe<SortOrder>;
-  updatedAt?: Maybe<SortOrder>;
-  code?: Maybe<SortOrder>;
-  description?: Maybe<SortOrder>;
-};
-
-export type Sale = Node & StockMovement & {
-  id: Scalars['ID'];
-  createdAt: Scalars['DateTime'];
-  updatedAt: Scalars['DateTime'];
-  productVariant: ProductVariant;
-  type: StockMovementType;
-  quantity: Scalars['Int'];
-  orderItem: OrderItem;
-};
-
-export type SearchInput = {
-  term?: Maybe<Scalars['String']>;
-  facetValueIds?: Maybe<Array<Scalars['ID']>>;
-  facetValueOperator?: Maybe<LogicalOperator>;
-  facetValueFilters?: Maybe<Array<FacetValueFilterInput>>;
-  collectionId?: Maybe<Scalars['ID']>;
-  collectionSlug?: Maybe<Scalars['String']>;
-  groupByProduct?: Maybe<Scalars['Boolean']>;
-  take?: Maybe<Scalars['Int']>;
-  skip?: Maybe<Scalars['Int']>;
-  sort?: Maybe<SearchResultSortParameter>;
->>>>>>> 43e37ec5
+    term?: Maybe<Scalars['String']>;
+    facetValueIds?: Maybe<Array<Scalars['ID']>>;
+    facetValueOperator?: Maybe<LogicalOperator>;
+    facetValueFilters?: Maybe<Array<FacetValueFilterInput>>;
+    collectionId?: Maybe<Scalars['ID']>;
+    collectionSlug?: Maybe<Scalars['String']>;
+    groupByProduct?: Maybe<Scalars['Boolean']>;
+    take?: Maybe<Scalars['Int']>;
+    skip?: Maybe<Scalars['Int']>;
+    sort?: Maybe<SearchResultSortParameter>;
 };
 
 export type SearchReindexResponse = {
-  success: Scalars['Boolean'];
+    success: Scalars['Boolean'];
 };
 
 export type SearchResponse = {
-<<<<<<< HEAD
-    collections: Array<CollectionResult>;
-    facetValues: Array<FacetValueResult>;
     items: Array<SearchResult>;
     totalItems: Scalars['Int'];
+    facetValues: Array<FacetValueResult>;
+    collections: Array<CollectionResult>;
 };
 
 export type SearchResult = {
+    enabled: Scalars['Boolean'];
     /** An array of ids of the Channels in which this result appears */
     channelIds: Array<Scalars['ID']>;
+    sku: Scalars['String'];
+    slug: Scalars['String'];
+    productId: Scalars['ID'];
+    productName: Scalars['String'];
+    productAsset?: Maybe<SearchResultAsset>;
+    productVariantId: Scalars['ID'];
+    productVariantName: Scalars['String'];
+    productVariantAsset?: Maybe<SearchResultAsset>;
+    price: SearchResultPrice;
+    priceWithTax: SearchResultPrice;
+    currencyCode: CurrencyCode;
+    description: Scalars['String'];
+    facetIds: Array<Scalars['ID']>;
+    facetValueIds: Array<Scalars['ID']>;
     /** An array of ids of the Collections in which this result appears */
     collectionIds: Array<Scalars['ID']>;
-    currencyCode: CurrencyCode;
-    description: Scalars['String'];
-    enabled: Scalars['Boolean'];
-    facetIds: Array<Scalars['ID']>;
-    facetValueIds: Array<Scalars['ID']>;
-    price: SearchResultPrice;
-    priceWithTax: SearchResultPrice;
-    productAsset?: Maybe<SearchResultAsset>;
-    productId: Scalars['ID'];
-    productName: Scalars['String'];
-    productVariantAsset?: Maybe<SearchResultAsset>;
-    productVariantId: Scalars['ID'];
-    productVariantName: Scalars['String'];
     /** A relevance score for the result. Differs between database implementations */
     score: Scalars['Float'];
-    sku: Scalars['String'];
-    slug: Scalars['String'];
 };
 
 export type SearchResultAsset = {
+    id: Scalars['ID'];
+    preview: Scalars['String'];
     focalPoint?: Maybe<Coordinate>;
-    id: Scalars['ID'];
-    preview: Scalars['String'];
-=======
-  items: Array<SearchResult>;
-  totalItems: Scalars['Int'];
-  facetValues: Array<FacetValueResult>;
-  collections: Array<CollectionResult>;
-};
-
-export type SearchResult = {
-  enabled: Scalars['Boolean'];
-  /** An array of ids of the Channels in which this result appears */
-  channelIds: Array<Scalars['ID']>;
-  sku: Scalars['String'];
-  slug: Scalars['String'];
-  productId: Scalars['ID'];
-  productName: Scalars['String'];
-  productAsset?: Maybe<SearchResultAsset>;
-  productVariantId: Scalars['ID'];
-  productVariantName: Scalars['String'];
-  productVariantAsset?: Maybe<SearchResultAsset>;
-  price: SearchResultPrice;
-  priceWithTax: SearchResultPrice;
-  currencyCode: CurrencyCode;
-  description: Scalars['String'];
-  facetIds: Array<Scalars['ID']>;
-  facetValueIds: Array<Scalars['ID']>;
-  /** An array of ids of the Collections in which this result appears */
-  collectionIds: Array<Scalars['ID']>;
-  /** A relevance score for the result. Differs between database implementations */
-  score: Scalars['Float'];
-};
-
-export type SearchResultAsset = {
-  id: Scalars['ID'];
-  preview: Scalars['String'];
-  focalPoint?: Maybe<Coordinate>;
->>>>>>> 43e37ec5
 };
 
 /** The price of a search result product, either as a range or as a single price */
 export type SearchResultPrice = PriceRange | SinglePrice;
 
 export type SearchResultSortParameter = {
-<<<<<<< HEAD
-    name?: InputMaybe<SortOrder>;
-    price?: InputMaybe<SortOrder>;
+    name?: Maybe<SortOrder>;
+    price?: Maybe<SortOrder>;
 };
 
 export type ServerConfig = {
+    orderProcess: Array<OrderProcessState>;
+    permittedAssetTypes: Array<Scalars['String']>;
+    permissions: Array<PermissionDefinition>;
     customFieldConfig: CustomFields;
-    orderProcess: Array<OrderProcessState>;
-    permissions: Array<PermissionDefinition>;
-    permittedAssetTypes: Array<Scalars['String']>;
-=======
-  name?: Maybe<SortOrder>;
-  price?: Maybe<SortOrder>;
-};
-
-export type ServerConfig = {
-  orderProcess: Array<OrderProcessState>;
-  permittedAssetTypes: Array<Scalars['String']>;
-  permissions: Array<PermissionDefinition>;
-  customFieldConfig: CustomFields;
->>>>>>> 43e37ec5
 };
 
 /** Returned if the Payment settlement fails */
 export type SettlePaymentError = ErrorResult & {
-  errorCode: ErrorCode;
-  message: Scalars['String'];
-  paymentErrorMessage: Scalars['String'];
-};
-
-<<<<<<< HEAD
+    errorCode: ErrorCode;
+    message: Scalars['String'];
+    paymentErrorMessage: Scalars['String'];
+};
+
 export type SettlePaymentResult =
-    | OrderStateTransitionError
     | Payment
+    | SettlePaymentError
     | PaymentStateTransitionError
-    | SettlePaymentError;
-=======
-export type SettlePaymentResult = Payment | SettlePaymentError | PaymentStateTransitionError | OrderStateTransitionError;
->>>>>>> 43e37ec5
+    | OrderStateTransitionError;
 
 export type SettleRefundInput = {
-  id: Scalars['ID'];
-  transactionId: Scalars['String'];
+    id: Scalars['ID'];
+    transactionId: Scalars['String'];
 };
 
 export type SettleRefundResult = Refund | RefundStateTransitionError;
 
 export type ShippingLine = {
-<<<<<<< HEAD
+    shippingMethod: ShippingMethod;
+    price: Scalars['Int'];
+    priceWithTax: Scalars['Int'];
     discountedPrice: Scalars['Int'];
     discountedPriceWithTax: Scalars['Int'];
     discounts: Array<Discount>;
+};
+
+export type ShippingMethod = Node & {
+    id: Scalars['ID'];
+    createdAt: Scalars['DateTime'];
+    updatedAt: Scalars['DateTime'];
+    code: Scalars['String'];
+    name: Scalars['String'];
+    description: Scalars['String'];
+    fulfillmentHandlerCode: Scalars['String'];
+    checker: ConfigurableOperation;
+    calculator: ConfigurableOperation;
+    translations: Array<ShippingMethodTranslation>;
+    customFields?: Maybe<Scalars['JSON']>;
+};
+
+export type ShippingMethodFilterParameter = {
+    id?: Maybe<IdOperators>;
+    createdAt?: Maybe<DateOperators>;
+    updatedAt?: Maybe<DateOperators>;
+    code?: Maybe<StringOperators>;
+    name?: Maybe<StringOperators>;
+    description?: Maybe<StringOperators>;
+    fulfillmentHandlerCode?: Maybe<StringOperators>;
+};
+
+export type ShippingMethodList = PaginatedList & {
+    items: Array<ShippingMethod>;
+    totalItems: Scalars['Int'];
+};
+
+export type ShippingMethodListOptions = {
+    /** Skips the first n results, for use in pagination */
+    skip?: Maybe<Scalars['Int']>;
+    /** Takes n results, for use in pagination */
+    take?: Maybe<Scalars['Int']>;
+    /** Specifies which properties to sort the results by */
+    sort?: Maybe<ShippingMethodSortParameter>;
+    /** Allows the results to be filtered */
+    filter?: Maybe<ShippingMethodFilterParameter>;
+    /** Specifies whether multiple "filter" arguments should be combines with a logical AND or OR operation. Defaults to AND. */
+    filterOperator?: Maybe<LogicalOperator>;
+};
+
+export type ShippingMethodQuote = {
+    id: Scalars['ID'];
     price: Scalars['Int'];
     priceWithTax: Scalars['Int'];
-    shippingMethod: ShippingMethod;
-};
-
-export type ShippingMethod = Node & {
-    calculator: ConfigurableOperation;
-    checker: ConfigurableOperation;
     code: Scalars['String'];
-    createdAt: Scalars['DateTime'];
-    customFields?: Maybe<Scalars['JSON']>;
+    name: Scalars['String'];
     description: Scalars['String'];
-    fulfillmentHandlerCode: Scalars['String'];
-    id: Scalars['ID'];
-    name: Scalars['String'];
-    translations: Array<ShippingMethodTranslation>;
-    updatedAt: Scalars['DateTime'];
-};
-
-export type ShippingMethodFilterParameter = {
-    code?: InputMaybe<StringOperators>;
-    createdAt?: InputMaybe<DateOperators>;
-    description?: InputMaybe<StringOperators>;
-    fulfillmentHandlerCode?: InputMaybe<StringOperators>;
-    id?: InputMaybe<IdOperators>;
-    name?: InputMaybe<StringOperators>;
-    updatedAt?: InputMaybe<DateOperators>;
-=======
-  shippingMethod: ShippingMethod;
-  price: Scalars['Int'];
-  priceWithTax: Scalars['Int'];
-  discountedPrice: Scalars['Int'];
-  discountedPriceWithTax: Scalars['Int'];
-  discounts: Array<Discount>;
-};
-
-export type ShippingMethod = Node & {
-  id: Scalars['ID'];
-  createdAt: Scalars['DateTime'];
-  updatedAt: Scalars['DateTime'];
-  code: Scalars['String'];
-  name: Scalars['String'];
-  description: Scalars['String'];
-  fulfillmentHandlerCode: Scalars['String'];
-  checker: ConfigurableOperation;
-  calculator: ConfigurableOperation;
-  translations: Array<ShippingMethodTranslation>;
-  customFields?: Maybe<Scalars['JSON']>;
-};
-
-export type ShippingMethodFilterParameter = {
-  id?: Maybe<IdOperators>;
-  createdAt?: Maybe<DateOperators>;
-  updatedAt?: Maybe<DateOperators>;
-  code?: Maybe<StringOperators>;
-  name?: Maybe<StringOperators>;
-  description?: Maybe<StringOperators>;
-  fulfillmentHandlerCode?: Maybe<StringOperators>;
->>>>>>> 43e37ec5
-};
-
-export type ShippingMethodList = PaginatedList & {
-  items: Array<ShippingMethod>;
-  totalItems: Scalars['Int'];
-};
-
-export type ShippingMethodListOptions = {
-<<<<<<< HEAD
-    /** Allows the results to be filtered */
-    filter?: InputMaybe<ShippingMethodFilterParameter>;
-    /** Specifies whether multiple "filter" arguments should be combines with a logical AND or OR operation. Defaults to AND. */
-    filterOperator?: InputMaybe<LogicalOperator>;
-    /** Skips the first n results, for use in pagination */
-    skip?: InputMaybe<Scalars['Int']>;
-    /** Specifies which properties to sort the results by */
-    sort?: InputMaybe<ShippingMethodSortParameter>;
-    /** Takes n results, for use in pagination */
-    take?: InputMaybe<Scalars['Int']>;
-};
-
-export type ShippingMethodQuote = {
-    code: Scalars['String'];
-    customFields?: Maybe<Scalars['JSON']>;
-    description: Scalars['String'];
-    id: Scalars['ID'];
     /** Any optional metadata returned by the ShippingCalculator in the ShippingCalculationResult */
     metadata?: Maybe<Scalars['JSON']>;
-    name: Scalars['String'];
-    price: Scalars['Int'];
-    priceWithTax: Scalars['Int'];
+    customFields?: Maybe<Scalars['JSON']>;
 };
 
 export type ShippingMethodSortParameter = {
-    code?: InputMaybe<SortOrder>;
-    createdAt?: InputMaybe<SortOrder>;
-    description?: InputMaybe<SortOrder>;
-    fulfillmentHandlerCode?: InputMaybe<SortOrder>;
-    id?: InputMaybe<SortOrder>;
-    name?: InputMaybe<SortOrder>;
-    updatedAt?: InputMaybe<SortOrder>;
+    id?: Maybe<SortOrder>;
+    createdAt?: Maybe<SortOrder>;
+    updatedAt?: Maybe<SortOrder>;
+    code?: Maybe<SortOrder>;
+    name?: Maybe<SortOrder>;
+    description?: Maybe<SortOrder>;
+    fulfillmentHandlerCode?: Maybe<SortOrder>;
 };
 
 export type ShippingMethodTranslation = {
+    id: Scalars['ID'];
     createdAt: Scalars['DateTime'];
-    description: Scalars['String'];
-    id: Scalars['ID'];
+    updatedAt: Scalars['DateTime'];
     languageCode: LanguageCode;
     name: Scalars['String'];
-    updatedAt: Scalars['DateTime'];
+    description: Scalars['String'];
 };
 
 export type ShippingMethodTranslationInput = {
-    customFields?: InputMaybe<Scalars['JSON']>;
-    description?: InputMaybe<Scalars['String']>;
-    id?: InputMaybe<Scalars['ID']>;
+    id?: Maybe<Scalars['ID']>;
     languageCode: LanguageCode;
-    name?: InputMaybe<Scalars['String']>;
-=======
-  /** Skips the first n results, for use in pagination */
-  skip?: Maybe<Scalars['Int']>;
-  /** Takes n results, for use in pagination */
-  take?: Maybe<Scalars['Int']>;
-  /** Specifies which properties to sort the results by */
-  sort?: Maybe<ShippingMethodSortParameter>;
-  /** Allows the results to be filtered */
-  filter?: Maybe<ShippingMethodFilterParameter>;
-  /** Specifies whether multiple "filter" arguments should be combines with a logical AND or OR operation. Defaults to AND. */
-  filterOperator?: Maybe<LogicalOperator>;
-};
-
-export type ShippingMethodQuote = {
-  id: Scalars['ID'];
-  price: Scalars['Int'];
-  priceWithTax: Scalars['Int'];
-  code: Scalars['String'];
-  name: Scalars['String'];
-  description: Scalars['String'];
-  /** Any optional metadata returned by the ShippingCalculator in the ShippingCalculationResult */
-  metadata?: Maybe<Scalars['JSON']>;
-  customFields?: Maybe<Scalars['JSON']>;
-};
-
-export type ShippingMethodSortParameter = {
-  id?: Maybe<SortOrder>;
-  createdAt?: Maybe<SortOrder>;
-  updatedAt?: Maybe<SortOrder>;
-  code?: Maybe<SortOrder>;
-  name?: Maybe<SortOrder>;
-  description?: Maybe<SortOrder>;
-  fulfillmentHandlerCode?: Maybe<SortOrder>;
-};
-
-export type ShippingMethodTranslation = {
-  id: Scalars['ID'];
-  createdAt: Scalars['DateTime'];
-  updatedAt: Scalars['DateTime'];
-  languageCode: LanguageCode;
-  name: Scalars['String'];
-  description: Scalars['String'];
-};
-
-export type ShippingMethodTranslationInput = {
-  id?: Maybe<Scalars['ID']>;
-  languageCode: LanguageCode;
-  name?: Maybe<Scalars['String']>;
-  description?: Maybe<Scalars['String']>;
-  customFields?: Maybe<Scalars['JSON']>;
->>>>>>> 43e37ec5
+    name?: Maybe<Scalars['String']>;
+    description?: Maybe<Scalars['String']>;
+    customFields?: Maybe<Scalars['JSON']>;
 };
 
 /** The price value where the result has a single price */
 export type SinglePrice = {
-  value: Scalars['Int'];
+    value: Scalars['Int'];
 };
 
 export enum SortOrder {
-  ASC = 'ASC',
-  DESC = 'DESC'
+    ASC = 'ASC',
+    DESC = 'DESC',
 }
 
-<<<<<<< HEAD
 export type StockAdjustment = Node &
     StockMovement & {
+        id: Scalars['ID'];
         createdAt: Scalars['DateTime'];
-        id: Scalars['ID'];
+        updatedAt: Scalars['DateTime'];
         productVariant: ProductVariant;
+        type: StockMovementType;
         quantity: Scalars['Int'];
-        type: StockMovementType;
-        updatedAt: Scalars['DateTime'];
     };
 
 export type StockMovement = {
+    id: Scalars['ID'];
     createdAt: Scalars['DateTime'];
-    id: Scalars['ID'];
+    updatedAt: Scalars['DateTime'];
     productVariant: ProductVariant;
+    type: StockMovementType;
     quantity: Scalars['Int'];
-    type: StockMovementType;
-    updatedAt: Scalars['DateTime'];
-=======
-export type StockAdjustment = Node & StockMovement & {
-  id: Scalars['ID'];
-  createdAt: Scalars['DateTime'];
-  updatedAt: Scalars['DateTime'];
-  productVariant: ProductVariant;
-  type: StockMovementType;
-  quantity: Scalars['Int'];
-};
-
-export type StockMovement = {
-  id: Scalars['ID'];
-  createdAt: Scalars['DateTime'];
-  updatedAt: Scalars['DateTime'];
-  productVariant: ProductVariant;
-  type: StockMovementType;
-  quantity: Scalars['Int'];
->>>>>>> 43e37ec5
-};
-
-export type StockMovementItem = Allocation | Cancellation | Release | Return | Sale | StockAdjustment;
+};
+
+export type StockMovementItem = StockAdjustment | Allocation | Sale | Cancellation | Return | Release;
 
 export type StockMovementList = {
-  items: Array<StockMovementItem>;
-  totalItems: Scalars['Int'];
+    items: Array<StockMovementItem>;
+    totalItems: Scalars['Int'];
 };
 
 export type StockMovementListOptions = {
-<<<<<<< HEAD
-    skip?: InputMaybe<Scalars['Int']>;
-    take?: InputMaybe<Scalars['Int']>;
-    type?: InputMaybe<StockMovementType>;
+    type?: Maybe<StockMovementType>;
+    skip?: Maybe<Scalars['Int']>;
+    take?: Maybe<Scalars['Int']>;
 };
 
 export enum StockMovementType {
     ADJUSTMENT = 'ADJUSTMENT',
     ALLOCATION = 'ALLOCATION',
+    RELEASE = 'RELEASE',
+    SALE = 'SALE',
     CANCELLATION = 'CANCELLATION',
-    RELEASE = 'RELEASE',
     RETURN = 'RETURN',
-    SALE = 'SALE',
 }
 
 export type StringCustomFieldConfig = CustomField & {
+    name: Scalars['String'];
+    type: Scalars['String'];
+    list: Scalars['Boolean'];
+    length?: Maybe<Scalars['Int']>;
+    label?: Maybe<Array<LocalizedString>>;
     description?: Maybe<Array<LocalizedString>>;
+    readonly?: Maybe<Scalars['Boolean']>;
     internal?: Maybe<Scalars['Boolean']>;
+    nullable?: Maybe<Scalars['Boolean']>;
+    pattern?: Maybe<Scalars['String']>;
+    options?: Maybe<Array<StringFieldOption>>;
+    ui?: Maybe<Scalars['JSON']>;
+};
+
+export type StringFieldOption = {
+    value: Scalars['String'];
     label?: Maybe<Array<LocalizedString>>;
-    length?: Maybe<Scalars['Int']>;
-    list: Scalars['Boolean'];
-    name: Scalars['String'];
-    nullable?: Maybe<Scalars['Boolean']>;
-    options?: Maybe<Array<StringFieldOption>>;
-    pattern?: Maybe<Scalars['String']>;
-    readonly?: Maybe<Scalars['Boolean']>;
-    type: Scalars['String'];
-    ui?: Maybe<Scalars['JSON']>;
-};
-
-export type StringFieldOption = {
-    label?: Maybe<Array<LocalizedString>>;
-    value: Scalars['String'];
-=======
-  type?: Maybe<StockMovementType>;
-  skip?: Maybe<Scalars['Int']>;
-  take?: Maybe<Scalars['Int']>;
-};
-
-export enum StockMovementType {
-  ADJUSTMENT = 'ADJUSTMENT',
-  ALLOCATION = 'ALLOCATION',
-  RELEASE = 'RELEASE',
-  SALE = 'SALE',
-  CANCELLATION = 'CANCELLATION',
-  RETURN = 'RETURN'
-}
-
-export type StringCustomFieldConfig = CustomField & {
-  name: Scalars['String'];
-  type: Scalars['String'];
-  list: Scalars['Boolean'];
-  length?: Maybe<Scalars['Int']>;
-  label?: Maybe<Array<LocalizedString>>;
-  description?: Maybe<Array<LocalizedString>>;
-  readonly?: Maybe<Scalars['Boolean']>;
-  internal?: Maybe<Scalars['Boolean']>;
-  nullable?: Maybe<Scalars['Boolean']>;
-  pattern?: Maybe<Scalars['String']>;
-  options?: Maybe<Array<StringFieldOption>>;
-  ui?: Maybe<Scalars['JSON']>;
-};
-
-export type StringFieldOption = {
-  value: Scalars['String'];
-  label?: Maybe<Array<LocalizedString>>;
->>>>>>> 43e37ec5
 };
 
 /** Operators for filtering on a list of String fields */
 export type StringListOperators = {
-  inList: Scalars['String'];
+    inList: Scalars['String'];
 };
 
 /** Operators for filtering on a String field */
 export type StringOperators = {
-<<<<<<< HEAD
-    contains?: InputMaybe<Scalars['String']>;
-    eq?: InputMaybe<Scalars['String']>;
-    in?: InputMaybe<Array<Scalars['String']>>;
-    notContains?: InputMaybe<Scalars['String']>;
-    notEq?: InputMaybe<Scalars['String']>;
-    notIn?: InputMaybe<Array<Scalars['String']>>;
-    regex?: InputMaybe<Scalars['String']>;
-=======
-  eq?: Maybe<Scalars['String']>;
-  notEq?: Maybe<Scalars['String']>;
-  contains?: Maybe<Scalars['String']>;
-  notContains?: Maybe<Scalars['String']>;
-  in?: Maybe<Array<Scalars['String']>>;
-  notIn?: Maybe<Array<Scalars['String']>>;
-  regex?: Maybe<Scalars['String']>;
->>>>>>> 43e37ec5
+    eq?: Maybe<Scalars['String']>;
+    notEq?: Maybe<Scalars['String']>;
+    contains?: Maybe<Scalars['String']>;
+    notContains?: Maybe<Scalars['String']>;
+    in?: Maybe<Array<Scalars['String']>>;
+    notIn?: Maybe<Array<Scalars['String']>>;
+    regex?: Maybe<Scalars['String']>;
 };
 
 /** Indicates that an operation succeeded, where we do not want to return any more specific information. */
 export type Success = {
-  success: Scalars['Boolean'];
+    success: Scalars['Boolean'];
 };
 
 export type Surcharge = Node & {
-<<<<<<< HEAD
+    id: Scalars['ID'];
     createdAt: Scalars['DateTime'];
+    updatedAt: Scalars['DateTime'];
     description: Scalars['String'];
-    id: Scalars['ID'];
+    sku?: Maybe<Scalars['String']>;
+    taxLines: Array<TaxLine>;
     price: Scalars['Int'];
     priceWithTax: Scalars['Int'];
-    sku?: Maybe<Scalars['String']>;
-    taxLines: Array<TaxLine>;
     taxRate: Scalars['Float'];
-    updatedAt: Scalars['DateTime'];
 };
 
 export type SurchargeInput = {
     description: Scalars['String'];
+    sku?: Maybe<Scalars['String']>;
     price: Scalars['Int'];
     priceIncludesTax: Scalars['Boolean'];
-    sku?: InputMaybe<Scalars['String']>;
-    taxDescription?: InputMaybe<Scalars['String']>;
-    taxRate?: InputMaybe<Scalars['Float']>;
+    taxRate?: Maybe<Scalars['Float']>;
+    taxDescription?: Maybe<Scalars['String']>;
 };
 
 export type Tag = Node & {
+    id: Scalars['ID'];
     createdAt: Scalars['DateTime'];
-    id: Scalars['ID'];
     updatedAt: Scalars['DateTime'];
     value: Scalars['String'];
 };
 
 export type TagFilterParameter = {
-    createdAt?: InputMaybe<DateOperators>;
-    id?: InputMaybe<IdOperators>;
-    updatedAt?: InputMaybe<DateOperators>;
-    value?: InputMaybe<StringOperators>;
-=======
-  id: Scalars['ID'];
-  createdAt: Scalars['DateTime'];
-  updatedAt: Scalars['DateTime'];
-  description: Scalars['String'];
-  sku?: Maybe<Scalars['String']>;
-  taxLines: Array<TaxLine>;
-  price: Scalars['Int'];
-  priceWithTax: Scalars['Int'];
-  taxRate: Scalars['Float'];
-};
-
-export type SurchargeInput = {
-  description: Scalars['String'];
-  sku?: Maybe<Scalars['String']>;
-  price: Scalars['Int'];
-  priceIncludesTax: Scalars['Boolean'];
-  taxRate?: Maybe<Scalars['Float']>;
-  taxDescription?: Maybe<Scalars['String']>;
-};
-
-export type Tag = Node & {
-  id: Scalars['ID'];
-  createdAt: Scalars['DateTime'];
-  updatedAt: Scalars['DateTime'];
-  value: Scalars['String'];
-};
-
-export type TagFilterParameter = {
-  id?: Maybe<IdOperators>;
-  createdAt?: Maybe<DateOperators>;
-  updatedAt?: Maybe<DateOperators>;
-  value?: Maybe<StringOperators>;
->>>>>>> 43e37ec5
+    id?: Maybe<IdOperators>;
+    createdAt?: Maybe<DateOperators>;
+    updatedAt?: Maybe<DateOperators>;
+    value?: Maybe<StringOperators>;
 };
 
 export type TagList = PaginatedList & {
-  items: Array<Tag>;
-  totalItems: Scalars['Int'];
+    items: Array<Tag>;
+    totalItems: Scalars['Int'];
 };
 
 export type TagListOptions = {
-<<<<<<< HEAD
+    /** Skips the first n results, for use in pagination */
+    skip?: Maybe<Scalars['Int']>;
+    /** Takes n results, for use in pagination */
+    take?: Maybe<Scalars['Int']>;
+    /** Specifies which properties to sort the results by */
+    sort?: Maybe<TagSortParameter>;
     /** Allows the results to be filtered */
-    filter?: InputMaybe<TagFilterParameter>;
+    filter?: Maybe<TagFilterParameter>;
     /** Specifies whether multiple "filter" arguments should be combines with a logical AND or OR operation. Defaults to AND. */
-    filterOperator?: InputMaybe<LogicalOperator>;
+    filterOperator?: Maybe<LogicalOperator>;
+};
+
+export type TagSortParameter = {
+    id?: Maybe<SortOrder>;
+    createdAt?: Maybe<SortOrder>;
+    updatedAt?: Maybe<SortOrder>;
+    value?: Maybe<SortOrder>;
+};
+
+export type TaxCategory = Node & {
+    id: Scalars['ID'];
+    createdAt: Scalars['DateTime'];
+    updatedAt: Scalars['DateTime'];
+    name: Scalars['String'];
+    isDefault: Scalars['Boolean'];
+    customFields?: Maybe<Scalars['JSON']>;
+};
+
+export type TaxLine = {
+    description: Scalars['String'];
+    taxRate: Scalars['Float'];
+};
+
+export type TaxRate = Node & {
+    id: Scalars['ID'];
+    createdAt: Scalars['DateTime'];
+    updatedAt: Scalars['DateTime'];
+    name: Scalars['String'];
+    enabled: Scalars['Boolean'];
+    value: Scalars['Float'];
+    category: TaxCategory;
+    zone: Zone;
+    customerGroup?: Maybe<CustomerGroup>;
+    customFields?: Maybe<Scalars['JSON']>;
+};
+
+export type TaxRateFilterParameter = {
+    id?: Maybe<IdOperators>;
+    createdAt?: Maybe<DateOperators>;
+    updatedAt?: Maybe<DateOperators>;
+    name?: Maybe<StringOperators>;
+    enabled?: Maybe<BooleanOperators>;
+    value?: Maybe<NumberOperators>;
+};
+
+export type TaxRateList = PaginatedList & {
+    items: Array<TaxRate>;
+    totalItems: Scalars['Int'];
+};
+
+export type TaxRateListOptions = {
     /** Skips the first n results, for use in pagination */
-    skip?: InputMaybe<Scalars['Int']>;
+    skip?: Maybe<Scalars['Int']>;
+    /** Takes n results, for use in pagination */
+    take?: Maybe<Scalars['Int']>;
     /** Specifies which properties to sort the results by */
-    sort?: InputMaybe<TagSortParameter>;
-    /** Takes n results, for use in pagination */
-    take?: InputMaybe<Scalars['Int']>;
-};
-
-export type TagSortParameter = {
-    createdAt?: InputMaybe<SortOrder>;
-    id?: InputMaybe<SortOrder>;
-    updatedAt?: InputMaybe<SortOrder>;
-    value?: InputMaybe<SortOrder>;
-};
-
-export type TaxCategory = Node & {
-    createdAt: Scalars['DateTime'];
-    customFields?: Maybe<Scalars['JSON']>;
-    id: Scalars['ID'];
-    isDefault: Scalars['Boolean'];
-    name: Scalars['String'];
-    updatedAt: Scalars['DateTime'];
-=======
-  /** Skips the first n results, for use in pagination */
-  skip?: Maybe<Scalars['Int']>;
-  /** Takes n results, for use in pagination */
-  take?: Maybe<Scalars['Int']>;
-  /** Specifies which properties to sort the results by */
-  sort?: Maybe<TagSortParameter>;
-  /** Allows the results to be filtered */
-  filter?: Maybe<TagFilterParameter>;
-  /** Specifies whether multiple "filter" arguments should be combines with a logical AND or OR operation. Defaults to AND. */
-  filterOperator?: Maybe<LogicalOperator>;
-};
-
-export type TagSortParameter = {
-  id?: Maybe<SortOrder>;
-  createdAt?: Maybe<SortOrder>;
-  updatedAt?: Maybe<SortOrder>;
-  value?: Maybe<SortOrder>;
-};
-
-export type TaxCategory = Node & {
-  id: Scalars['ID'];
-  createdAt: Scalars['DateTime'];
-  updatedAt: Scalars['DateTime'];
-  name: Scalars['String'];
-  isDefault: Scalars['Boolean'];
-  customFields?: Maybe<Scalars['JSON']>;
->>>>>>> 43e37ec5
-};
-
-export type TaxLine = {
-  description: Scalars['String'];
-  taxRate: Scalars['Float'];
-};
-
-export type TaxRate = Node & {
-<<<<<<< HEAD
-    category: TaxCategory;
-    createdAt: Scalars['DateTime'];
-    customFields?: Maybe<Scalars['JSON']>;
-    customerGroup?: Maybe<CustomerGroup>;
-    enabled: Scalars['Boolean'];
-    id: Scalars['ID'];
-    name: Scalars['String'];
-    updatedAt: Scalars['DateTime'];
-    value: Scalars['Float'];
-    zone: Zone;
-};
-
-export type TaxRateFilterParameter = {
-    createdAt?: InputMaybe<DateOperators>;
-    enabled?: InputMaybe<BooleanOperators>;
-    id?: InputMaybe<IdOperators>;
-    name?: InputMaybe<StringOperators>;
-    updatedAt?: InputMaybe<DateOperators>;
-    value?: InputMaybe<NumberOperators>;
-=======
-  id: Scalars['ID'];
-  createdAt: Scalars['DateTime'];
-  updatedAt: Scalars['DateTime'];
-  name: Scalars['String'];
-  enabled: Scalars['Boolean'];
-  value: Scalars['Float'];
-  category: TaxCategory;
-  zone: Zone;
-  customerGroup?: Maybe<CustomerGroup>;
-  customFields?: Maybe<Scalars['JSON']>;
-};
-
-export type TaxRateFilterParameter = {
-  id?: Maybe<IdOperators>;
-  createdAt?: Maybe<DateOperators>;
-  updatedAt?: Maybe<DateOperators>;
-  name?: Maybe<StringOperators>;
-  enabled?: Maybe<BooleanOperators>;
-  value?: Maybe<NumberOperators>;
->>>>>>> 43e37ec5
-};
-
-export type TaxRateList = PaginatedList & {
-  items: Array<TaxRate>;
-  totalItems: Scalars['Int'];
-};
-
-export type TaxRateListOptions = {
-<<<<<<< HEAD
+    sort?: Maybe<TaxRateSortParameter>;
     /** Allows the results to be filtered */
-    filter?: InputMaybe<TaxRateFilterParameter>;
+    filter?: Maybe<TaxRateFilterParameter>;
     /** Specifies whether multiple "filter" arguments should be combines with a logical AND or OR operation. Defaults to AND. */
-    filterOperator?: InputMaybe<LogicalOperator>;
-    /** Skips the first n results, for use in pagination */
-    skip?: InputMaybe<Scalars['Int']>;
-    /** Specifies which properties to sort the results by */
-    sort?: InputMaybe<TaxRateSortParameter>;
-    /** Takes n results, for use in pagination */
-    take?: InputMaybe<Scalars['Int']>;
+    filterOperator?: Maybe<LogicalOperator>;
 };
 
 export type TaxRateSortParameter = {
-    createdAt?: InputMaybe<SortOrder>;
-    id?: InputMaybe<SortOrder>;
-    name?: InputMaybe<SortOrder>;
-    updatedAt?: InputMaybe<SortOrder>;
-    value?: InputMaybe<SortOrder>;
+    id?: Maybe<SortOrder>;
+    createdAt?: Maybe<SortOrder>;
+    updatedAt?: Maybe<SortOrder>;
+    name?: Maybe<SortOrder>;
+    value?: Maybe<SortOrder>;
 };
 
 export type TestEligibleShippingMethodsInput = {
+    shippingAddress: CreateAddressInput;
     lines: Array<TestShippingMethodOrderLineInput>;
+};
+
+export type TestShippingMethodInput = {
+    checker: ConfigurableOperationInput;
+    calculator: ConfigurableOperationInput;
     shippingAddress: CreateAddressInput;
-};
-
-export type TestShippingMethodInput = {
-    calculator: ConfigurableOperationInput;
-    checker: ConfigurableOperationInput;
     lines: Array<TestShippingMethodOrderLineInput>;
-    shippingAddress: CreateAddressInput;
-=======
-  /** Skips the first n results, for use in pagination */
-  skip?: Maybe<Scalars['Int']>;
-  /** Takes n results, for use in pagination */
-  take?: Maybe<Scalars['Int']>;
-  /** Specifies which properties to sort the results by */
-  sort?: Maybe<TaxRateSortParameter>;
-  /** Allows the results to be filtered */
-  filter?: Maybe<TaxRateFilterParameter>;
-  /** Specifies whether multiple "filter" arguments should be combines with a logical AND or OR operation. Defaults to AND. */
-  filterOperator?: Maybe<LogicalOperator>;
-};
-
-export type TaxRateSortParameter = {
-  id?: Maybe<SortOrder>;
-  createdAt?: Maybe<SortOrder>;
-  updatedAt?: Maybe<SortOrder>;
-  name?: Maybe<SortOrder>;
-  value?: Maybe<SortOrder>;
-};
-
-export type TestEligibleShippingMethodsInput = {
-  shippingAddress: CreateAddressInput;
-  lines: Array<TestShippingMethodOrderLineInput>;
-};
-
-export type TestShippingMethodInput = {
-  checker: ConfigurableOperationInput;
-  calculator: ConfigurableOperationInput;
-  shippingAddress: CreateAddressInput;
-  lines: Array<TestShippingMethodOrderLineInput>;
->>>>>>> 43e37ec5
 };
 
 export type TestShippingMethodOrderLineInput = {
-  productVariantId: Scalars['ID'];
-  quantity: Scalars['Int'];
+    productVariantId: Scalars['ID'];
+    quantity: Scalars['Int'];
 };
 
 export type TestShippingMethodQuote = {
-<<<<<<< HEAD
-    metadata?: Maybe<Scalars['JSON']>;
     price: Scalars['Int'];
     priceWithTax: Scalars['Int'];
-=======
-  price: Scalars['Int'];
-  priceWithTax: Scalars['Int'];
-  metadata?: Maybe<Scalars['JSON']>;
->>>>>>> 43e37ec5
+    metadata?: Maybe<Scalars['JSON']>;
 };
 
 export type TestShippingMethodResult = {
-  eligible: Scalars['Boolean'];
-  quote?: Maybe<TestShippingMethodQuote>;
+    eligible: Scalars['Boolean'];
+    quote?: Maybe<TestShippingMethodQuote>;
 };
 
 export type TextCustomFieldConfig = CustomField & {
-<<<<<<< HEAD
+    name: Scalars['String'];
+    type: Scalars['String'];
+    list: Scalars['Boolean'];
+    label?: Maybe<Array<LocalizedString>>;
     description?: Maybe<Array<LocalizedString>>;
+    readonly?: Maybe<Scalars['Boolean']>;
     internal?: Maybe<Scalars['Boolean']>;
-    label?: Maybe<Array<LocalizedString>>;
-    list: Scalars['Boolean'];
+    nullable?: Maybe<Scalars['Boolean']>;
+    ui?: Maybe<Scalars['JSON']>;
+};
+
+export type TransitionFulfillmentToStateResult = Fulfillment | FulfillmentStateTransitionError;
+
+export type TransitionOrderToStateResult = Order | OrderStateTransitionError;
+
+export type TransitionPaymentToStateResult = Payment | PaymentStateTransitionError;
+
+export type UpdateActiveAdministratorInput = {
+    firstName?: Maybe<Scalars['String']>;
+    lastName?: Maybe<Scalars['String']>;
+    emailAddress?: Maybe<Scalars['String']>;
+    password?: Maybe<Scalars['String']>;
+    customFields?: Maybe<Scalars['JSON']>;
+};
+
+export type UpdateAddressInput = {
+    id: Scalars['ID'];
+    fullName?: Maybe<Scalars['String']>;
+    company?: Maybe<Scalars['String']>;
+    streetLine1?: Maybe<Scalars['String']>;
+    streetLine2?: Maybe<Scalars['String']>;
+    city?: Maybe<Scalars['String']>;
+    province?: Maybe<Scalars['String']>;
+    postalCode?: Maybe<Scalars['String']>;
+    countryCode?: Maybe<Scalars['String']>;
+    phoneNumber?: Maybe<Scalars['String']>;
+    defaultShippingAddress?: Maybe<Scalars['Boolean']>;
+    defaultBillingAddress?: Maybe<Scalars['Boolean']>;
+    customFields?: Maybe<Scalars['JSON']>;
+};
+
+export type UpdateAdministratorInput = {
+    id: Scalars['ID'];
+    firstName?: Maybe<Scalars['String']>;
+    lastName?: Maybe<Scalars['String']>;
+    emailAddress?: Maybe<Scalars['String']>;
+    password?: Maybe<Scalars['String']>;
+    roleIds?: Maybe<Array<Scalars['ID']>>;
+    customFields?: Maybe<Scalars['JSON']>;
+};
+
+export type UpdateAssetInput = {
+    id: Scalars['ID'];
+    name?: Maybe<Scalars['String']>;
+    focalPoint?: Maybe<CoordinateInput>;
+    tags?: Maybe<Array<Scalars['String']>>;
+    customFields?: Maybe<Scalars['JSON']>;
+};
+
+export type UpdateChannelInput = {
+    id: Scalars['ID'];
+    code?: Maybe<Scalars['String']>;
+    token?: Maybe<Scalars['String']>;
+    defaultLanguageCode?: Maybe<LanguageCode>;
+    pricesIncludeTax?: Maybe<Scalars['Boolean']>;
+    currencyCode?: Maybe<CurrencyCode>;
+    defaultTaxZoneId?: Maybe<Scalars['ID']>;
+    defaultShippingZoneId?: Maybe<Scalars['ID']>;
+    customFields?: Maybe<Scalars['JSON']>;
+};
+
+export type UpdateChannelResult = Channel | LanguageNotAvailableError;
+
+export type UpdateCollectionInput = {
+    id: Scalars['ID'];
+    isPrivate?: Maybe<Scalars['Boolean']>;
+    featuredAssetId?: Maybe<Scalars['ID']>;
+    parentId?: Maybe<Scalars['ID']>;
+    assetIds?: Maybe<Array<Scalars['ID']>>;
+    filters?: Maybe<Array<ConfigurableOperationInput>>;
+    translations?: Maybe<Array<UpdateCollectionTranslationInput>>;
+    customFields?: Maybe<Scalars['JSON']>;
+};
+
+export type UpdateCollectionTranslationInput = {
+    id?: Maybe<Scalars['ID']>;
+    languageCode: LanguageCode;
+    name?: Maybe<Scalars['String']>;
+    slug?: Maybe<Scalars['String']>;
+    description?: Maybe<Scalars['String']>;
+    customFields?: Maybe<Scalars['JSON']>;
+};
+
+export type UpdateCountryInput = {
+    id: Scalars['ID'];
+    code?: Maybe<Scalars['String']>;
+    translations?: Maybe<Array<CountryTranslationInput>>;
+    enabled?: Maybe<Scalars['Boolean']>;
+    customFields?: Maybe<Scalars['JSON']>;
+};
+
+export type UpdateCustomerGroupInput = {
+    id: Scalars['ID'];
+    name?: Maybe<Scalars['String']>;
+    customFields?: Maybe<Scalars['JSON']>;
+};
+
+export type UpdateCustomerInput = {
+    id: Scalars['ID'];
+    title?: Maybe<Scalars['String']>;
+    firstName?: Maybe<Scalars['String']>;
+    lastName?: Maybe<Scalars['String']>;
+    phoneNumber?: Maybe<Scalars['String']>;
+    emailAddress?: Maybe<Scalars['String']>;
+    customFields?: Maybe<Scalars['JSON']>;
+};
+
+export type UpdateCustomerNoteInput = {
+    noteId: Scalars['ID'];
+    note: Scalars['String'];
+};
+
+export type UpdateCustomerResult = Customer | EmailAddressConflictError;
+
+export type UpdateFacetInput = {
+    id: Scalars['ID'];
+    isPrivate?: Maybe<Scalars['Boolean']>;
+    code?: Maybe<Scalars['String']>;
+    translations?: Maybe<Array<FacetTranslationInput>>;
+    customFields?: Maybe<Scalars['JSON']>;
+};
+
+export type UpdateFacetValueInput = {
+    id: Scalars['ID'];
+    code?: Maybe<Scalars['String']>;
+    translations?: Maybe<Array<FacetValueTranslationInput>>;
+    customFields?: Maybe<Scalars['JSON']>;
+};
+
+export type UpdateGlobalSettingsInput = {
+    availableLanguages?: Maybe<Array<LanguageCode>>;
+    trackInventory?: Maybe<Scalars['Boolean']>;
+    outOfStockThreshold?: Maybe<Scalars['Int']>;
+    customFields?: Maybe<Scalars['JSON']>;
+};
+
+export type UpdateGlobalSettingsResult = GlobalSettings | ChannelDefaultLanguageError;
+
+export type UpdateOrderAddressInput = {
+    fullName?: Maybe<Scalars['String']>;
+    company?: Maybe<Scalars['String']>;
+    streetLine1?: Maybe<Scalars['String']>;
+    streetLine2?: Maybe<Scalars['String']>;
+    city?: Maybe<Scalars['String']>;
+    province?: Maybe<Scalars['String']>;
+    postalCode?: Maybe<Scalars['String']>;
+    countryCode?: Maybe<Scalars['String']>;
+    phoneNumber?: Maybe<Scalars['String']>;
+};
+
+export type UpdateOrderInput = {
+    id: Scalars['ID'];
+    customFields?: Maybe<Scalars['JSON']>;
+};
+
+export type UpdateOrderNoteInput = {
+    noteId: Scalars['ID'];
+    note?: Maybe<Scalars['String']>;
+    isPublic?: Maybe<Scalars['Boolean']>;
+};
+
+export type UpdatePaymentMethodInput = {
+    id: Scalars['ID'];
+    name?: Maybe<Scalars['String']>;
+    code?: Maybe<Scalars['String']>;
+    description?: Maybe<Scalars['String']>;
+    enabled?: Maybe<Scalars['Boolean']>;
+    checker?: Maybe<ConfigurableOperationInput>;
+    handler?: Maybe<ConfigurableOperationInput>;
+    customFields?: Maybe<Scalars['JSON']>;
+};
+
+export type UpdateProductInput = {
+    id: Scalars['ID'];
+    enabled?: Maybe<Scalars['Boolean']>;
+    featuredAssetId?: Maybe<Scalars['ID']>;
+    assetIds?: Maybe<Array<Scalars['ID']>>;
+    facetValueIds?: Maybe<Array<Scalars['ID']>>;
+    translations?: Maybe<Array<ProductTranslationInput>>;
+    customFields?: Maybe<Scalars['JSON']>;
+};
+
+export type UpdateProductOptionGroupInput = {
+    id: Scalars['ID'];
+    code?: Maybe<Scalars['String']>;
+    translations?: Maybe<Array<ProductOptionGroupTranslationInput>>;
+    customFields?: Maybe<Scalars['JSON']>;
+};
+
+export type UpdateProductOptionInput = {
+    id: Scalars['ID'];
+    code?: Maybe<Scalars['String']>;
+    translations?: Maybe<Array<ProductOptionGroupTranslationInput>>;
+    customFields?: Maybe<Scalars['JSON']>;
+};
+
+export type UpdateProductVariantInput = {
+    id: Scalars['ID'];
+    enabled?: Maybe<Scalars['Boolean']>;
+    translations?: Maybe<Array<ProductVariantTranslationInput>>;
+    facetValueIds?: Maybe<Array<Scalars['ID']>>;
+    sku?: Maybe<Scalars['String']>;
+    taxCategoryId?: Maybe<Scalars['ID']>;
+    price?: Maybe<Scalars['Int']>;
+    featuredAssetId?: Maybe<Scalars['ID']>;
+    assetIds?: Maybe<Array<Scalars['ID']>>;
+    stockOnHand?: Maybe<Scalars['Int']>;
+    outOfStockThreshold?: Maybe<Scalars['Int']>;
+    useGlobalOutOfStockThreshold?: Maybe<Scalars['Boolean']>;
+    trackInventory?: Maybe<GlobalFlag>;
+    customFields?: Maybe<Scalars['JSON']>;
+};
+
+export type UpdatePromotionInput = {
+    id: Scalars['ID'];
+    name?: Maybe<Scalars['String']>;
+    enabled?: Maybe<Scalars['Boolean']>;
+    startsAt?: Maybe<Scalars['DateTime']>;
+    endsAt?: Maybe<Scalars['DateTime']>;
+    couponCode?: Maybe<Scalars['String']>;
+    perCustomerUsageLimit?: Maybe<Scalars['Int']>;
+    conditions?: Maybe<Array<ConfigurableOperationInput>>;
+    actions?: Maybe<Array<ConfigurableOperationInput>>;
+    customFields?: Maybe<Scalars['JSON']>;
+};
+
+export type UpdatePromotionResult = Promotion | MissingConditionsError;
+
+export type UpdateRoleInput = {
+    id: Scalars['ID'];
+    code?: Maybe<Scalars['String']>;
+    description?: Maybe<Scalars['String']>;
+    permissions?: Maybe<Array<Permission>>;
+    channelIds?: Maybe<Array<Scalars['ID']>>;
+};
+
+export type UpdateShippingMethodInput = {
+    id: Scalars['ID'];
+    code?: Maybe<Scalars['String']>;
+    fulfillmentHandler?: Maybe<Scalars['String']>;
+    checker?: Maybe<ConfigurableOperationInput>;
+    calculator?: Maybe<ConfigurableOperationInput>;
+    translations: Array<ShippingMethodTranslationInput>;
+    customFields?: Maybe<Scalars['JSON']>;
+};
+
+export type UpdateTagInput = {
+    id: Scalars['ID'];
+    value?: Maybe<Scalars['String']>;
+};
+
+export type UpdateTaxCategoryInput = {
+    id: Scalars['ID'];
+    name?: Maybe<Scalars['String']>;
+    isDefault?: Maybe<Scalars['Boolean']>;
+    customFields?: Maybe<Scalars['JSON']>;
+};
+
+export type UpdateTaxRateInput = {
+    id: Scalars['ID'];
+    name?: Maybe<Scalars['String']>;
+    value?: Maybe<Scalars['Float']>;
+    enabled?: Maybe<Scalars['Boolean']>;
+    categoryId?: Maybe<Scalars['ID']>;
+    zoneId?: Maybe<Scalars['ID']>;
+    customerGroupId?: Maybe<Scalars['ID']>;
+    customFields?: Maybe<Scalars['JSON']>;
+};
+
+export type UpdateZoneInput = {
+    id: Scalars['ID'];
+    name?: Maybe<Scalars['String']>;
+    customFields?: Maybe<Scalars['JSON']>;
+};
+
+export type User = Node & {
+    id: Scalars['ID'];
+    createdAt: Scalars['DateTime'];
+    updatedAt: Scalars['DateTime'];
+    identifier: Scalars['String'];
+    verified: Scalars['Boolean'];
+    roles: Array<Role>;
+    lastLogin?: Maybe<Scalars['DateTime']>;
+    authenticationMethods: Array<AuthenticationMethod>;
+    customFields?: Maybe<Scalars['JSON']>;
+};
+
+export type Zone = Node & {
+    id: Scalars['ID'];
+    createdAt: Scalars['DateTime'];
+    updatedAt: Scalars['DateTime'];
     name: Scalars['String'];
-    nullable?: Maybe<Scalars['Boolean']>;
-    readonly?: Maybe<Scalars['Boolean']>;
-    type: Scalars['String'];
-    ui?: Maybe<Scalars['JSON']>;
-=======
-  name: Scalars['String'];
-  type: Scalars['String'];
-  list: Scalars['Boolean'];
-  label?: Maybe<Array<LocalizedString>>;
-  description?: Maybe<Array<LocalizedString>>;
-  readonly?: Maybe<Scalars['Boolean']>;
-  internal?: Maybe<Scalars['Boolean']>;
-  nullable?: Maybe<Scalars['Boolean']>;
-  ui?: Maybe<Scalars['JSON']>;
->>>>>>> 43e37ec5
-};
-
-export type TransitionFulfillmentToStateResult = Fulfillment | FulfillmentStateTransitionError;
-
-export type TransitionOrderToStateResult = Order | OrderStateTransitionError;
-
-export type TransitionPaymentToStateResult = Payment | PaymentStateTransitionError;
-
-export type UpdateActiveAdministratorInput = {
-<<<<<<< HEAD
-    customFields?: InputMaybe<Scalars['JSON']>;
-    emailAddress?: InputMaybe<Scalars['String']>;
-    firstName?: InputMaybe<Scalars['String']>;
-    lastName?: InputMaybe<Scalars['String']>;
-    password?: InputMaybe<Scalars['String']>;
-};
-
-export type UpdateAddressInput = {
-    city?: InputMaybe<Scalars['String']>;
-    company?: InputMaybe<Scalars['String']>;
-    countryCode?: InputMaybe<Scalars['String']>;
-    customFields?: InputMaybe<Scalars['JSON']>;
-    defaultBillingAddress?: InputMaybe<Scalars['Boolean']>;
-    defaultShippingAddress?: InputMaybe<Scalars['Boolean']>;
-    fullName?: InputMaybe<Scalars['String']>;
-    id: Scalars['ID'];
-    phoneNumber?: InputMaybe<Scalars['String']>;
-    postalCode?: InputMaybe<Scalars['String']>;
-    province?: InputMaybe<Scalars['String']>;
-    streetLine1?: InputMaybe<Scalars['String']>;
-    streetLine2?: InputMaybe<Scalars['String']>;
-};
-
-export type UpdateAdministratorInput = {
-    customFields?: InputMaybe<Scalars['JSON']>;
-    emailAddress?: InputMaybe<Scalars['String']>;
-    firstName?: InputMaybe<Scalars['String']>;
-    id: Scalars['ID'];
-    lastName?: InputMaybe<Scalars['String']>;
-    password?: InputMaybe<Scalars['String']>;
-    roleIds?: InputMaybe<Array<Scalars['ID']>>;
-};
-
-export type UpdateAssetInput = {
-    customFields?: InputMaybe<Scalars['JSON']>;
-    focalPoint?: InputMaybe<CoordinateInput>;
-    id: Scalars['ID'];
-    name?: InputMaybe<Scalars['String']>;
-    tags?: InputMaybe<Array<Scalars['String']>>;
-};
-
-export type UpdateChannelInput = {
-    code?: InputMaybe<Scalars['String']>;
-    currencyCode?: InputMaybe<CurrencyCode>;
-    customFields?: InputMaybe<Scalars['JSON']>;
-    defaultLanguageCode?: InputMaybe<LanguageCode>;
-    defaultShippingZoneId?: InputMaybe<Scalars['ID']>;
-    defaultTaxZoneId?: InputMaybe<Scalars['ID']>;
-    id: Scalars['ID'];
-    pricesIncludeTax?: InputMaybe<Scalars['Boolean']>;
-    token?: InputMaybe<Scalars['String']>;
-=======
-  firstName?: Maybe<Scalars['String']>;
-  lastName?: Maybe<Scalars['String']>;
-  emailAddress?: Maybe<Scalars['String']>;
-  password?: Maybe<Scalars['String']>;
-  customFields?: Maybe<Scalars['JSON']>;
-};
-
-export type UpdateAddressInput = {
-  id: Scalars['ID'];
-  fullName?: Maybe<Scalars['String']>;
-  company?: Maybe<Scalars['String']>;
-  streetLine1?: Maybe<Scalars['String']>;
-  streetLine2?: Maybe<Scalars['String']>;
-  city?: Maybe<Scalars['String']>;
-  province?: Maybe<Scalars['String']>;
-  postalCode?: Maybe<Scalars['String']>;
-  countryCode?: Maybe<Scalars['String']>;
-  phoneNumber?: Maybe<Scalars['String']>;
-  defaultShippingAddress?: Maybe<Scalars['Boolean']>;
-  defaultBillingAddress?: Maybe<Scalars['Boolean']>;
-  customFields?: Maybe<Scalars['JSON']>;
-};
-
-export type UpdateAdministratorInput = {
-  id: Scalars['ID'];
-  firstName?: Maybe<Scalars['String']>;
-  lastName?: Maybe<Scalars['String']>;
-  emailAddress?: Maybe<Scalars['String']>;
-  password?: Maybe<Scalars['String']>;
-  roleIds?: Maybe<Array<Scalars['ID']>>;
-  customFields?: Maybe<Scalars['JSON']>;
-};
-
-export type UpdateAssetInput = {
-  id: Scalars['ID'];
-  name?: Maybe<Scalars['String']>;
-  focalPoint?: Maybe<CoordinateInput>;
-  tags?: Maybe<Array<Scalars['String']>>;
-  customFields?: Maybe<Scalars['JSON']>;
-};
-
-export type UpdateChannelInput = {
-  id: Scalars['ID'];
-  code?: Maybe<Scalars['String']>;
-  token?: Maybe<Scalars['String']>;
-  defaultLanguageCode?: Maybe<LanguageCode>;
-  pricesIncludeTax?: Maybe<Scalars['Boolean']>;
-  currencyCode?: Maybe<CurrencyCode>;
-  defaultTaxZoneId?: Maybe<Scalars['ID']>;
-  defaultShippingZoneId?: Maybe<Scalars['ID']>;
-  customFields?: Maybe<Scalars['JSON']>;
->>>>>>> 43e37ec5
-};
-
-export type UpdateChannelResult = Channel | LanguageNotAvailableError;
-
-export type UpdateCollectionInput = {
-<<<<<<< HEAD
-    assetIds?: InputMaybe<Array<Scalars['ID']>>;
-    customFields?: InputMaybe<Scalars['JSON']>;
-    featuredAssetId?: InputMaybe<Scalars['ID']>;
-    filters?: InputMaybe<Array<ConfigurableOperationInput>>;
-    id: Scalars['ID'];
-    inheritFilters?: InputMaybe<Scalars['Boolean']>;
-    isPrivate?: InputMaybe<Scalars['Boolean']>;
-    parentId?: InputMaybe<Scalars['ID']>;
-    translations?: InputMaybe<Array<UpdateCollectionTranslationInput>>;
-};
-
-export type UpdateCollectionTranslationInput = {
-    customFields?: InputMaybe<Scalars['JSON']>;
-    description?: InputMaybe<Scalars['String']>;
-    id?: InputMaybe<Scalars['ID']>;
-    languageCode: LanguageCode;
-    name?: InputMaybe<Scalars['String']>;
-    slug?: InputMaybe<Scalars['String']>;
-};
-
-export type UpdateCountryInput = {
-    code?: InputMaybe<Scalars['String']>;
-    customFields?: InputMaybe<Scalars['JSON']>;
-    enabled?: InputMaybe<Scalars['Boolean']>;
-    id: Scalars['ID'];
-    translations?: InputMaybe<Array<CountryTranslationInput>>;
-};
-
-export type UpdateCustomerGroupInput = {
-    customFields?: InputMaybe<Scalars['JSON']>;
-    id: Scalars['ID'];
-    name?: InputMaybe<Scalars['String']>;
-};
-
-export type UpdateCustomerInput = {
-    customFields?: InputMaybe<Scalars['JSON']>;
-    emailAddress?: InputMaybe<Scalars['String']>;
-    firstName?: InputMaybe<Scalars['String']>;
-    id: Scalars['ID'];
-    lastName?: InputMaybe<Scalars['String']>;
-    phoneNumber?: InputMaybe<Scalars['String']>;
-    title?: InputMaybe<Scalars['String']>;
-};
-
-export type UpdateCustomerNoteInput = {
-    note: Scalars['String'];
-    noteId: Scalars['ID'];
-=======
-  id: Scalars['ID'];
-  isPrivate?: Maybe<Scalars['Boolean']>;
-  featuredAssetId?: Maybe<Scalars['ID']>;
-  parentId?: Maybe<Scalars['ID']>;
-  assetIds?: Maybe<Array<Scalars['ID']>>;
-  filters?: Maybe<Array<ConfigurableOperationInput>>;
-  translations?: Maybe<Array<UpdateCollectionTranslationInput>>;
-  customFields?: Maybe<Scalars['JSON']>;
-};
-
-export type UpdateCollectionTranslationInput = {
-  id?: Maybe<Scalars['ID']>;
-  languageCode: LanguageCode;
-  name?: Maybe<Scalars['String']>;
-  slug?: Maybe<Scalars['String']>;
-  description?: Maybe<Scalars['String']>;
-  customFields?: Maybe<Scalars['JSON']>;
-};
-
-export type UpdateCountryInput = {
-  id: Scalars['ID'];
-  code?: Maybe<Scalars['String']>;
-  translations?: Maybe<Array<CountryTranslationInput>>;
-  enabled?: Maybe<Scalars['Boolean']>;
-  customFields?: Maybe<Scalars['JSON']>;
-};
-
-export type UpdateCustomerGroupInput = {
-  id: Scalars['ID'];
-  name?: Maybe<Scalars['String']>;
-  customFields?: Maybe<Scalars['JSON']>;
-};
-
-export type UpdateCustomerInput = {
-  id: Scalars['ID'];
-  title?: Maybe<Scalars['String']>;
-  firstName?: Maybe<Scalars['String']>;
-  lastName?: Maybe<Scalars['String']>;
-  phoneNumber?: Maybe<Scalars['String']>;
-  emailAddress?: Maybe<Scalars['String']>;
-  customFields?: Maybe<Scalars['JSON']>;
-};
-
-export type UpdateCustomerNoteInput = {
-  noteId: Scalars['ID'];
-  note: Scalars['String'];
->>>>>>> 43e37ec5
-};
-
-export type UpdateCustomerResult = Customer | EmailAddressConflictError;
-
-export type UpdateFacetInput = {
-<<<<<<< HEAD
-    code?: InputMaybe<Scalars['String']>;
-    customFields?: InputMaybe<Scalars['JSON']>;
-    id: Scalars['ID'];
-    isPrivate?: InputMaybe<Scalars['Boolean']>;
-    translations?: InputMaybe<Array<FacetTranslationInput>>;
-};
-
-export type UpdateFacetValueInput = {
-    code?: InputMaybe<Scalars['String']>;
-    customFields?: InputMaybe<Scalars['JSON']>;
-    id: Scalars['ID'];
-    translations?: InputMaybe<Array<FacetValueTranslationInput>>;
-};
-
-export type UpdateGlobalSettingsInput = {
-    availableLanguages?: InputMaybe<Array<LanguageCode>>;
-    customFields?: InputMaybe<Scalars['JSON']>;
-    outOfStockThreshold?: InputMaybe<Scalars['Int']>;
-    trackInventory?: InputMaybe<Scalars['Boolean']>;
-=======
-  id: Scalars['ID'];
-  isPrivate?: Maybe<Scalars['Boolean']>;
-  code?: Maybe<Scalars['String']>;
-  translations?: Maybe<Array<FacetTranslationInput>>;
-  customFields?: Maybe<Scalars['JSON']>;
-};
-
-export type UpdateFacetValueInput = {
-  id: Scalars['ID'];
-  code?: Maybe<Scalars['String']>;
-  translations?: Maybe<Array<FacetValueTranslationInput>>;
-  customFields?: Maybe<Scalars['JSON']>;
-};
-
-export type UpdateGlobalSettingsInput = {
-  availableLanguages?: Maybe<Array<LanguageCode>>;
-  trackInventory?: Maybe<Scalars['Boolean']>;
-  outOfStockThreshold?: Maybe<Scalars['Int']>;
-  customFields?: Maybe<Scalars['JSON']>;
->>>>>>> 43e37ec5
-};
-
-export type UpdateGlobalSettingsResult = ChannelDefaultLanguageError | GlobalSettings;
-
-export type UpdateOrderAddressInput = {
-<<<<<<< HEAD
-    city?: InputMaybe<Scalars['String']>;
-    company?: InputMaybe<Scalars['String']>;
-    countryCode?: InputMaybe<Scalars['String']>;
-    fullName?: InputMaybe<Scalars['String']>;
-    phoneNumber?: InputMaybe<Scalars['String']>;
-    postalCode?: InputMaybe<Scalars['String']>;
-    province?: InputMaybe<Scalars['String']>;
-    streetLine1?: InputMaybe<Scalars['String']>;
-    streetLine2?: InputMaybe<Scalars['String']>;
-};
-
-export type UpdateOrderInput = {
-    customFields?: InputMaybe<Scalars['JSON']>;
-    id: Scalars['ID'];
-};
-
-export type UpdateOrderNoteInput = {
-    isPublic?: InputMaybe<Scalars['Boolean']>;
-    note?: InputMaybe<Scalars['String']>;
-    noteId: Scalars['ID'];
-};
-
-export type UpdatePaymentMethodInput = {
-    checker?: InputMaybe<ConfigurableOperationInput>;
-    code?: InputMaybe<Scalars['String']>;
-    customFields?: InputMaybe<Scalars['JSON']>;
-    description?: InputMaybe<Scalars['String']>;
-    enabled?: InputMaybe<Scalars['Boolean']>;
-    handler?: InputMaybe<ConfigurableOperationInput>;
-    id: Scalars['ID'];
-    name?: InputMaybe<Scalars['String']>;
-};
-
-export type UpdateProductInput = {
-    assetIds?: InputMaybe<Array<Scalars['ID']>>;
-    customFields?: InputMaybe<Scalars['JSON']>;
-    enabled?: InputMaybe<Scalars['Boolean']>;
-    facetValueIds?: InputMaybe<Array<Scalars['ID']>>;
-    featuredAssetId?: InputMaybe<Scalars['ID']>;
-    id: Scalars['ID'];
-    translations?: InputMaybe<Array<ProductTranslationInput>>;
-};
-
-export type UpdateProductOptionGroupInput = {
-    code?: InputMaybe<Scalars['String']>;
-    customFields?: InputMaybe<Scalars['JSON']>;
-    id: Scalars['ID'];
-    translations?: InputMaybe<Array<ProductOptionGroupTranslationInput>>;
-};
-
-export type UpdateProductOptionInput = {
-    code?: InputMaybe<Scalars['String']>;
-    customFields?: InputMaybe<Scalars['JSON']>;
-    id: Scalars['ID'];
-    translations?: InputMaybe<Array<ProductOptionGroupTranslationInput>>;
-};
-
-export type UpdateProductVariantInput = {
-    assetIds?: InputMaybe<Array<Scalars['ID']>>;
-    customFields?: InputMaybe<Scalars['JSON']>;
-    enabled?: InputMaybe<Scalars['Boolean']>;
-    facetValueIds?: InputMaybe<Array<Scalars['ID']>>;
-    featuredAssetId?: InputMaybe<Scalars['ID']>;
-    id: Scalars['ID'];
-    outOfStockThreshold?: InputMaybe<Scalars['Int']>;
-    price?: InputMaybe<Scalars['Int']>;
-    sku?: InputMaybe<Scalars['String']>;
-    stockOnHand?: InputMaybe<Scalars['Int']>;
-    taxCategoryId?: InputMaybe<Scalars['ID']>;
-    trackInventory?: InputMaybe<GlobalFlag>;
-    translations?: InputMaybe<Array<ProductVariantTranslationInput>>;
-    useGlobalOutOfStockThreshold?: InputMaybe<Scalars['Boolean']>;
-};
-
-export type UpdatePromotionInput = {
-    actions?: InputMaybe<Array<ConfigurableOperationInput>>;
-    conditions?: InputMaybe<Array<ConfigurableOperationInput>>;
-    couponCode?: InputMaybe<Scalars['String']>;
-    customFields?: InputMaybe<Scalars['JSON']>;
-    enabled?: InputMaybe<Scalars['Boolean']>;
-    endsAt?: InputMaybe<Scalars['DateTime']>;
-    id: Scalars['ID'];
-    name?: InputMaybe<Scalars['String']>;
-    perCustomerUsageLimit?: InputMaybe<Scalars['Int']>;
-    startsAt?: InputMaybe<Scalars['DateTime']>;
-=======
-  fullName?: Maybe<Scalars['String']>;
-  company?: Maybe<Scalars['String']>;
-  streetLine1?: Maybe<Scalars['String']>;
-  streetLine2?: Maybe<Scalars['String']>;
-  city?: Maybe<Scalars['String']>;
-  province?: Maybe<Scalars['String']>;
-  postalCode?: Maybe<Scalars['String']>;
-  countryCode?: Maybe<Scalars['String']>;
-  phoneNumber?: Maybe<Scalars['String']>;
-};
-
-export type UpdateOrderInput = {
-  id: Scalars['ID'];
-  customFields?: Maybe<Scalars['JSON']>;
-};
-
-export type UpdateOrderNoteInput = {
-  noteId: Scalars['ID'];
-  note?: Maybe<Scalars['String']>;
-  isPublic?: Maybe<Scalars['Boolean']>;
-};
-
-export type UpdatePaymentMethodInput = {
-  id: Scalars['ID'];
-  name?: Maybe<Scalars['String']>;
-  code?: Maybe<Scalars['String']>;
-  description?: Maybe<Scalars['String']>;
-  enabled?: Maybe<Scalars['Boolean']>;
-  checker?: Maybe<ConfigurableOperationInput>;
-  handler?: Maybe<ConfigurableOperationInput>;
-  customFields?: Maybe<Scalars['JSON']>;
-};
-
-export type UpdateProductInput = {
-  id: Scalars['ID'];
-  enabled?: Maybe<Scalars['Boolean']>;
-  featuredAssetId?: Maybe<Scalars['ID']>;
-  assetIds?: Maybe<Array<Scalars['ID']>>;
-  facetValueIds?: Maybe<Array<Scalars['ID']>>;
-  translations?: Maybe<Array<ProductTranslationInput>>;
-  customFields?: Maybe<Scalars['JSON']>;
-};
-
-export type UpdateProductOptionGroupInput = {
-  id: Scalars['ID'];
-  code?: Maybe<Scalars['String']>;
-  translations?: Maybe<Array<ProductOptionGroupTranslationInput>>;
-  customFields?: Maybe<Scalars['JSON']>;
-};
-
-export type UpdateProductOptionInput = {
-  id: Scalars['ID'];
-  code?: Maybe<Scalars['String']>;
-  translations?: Maybe<Array<ProductOptionGroupTranslationInput>>;
-  customFields?: Maybe<Scalars['JSON']>;
-};
-
-export type UpdateProductVariantInput = {
-  id: Scalars['ID'];
-  enabled?: Maybe<Scalars['Boolean']>;
-  translations?: Maybe<Array<ProductVariantTranslationInput>>;
-  facetValueIds?: Maybe<Array<Scalars['ID']>>;
-  sku?: Maybe<Scalars['String']>;
-  taxCategoryId?: Maybe<Scalars['ID']>;
-  price?: Maybe<Scalars['Int']>;
-  featuredAssetId?: Maybe<Scalars['ID']>;
-  assetIds?: Maybe<Array<Scalars['ID']>>;
-  stockOnHand?: Maybe<Scalars['Int']>;
-  outOfStockThreshold?: Maybe<Scalars['Int']>;
-  useGlobalOutOfStockThreshold?: Maybe<Scalars['Boolean']>;
-  trackInventory?: Maybe<GlobalFlag>;
-  customFields?: Maybe<Scalars['JSON']>;
-};
-
-export type UpdatePromotionInput = {
-  id: Scalars['ID'];
-  name?: Maybe<Scalars['String']>;
-  enabled?: Maybe<Scalars['Boolean']>;
-  startsAt?: Maybe<Scalars['DateTime']>;
-  endsAt?: Maybe<Scalars['DateTime']>;
-  couponCode?: Maybe<Scalars['String']>;
-  perCustomerUsageLimit?: Maybe<Scalars['Int']>;
-  conditions?: Maybe<Array<ConfigurableOperationInput>>;
-  actions?: Maybe<Array<ConfigurableOperationInput>>;
-  customFields?: Maybe<Scalars['JSON']>;
->>>>>>> 43e37ec5
-};
-
-export type UpdatePromotionResult = MissingConditionsError | Promotion;
-
-export type UpdateRoleInput = {
-<<<<<<< HEAD
-    channelIds?: InputMaybe<Array<Scalars['ID']>>;
-    code?: InputMaybe<Scalars['String']>;
-    description?: InputMaybe<Scalars['String']>;
-    id: Scalars['ID'];
-    permissions?: InputMaybe<Array<Permission>>;
-};
-
-export type UpdateShippingMethodInput = {
-    calculator?: InputMaybe<ConfigurableOperationInput>;
-    checker?: InputMaybe<ConfigurableOperationInput>;
-    code?: InputMaybe<Scalars['String']>;
-    customFields?: InputMaybe<Scalars['JSON']>;
-    fulfillmentHandler?: InputMaybe<Scalars['String']>;
-    id: Scalars['ID'];
-    translations: Array<ShippingMethodTranslationInput>;
-};
-
-export type UpdateTagInput = {
-    id: Scalars['ID'];
-    value?: InputMaybe<Scalars['String']>;
-};
-
-export type UpdateTaxCategoryInput = {
-    customFields?: InputMaybe<Scalars['JSON']>;
-    id: Scalars['ID'];
-    isDefault?: InputMaybe<Scalars['Boolean']>;
-    name?: InputMaybe<Scalars['String']>;
-};
-
-export type UpdateTaxRateInput = {
-    categoryId?: InputMaybe<Scalars['ID']>;
-    customFields?: InputMaybe<Scalars['JSON']>;
-    customerGroupId?: InputMaybe<Scalars['ID']>;
-    enabled?: InputMaybe<Scalars['Boolean']>;
-    id: Scalars['ID'];
-    name?: InputMaybe<Scalars['String']>;
-    value?: InputMaybe<Scalars['Float']>;
-    zoneId?: InputMaybe<Scalars['ID']>;
-};
-
-export type UpdateZoneInput = {
-    customFields?: InputMaybe<Scalars['JSON']>;
-    id: Scalars['ID'];
-    name?: InputMaybe<Scalars['String']>;
-=======
-  id: Scalars['ID'];
-  code?: Maybe<Scalars['String']>;
-  description?: Maybe<Scalars['String']>;
-  permissions?: Maybe<Array<Permission>>;
-  channelIds?: Maybe<Array<Scalars['ID']>>;
-};
-
-export type UpdateShippingMethodInput = {
-  id: Scalars['ID'];
-  code?: Maybe<Scalars['String']>;
-  fulfillmentHandler?: Maybe<Scalars['String']>;
-  checker?: Maybe<ConfigurableOperationInput>;
-  calculator?: Maybe<ConfigurableOperationInput>;
-  translations: Array<ShippingMethodTranslationInput>;
-  customFields?: Maybe<Scalars['JSON']>;
-};
-
-export type UpdateTagInput = {
-  id: Scalars['ID'];
-  value?: Maybe<Scalars['String']>;
-};
-
-export type UpdateTaxCategoryInput = {
-  id: Scalars['ID'];
-  name?: Maybe<Scalars['String']>;
-  isDefault?: Maybe<Scalars['Boolean']>;
-  customFields?: Maybe<Scalars['JSON']>;
-};
-
-export type UpdateTaxRateInput = {
-  id: Scalars['ID'];
-  name?: Maybe<Scalars['String']>;
-  value?: Maybe<Scalars['Float']>;
-  enabled?: Maybe<Scalars['Boolean']>;
-  categoryId?: Maybe<Scalars['ID']>;
-  zoneId?: Maybe<Scalars['ID']>;
-  customerGroupId?: Maybe<Scalars['ID']>;
-  customFields?: Maybe<Scalars['JSON']>;
-};
-
-export type UpdateZoneInput = {
-  id: Scalars['ID'];
-  name?: Maybe<Scalars['String']>;
-  customFields?: Maybe<Scalars['JSON']>;
->>>>>>> 43e37ec5
-};
-
-
-export type User = Node & {
-<<<<<<< HEAD
-    authenticationMethods: Array<AuthenticationMethod>;
-    createdAt: Scalars['DateTime'];
-    customFields?: Maybe<Scalars['JSON']>;
-    id: Scalars['ID'];
-    identifier: Scalars['String'];
-    lastLogin?: Maybe<Scalars['DateTime']>;
-    roles: Array<Role>;
-    updatedAt: Scalars['DateTime'];
-    verified: Scalars['Boolean'];
-};
-
-export type Zone = Node & {
-    createdAt: Scalars['DateTime'];
-    customFields?: Maybe<Scalars['JSON']>;
-    id: Scalars['ID'];
     members: Array<Country>;
-    name: Scalars['String'];
-    updatedAt: Scalars['DateTime'];
-};
-
-export type PaymentMethodFragment = {
-    id: string;
-    code: string;
-    name: string;
-    description: string;
-    enabled: boolean;
-    checker?: { code: string; args: Array<{ name: string; value: string }> } | null;
-    handler: { code: string; args: Array<{ name: string; value: string }> };
-};
-=======
-  id: Scalars['ID'];
-  createdAt: Scalars['DateTime'];
-  updatedAt: Scalars['DateTime'];
-  identifier: Scalars['String'];
-  verified: Scalars['Boolean'];
-  roles: Array<Role>;
-  lastLogin?: Maybe<Scalars['DateTime']>;
-  authenticationMethods: Array<AuthenticationMethod>;
-  customFields?: Maybe<Scalars['JSON']>;
-};
-
-export type Zone = Node & {
-  id: Scalars['ID'];
-  createdAt: Scalars['DateTime'];
-  updatedAt: Scalars['DateTime'];
-  name: Scalars['String'];
-  members: Array<Country>;
-  customFields?: Maybe<Scalars['JSON']>;
-};
-
-export type PaymentMethodFragment = (
-  Pick<PaymentMethod, 'id' | 'code' | 'name' | 'description' | 'enabled'>
-  & { checker?: Maybe<(
-    Pick<ConfigurableOperation, 'code'>
-    & { args: Array<Pick<ConfigArg, 'name' | 'value'>> }
-  )>, handler: (
-    Pick<ConfigurableOperation, 'code'>
-    & { args: Array<Pick<ConfigArg, 'name' | 'value'>> }
-  ) }
-);
->>>>>>> 43e37ec5
+    customFields?: Maybe<Scalars['JSON']>;
+};
+
+export type PaymentMethodFragment = Pick<
+    PaymentMethod,
+    'id' | 'code' | 'name' | 'description' | 'enabled'
+> & {
+    checker?: Maybe<Pick<ConfigurableOperation, 'code'> & { args: Array<Pick<ConfigArg, 'name' | 'value'>> }>;
+    handler: Pick<ConfigurableOperation, 'code'> & { args: Array<Pick<ConfigArg, 'name' | 'value'>> };
+};
 
 export type CreatePaymentMethodMutationVariables = Exact<{
-  input: CreatePaymentMethodInput;
+    input: CreatePaymentMethodInput;
 }>;
 
-<<<<<<< HEAD
-export type CreatePaymentMethodMutation = {
-    createPaymentMethod: {
-        id: string;
-        code: string;
-        name: string;
-        description: string;
-        enabled: boolean;
-        checker?: { code: string; args: Array<{ name: string; value: string }> } | null;
-        handler: { code: string; args: Array<{ name: string; value: string }> };
+export type CreatePaymentMethodMutation = { createPaymentMethod: PaymentMethodFragment };
+
+export type GetCustomerListQueryVariables = Exact<{
+    options?: Maybe<CustomerListOptions>;
+}>;
+
+export type GetCustomerListQuery = {
+    customers: Pick<CustomerList, 'totalItems'> & {
+        items: Array<
+            Pick<Customer, 'id' | 'title' | 'firstName' | 'lastName' | 'emailAddress' | 'phoneNumber'> & {
+                user?: Maybe<Pick<User, 'id' | 'verified'>>;
+            }
+        >;
     };
 };
 
-export type GetCustomerListQueryVariables = Exact<{
-    options?: InputMaybe<CustomerListOptions>;
+export type RefundFragment = Pick<
+    Refund,
+    'id' | 'state' | 'items' | 'transactionId' | 'shipping' | 'total' | 'metadata'
+>;
+
+export type RefundOrderMutationVariables = Exact<{
+    input: RefundOrderInput;
 }>;
 
-export type GetCustomerListQuery = {
-    customers: {
-        totalItems: number;
-        items: Array<{
-            id: string;
-            title?: string | null;
-            firstName: string;
-            lastName: string;
-            emailAddress: string;
-            phoneNumber?: string | null;
-            user?: { id: string; verified: boolean } | null;
-        }>;
-    };
-};
-
-export type RefundFragment = {
-    id: string;
-    state: string;
-    items: number;
-    transactionId?: string | null;
-    shipping: number;
-    total: number;
-    metadata?: any | null;
-};
-=======
-
-export type CreatePaymentMethodMutation = { createPaymentMethod: PaymentMethodFragment };
-
-export type GetCustomerListQueryVariables = Exact<{
-  options?: Maybe<CustomerListOptions>;
-}>;
-
-
-export type GetCustomerListQuery = { customers: (
-    Pick<CustomerList, 'totalItems'>
-    & { items: Array<(
-      Pick<Customer, 'id' | 'title' | 'firstName' | 'lastName' | 'emailAddress' | 'phoneNumber'>
-      & { user?: Maybe<Pick<User, 'id' | 'verified'>> }
-    )> }
-  ) };
-
-export type RefundFragment = Pick<Refund, 'id' | 'state' | 'items' | 'transactionId' | 'shipping' | 'total' | 'metadata'>;
->>>>>>> 43e37ec5
-
-export type RefundOrderMutationVariables = Exact<{
-  input: RefundOrderInput;
-}>;
-
-<<<<<<< HEAD
 export type RefundOrderMutation = {
     refundOrder:
-        | { errorCode: ErrorCode; message: string }
-        | { errorCode: ErrorCode; message: string }
-        | { errorCode: ErrorCode; message: string }
-        | { errorCode: ErrorCode; message: string }
-        | { errorCode: ErrorCode; message: string }
-        | { errorCode: ErrorCode; message: string }
-        | {
-              id: string;
-              state: string;
-              items: number;
-              transactionId?: string | null;
-              shipping: number;
-              total: number;
-              metadata?: any | null;
-          }
-        | { errorCode: ErrorCode; message: string }
-        | { errorCode: ErrorCode; message: string };
-};
-=======
-
-export type RefundOrderMutation = { refundOrder: RefundFragment | Pick<QuantityTooGreatError, 'errorCode' | 'message'> | Pick<NothingToRefundError, 'errorCode' | 'message'> | Pick<OrderStateTransitionError, 'errorCode' | 'message'> | Pick<MultipleOrderError, 'errorCode' | 'message'> | Pick<PaymentOrderMismatchError, 'errorCode' | 'message'> | Pick<RefundOrderStateError, 'errorCode' | 'message'> | Pick<AlreadyRefundedError, 'errorCode' | 'message'> | Pick<RefundStateTransitionError, 'errorCode' | 'message'> };
+        | RefundFragment
+        | Pick<QuantityTooGreatError, 'errorCode' | 'message'>
+        | Pick<NothingToRefundError, 'errorCode' | 'message'>
+        | Pick<OrderStateTransitionError, 'errorCode' | 'message'>
+        | Pick<MultipleOrderError, 'errorCode' | 'message'>
+        | Pick<PaymentOrderMismatchError, 'errorCode' | 'message'>
+        | Pick<RefundOrderStateError, 'errorCode' | 'message'>
+        | Pick<AlreadyRefundedError, 'errorCode' | 'message'>
+        | Pick<RefundStateTransitionError, 'errorCode' | 'message'>;
+};
 
 export type OrderQueryVariables = Exact<{
-  id: Scalars['ID'];
+    id: Scalars['ID'];
 }>;
 
-
-export type OrderQuery = { order?: Maybe<(
-    Pick<Order, 'id'>
-    & { payments?: Maybe<Array<Pick<Payment, 'id' | 'transactionId' | 'method' | 'amount' | 'state' | 'errorMessage' | 'metadata'>>> }
-  )> };
+export type OrderQuery = {
+    order?: Maybe<
+        Pick<Order, 'id'> & {
+            payments?: Maybe<
+                Array<
+                    Pick<
+                        Payment,
+                        'id' | 'transactionId' | 'method' | 'amount' | 'state' | 'errorMessage' | 'metadata'
+                    >
+                >
+            >;
+        }
+    >;
+};
 
 type DiscriminateUnion<T, U> = T extends U ? T : never;
 
 export namespace PaymentMethod {
-  export type Fragment = PaymentMethodFragment;
-  export type Checker = (NonNullable<PaymentMethodFragment['checker']>);
-  export type Args = NonNullable<(NonNullable<(NonNullable<PaymentMethodFragment['checker']>)['args']>)[number]>;
-  export type Handler = (NonNullable<PaymentMethodFragment['handler']>);
-  export type _Args = NonNullable<(NonNullable<(NonNullable<PaymentMethodFragment['handler']>)['args']>)[number]>;
+    export type Fragment = PaymentMethodFragment;
+    export type Checker = NonNullable<PaymentMethodFragment['checker']>;
+    export type Args = NonNullable<
+        NonNullable<NonNullable<PaymentMethodFragment['checker']>['args']>[number]
+    >;
+    export type Handler = NonNullable<PaymentMethodFragment['handler']>;
+    export type _Args = NonNullable<
+        NonNullable<NonNullable<PaymentMethodFragment['handler']>['args']>[number]
+    >;
 }
 
 export namespace CreatePaymentMethod {
-  export type Variables = CreatePaymentMethodMutationVariables;
-  export type Mutation = CreatePaymentMethodMutation;
-  export type CreatePaymentMethod = (NonNullable<CreatePaymentMethodMutation['createPaymentMethod']>);
+    export type Variables = CreatePaymentMethodMutationVariables;
+    export type Mutation = CreatePaymentMethodMutation;
+    export type CreatePaymentMethod = NonNullable<CreatePaymentMethodMutation['createPaymentMethod']>;
 }
 
 export namespace GetCustomerList {
-  export type Variables = GetCustomerListQueryVariables;
-  export type Query = GetCustomerListQuery;
-  export type Customers = (NonNullable<GetCustomerListQuery['customers']>);
-  export type Items = NonNullable<(NonNullable<(NonNullable<GetCustomerListQuery['customers']>)['items']>)[number]>;
-  export type User = (NonNullable<NonNullable<(NonNullable<(NonNullable<GetCustomerListQuery['customers']>)['items']>)[number]>['user']>);
+    export type Variables = GetCustomerListQueryVariables;
+    export type Query = GetCustomerListQuery;
+    export type Customers = NonNullable<GetCustomerListQuery['customers']>;
+    export type Items = NonNullable<
+        NonNullable<NonNullable<GetCustomerListQuery['customers']>['items']>[number]
+    >;
+    export type User = NonNullable<
+        NonNullable<NonNullable<NonNullable<GetCustomerListQuery['customers']>['items']>[number]>['user']
+    >;
 }
 
 export namespace Refund {
-  export type Fragment = RefundFragment;
+    export type Fragment = RefundFragment;
 }
 
 export namespace RefundOrder {
-  export type Variables = RefundOrderMutationVariables;
-  export type Mutation = RefundOrderMutation;
-  export type RefundOrder = (NonNullable<RefundOrderMutation['refundOrder']>);
-  export type ErrorResultInlineFragment = (DiscriminateUnion<(NonNullable<RefundOrderMutation['refundOrder']>), { __typename?: 'ErrorResult' }>);
+    export type Variables = RefundOrderMutationVariables;
+    export type Mutation = RefundOrderMutation;
+    export type RefundOrder = NonNullable<RefundOrderMutation['refundOrder']>;
+    export type ErrorResultInlineFragment = DiscriminateUnion<
+        NonNullable<RefundOrderMutation['refundOrder']>,
+        { __typename?: 'ErrorResult' }
+    >;
 }
 
 export namespace Order {
-  export type Variables = OrderQueryVariables;
-  export type Query = OrderQuery;
-  export type Order = (NonNullable<OrderQuery['order']>);
-  export type Payments = NonNullable<(NonNullable<(NonNullable<OrderQuery['order']>)['payments']>)[number]>;
-}
->>>>>>> 43e37ec5
+    export type Variables = OrderQueryVariables;
+    export type Query = OrderQuery;
+    export type Order = NonNullable<OrderQuery['order']>;
+    export type Payments = NonNullable<NonNullable<NonNullable<OrderQuery['order']>['payments']>[number]>;
+}