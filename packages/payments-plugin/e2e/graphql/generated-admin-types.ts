--- conflicted
+++ resolved
@@ -11,19 +11,9 @@
   Boolean: boolean;
   Int: number;
   Float: number;
-<<<<<<< HEAD
-  /** A date-time string at UTC, such as 2007-12-03T10:15:30Z, compliant with the `date-time` format outlined in section 5.6 of the RFC 3339 profile of the ISO 8601 standard for representation of dates and times using the Gregorian calendar. */
-  DateTime: any;
-  /** The `JSON` scalar type represents JSON values as specified by [ECMA-404](http://www.ecma-international.org/publications/files/ECMA-ST/ECMA-404.pdf). */
-  JSON: any;
-  /** The `Money` scalar type represents monetary values and supports signed double-precision fractional values as specified by [IEEE 754](https://en.wikipedia.org/wiki/IEEE_floating_point). */
-  Money: any;
-  /** The `Upload` scalar type represents a file upload. */
-=======
   DateTime: any;
   JSON: any;
   Money: number;
->>>>>>> 6e7e15e5
   Upload: any;
 };
 
@@ -5767,33 +5757,21 @@
 
 export type GetCustomerListQuery = { customers: { totalItems: number, items: Array<{ id: string, title?: string | null, firstName: string, lastName: string, emailAddress: string, phoneNumber?: string | null, user?: { id: string, verified: boolean } | null }> } };
 
-<<<<<<< HEAD
-export type RefundFragment = { id: string, state: string, items: any, transactionId?: string | null, shipping: any, total: any, metadata?: any | null };
-=======
 export type RefundFragment = { id: string, state: string, items: number, transactionId?: string | null, shipping: number, total: number, metadata?: any | null };
->>>>>>> 6e7e15e5
 
 export type RefundOrderMutationVariables = Exact<{
   input: RefundOrderInput;
 }>;
 
 
-<<<<<<< HEAD
-export type RefundOrderMutation = { refundOrder: { errorCode: ErrorCode, message: string } | { errorCode: ErrorCode, message: string } | { errorCode: ErrorCode, message: string } | { errorCode: ErrorCode, message: string } | { errorCode: ErrorCode, message: string } | { errorCode: ErrorCode, message: string } | { id: string, state: string, items: any, transactionId?: string | null, shipping: any, total: any, metadata?: any | null } | { errorCode: ErrorCode, message: string } | { errorCode: ErrorCode, message: string } };
-=======
 export type RefundOrderMutation = { refundOrder: { errorCode: ErrorCode, message: string } | { errorCode: ErrorCode, message: string } | { errorCode: ErrorCode, message: string } | { errorCode: ErrorCode, message: string } | { errorCode: ErrorCode, message: string } | { errorCode: ErrorCode, message: string } | { id: string, state: string, items: number, transactionId?: string | null, shipping: number, total: number, metadata?: any | null } | { errorCode: ErrorCode, message: string } | { errorCode: ErrorCode, message: string } };
->>>>>>> 6e7e15e5
 
 export type OrderQueryVariables = Exact<{
   id: Scalars['ID'];
 }>;
 
 
-<<<<<<< HEAD
-export type OrderQuery = { order?: { id: string, payments?: Array<{ id: string, transactionId?: string | null, method: string, amount: any, state: string, errorMessage?: string | null, metadata?: any | null }> | null } | null };
-=======
 export type OrderQuery = { order?: { id: string, payments?: Array<{ id: string, transactionId?: string | null, method: string, amount: number, state: string, errorMessage?: string | null, metadata?: any | null }> | null } | null };
->>>>>>> 6e7e15e5
 
 export type CreateChannelMutationVariables = Exact<{
   input: CreateChannelInput;
