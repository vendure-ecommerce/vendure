import { AdminUiPlugin } from '@vendure/admin-ui-plugin';
import {
    ChannelService,
    DefaultLogger,
    LanguageCode,
    Logger,
    LogLevel,
    mergeConfig,
    OrderService,
    RequestContext,
} from '@vendure/core';
import { createTestEnvironment, registerInitializer, SqljsInitializer, testConfig } from '@vendure/testing';
import path from 'path';

import { initialData } from '../../../e2e-common/e2e-initial-data';
import { StripePlugin } from '../src/stripe';
import { stripePaymentMethodHandler } from '../src/stripe/stripe.handler';

/* eslint-disable */
import { StripeCheckoutTestPlugin } from './fixtures/stripe-checkout-test.plugin';
import { StripeServiceExportTestPlugin } from './fixtures/stripe-service-export-test.plugin';
import { CREATE_PAYMENT_METHOD } from './graphql/admin-queries';
import {
    CreatePaymentMethodMutation,
    CreatePaymentMethodMutationVariables,
} from './graphql/generated-admin-types';
import { AddItemToOrderMutation, AddItemToOrderMutationVariables } from './graphql/generated-shop-types';
import { ADD_ITEM_TO_ORDER } from './graphql/shop-queries';
<<<<<<< HEAD
import { CREATE_STRIPE_PAYMENT_INTENT, setShipping } from './payment-helpers';
import { StripeCheckoutTestPlugin } from './fixtures/stripe-checkout-test.plugin';
=======
import {
    CREATE_CUSTOM_STRIPE_PAYMENT_INTENT,
    CREATE_STRIPE_PAYMENT_INTENT,
    setShipping,
} from './payment-helpers';
>>>>>>> e2dfa9a6

export let clientSecret: string;

/**
 * The actual starting of the dev server
 */
(async () => {
    require('dotenv').config();

    registerInitializer('sqljs', new SqljsInitializer(path.join(__dirname, '__data__')));
    const config = mergeConfig(testConfig, {
        plugins: [
            ...testConfig.plugins,
            AdminUiPlugin.init({
                route: 'admin',
                port: 5001,
            }),
            StripePlugin.init({}),
            StripeCheckoutTestPlugin,
            StripeServiceExportTestPlugin,
        ],
        logger: new DefaultLogger({ level: LogLevel.Debug }),
    });
    const { server, shopClient, adminClient } = createTestEnvironment(config as any);
    await server.init({
        initialData,
        productsCsvPath: path.join(__dirname, 'fixtures/e2e-products-minimal.csv'),
        customerCount: 1,
    });
    // Create method
    await adminClient.asSuperAdmin();
    await adminClient.query<CreatePaymentMethodMutation, CreatePaymentMethodMutationVariables>(
        CREATE_PAYMENT_METHOD,
        {
            input: {
                code: 'stripe-payment-method',
                enabled: true,
                translations: [
                    {
                        name: 'Stripe',
                        description: 'This is a Stripe test payment method',
                        languageCode: LanguageCode.en,
                    },
                ],
                handler: {
                    code: stripePaymentMethodHandler.code,
                    arguments: [
                        { name: 'apiKey', value: process.env.STRIPE_APIKEY! },
                        { name: 'webhookSecret', value: process.env.STRIPE_WEBHOOK_SECRET! },
                    ],
                },
            },
        },
    );
    // Prepare order for payment
    await shopClient.asUserWithCredentials('hayden.zieme12@hotmail.com', 'test');
    await shopClient.query<AddItemToOrderMutation, AddItemToOrderMutationVariables>(ADD_ITEM_TO_ORDER, {
        productVariantId: 'T_1',
        quantity: 1,
    });
    const ctx = new RequestContext({
        apiType: 'admin',
        isAuthorized: true,
        authorizedAsOwnerOnly: false,
        channel: await server.app.get(ChannelService).getDefaultChannel(),
    });
    await server.app.get(OrderService).addSurchargeToOrder(ctx, 1, {
        description: 'Negative test surcharge',
        listPrice: -20000,
    });
    await setShipping(shopClient);
    const { createStripePaymentIntent } = await shopClient.query(CREATE_STRIPE_PAYMENT_INTENT);
    clientSecret = createStripePaymentIntent;

    // Showcasing the custom intent creation
    const { createCustomStripePaymentIntent } = await shopClient.query(CREATE_CUSTOM_STRIPE_PAYMENT_INTENT);
    Logger.debug('Result of createCustomStripePaymentIntent:', createCustomStripePaymentIntent);

    Logger.info('http://localhost:3050/checkout', 'Stripe DevServer');
})();<|MERGE_RESOLUTION|>--- conflicted
+++ resolved
@@ -26,16 +26,12 @@
 } from './graphql/generated-admin-types';
 import { AddItemToOrderMutation, AddItemToOrderMutationVariables } from './graphql/generated-shop-types';
 import { ADD_ITEM_TO_ORDER } from './graphql/shop-queries';
-<<<<<<< HEAD
-import { CREATE_STRIPE_PAYMENT_INTENT, setShipping } from './payment-helpers';
 import { StripeCheckoutTestPlugin } from './fixtures/stripe-checkout-test.plugin';
-=======
 import {
     CREATE_CUSTOM_STRIPE_PAYMENT_INTENT,
     CREATE_STRIPE_PAYMENT_INTENT,
     setShipping,
 } from './payment-helpers';
->>>>>>> e2dfa9a6
 
 export let clientSecret: string;
 
