/* eslint-disable @typescript-eslint/no-non-null-assertion */
import { mergeConfig } from '@vendure/core';
import { CreateProductMutation, CreateProductMutationVariables, CreateProductVariantsMutation, CreateProductVariantsMutationVariables } from '@vendure/core/e2e/graphql/generated-e2e-admin-types';
import { CREATE_PRODUCT, CREATE_PRODUCT_VARIANTS } from '@vendure/core/e2e/graphql/shared-definitions';
import { createTestEnvironment, E2E_DEFAULT_CHANNEL_TOKEN } from '@vendure/testing';
import gql from 'graphql-tag';
import nock from 'nock';
import path from 'path';
import { afterAll, beforeAll, describe, expect, it } from 'vitest';

import { initialData } from '../../../e2e-common/e2e-initial-data';
import { testConfig, TEST_SETUP_TIMEOUT_MS } from '../../../e2e-common/test-config';
import { StripePlugin } from '../src/stripe';
import { stripePaymentMethodHandler } from '../src/stripe/stripe.handler';

import { CREATE_CHANNEL, CREATE_PAYMENT_METHOD, GET_CUSTOMER_LIST } from './graphql/admin-queries';
import {
    CreateChannelMutation,
    CreateChannelMutationVariables,
    CreatePaymentMethodMutation,
    CreatePaymentMethodMutationVariables,
    CurrencyCode,
    GetCustomerListQuery,
    GetCustomerListQueryVariables,
    LanguageCode,
} from './graphql/generated-admin-types';
import {
    AddItemToOrderMutation,
    AddItemToOrderMutationVariables,
    GetActiveOrderQuery,
    TestOrderFragmentFragment,
} from './graphql/generated-shop-types';
import { ADD_ITEM_TO_ORDER, GET_ACTIVE_ORDER } from './graphql/shop-queries';
import { setShipping } from './payment-helpers';

export const CREATE_STRIPE_PAYMENT_INTENT = gql`
    mutation createStripePaymentIntent {
        createStripePaymentIntent
    }
`;

describe('Stripe payments', () => {
    const devConfig = mergeConfig(testConfig(), {
        plugins: [
            StripePlugin.init({
                storeCustomersInStripe: true,
            }),
        ],
    });
    const { shopClient, adminClient, server } = createTestEnvironment(devConfig);
    let started = false;
    let customers: GetCustomerListQuery['customers']['items'];
    let order: TestOrderFragmentFragment;
    let serverPort: number;
    beforeAll(async () => {
        serverPort = devConfig.apiOptions.port;
        await server.init({
            initialData,
            productsCsvPath: path.join(__dirname, 'fixtures/e2e-products-minimal.csv'),
            customerCount: 2,
        });
        started = true;
        await adminClient.asSuperAdmin();
        ({
            customers: { items: customers },
        } = await adminClient.query<GetCustomerListQuery, GetCustomerListQueryVariables>(GET_CUSTOMER_LIST, {
            options: {
                take: 2,
            },
        }));
    }, TEST_SETUP_TIMEOUT_MS);

    afterAll(async () => {
        await server.destroy();
    });

    it('Should start successfully', async () => {
        expect(started).toEqual(true);
        expect(customers).toHaveLength(2);
    });

    it('Should prepare an order', async () => {
        await shopClient.asUserWithCredentials(customers[0].emailAddress, 'test');
        const { addItemToOrder } = await shopClient.query<AddItemToOrderMutation, AddItemToOrderMutationVariables>(
            ADD_ITEM_TO_ORDER,
            {
                productVariantId: 'T_1',
                quantity: 2,
            },
        );
        order = addItemToOrder as TestOrderFragmentFragment;
        expect(order.code).toBeDefined();
    });

    it('Should add a Stripe paymentMethod', async () => {
        const { createPaymentMethod } = await adminClient.query<
            CreatePaymentMethodMutation,
            CreatePaymentMethodMutationVariables
        >(CREATE_PAYMENT_METHOD, {
            input: {
                code: `stripe-payment-${E2E_DEFAULT_CHANNEL_TOKEN}`,
<<<<<<< HEAD
                translations: [
                    {
                        name: 'Stripe payment test',
                        description: 'This is a Stripe test payment method',
                        languageCode: LanguageCode.en,
                    }
                ],
=======
>>>>>>> 6e7e15e5
                enabled: true,
                handler: {
                    code: stripePaymentMethodHandler.code,
                    arguments: [
                        { name: 'apiKey', value: 'test-api-key' },
                        { name: 'webhookSecret', value: 'test-signing-secret' },
                    ],
                },
                translations: [
                    {
                        languageCode: LanguageCode.en,
                        name: 'Stripe payment test',
                        description: 'This is a Stripe test payment method',
                    },
                ],
            },
        });
        expect(createPaymentMethod.code).toBe(`stripe-payment-${E2E_DEFAULT_CHANNEL_TOKEN}`);

        await shopClient.asUserWithCredentials(customers[0].emailAddress, 'test');
        await setShipping(shopClient);
    });

    it('if no customer id exists, makes a call to create', async () => {
        let createCustomerPayload: { name: string; email: string } | undefined;
        const emptyList = { data: [] };
        nock('https://api.stripe.com/')
            .get(/\/v1\/customers.*/)
            .reply(200, emptyList);
        nock('https://api.stripe.com/')
            .post('/v1/customers', body => {
                createCustomerPayload = body;
                return true;
            })
            .reply(201, {
                id: 'new-customer-id',
            });
        nock('https://api.stripe.com/').post('/v1/payment_intents').reply(200, {
            client_secret: 'test-client-secret',
        });

        const { createStripePaymentIntent } = await shopClient.query(CREATE_STRIPE_PAYMENT_INTENT);
        expect(createCustomerPayload).toEqual({
            email: 'hayden.zieme12@hotmail.com',
            name: 'Hayden Zieme',
        });
    });

    it('should send correct payload to create payment intent', async () => {
        let createPaymentIntentPayload: any;
        const { activeOrder } = await shopClient.query<GetActiveOrderQuery>(GET_ACTIVE_ORDER);
        nock('https://api.stripe.com/')
            .post('/v1/payment_intents', body => {
                createPaymentIntentPayload = body;
                return true;
            })
            .reply(200, {
                client_secret: 'test-client-secret',
            });
        const { createStripePaymentIntent } = await shopClient.query(CREATE_STRIPE_PAYMENT_INTENT);
        expect(createPaymentIntentPayload).toEqual({
            amount: activeOrder?.totalWithTax.toString(),
            currency: activeOrder?.currencyCode?.toLowerCase(),
            customer: 'new-customer-id',
            'automatic_payment_methods[enabled]': 'true',
            'metadata[channelToken]': E2E_DEFAULT_CHANNEL_TOKEN,
            'metadata[orderId]': '1',
            'metadata[orderCode]': activeOrder?.code,
        });
        expect(createStripePaymentIntent).toEqual('test-client-secret');
    });

    // https://github.com/vendure-ecommerce/vendure/issues/1630
    describe('currencies with no fractional units', () => {
        let japanProductId: string;
        beforeAll(async () => {
            const JAPAN_CHANNEL_TOKEN = 'japan-channel-token';
            const { createChannel } = await adminClient.query<
                CreateChannelMutation,
                CreateChannelMutationVariables
            >(CREATE_CHANNEL, {
                input: {
                    code: 'japan-channel',
                    currencyCode: CurrencyCode.JPY,
                    token: JAPAN_CHANNEL_TOKEN,
                    defaultLanguageCode: LanguageCode.en,
                    defaultShippingZoneId: 'T_1',
                    defaultTaxZoneId: 'T_1',
                    pricesIncludeTax: true,
                },
            });

            adminClient.setChannelToken(JAPAN_CHANNEL_TOKEN);
            shopClient.setChannelToken(JAPAN_CHANNEL_TOKEN);

            const { createProduct } = await adminClient.query<
                CreateProductMutation,
                CreateProductMutationVariables
            >(CREATE_PRODUCT, {
                input: {
                    translations: [
                        {
                            languageCode: LanguageCode.en,
                            name: 'Channel Product',
                            slug: 'channel-product',
                            description: 'Channel product',
                        },
                    ],
                },
            });
            const { createProductVariants } = await adminClient.query<
                CreateProductVariantsMutation,
                CreateProductVariantsMutationVariables
            >(CREATE_PRODUCT_VARIANTS, {
                input: [
                    {
                        productId: createProduct.id,
                        sku: 'PV1',
                        optionIds: [],
                        price: 5000,
                        stockOnHand: 100,
                        translations: [{ languageCode: LanguageCode.en, name: 'Variant 1' }],
                    },
                ],
            });
            japanProductId = createProductVariants[0]!.id;
            // Create a payment method for the Japan channel
            await adminClient.query<
                CreatePaymentMethodMutation,
                CreatePaymentMethodMutationVariables
            >(CREATE_PAYMENT_METHOD, {
                input: {
                    code: `stripe-payment-${E2E_DEFAULT_CHANNEL_TOKEN}`,
                    translations: [
                        {
                            name: 'Stripe payment test',
                            description: 'This is a Stripe test payment method',
                            languageCode: LanguageCode.en,
                        }
                    ],
                    enabled: true,
                    handler: {
                        code: stripePaymentMethodHandler.code,
                        arguments: [
                            { name: 'apiKey', value: 'test-api-key' },
                            { name: 'webhookSecret', value: 'test-signing-secret' },
                        ],
                    },
                },
            });
        });

        it('prepares order', async () => {
            await shopClient.asUserWithCredentials(customers[0].emailAddress, 'test');
            const { addItemToOrder } = await shopClient.query<
                AddItemToOrderMutation,
                AddItemToOrderMutationVariables
            >(ADD_ITEM_TO_ORDER, {
                productVariantId: japanProductId,
                quantity: 1,
            });
            expect((addItemToOrder as any).totalWithTax).toBe(5000);
        });

        it('sends correct amount when creating payment intent', async () => {
            let createPaymentIntentPayload: any;
            const { activeOrder } = await shopClient.query<GetActiveOrderQuery>(GET_ACTIVE_ORDER);
            nock('https://api.stripe.com/')
                .post('/v1/payment_intents', body => {
                    createPaymentIntentPayload = body;
                    return true;
                })
                .reply(200, {
                    client_secret: 'test-client-secret',
                });
            const { createStripePaymentIntent } = await shopClient.query(CREATE_STRIPE_PAYMENT_INTENT);
            expect(createPaymentIntentPayload.amount).toBe((activeOrder!.totalWithTax / 100).toString());
            expect(createPaymentIntentPayload.currency).toBe('jpy');
        });
    });

    // TODO: Contribution welcome: test webhook handling and order settlement
});<|MERGE_RESOLUTION|>--- conflicted
+++ resolved
@@ -99,7 +99,6 @@
         >(CREATE_PAYMENT_METHOD, {
             input: {
                 code: `stripe-payment-${E2E_DEFAULT_CHANNEL_TOKEN}`,
-<<<<<<< HEAD
                 translations: [
                     {
                         name: 'Stripe payment test',
@@ -107,8 +106,6 @@
                         languageCode: LanguageCode.en,
                     }
                 ],
-=======
->>>>>>> 6e7e15e5
                 enabled: true,
                 handler: {
                     code: stripePaymentMethodHandler.code,
@@ -117,13 +114,6 @@
                         { name: 'webhookSecret', value: 'test-signing-secret' },
                     ],
                 },
-                translations: [
-                    {
-                        languageCode: LanguageCode.en,
-                        name: 'Stripe payment test',
-                        description: 'This is a Stripe test payment method',
-                    },
-                ],
             },
         });
         expect(createPaymentMethod.code).toBe(`stripe-payment-${E2E_DEFAULT_CHANNEL_TOKEN}`);
