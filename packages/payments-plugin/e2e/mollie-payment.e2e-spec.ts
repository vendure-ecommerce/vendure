--- conflicted
+++ resolved
@@ -1,16 +1,5 @@
 import { OrderStatus } from '@mollie/api-client';
-<<<<<<< HEAD
 import { ChannelService, LanguageCode, mergeConfig, OrderService, RequestContext } from '@vendure/core';
-=======
-import {
-    ChannelService,
-    DefaultLogger,
-    LogLevel,
-    mergeConfig,
-    OrderService,
-    RequestContext,
-} from '@vendure/core';
->>>>>>> a0d001d3
 import {
     SettlePaymentMutation,
     SettlePaymentMutationVariables,
@@ -49,16 +38,10 @@
 } from './graphql/generated-shop-types';
 import { ADD_ITEM_TO_ORDER, GET_ORDER_BY_CODE } from './graphql/shop-queries';
 import {
-<<<<<<< HEAD
-    CREATE_MOLLIE_PAYMENT_INTENT,
-    GET_MOLLIE_PAYMENT_METHODS,
-    refundOne,
-=======
     addManualPayment,
     CREATE_MOLLIE_PAYMENT_INTENT,
     GET_MOLLIE_PAYMENT_METHODS,
     refundOrderLine,
->>>>>>> a0d001d3
     setShipping,
 } from './payment-helpers';
 
@@ -180,7 +163,6 @@
 
     it('Should prepare an order', async () => {
         await shopClient.asUserWithCredentials(customers[0].emailAddress, 'test');
-<<<<<<< HEAD
         const { addItemToOrder } = await shopClient.query<
             AddItemToOrderMutation,
             AddItemToOrderMutationVariables
@@ -188,15 +170,6 @@
             productVariantId: 'T_5',
             quantity: 10,
         });
-=======
-        const { addItemToOrder } = await shopClient.query<AddItemToOrder.Mutation, AddItemToOrder.Variables>(
-            ADD_ITEM_TO_ORDER,
-            {
-                productVariantId: 'T_5',
-                quantity: 10,
-            },
-        );
->>>>>>> a0d001d3
         order = addItemToOrder as TestOrderFragmentFragment;
         // Add surcharge
         const ctx = new RequestContext({
@@ -214,13 +187,8 @@
 
     it('Should add a Mollie paymentMethod', async () => {
         const { createPaymentMethod } = await adminClient.query<
-<<<<<<< HEAD
             CreatePaymentMethodMutation,
             CreatePaymentMethodMutationVariables
-=======
-            CreatePaymentMethod.Mutation,
-            CreatePaymentMethod.Variables
->>>>>>> a0d001d3
         >(CREATE_PAYMENT_METHOD, {
             input: {
                 code: mockData.methodCode,
@@ -294,11 +262,7 @@
     });
 
     it('Should get payment url without Mollie method', async () => {
-<<<<<<< HEAD
-        let mollieRequest: any;
-=======
         let mollieRequest: any | undefined;
->>>>>>> a0d001d3
         nock('https://api.mollie.com/')
             .post('/v2/orders', body => {
                 mollieRequest = body;
@@ -358,11 +322,6 @@
                 paymentMethodCode: mockData.methodCode,
             },
         });
-<<<<<<< HEAD
-        expect(createMolliePaymentIntent).toEqual({
-            url: 'https://www.mollie.com/payscreen/select-method/mock-payment',
-        });
-=======
         expect(mollieRequest.amount?.value).toBe('909.90'); // minus 100,00 from manual payment
         let totalLineAmount = 0;
         for (const line of mollieRequest?.lines) {
@@ -370,7 +329,6 @@
         }
         // Sum of lines should equal order total
         expect(mollieRequest.amount.value).toEqual(totalLineAmount.toFixed(2));
->>>>>>> a0d001d3
     });
 
     it('Should immediately settle payment for standard payment methods', async () => {
@@ -399,16 +357,9 @@
 
     it('Should have Mollie metadata on payment', async () => {
         const {
-<<<<<<< HEAD
-            order: {
-                payments: [{ metadata }],
-            },
-        } = await adminClient.query(GET_ORDER_PAYMENTS, { id: order.id });
-=======
             order: { payments },
         } = await adminClient.query(GET_ORDER_PAYMENTS, { id: order.id });
         const metadata = payments[1].metadata;
->>>>>>> a0d001d3
         expect(metadata.mode).toBe(mockData.mollieOrderResponse.mode);
         expect(metadata.method).toBe(mockData.mollieOrderResponse.method);
         expect(metadata.profileId).toBe(mockData.mollieOrderResponse.profileId);
@@ -423,20 +374,11 @@
         nock('https://api.mollie.com/')
             .post('/v2/payments/tr_mockPayment/refunds')
             .reply(200, { status: 'failed', resource: 'payment' });
-<<<<<<< HEAD
-        // eslint-disable-next-line @typescript-eslint/no-non-null-assertion
-        const refund = await refundOne(adminClient, order.lines[0].id, order.payments![0].id);
-        expect(refund.state).toBe('Failed');
-    });
-
-    it('Should successfully refund', async () => {
-        let mollieRequest: any;
-=======
         const refund = await refundOrderLine(
             adminClient,
             order.lines[0].id,
             1,
-            // tslint:disable-next-line:no-non-null-assertion
+            // eslint-disable-next-line @typescript-eslint/no-non-null-assertion
             order!.payments[1].id,
             SURCHARGE_AMOUNT,
         );
@@ -445,7 +387,6 @@
 
     it('Should successfully refund the Mollie payment', async () => {
         let mollieRequest;
->>>>>>> a0d001d3
         nock('https://api.mollie.com/')
             .get('/v2/orders/ord_mockId?embed=payments')
             .reply(200, mockData.mollieOrderResponse);
@@ -455,12 +396,6 @@
                 return true;
             })
             .reply(200, { status: 'pending', resource: 'payment' });
-<<<<<<< HEAD
-        // eslint-disable-next-line @typescript-eslint/no-non-null-assertion
-        const refund = await refundOne(adminClient, order.lines[0].id, order.payments![0].id);
-        expect(mollieRequest?.amount.value).toBe('119.99');
-        expect(refund.total).toBe(11999);
-=======
         const refund = await refundOrderLine(
             adminClient,
             order.lines[0].id,
@@ -470,16 +405,11 @@
         );
         expect(mollieRequest?.amount.value).toBe('909.90'); // Only refund mollie amount, not the gift card
         expect(refund.total).toBe(90990);
->>>>>>> a0d001d3
         expect(refund.state).toBe('Settled');
     });
 
     it('Should get available paymentMethods', async () => {
-<<<<<<< HEAD
-        nock('https://api.mollie.com/').get(/.*/).reply(200, mockData.molliePaymentMethodsResponse);
-=======
         nock('https://api.mollie.com/').get('/v2/methods').reply(200, mockData.molliePaymentMethodsResponse);
->>>>>>> a0d001d3
         await shopClient.asUserWithCredentials(customers[0].emailAddress, 'test');
         const { molliePaymentMethods } = await shopClient.query(GET_MOLLIE_PAYMENT_METHODS, {
             input: {
@@ -495,7 +425,6 @@
 
     it('Should prepare a new order', async () => {
         await shopClient.asUserWithCredentials(customers[0].emailAddress, 'test');
-<<<<<<< HEAD
         const { addItemToOrder } = await shopClient.query<
             AddItemToOrderMutation,
             AddItemToOrderMutationVariables
@@ -503,15 +432,6 @@
             productVariantId: 'T_1',
             quantity: 2,
         });
-=======
-        const { addItemToOrder } = await shopClient.query<AddItemToOrder.Mutation, AddItemToOrder.Variables>(
-            ADD_ITEM_TO_ORDER,
-            {
-                productVariantId: 'T_1',
-                quantity: 2,
-            },
-        );
->>>>>>> a0d001d3
         order = addItemToOrder as TestOrderFragmentFragment;
         await setShipping(shopClient);
         expect(order.code).toBeDefined();
@@ -562,17 +482,10 @@
             SettlePaymentMutation,
             SettlePaymentMutationVariables
         >(SETTLE_PAYMENT, {
-<<<<<<< HEAD
             // eslint-disable-next-line @typescript-eslint/no-non-null-assertion
             id: order.payments![0].id,
         });
         const { orderByCode } = await shopClient.query<GetOrderByCodeQuery, GetOrderByCodeQueryVariables>(
-=======
-            // tslint:disable-next-line:no-non-null-assertion
-            id: order.payments![0].id,
-        });
-        const { orderByCode } = await shopClient.query<GetOrderByCode.Query, GetOrderByCode.Variables>(
->>>>>>> a0d001d3
             GET_ORDER_BY_CODE,
             {
                 code: order.code,
