--- conflicted
+++ resolved
@@ -161,34 +161,12 @@
         expect(customers).toHaveLength(2);
     });
 
-<<<<<<< HEAD
-    it('Should prepare an order', async () => {
-        await shopClient.asUserWithCredentials(customers[0].emailAddress, 'test');
-        const { addItemToOrder } = await shopClient.query<
-            AddItemToOrderMutation,
-            AddItemToOrderMutationVariables
-        >(ADD_ITEM_TO_ORDER, {
-            productVariantId: 'T_5',
-            quantity: 10,
-        });
-        order = addItemToOrder as TestOrderFragmentFragment;
-        // Add surcharge
-        const ctx = new RequestContext({
-            apiType: 'admin',
-            isAuthorized: true,
-            authorizedAsOwnerOnly: false,
-            channel: await server.app.get(ChannelService).getDefaultChannel(),
-        });
-        await server.app.get(OrderService).addSurchargeToOrder(ctx, 1, {
-            description: 'Negative test surcharge',
-            listPrice: SURCHARGE_AMOUNT,
-=======
     describe('Payment intent creation', () => {
         it('Should prepare an order', async () => {
             await shopClient.asUserWithCredentials(customers[0].emailAddress, 'test');
             const { addItemToOrder } = await shopClient.query<
-                AddItemToOrder.Mutation,
-                AddItemToOrder.Variables
+                AddItemToOrderMutation,
+                AddItemToOrderMutationVariables
             >(ADD_ITEM_TO_ORDER, {
                 productVariantId: 'T_5',
                 quantity: 10,
@@ -206,44 +184,15 @@
                 listPrice: SURCHARGE_AMOUNT,
             });
             expect(order.code).toBeDefined();
->>>>>>> 564eff6a
-        });
-
-<<<<<<< HEAD
-    it('Should add a Mollie paymentMethod', async () => {
-        const { createPaymentMethod } = await adminClient.query<
-            CreatePaymentMethodMutation,
-            CreatePaymentMethodMutationVariables
-        >(CREATE_PAYMENT_METHOD, {
-            input: {
-                code: mockData.methodCode,
-                enabled: true,
-                handler: {
-                    code: molliePaymentHandler.code,
-                    arguments: [
-                        { name: 'redirectUrl', value: mockData.redirectUrl },
-                        { name: 'apiKey', value: mockData.apiKey },
-                        { name: 'autoCapture', value: 'false' },
-                    ],
-                },
-                translations: [
-                    {
-                        languageCode: LanguageCode.en,
-                        name: 'Mollie payment test',
-                        description: 'This is a Mollie test payment method',
-                    },
-                ],
-            },
-=======
+        });
+
         it('Should add a Mollie paymentMethod', async () => {
             const { createPaymentMethod } = await adminClient.query<
-                CreatePaymentMethod.Mutation,
-                CreatePaymentMethod.Variables
+                CreatePaymentMethodMutation,
+                CreatePaymentMethodMutationVariables
             >(CREATE_PAYMENT_METHOD, {
                 input: {
                     code: mockData.methodCode,
-                    name: 'Mollie payment test',
-                    description: 'This is a Mollie test payment method',
                     enabled: true,
                     handler: {
                         code: molliePaymentHandler.code,
@@ -253,10 +202,16 @@
                             { name: 'autoCapture', value: 'false' },
                         ],
                     },
+                    translations: [
+                        {
+                            languageCode: LanguageCode.en,
+                            name: 'Mollie payment test',
+                            description: 'This is a Mollie test payment method',
+                        },
+                    ],
                 },
             });
             expect(createPaymentMethod.code).toBe(mockData.methodCode);
->>>>>>> 564eff6a
         });
 
         it('Should fail to create payment intent without shippingmethod', async () => {
@@ -402,18 +357,6 @@
             expect(method.maximumAmount).toBeDefined();
             expect(method.image).toBeDefined();
         });
-<<<<<<< HEAD
-        const { orderByCode } = await shopClient.query<GetOrderByCodeQuery, GetOrderByCodeQueryVariables>(
-            GET_ORDER_BY_CODE,
-            {
-                code: order.code,
-            },
-        );
-        // eslint-disable-next-line @typescript-eslint/no-non-null-assertion
-        order = orderByCode!;
-        expect(order.state).toBe('PaymentSettled');
-=======
->>>>>>> 564eff6a
     });
 
     describe('Handle standard payment methods', () => {
@@ -437,25 +380,6 @@
             expect(adminOrder.state).toBe('ArrangingPayment');
         });
 
-<<<<<<< HEAD
-    it('Should fail to refund', async () => {
-        nock('https://api.mollie.com/')
-            .get('/v2/orders/ord_mockId?embed=payments')
-            .reply(200, mockData.mollieOrderResponse);
-        nock('https://api.mollie.com/')
-            .post('/v2/payments/tr_mockPayment/refunds')
-            .reply(200, { status: 'failed', resource: 'payment' });
-        const refund = await refundOrderLine(
-            adminClient,
-            order.lines[0].id,
-            1,
-            // eslint-disable-next-line @typescript-eslint/no-non-null-assertion
-            order!.payments[1].id,
-            SURCHARGE_AMOUNT,
-        );
-        expect(refund.state).toBe('Failed');
-    });
-=======
         it('Should place order after paying outstanding amount', async () => {
             nock('https://api.mollie.com/')
                 .get('/v2/orders/ord_mockId')
@@ -477,11 +401,10 @@
                     code: order.code,
                 },
             );
-            // tslint:disable-next-line:no-non-null-assertion
+            // eslint-disable-next-line @typescript-eslint/no-non-null-assertion
             order = orderByCode!;
             expect(order.state).toBe('PaymentSettled');
         });
->>>>>>> 564eff6a
 
         it('Should have Mollie metadata on payment', async () => {
             const {
@@ -506,7 +429,7 @@
                 adminClient,
                 order.lines[0].id,
                 1,
-                // tslint:disable-next-line:no-non-null-assertion
+                // eslint-disable-next-line @typescript-eslint/no-non-null-assertion
                 order!.payments[1].id,
                 SURCHARGE_AMOUNT,
             );
@@ -538,27 +461,12 @@
         });
     });
 
-<<<<<<< HEAD
-    it('Should prepare a new order', async () => {
-        await shopClient.asUserWithCredentials(customers[0].emailAddress, 'test');
-        const { addItemToOrder } = await shopClient.query<
-            AddItemToOrderMutation,
-            AddItemToOrderMutationVariables
-        >(ADD_ITEM_TO_ORDER, {
-            productVariantId: 'T_1',
-            quantity: 2,
-        });
-        order = addItemToOrder as TestOrderFragmentFragment;
-        await setShipping(shopClient);
-        expect(order.code).toBeDefined();
-    });
-=======
     describe('Handle pay-later methods', () => {
         it('Should prepare a new order', async () => {
             await shopClient.asUserWithCredentials(customers[0].emailAddress, 'test');
             const { addItemToOrder } = await shopClient.query<
-                AddItemToOrder.Mutation,
-                AddItemToOrder.Variables
+                AddItemToOrderMutation,
+                AddItemToOrderMutationVariables
             >(ADD_ITEM_TO_ORDER, {
                 productVariantId: 'T_1',
                 quantity: 2,
@@ -567,7 +475,6 @@
             await setShipping(shopClient);
             expect(order.code).toBeDefined();
         });
->>>>>>> 564eff6a
 
         it('Should authorize payment for pay-later payment methods', async () => {
             nock('https://api.mollie.com/')
@@ -583,29 +490,16 @@
                 body: JSON.stringify({ id: mockData.mollieOrderResponse.id }),
                 headers: { 'Content-Type': 'application/json' },
             });
-            const { orderByCode } = await shopClient.query<GetOrderByCode.Query, GetOrderByCode.Variables>(
+            const { orderByCode } = await shopClient.query<GetOrderByCodeQuery, GetOrderByCodeQueryVariables>(
                 GET_ORDER_BY_CODE,
                 {
                     code: order.code,
                 },
             );
-            // tslint:disable-next-line:no-non-null-assertion
+            // eslint-disable-next-line @typescript-eslint/no-non-null-assertion
             order = orderByCode!;
             expect(order.state).toBe('PaymentAuthorized');
         });
-<<<<<<< HEAD
-        const { orderByCode } = await shopClient.query<GetOrderByCodeQuery, GetOrderByCodeQueryVariables>(
-            GET_ORDER_BY_CODE,
-            {
-                code: order.code,
-            },
-        );
-        // eslint-disable-next-line @typescript-eslint/no-non-null-assertion
-        order = orderByCode!;
-        expect(order.state).toBe('PaymentAuthorized');
-    });
-=======
->>>>>>> 564eff6a
 
         it('Should settle payment via settlePayment mutation', async () => {
             // Mock the getOrder Mollie call
@@ -628,47 +522,19 @@
                 SettlePaymentMutation,
                 SettlePaymentMutationVariables
             >(SETTLE_PAYMENT, {
-                // tslint:disable-next-line:no-non-null-assertion
+                // eslint-disable-next-line @typescript-eslint/no-non-null-assertion
                 id: order.payments![0].id,
             });
-<<<<<<< HEAD
-        // Mock the createShipment call
-        let createShipmentBody;
-        nock('https://api.mollie.com/')
-            .post('/v2/orders/ord_mockId/shipments', body => {
-                createShipmentBody = body;
-                return true;
-            })
-            .reply(200, { resource: 'shipment', lines: [] });
-        const { settlePayment } = await adminClient.query<
-            SettlePaymentMutation,
-            SettlePaymentMutationVariables
-        >(SETTLE_PAYMENT, {
-            // eslint-disable-next-line @typescript-eslint/no-non-null-assertion
-            id: order.payments![0].id,
-        });
-        const { orderByCode } = await shopClient.query<GetOrderByCodeQuery, GetOrderByCodeQueryVariables>(
-            GET_ORDER_BY_CODE,
-            {
-                code: order.code,
-            },
-        );
-        // eslint-disable-next-line @typescript-eslint/no-non-null-assertion
-        order = orderByCode!;
-        expect(createShipmentBody).toBeDefined();
-        expect(order.state).toBe('PaymentSettled');
-=======
-            const { orderByCode } = await shopClient.query<GetOrderByCode.Query, GetOrderByCode.Variables>(
+            const { orderByCode } = await shopClient.query<GetOrderByCodeQuery, GetOrderByCodeQueryVariables>(
                 GET_ORDER_BY_CODE,
                 {
                     code: order.code,
                 },
             );
-            // tslint:disable-next-line:no-non-null-assertion
+            // eslint-disable-next-line @typescript-eslint/no-non-null-assertion
             order = orderByCode!;
             expect(createShipmentBody).toBeDefined();
             expect(order.state).toBe('PaymentSettled');
         });
->>>>>>> 564eff6a
     });
 });