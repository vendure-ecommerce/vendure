{
  "name": "@vendure/asset-server-plugin",
<<<<<<< HEAD
  "version": "1.3.1",
=======
  "version": "1.3.4",
>>>>>>> 9328018d
  "main": "lib/index.js",
  "types": "lib/index.d.ts",
  "files": [
    "lib/**/*"
  ],
  "license": "MIT",
  "scripts": {
    "watch": "tsc -p ./tsconfig.build.json --watch",
    "build": "rimraf lib && tsc -p ./tsconfig.build.json && node build.js",
    "lint": "tslint --fix --project ./",
    "test": "jest --config ./jest.config.js",
    "e2e": "jest --config ../../e2e-common/jest-config.js --package=asset-server-plugin"
  },
  "homepage": "https://www.vendure.io/",
  "funding": "https://github.com/sponsors/michaelbromley",
  "publishConfig": {
    "access": "public"
  },
  "devDependencies": {
    "@types/express": "^4.17.8",
    "@types/fs-extra": "^9.0.8",
    "@types/node-fetch": "^2.5.8",
    "@types/sharp": "^0.27.1",
<<<<<<< HEAD
    "@vendure/common": "^1.3.1",
    "@vendure/core": "^1.3.1",
=======
    "@vendure/common": "^1.3.4",
    "@vendure/core": "^1.3.4",
>>>>>>> 9328018d
    "aws-sdk": "^2.856.0",
    "express": "^4.17.1",
    "node-fetch": "^2.6.1",
    "rimraf": "^3.0.2",
    "typescript": "4.3.5"
  },
  "dependencies": {
    "file-type": "^16.2.0",
    "fs-extra": "^10.0.0",
    "sharp": "~0.29.0"
  }
}<|MERGE_RESOLUTION|>--- conflicted
+++ resolved
@@ -1,10 +1,6 @@
 {
   "name": "@vendure/asset-server-plugin",
-<<<<<<< HEAD
-  "version": "1.3.1",
-=======
   "version": "1.3.4",
->>>>>>> 9328018d
   "main": "lib/index.js",
   "types": "lib/index.d.ts",
   "files": [
@@ -28,13 +24,8 @@
     "@types/fs-extra": "^9.0.8",
     "@types/node-fetch": "^2.5.8",
     "@types/sharp": "^0.27.1",
-<<<<<<< HEAD
-    "@vendure/common": "^1.3.1",
-    "@vendure/core": "^1.3.1",
-=======
     "@vendure/common": "^1.3.4",
     "@vendure/core": "^1.3.4",
->>>>>>> 9328018d
     "aws-sdk": "^2.856.0",
     "express": "^4.17.1",
     "node-fetch": "^2.6.1",
