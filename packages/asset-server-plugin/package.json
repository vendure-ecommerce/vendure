{
    "name": "@vendure/asset-server-plugin",
    "version": "2.2.0-next.8",
    "main": "lib/index.js",
    "types": "lib/index.d.ts",
    "files": [
        "lib/**/*"
    ],
    "license": "MIT",
    "scripts": {
        "watch": "tsc -p ./tsconfig.build.json --watch",
        "build": "rimraf lib && tsc -p ./tsconfig.build.json && node build.js",
        "lint": "eslint --fix .",
        "test": "vitest --run",
        "e2e": "cross-env PACKAGE=asset-server-plugin vitest --config ../../e2e-common/vitest.config.mts --run",
        "e2e:watch": "cross-env PACKAGE=asset-server-plugin vitest --config ../../e2e-common/vitest.config.mts"
    },
    "homepage": "https://www.vendure.io/",
    "funding": "https://github.com/sponsors/michaelbromley",
    "publishConfig": {
        "access": "public"
    },
    "devDependencies": {
        "@aws-sdk/client-s3": "^3.529.1",
        "@aws-sdk/lib-storage": "^3.529.1",
        "@types/express": "^4.17.21",
        "@types/fs-extra": "^11.0.4",
        "@types/node-fetch": "^2.6.11",
<<<<<<< HEAD
        "@vendure/common": "2.2.0-next.5",
        "@vendure/core": "2.2.0-next.5",
=======
        "@vendure/common": "2.2.0-next.8",
        "@vendure/core": "2.2.0-next.8",
>>>>>>> f26a0bf4
        "express": "^4.18.3",
        "node-fetch": "^2.7.0",
        "rimraf": "^5.0.5",
        "typescript": "5.3.3"
    },
    "dependencies": {
        "file-type": "^19.0.0",
        "fs-extra": "^11.2.0",
        "sharp": "~0.33.2"
    }
}<|MERGE_RESOLUTION|>--- conflicted
+++ resolved
@@ -26,13 +26,8 @@
         "@types/express": "^4.17.21",
         "@types/fs-extra": "^11.0.4",
         "@types/node-fetch": "^2.6.11",
-<<<<<<< HEAD
-        "@vendure/common": "2.2.0-next.5",
-        "@vendure/core": "2.2.0-next.5",
-=======
         "@vendure/common": "2.2.0-next.8",
         "@vendure/core": "2.2.0-next.8",
->>>>>>> f26a0bf4
         "express": "^4.18.3",
         "node-fetch": "^2.7.0",
         "rimraf": "^5.0.5",
