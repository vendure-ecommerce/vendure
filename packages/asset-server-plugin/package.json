{
    "name": "@vendure/asset-server-plugin",
<<<<<<< HEAD
    "version": "3.4.0-alpha.0",
=======
    "version": "3.3.2",
>>>>>>> d0875323
    "main": "lib/index.js",
    "types": "lib/index.d.ts",
    "files": [
        "lib/**/*"
    ],
    "repository": {
        "type": "git",
        "url": "https://github.com/vendure-ecommerce/vendure"
    },
    "license": "GPL-3.0-or-later",
    "scripts": {
        "watch": "tsc -p ./tsconfig.build.json --watch",
        "build": "rimraf lib && tsc -p ./tsconfig.build.json && node build.js",
        "lint": "eslint --fix .",
        "test": "vitest --run",
        "e2e": "cross-env PACKAGE=asset-server-plugin vitest --config ../../e2e-common/vitest.config.mts --run",
        "e2e:watch": "cross-env PACKAGE=asset-server-plugin vitest --config ../../e2e-common/vitest.config.mts"
    },
    "homepage": "https://www.vendure.io",
    "funding": "https://github.com/sponsors/michaelbromley",
    "publishConfig": {
        "access": "public"
    },
    "devDependencies": {
        "@aws-sdk/client-s3": "^3.529.1",
        "@aws-sdk/lib-storage": "^3.529.1",
        "@types/express": "^5.0.1",
        "@types/fs-extra": "^11.0.4",
        "@types/node-fetch": "^2.6.11",
<<<<<<< HEAD
        "@vendure/common": "3.4.0-alpha.0",
        "@vendure/core": "3.4.0-alpha.0",
=======
        "@vendure/common": "3.3.2",
        "@vendure/core": "3.3.2",
>>>>>>> d0875323
        "express": "^5.1.0",
        "node-fetch": "^2.7.0",
        "rimraf": "^5.0.5",
        "typescript": "5.8.2"
    },
    "dependencies": {
        "file-type": "^19.0.0",
        "fs-extra": "^11.2.0",
        "sharp": "~0.33.5"
    }
}<|MERGE_RESOLUTION|>--- conflicted
+++ resolved
@@ -1,10 +1,6 @@
 {
     "name": "@vendure/asset-server-plugin",
-<<<<<<< HEAD
-    "version": "3.4.0-alpha.0",
-=======
     "version": "3.3.2",
->>>>>>> d0875323
     "main": "lib/index.js",
     "types": "lib/index.d.ts",
     "files": [
@@ -34,13 +30,8 @@
         "@types/express": "^5.0.1",
         "@types/fs-extra": "^11.0.4",
         "@types/node-fetch": "^2.6.11",
-<<<<<<< HEAD
-        "@vendure/common": "3.4.0-alpha.0",
-        "@vendure/core": "3.4.0-alpha.0",
-=======
         "@vendure/common": "3.3.2",
         "@vendure/core": "3.3.2",
->>>>>>> d0875323
         "express": "^5.1.0",
         "node-fetch": "^2.7.0",
         "rimraf": "^5.0.5",
