--- conflicted
+++ resolved
@@ -49,11 +49,7 @@
      * S3.Types.ClientConfiguration can be used after importing aws-sdk.
      * Using type `any` in order to avoid the need to include `aws-sdk` dependency in general.
      */
-<<<<<<< HEAD
-    nativeS3Configuration: any;
-=======
     nativeS3Configuration?: any;
->>>>>>> 345bcbf9
 }
 
 /**
