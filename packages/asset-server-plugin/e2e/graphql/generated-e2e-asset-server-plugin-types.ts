--- conflicted
+++ resolved
@@ -26,16 +26,12 @@
   quantity: Scalars['Int'];
 };
 
-<<<<<<< HEAD
-export type AddManualPaymentToOrderResult = ManualPaymentStateError | Order;
-=======
 export type AddItemToDraftOrderInput = {
   productVariantId: Scalars['ID'];
   quantity: Scalars['Int'];
 };
 
-export type AddManualPaymentToOrderResult = Order | ManualPaymentStateError;
->>>>>>> ae85cdef
+export type AddManualPaymentToOrderResult = ManualPaymentStateError | Order;
 
 export type AddNoteToCustomerInput = {
   id: Scalars['ID'];
@@ -164,7 +160,7 @@
   refundId: Scalars['ID'];
 };
 
-export type ApplyCouponCodeResult = Order | CouponCodeExpiredError | CouponCodeInvalidError | CouponCodeLimitError;
+export type ApplyCouponCodeResult = CouponCodeExpiredError | CouponCodeInvalidError | CouponCodeLimitError | Order;
 
 export type Asset = Node & {
   createdAt: Scalars['DateTime'];
@@ -1410,6 +1406,7 @@
   EMPTY_ORDER_LINE_SELECTION_ERROR = 'EMPTY_ORDER_LINE_SELECTION_ERROR',
   FACET_IN_USE_ERROR = 'FACET_IN_USE_ERROR',
   FULFILLMENT_STATE_TRANSITION_ERROR = 'FULFILLMENT_STATE_TRANSITION_ERROR',
+  INELIGIBLE_SHIPPING_METHOD_ERROR = 'INELIGIBLE_SHIPPING_METHOD_ERROR',
   INSUFFICIENT_STOCK_ERROR = 'INSUFFICIENT_STOCK_ERROR',
   INSUFFICIENT_STOCK_ON_HAND_ERROR = 'INSUFFICIENT_STOCK_ON_HAND_ERROR',
   INVALID_CREDENTIALS_ERROR = 'INVALID_CREDENTIALS_ERROR',
@@ -1423,37 +1420,22 @@
   NATIVE_AUTH_STRATEGY_ERROR = 'NATIVE_AUTH_STRATEGY_ERROR',
   NEGATIVE_QUANTITY_ERROR = 'NEGATIVE_QUANTITY_ERROR',
   NOTHING_TO_REFUND_ERROR = 'NOTHING_TO_REFUND_ERROR',
+  NO_ACTIVE_ORDER_ERROR = 'NO_ACTIVE_ORDER_ERROR',
   NO_CHANGES_SPECIFIED_ERROR = 'NO_CHANGES_SPECIFIED_ERROR',
   ORDER_LIMIT_ERROR = 'ORDER_LIMIT_ERROR',
+  ORDER_MODIFICATION_ERROR = 'ORDER_MODIFICATION_ERROR',
   ORDER_MODIFICATION_STATE_ERROR = 'ORDER_MODIFICATION_STATE_ERROR',
   ORDER_STATE_TRANSITION_ERROR = 'ORDER_STATE_TRANSITION_ERROR',
   PAYMENT_METHOD_MISSING_ERROR = 'PAYMENT_METHOD_MISSING_ERROR',
   PAYMENT_ORDER_MISMATCH_ERROR = 'PAYMENT_ORDER_MISMATCH_ERROR',
   PAYMENT_STATE_TRANSITION_ERROR = 'PAYMENT_STATE_TRANSITION_ERROR',
   PRODUCT_OPTION_IN_USE_ERROR = 'PRODUCT_OPTION_IN_USE_ERROR',
-<<<<<<< HEAD
   QUANTITY_TOO_GREAT_ERROR = 'QUANTITY_TOO_GREAT_ERROR',
   REFUND_ORDER_STATE_ERROR = 'REFUND_ORDER_STATE_ERROR',
   REFUND_PAYMENT_ID_MISSING_ERROR = 'REFUND_PAYMENT_ID_MISSING_ERROR',
   REFUND_STATE_TRANSITION_ERROR = 'REFUND_STATE_TRANSITION_ERROR',
   SETTLE_PAYMENT_ERROR = 'SETTLE_PAYMENT_ERROR',
   UNKNOWN_ERROR = 'UNKNOWN_ERROR'
-=======
-  MISSING_CONDITIONS_ERROR = 'MISSING_CONDITIONS_ERROR',
-  NATIVE_AUTH_STRATEGY_ERROR = 'NATIVE_AUTH_STRATEGY_ERROR',
-  INVALID_CREDENTIALS_ERROR = 'INVALID_CREDENTIALS_ERROR',
-  ORDER_STATE_TRANSITION_ERROR = 'ORDER_STATE_TRANSITION_ERROR',
-  EMAIL_ADDRESS_CONFLICT_ERROR = 'EMAIL_ADDRESS_CONFLICT_ERROR',
-  ORDER_LIMIT_ERROR = 'ORDER_LIMIT_ERROR',
-  NEGATIVE_QUANTITY_ERROR = 'NEGATIVE_QUANTITY_ERROR',
-  INSUFFICIENT_STOCK_ERROR = 'INSUFFICIENT_STOCK_ERROR',
-  COUPON_CODE_INVALID_ERROR = 'COUPON_CODE_INVALID_ERROR',
-  COUPON_CODE_EXPIRED_ERROR = 'COUPON_CODE_EXPIRED_ERROR',
-  COUPON_CODE_LIMIT_ERROR = 'COUPON_CODE_LIMIT_ERROR',
-  ORDER_MODIFICATION_ERROR = 'ORDER_MODIFICATION_ERROR',
-  INELIGIBLE_SHIPPING_METHOD_ERROR = 'INELIGIBLE_SHIPPING_METHOD_ERROR',
-  NO_ACTIVE_ORDER_ERROR = 'NO_ACTIVE_ORDER_ERROR'
->>>>>>> ae85cdef
 }
 
 export type ErrorResult = {
@@ -2303,6 +2285,8 @@
   /** Add Customers to a CustomerGroup */
   addCustomersToGroup: CustomerGroup;
   addFulfillmentToOrder: AddFulfillmentToOrderResult;
+  /** Adds an item to the draft Order. */
+  addItemToDraftOrder: UpdateOrderItemsResult;
   /**
    * Used to manually create a new Payment against an Order.
    * This can be used by an Administrator when an Order is in the ArrangingPayment state.
@@ -2319,6 +2303,10 @@
   addNoteToOrder: Order;
   /** Add an OptionGroup to a Product */
   addOptionGroupToProduct: Product;
+  /** Adjusts a draft OrderLine. If custom fields are defined on the OrderLine entity, a third argument 'customFields' of type `OrderLineCustomFieldsInput` will be available. */
+  adjustDraftOrderLine: UpdateOrderItemsResult;
+  /** Applies the given coupon code to the draft Order */
+  applyCouponCodeToDraftOrder: ApplyCouponCodeResult;
   /** Assign assets to channel */
   assignAssetsToChannel: Array<Asset>;
   /** Assigns Collections to the specified Channel */
@@ -2354,6 +2342,8 @@
   createCustomerAddress: Address;
   /** Create a new CustomerGroup */
   createCustomerGroup: CustomerGroup;
+  /** Creates a draft Order */
+  createDraftOrder: Order;
   /** Create a new Facet */
   createFacet: Facet;
   /** Create one or more FacetValues */
@@ -2402,6 +2392,8 @@
   /** Delete a CustomerGroup */
   deleteCustomerGroup: DeletionResponse;
   deleteCustomerNote: DeletionResponse;
+  /** Deletes a draft Order */
+  deleteDraftOrder: DeletionResponse;
   /** Delete an existing Facet */
   deleteFacet: DeletionResponse;
   /** Delete one or more FacetValues */
@@ -2450,8 +2442,12 @@
   reindex: Job;
   /** Removes Collections from the specified Channel */
   removeCollectionsFromChannel: Array<Collection>;
+  /** Removes the given coupon code from the draft Order */
+  removeCouponCodeFromDraftOrder?: Maybe<Order>;
   /** Remove Customers from a CustomerGroup */
   removeCustomersFromGroup: CustomerGroup;
+  /** Remove an OrderLine from the draft Order */
+  removeDraftOrderLine: RemoveOrderItemsResult;
   /** Removes Facets from the specified Channel */
   removeFacetsFromChannel: Array<RemoveFacetFromChannelResult>;
   /** Remove members from a Zone */
@@ -2467,13 +2463,21 @@
   /** Remove all settled jobs in the given queues older than the given date. Returns the number of jobs deleted. */
   removeSettledJobs: Scalars['Int'];
   runPendingSearchIndexUpdates: Success;
+  setCustomerForDraftOrder: SetCustomerForDraftOrderResult;
+  /** Sets the billing address for a draft Order */
+  setDraftOrderBillingAddress: Order;
+  /** Allows any custom fields to be set for the active order */
+  setDraftOrderCustomFields: Order;
+  /** Sets the shipping address for a draft Order */
+  setDraftOrderShippingAddress: Order;
+  /** Sets the shipping method by id, which can be obtained with the `eligibleShippingMethodsForDraftOrder` query */
+  setDraftOrderShippingMethod: SetOrderShippingMethodResult;
   setOrderCustomFields?: Maybe<Order>;
   settlePayment: SettlePaymentResult;
   settleRefund: SettleRefundResult;
   transitionFulfillmentToState: TransitionFulfillmentToStateResult;
   transitionOrderToState?: Maybe<TransitionOrderToStateResult>;
   transitionPaymentToState: TransitionPaymentToStateResult;
-<<<<<<< HEAD
   /** Update the active (currently logged-in) Administrator */
   updateActiveAdministrator: Administrator;
   /** Update an existing Administrator */
@@ -2499,49 +2503,6 @@
   updateFacetValues: Array<FacetValue>;
   updateGlobalSettings: UpdateGlobalSettingsResult;
   updateOrderNote: HistoryEntry;
-=======
-  setOrderCustomFields?: Maybe<Order>;
-  /**
-   * Allows an Order to be modified after it has been completed by the Customer. The Order must first
-   * be in the `Modifying` state.
-   */
-  modifyOrder: ModifyOrderResult;
-  /**
-   * Used to manually create a new Payment against an Order.
-   * This can be used by an Administrator when an Order is in the ArrangingPayment state.
-   *
-   * It is also used when a completed Order
-   * has been modified (using `modifyOrder`) and the price has increased. The extra payment
-   * can then be manually arranged by the administrator, and the details used to create a new
-   * Payment.
-   */
-  addManualPaymentToOrder: AddManualPaymentToOrderResult;
-  /** Creates a draft Order */
-  createDraftOrder: Order;
-  /** Deletes a draft Order */
-  deleteDraftOrder: DeletionResponse;
-  /** Adds an item to the draft Order. */
-  addItemToDraftOrder: UpdateOrderItemsResult;
-  /** Adjusts a draft OrderLine. If custom fields are defined on the OrderLine entity, a third argument 'customFields' of type `OrderLineCustomFieldsInput` will be available. */
-  adjustDraftOrderLine: UpdateOrderItemsResult;
-  /** Remove an OrderLine from the draft Order */
-  removeDraftOrderLine: RemoveOrderItemsResult;
-  setCustomerForDraftOrder: SetCustomerForDraftOrderResult;
-  /** Sets the shipping address for a draft Order */
-  setDraftOrderShippingAddress: Order;
-  /** Sets the billing address for a draft Order */
-  setDraftOrderBillingAddress: Order;
-  /** Allows any custom fields to be set for the active order */
-  setDraftOrderCustomFields: Order;
-  /** Applies the given coupon code to the draft Order */
-  applyCouponCodeToDraftOrder: ApplyCouponCodeResult;
-  /** Removes the given coupon code from the draft Order */
-  removeCouponCodeFromDraftOrder?: Maybe<Order>;
-  /** Sets the shipping method by id, which can be obtained with the `eligibleShippingMethodsForDraftOrder` query */
-  setDraftOrderShippingMethod: SetOrderShippingMethodResult;
-  /** Create existing PaymentMethod */
-  createPaymentMethod: PaymentMethod;
->>>>>>> ae85cdef
   /** Update an existing PaymentMethod */
   updatePaymentMethod: PaymentMethod;
   /** Update an existing Product */
@@ -2581,6 +2542,12 @@
 };
 
 
+export type MutationAddItemToDraftOrderArgs = {
+  input: AddItemToDraftOrderInput;
+  orderId: Scalars['ID'];
+};
+
+
 export type MutationAddManualPaymentToOrderArgs = {
   input: ManualPaymentInput;
 };
@@ -2608,6 +2575,18 @@
 };
 
 
+export type MutationAdjustDraftOrderLineArgs = {
+  input: AdjustDraftOrderLineInput;
+  orderId: Scalars['ID'];
+};
+
+
+export type MutationApplyCouponCodeToDraftOrderArgs = {
+  couponCode: Scalars['String'];
+  orderId: Scalars['ID'];
+};
+
+
 export type MutationAssignAssetsToChannelArgs = {
   input: AssignAssetsToChannelInput;
 };
@@ -2832,6 +2811,11 @@
 };
 
 
+export type MutationDeleteDraftOrderArgs = {
+  orderId: Scalars['ID'];
+};
+
+
 export type MutationDeleteFacetArgs = {
   force?: InputMaybe<Scalars['Boolean']>;
   id: Scalars['ID'];
@@ -2921,79 +2905,8 @@
 };
 
 
-<<<<<<< HEAD
 export type MutationFlushBufferedJobsArgs = {
   bufferIds?: InputMaybe<Array<Scalars['String']>>;
-=======
-export type MutationDeleteDraftOrderArgs = {
-  orderId: Scalars['ID'];
-};
-
-
-export type MutationAddItemToDraftOrderArgs = {
-  orderId: Scalars['ID'];
-  input: AddItemToDraftOrderInput;
-};
-
-
-export type MutationAdjustDraftOrderLineArgs = {
-  orderId: Scalars['ID'];
-  input: AdjustDraftOrderLineInput;
-};
-
-
-export type MutationRemoveDraftOrderLineArgs = {
-  orderId: Scalars['ID'];
-  orderLineId: Scalars['ID'];
-};
-
-
-export type MutationSetCustomerForDraftOrderArgs = {
-  orderId: Scalars['ID'];
-  customerId?: Maybe<Scalars['ID']>;
-  input?: Maybe<CreateCustomerInput>;
-};
-
-
-export type MutationSetDraftOrderShippingAddressArgs = {
-  orderId: Scalars['ID'];
-  input: CreateAddressInput;
-};
-
-
-export type MutationSetDraftOrderBillingAddressArgs = {
-  orderId: Scalars['ID'];
-  input: CreateAddressInput;
-};
-
-
-export type MutationSetDraftOrderCustomFieldsArgs = {
-  orderId: Scalars['ID'];
-  input: UpdateOrderInput;
-};
-
-
-export type MutationApplyCouponCodeToDraftOrderArgs = {
-  orderId: Scalars['ID'];
-  couponCode: Scalars['String'];
-};
-
-
-export type MutationRemoveCouponCodeFromDraftOrderArgs = {
-  orderId: Scalars['ID'];
-  couponCode: Scalars['String'];
-};
-
-
-export type MutationSetDraftOrderShippingMethodArgs = {
-  orderId: Scalars['ID'];
-  shippingMethodId: Scalars['ID'];
-};
-
-
-export type MutationCreatePaymentMethodArgs = {
-  input: CreatePaymentMethodInput;
->>>>>>> ae85cdef
 };
 
 
@@ -3029,12 +2942,24 @@
 };
 
 
+export type MutationRemoveCouponCodeFromDraftOrderArgs = {
+  couponCode: Scalars['String'];
+  orderId: Scalars['ID'];
+};
+
+
 export type MutationRemoveCustomersFromGroupArgs = {
   customerGroupId: Scalars['ID'];
   customerIds: Array<Scalars['ID']>;
 };
 
 
+export type MutationRemoveDraftOrderLineArgs = {
+  orderId: Scalars['ID'];
+  orderLineId: Scalars['ID'];
+};
+
+
 export type MutationRemoveFacetsFromChannelArgs = {
   input: RemoveFacetsFromChannelInput;
 };
@@ -3070,6 +2995,37 @@
 export type MutationRemoveSettledJobsArgs = {
   olderThan?: InputMaybe<Scalars['DateTime']>;
   queueNames?: InputMaybe<Array<Scalars['String']>>;
+};
+
+
+export type MutationSetCustomerForDraftOrderArgs = {
+  customerId?: InputMaybe<Scalars['ID']>;
+  input?: InputMaybe<CreateCustomerInput>;
+  orderId: Scalars['ID'];
+};
+
+
+export type MutationSetDraftOrderBillingAddressArgs = {
+  input: CreateAddressInput;
+  orderId: Scalars['ID'];
+};
+
+
+export type MutationSetDraftOrderCustomFieldsArgs = {
+  input: UpdateOrderInput;
+  orderId: Scalars['ID'];
+};
+
+
+export type MutationSetDraftOrderShippingAddressArgs = {
+  input: CreateAddressInput;
+  orderId: Scalars['ID'];
+};
+
+
+export type MutationSetDraftOrderShippingMethodArgs = {
+  orderId: Scalars['ID'];
+  shippingMethodId: Scalars['ID'];
 };
 
 
@@ -4260,6 +4216,8 @@
   customerGroup?: Maybe<CustomerGroup>;
   customerGroups: CustomerGroupList;
   customers: CustomerList;
+  /** Returns a list of eligible shipping methods for the draft Order */
+  eligibleShippingMethodsForDraftOrder: Array<ShippingMethodQuote>;
   facet?: Maybe<Facet>;
   facets: FacetList;
   fulfillmentHandlers: Array<ConfigurableOperationDefinition>;
@@ -4272,12 +4230,6 @@
   me?: Maybe<CurrentUser>;
   order?: Maybe<Order>;
   orders: OrderList;
-<<<<<<< HEAD
-=======
-  /** Returns a list of eligible shipping methods for the draft Order */
-  eligibleShippingMethodsForDraftOrder: Array<ShippingMethodQuote>;
-  paymentMethods: PaymentMethodList;
->>>>>>> ae85cdef
   paymentMethod?: Maybe<PaymentMethod>;
   paymentMethodEligibilityCheckers: Array<ConfigurableOperationDefinition>;
   paymentMethodHandlers: Array<ConfigurableOperationDefinition>;
@@ -4385,6 +4337,11 @@
 };
 
 
+export type QueryEligibleShippingMethodsForDraftOrderArgs = {
+  orderId: Scalars['ID'];
+};
+
+
 export type QueryFacetArgs = {
   id: Scalars['ID'];
 };
@@ -4425,18 +4382,8 @@
 };
 
 
-<<<<<<< HEAD
 export type QueryPaymentMethodArgs = {
   id: Scalars['ID'];
-=======
-export type QueryEligibleShippingMethodsForDraftOrderArgs = {
-  orderId: Scalars['ID'];
-};
-
-
-export type QueryPaymentMethodsArgs = {
-  options?: Maybe<PaymentMethodListOptions>;
->>>>>>> ae85cdef
 };
 
 
@@ -4798,9 +4745,9 @@
   permittedAssetTypes: Array<Scalars['String']>;
 };
 
-export type SetCustomerForDraftOrderResult = Order | EmailAddressConflictError;
-
-export type SetOrderShippingMethodResult = Order | OrderModificationError | IneligibleShippingMethodError | NoActiveOrderError;
+export type SetCustomerForDraftOrderResult = EmailAddressConflictError | Order;
+
+export type SetOrderShippingMethodResult = IneligibleShippingMethodError | NoActiveOrderError | Order | OrderModificationError;
 
 /** Returned if the Payment settlement fails */
 export type SettlePaymentError = ErrorResult & {
@@ -5319,7 +5266,7 @@
   id: Scalars['ID'];
 };
 
-export type UpdateOrderItemsResult = Order | OrderModificationError | OrderLimitError | NegativeQuantityError | InsufficientStockError;
+export type UpdateOrderItemsResult = InsufficientStockError | NegativeQuantityError | Order | OrderLimitError | OrderModificationError;
 
 export type UpdateOrderNoteInput = {
   isPublic?: InputMaybe<Scalars['Boolean']>;
