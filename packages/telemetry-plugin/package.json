--- conflicted
+++ resolved
@@ -1,10 +1,6 @@
 {
     "name": "@vendure/telemetry-plugin",
-<<<<<<< HEAD
-    "version": "3.4.0-alpha.0",
-=======
     "version": "3.3.2",
->>>>>>> d0875323
     "description": "Telemetry for Vendure",
     "repository": {
         "type": "git",
@@ -49,13 +45,8 @@
         "javascript-stringify": "^2.1.0"
     },
     "devDependencies": {
-<<<<<<< HEAD
-        "@vendure/common": "3.4.0-alpha.0",
-        "@vendure/core": "3.4.0-alpha.0",
-=======
         "@vendure/common": "3.3.2",
         "@vendure/core": "3.3.2",
->>>>>>> d0875323
         "typescript": "5.8.2"
     }
 }