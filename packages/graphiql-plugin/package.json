--- conflicted
+++ resolved
@@ -1,10 +1,6 @@
 {
     "name": "@vendure/graphiql-plugin",
-<<<<<<< HEAD
-    "version": "3.4.0-alpha.0",
-=======
     "version": "3.3.2",
->>>>>>> d0875323
     "license": "GPL-3.0-or-later",
     "main": "dist/index.js",
     "types": "dist/index.d.ts",
@@ -37,13 +33,8 @@
         "@types/express": "^5.0.0",
         "@types/react": "^19.0.0",
         "@types/react-dom": "^19.0.0",
-<<<<<<< HEAD
-        "@vendure/common": "3.4.0-alpha.0",
-        "@vendure/core": "3.4.0-alpha.0",
-=======
         "@vendure/common": "3.3.2",
         "@vendure/core": "3.3.2",
->>>>>>> d0875323
         "@vitejs/plugin-react": "^4.4.1",
         "graphiql": "^4.0.2",
         "react": "^19.0.0",
