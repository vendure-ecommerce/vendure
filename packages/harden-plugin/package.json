--- conflicted
+++ resolved
@@ -1,10 +1,6 @@
 {
     "name": "@vendure/harden-plugin",
-<<<<<<< HEAD
     "version": "3.1.0-next.3",
-=======
-    "version": "3.0.6",
->>>>>>> 03e08ee4
     "license": "GPL-3.0-or-later",
     "main": "lib/index.js",
     "types": "lib/index.d.ts",
@@ -25,12 +21,7 @@
         "graphql-query-complexity": "^0.12.0"
     },
     "devDependencies": {
-<<<<<<< HEAD
         "@vendure/common": "3.1.0-next.3",
         "@vendure/core": "3.1.0-next.3"
-=======
-        "@vendure/common": "^3.0.6",
-        "@vendure/core": "^3.0.6"
->>>>>>> 03e08ee4
     }
 }