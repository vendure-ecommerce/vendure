import { LanguageCode, LocalizedString } from '@vendure/common/lib/generated-types';
import { Omit } from '@vendure/common/lib/omit';
import {
    Injector,
    RequestContext,
    SerializedRequestContext,
    VendureEntity,
    VendureEvent,
} from '@vendure/core';
import {
    ConfigArgs,
    ConfigArgValues,
    ConfigurableOperationDefOptions,
} from '@vendure/core/src/common/configurable-operation';
import { Attachment } from 'nodemailer/lib/mailer';
import SESTransport from 'nodemailer/lib/ses-transport';
import SMTPTransport from 'nodemailer/lib/smtp-transport';

import { EmailGenerator } from './generator/email-generator';
import { EmailEventHandler } from './handler/event-handler';
import { EmailSender } from './sender/email-sender';
import { TemplateLoader } from './template-loader/template-loader';

/**
 * @description
 * A VendureEvent which also includes a `ctx` property containing the current
 * {@link RequestContext}, which is used to determine the channel and language
 * to use when generating the email.
 *
 * @docsCategory core plugins/EmailPlugin
 * @docsPage Email Plugin Types
 */
export type EventWithContext<Event extends VendureEvent = VendureEvent> = Event & { ctx: RequestContext };

/**
 * @description
 * A VendureEvent with a {@link RequestContext} and a `data` property which contains the
 * value resolved from the {@link EmailEventHandler}`.loadData()` callback.
 *
 * @docsCategory core plugins/EmailPlugin
 * @docsPage Email Plugin Types
 */
export type EventWithAsyncData<Event extends EventWithContext, R> = Event & { data: R };

/**
 * @description
 * Allows you to dynamically load the "globalTemplateVars" key async and access Vendure services
 * to create the object. This is not a requirement. You can also specify a simple static object if your
 * projects doesn't need to access async or dynamic values.
 *
 * @example
 * ```ts
 *
 * EmailPlugin.init({
 *    globalTemplateVars: async (ctx, injector) => {
 *          const myAsyncService = injector.get(MyAsyncService);
 *          const asyncValue = await myAsyncService.get(ctx);
 *          const channel = ctx.channel;
 *          const { primaryColor } = channel.customFields.theme;
 *          const theme = {
 *              primaryColor,
 *              asyncValue,
 *          };
 *          return theme;
 *      }
 *   [...]
 * })
 *
 * ```
 *
 * @docsCategory core plugins/EmailPlugin
 * @docsPage EmailPluginOptions
 * @since 2.3.0
 */
export type GlobalTemplateVarsFn = (
    ctx: RequestContext,
    injector: Injector,
) => Promise<{ [key: string]: any }>;

/**
 * @description
 * Configuration for the EmailPlugin.
 *
 * @docsCategory core plugins/EmailPlugin
 * @docsPage EmailPluginOptions
 * @docsWeight 0
 * */
export interface EmailPluginOptions {
    /**
     * @description
     * The path to the location of the email templates. In a default Vendure installation,
     * the templates are installed to `<project root>/vendure/email/templates`.
     *
     * @deprecated Use `templateLoader` to define a template path: `templateLoader: new FileBasedTemplateLoader('../your-path/templates')`
     */
    templatePath?: string;
    /**
     * @description
     * An optional TemplateLoader which can be used to load templates from a custom location or async service.
     * The default uses the FileBasedTemplateLoader which loads templates from `<project root>/vendure/email/templates`
     *
     * @since 2.0.0
     */
    templateLoader?: TemplateLoader;
    /**
     * @description
     * Configures how the emails are sent.
     */
    transport:
        | EmailTransportOptions
        | ((
              injector?: Injector,
              ctx?: RequestContext,
          ) => EmailTransportOptions | Promise<EmailTransportOptions>);
    /**
     * @description
     * An array of {@link EmailEventHandler}s which define which Vendure events will trigger
     * emails, and how those emails are generated.
     */
    handlers: Array<EmailEventHandler<string, any>>;
    /**
     * @description
     * An object containing variables which are made available to all templates. For example,
     * the storefront URL could be defined here and then used in the "email address verification"
     * email. Use the GlobalTemplateVarsFn if you need to retrieve variables from Vendure or
     * plugin services.
     */
    globalTemplateVars?: { [key: string]: any } | GlobalTemplateVarsFn;
    /**
     * @description
     * An optional allowed EmailSender, used to allow custom implementations of the send functionality
     * while still utilizing the existing emailPlugin functionality.
     *
     * @default NodemailerEmailSender
     */
    emailSender?: EmailSender;
    /**
     * @description
     * An optional allowed EmailGenerator, used to allow custom email generation functionality to
     * better match with custom email sending functionality.
     *
     * @default HandlebarsMjmlGenerator
     */
    emailGenerator?: EmailGenerator;
}

/**
 * EmailPLuginOptions type after initialization, where templateLoader and themeInjector are no longer optional
 */
export type InitializedEmailPluginOptions = EmailPluginOptions & {
    templateLoader: TemplateLoader;
};

/**
 * @description
 * Configuration for running the EmailPlugin in development mode.
 *
 * @docsCategory core plugins/EmailPlugin
 * @docsPage EmailPluginOptions
 */
export interface EmailPluginDevModeOptions extends Omit<EmailPluginOptions, 'transport'> {
    devMode: true;
    /**
     * @description
     * The path to which html email files will be saved rather than being sent.
     */
    outputPath: string;
    /**
     * @description
     * The route to the dev mailbox server.
     */
    route: string;
}

/**
 * @description
 * A union of all the possible transport options for sending emails.
 *
 * @docsCategory core plugins/EmailPlugin
 * @docsPage Transport Options
 */
export type EmailTransportOptions =
    | SMTPTransportOptions
    | SendmailTransportOptions
    | FileTransportOptions
    | NoopTransportOptions
    | SESTransportOptions
    | TestingTransportOptions;

/**
 * @description
 * The SMTP transport options of [Nodemailer](https://nodemailer.com/smtp/)
 *
 * @docsCategory core plugins/EmailPlugin
 * @docsPage Transport Options
 */
export interface SMTPTransportOptions extends SMTPTransport.Options {
    type: 'smtp';
    /**
     * @description
     * If true, uses the configured {@link VendureLogger} to log messages from Nodemailer as it interacts with
     * the SMTP server.
     *
     * @default false
     */
    logging?: boolean;
}

/**
 * @description
 * The SES transport options of [Nodemailer](https://nodemailer.com/transports/ses//)
 *
 * See [Nodemailers's SES docs](https://nodemailer.com/transports/ses/) for more details
 *
 * @example
 * ```ts
 *  import { SES, SendRawEmailCommand } from '\@aws-sdk/client-ses'
 *
 *  const ses = new SES({
 *     apiVersion: '2010-12-01',
 *     region: 'eu-central-1',
 *     credentials: {
 *         accessKeyId: process.env.SES_ACCESS_KEY || '',
 *         secretAccessKey: process.env.SES_SECRET_KEY || '',
 *     },
 *  })
 *
 *  const config: VendureConfig = {
 *   // Add an instance of the plugin to the plugins array
 *   plugins: [
 *     EmailPlugin.init({
 *       handler: defaultEmailHandlers,
 *       templateLoader: new FileBasedTemplateLoader(path.join(__dirname, '../static/email/templates')),
 *       transport: {
 *         type: 'ses',
 *         SES: { ses, aws: { SendRawEmailCommand } },
 *         sendingRate: 10, // optional messages per second sending rate
 *       },
 *     }),
 *   ],
 * };
 *  ```
 * @docsCategory core plugins/EmailPlugin
 * @docsPage Transport Options
 */
export interface SESTransportOptions extends SESTransport.Options {
    type: 'ses';
}

/**
 * @description
 * Uses the local Sendmail program to send the email.
 *
 * @docsCategory core plugins/EmailPlugin
 * @docsPage Transport Options
 */
export interface SendmailTransportOptions {
    type: 'sendmail';
    /** path to the sendmail command (defaults to ‘sendmail’) */
    path?: string;
    /** either ‘windows’ or ‘unix’ (default). Forces all newlines in the output to either use Windows syntax <CR><LF> or Unix syntax <LF> */
    newline?: string;
}

/**
 * @description
 * Outputs the email as an HTML file for development purposes.
 *
 * @docsCategory core plugins/EmailPlugin
 * @docsPage Transport Options
 */
export interface FileTransportOptions {
    type: 'file';
    /** The directory in which the emails will be saved */
    outputPath: string;
    /** When set to true, a raw text file will be output rather than an HTML file */
    raw?: boolean;
}

/**
 * @description
 * Does nothing with the generated email. Intended for use in testing where we don't care about the email transport,
 * or when using a custom {@link EmailSender} which does not require transport options.
 *
 * @docsCategory core plugins/EmailPlugin
 * @docsPage Transport Options
 */
export interface NoopTransportOptions {
    type: 'none';
}

/**
 * @description
 * The final, generated email details to be sent.
 *
 * @docsCategory core plugins/EmailPlugin
 * @docsPage Email Plugin Types
 */
export interface EmailDetails<Type extends 'serialized' | 'unserialized' = 'unserialized'> {
    from: string;
    recipient: string;
    subject: string;
    body: string;
    attachments: Array<Type extends 'serialized' ? SerializedAttachment : Attachment>;
    cc?: string;
    bcc?: string;
    replyTo?: string;
}

/**
 * @description
 * Forwards the raw GeneratedEmailContext object to a provided callback, for use in testing.
 *
 * @docsCategory core plugins/EmailPlugin
 * @docsPage Transport Options
 */
export interface TestingTransportOptions {
    type: 'testing';
    /**
     * @description
     * Callback to be invoked when an email would be sent.
     */
    onSend: (details: EmailDetails) => void;
}

/**
 * @description
 * A function used to load async data for use by an {@link EmailEventHandler}.
 *
 * @docsCategory core plugins/EmailPlugin
 * @docsPage Email Plugin Types
 */
export type LoadDataFn<Event extends EventWithContext, R> = (context: {
    event: Event;
    injector: Injector;
}) => Promise<R>;

export type OptionalToNullable<O> = {
    [K in keyof O]-?: undefined extends O[K] ? NonNullable<O[K]> | null : O[K];
};

/**
 * @description
 * An object defining a file attachment for an email. Based on the object described
 * [here in the Nodemailer docs](https://nodemailer.com/message/attachments/), but
 * only uses the `path` property to define a filesystem path or a URL pointing to
 * the attachment file.
 *
 * @docsCategory core plugins/EmailPlugin
 * @docsPage Email Plugin Types
 */
export type EmailAttachment = Omit<Attachment, 'raw'> & { path?: string };

export type SerializedAttachment = OptionalToNullable<
    Omit<EmailAttachment, 'content'> & { content: string | null }
>;

export type IntermediateEmailDetails = {
    ctx: SerializedRequestContext;
    type: string;
    from: string;
    recipient: string;
    templateVars: any;
    subject: string;
    templateFile: string;
    attachments: SerializedAttachment[];
    cc?: string;
    bcc?: string;
    replyTo?: string;
    metadata?: EmailMetadata;
};

/**
 * @description
 * Configures the {@link EmailEventHandler} to handle a particular channel & languageCode
 * combination.
 *
 * @deprecated Use a custom {@link TemplateLoader} instead.
 */
export interface EmailTemplateConfig {
    /**
     * @description
     * Specifies the channel to which this configuration will apply. If set to `'default'`, it will be applied to all
     * channels.
     */
    channelCode: string | 'default';
    /**
     * @description
     * Specifies the languageCode to which this configuration will apply. If set to `'default'`, it will be applied to all
     * languages.
     */
    languageCode: LanguageCode | 'default';
    /**
     * @description
     * Defines the file name of the Handlebars template file to be used to when generating this email.
     */
    templateFile: string;
    /**
     * @description
     * A string defining the email subject line. Handlebars variables defined in the `templateVars` object may
     * be used inside the subject.
     */
    subject: string;
}

/**
 * @description
 * The object passed to the {@link TemplateLoader} `loadTemplate()` method.
 *
 * @docsCategory core plugins/EmailPlugin
 * @docsPage Email Plugin Types
 */
export interface LoadTemplateInput {
    /**
     * @description
     * The type corresponds to the string passed to the EmailEventListener constructor.
     */
    type: string;
    /**
     * @description
     * The template name is specified by the EmailEventHander's call to
     * the `addTemplate()` method, and will default to `body.hbs`
     */
    templateName: string;
    /**
     * @description
     * The variables defined by the globalTemplateVars as well as any variables defined in the
     * EmailEventHandler's `setTemplateVars()` method.
     */
    templateVars: any;
}

export interface Partial {
    name: string;
    content: string;
}

/**
 * @description
 * A function used to define template variables available to email templates.
 * See {@link EmailEventHandler}.setTemplateVars().
 *
 * @docsCategory core plugins/EmailPlugin
 * @docsPage Email Plugin Types
 */
export type SetTemplateVarsFn<Event> = (
    event: Event,
    globals: { [key: string]: any },
) => { [key: string]: any };

/**
 * @description
 * A function used to define attachments to be sent with the email.
 * See https://nodemailer.com/message/attachments/ for more information about
 * how attachments work in Nodemailer.
 *
 * @docsCategory core plugins/EmailPlugin
 * @docsPage Email Plugin Types
 */
export type SetAttachmentsFn<Event> = (event: Event) => EmailAttachment[] | Promise<EmailAttachment[]>;

/**
 * @description
 * A function used to define the subject to be sent with the email.
 * @docsCategory core plugins/EmailPlugin
 * @docsPage Email Plugin Types
 */
export type SetSubjectFn<Event> = (
    event: Event,
    ctx: RequestContext,
    injector: Injector,
) => string | Promise<string>;

/**
 * @description
 * Optional address-related fields for sending the email.
 *
 * @since 1.1.0
 * @docsCategory core plugins/EmailPlugin
 * @docsPage Email Plugin Types
 */
export interface OptionalAddressFields {
    /**
     * @description
     * Comma separated list of recipients email addresses that will appear on the _Cc:_ field
     */
    cc?: string;
    /**
     * @description
     * Comma separated list of recipients email addresses that will appear on the _Bcc:_ field
     */
    bcc?: string;
    /**
     * @description
     * An email address that will appear on the _Reply-To:_ field
     */
    replyTo?: string;
}

/**
 * @description
 * A function used to set the {@link OptionalAddressFields}.
 *
 * @since 1.1.0
 * @docsCategory core plugins/EmailPlugin
 * @docsPage Email Plugin Types
 */
export type SetOptionalAddressFieldsFn<Event> = (
    event: Event,
) => OptionalAddressFields | Promise<OptionalAddressFields>;

/**
 * @description
<<<<<<< HEAD
 * A property used to set UI for manual event trigger of {@link EmailEventListener}
 * Represents options for configuring the UI block that allows managers to manually resend emails.
 *
 * @since 3.0.0
 * @docsCategory core plugins/EmailPlugin
 * @docsPage Email Plugin Types
 */
export interface EventEventResendOptions<
    InputEvent extends EventWithContext = EventWithContext,
    Entity extends abstract new (...args: any) => VendureEntity = abstract new (
        ...args: any
    ) => VendureEntity,
    ConfArgs extends ConfigArgs = ConfigArgs,
> {
    /**
     * The entity for which the UI block is being generated. This could be an Order, Customer, or any other entity.
     */
    entityType: Entity;

    label: Array<Omit<LocalizedString, '__typename'>>;

    description?: Array<Omit<LocalizedString, '__typename'>>;

    operationDefinitions?: ConfigurableOperationDefOptions<ConfArgs>;

    canResend: (
        ctx: RequestContext,
        injector: Injector,
        entity: InstanceType<Entity>,
    ) => Promise<boolean> | boolean;

    createEvent: (
        ctx: RequestContext,
        injector: Injector,
        entity: InstanceType<Entity>,
        args: ConfigArgValues<ConfArgs>,
    ) => Promise<InputEvent> | InputEvent;
}
=======
 * A function used to set the {@link EmailMetadata}.
 *
 * @since 3.1.0
 * @docsCategory core plugins/EmailPlugin
 * @docsPage Email Plugin Types
 *
 */
export type SetMetadataFn<Event> = (event: Event) => EmailMetadata | Promise<EmailMetadata>;

export type EmailMetadata = Record<string, any>;
>>>>>>> cc3932ae
<|MERGE_RESOLUTION|>--- conflicted
+++ resolved
@@ -511,7 +511,6 @@
 
 /**
  * @description
-<<<<<<< HEAD
  * A property used to set UI for manual event trigger of {@link EmailEventListener}
  * Represents options for configuring the UI block that allows managers to manually resend emails.
  *
@@ -550,7 +549,7 @@
         args: ConfigArgValues<ConfArgs>,
     ) => Promise<InputEvent> | InputEvent;
 }
-=======
+
  * A function used to set the {@link EmailMetadata}.
  *
  * @since 3.1.0
@@ -560,5 +559,4 @@
  */
 export type SetMetadataFn<Event> = (event: Event) => EmailMetadata | Promise<EmailMetadata>;
 
-export type EmailMetadata = Record<string, any>;
->>>>>>> cc3932ae
+export type EmailMetadata = Record<string, any>;