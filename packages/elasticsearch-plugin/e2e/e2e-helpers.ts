import { Client } from '@elastic/elasticsearch';
import { LogicalOperator, SortOrder } from '@vendure/common/lib/generated-types';
import { SimpleGraphQLClient } from '@vendure/testing';
import { expect } from 'vitest';

import { searchProductsShopDocument } from '../../core/e2e/graphql/shop-definitions';
import { deleteIndices } from '../src/indexing/indexing-utils';

import { searchGetPricesDocument, searchProductsAdminDocument } from './elasticsearch-plugin.e2e-spec';
import { VariablesOf } from './graphql/graphql-admin';

// eslint-disable-next-line @typescript-eslint/no-var-requires
const { elasticsearchHost, elasticsearchPort } = require('./constants');

type SearchInput = VariablesOf<typeof searchProductsAdminDocument>['input'];

export function doAdminSearchQuery(client: SimpleGraphQLClient, input: SearchInput) {
    return client.query(searchProductsAdminDocument, { input });
}

export async function testGroupByProduct(client: SimpleGraphQLClient) {
    const result = await client.query(searchProductsShopDocument, {
        input: {
            groupByProduct: true,
        },
    });
    expect(result.search.totalItems).toBe(21);
}

export async function testGroupBySKU(client: SimpleGraphQLClient) {
    const result = await client.query(searchProductsShopDocument, {
        input: {
            term: 'bonsai',
            groupBySKU: true,
        },
    });
    expect(result.search.totalItems).toBe(1);
}

export async function testNoGrouping(client: SimpleGraphQLClient) {
    const result = await client.query(searchProductsShopDocument, {
        input: {
            groupByProduct: false,
            groupBySKU: false,
        },
    });
    expect(result.search.totalItems).toBe(35);
}

export async function testMatchSearchTerm(client: SimpleGraphQLClient) {
    const result = await client.query(searchProductsShopDocument, {
        input: {
            term: 'camera',
            groupByProduct: true,
        },
<<<<<<< HEAD
    );
    expect(result.search.items.map(i => i.productName).sort()).toEqual([
        'Camera Lens',
        'Instant Camera',
        'SLR Camera',
    ]);
=======
    });
    expect(result.search.items.map(i => i.productName).sort((a, b) => a.localeCompare(b))).toEqual(
        ['Camera Lens', 'Instant Camera', 'SLR Camera'].sort((a, b) => a.localeCompare(b)),
    );
>>>>>>> c4e0d992
}

export async function testMatchFacetIdsAnd(client: SimpleGraphQLClient) {
    const result = await client.query(searchProductsShopDocument, {
        input: {
            facetValueIds: ['T_1', 'T_2'],
            facetValueOperator: LogicalOperator.AND,
            groupByProduct: true,
            sort: {
                name: SortOrder.ASC,
            },
        },
    });
    expect(result.search.items.map(i => i.productName)).toEqual([
        'Clacky Keyboard',
        'Curvy Monitor',
        'Gaming PC',
        'Hard Drive',
        'Laptop',
        'USB Cable',
    ]);
}

export async function testMatchFacetIdsOr(client: SimpleGraphQLClient) {
    const result = await client.query(searchProductsShopDocument, {
        input: {
            facetValueIds: ['T_1', 'T_5'],
            facetValueOperator: LogicalOperator.OR,
            groupByProduct: true,
            sort: {
                name: SortOrder.ASC,
            },
            take: 20,
        },
    });
    expect(result.search.items.map(i => i.productName)).toEqual([
        'Bonsai Tree',
        'Bonsai Tree (Ch2)',
        'Camera Lens',
        'Clacky Keyboard',
        'Curvy Monitor',
        'Gaming PC',
        'Hard Drive',
        'Instant Camera',
        'Laptop',
        'Orchid',
        'SLR Camera',
        'Spiky Cactus',
        'Tripod',
        'USB Cable',
    ]);
}

export async function testMatchFacetValueFiltersAnd(client: SimpleGraphQLClient) {
    const result = await client.query(searchProductsShopDocument, {
        input: {
            groupByProduct: true,
            facetValueFilters: [{ and: 'T_1' }, { and: 'T_2' }],
        },
    });
    expect(result.search.items.map(i => i.productName).sort((a, b) => a.localeCompare(b))).toEqual(
        ['Laptop', 'Curvy Monitor', 'Gaming PC', 'Hard Drive', 'Clacky Keyboard', 'USB Cable'].sort((a, b) =>
            a.localeCompare(b),
        ),
    );
}

export async function testMatchFacetValueFiltersOr(client: SimpleGraphQLClient) {
    const result = await client.query(searchProductsShopDocument, {
        input: {
            groupByProduct: true,
            facetValueFilters: [{ or: ['T_1', 'T_5'] }],
            sort: {
                name: SortOrder.ASC,
            },
            take: 20,
        },
    });
    expect(result.search.items.map(i => i.productName).sort((a, b) => a.localeCompare(b))).toEqual(
        [
            'Bonsai Tree',
            'Bonsai Tree (Ch2)',
            'Camera Lens',
            'Clacky Keyboard',
            'Curvy Monitor',
            'Gaming PC',
            'Hard Drive',
            'Instant Camera',
            'Laptop',
            'Orchid',
            'SLR Camera',
            'Spiky Cactus',
            'Tripod',
            'USB Cable',
        ].sort((a, b) => a.localeCompare(b)),
    );
}

export async function testMatchFacetValueFiltersOrWithAnd(client: SimpleGraphQLClient) {
    const result = await client.query(searchProductsShopDocument, {
        input: {
            groupByProduct: true,
            facetValueFilters: [{ and: 'T_1' }, { or: ['T_2', 'T_3'] }],
        },
    });
    expect(result.search.items.map(i => i.productName).sort((a, b) => a.localeCompare(b))).toEqual(
        [
            'Laptop',
            'Curvy Monitor',
            'Gaming PC',
            'Hard Drive',
            'Clacky Keyboard',
            'USB Cable',
            'Instant Camera',
            'Camera Lens',
            'Tripod',
            'SLR Camera',
        ].sort((a, b) => a.localeCompare(b)),
    );
}

export async function testMatchFacetValueFiltersWithFacetIdsOr(client: SimpleGraphQLClient) {
    const result = await client.query(searchProductsShopDocument, {
        input: {
            facetValueIds: ['T_2', 'T_3'],
            facetValueOperator: LogicalOperator.OR,
            facetValueFilters: [{ and: 'T_1' }],
            groupByProduct: true,
        },
    });
    expect(result.search.items.map(i => i.productName).sort((a, b) => a.localeCompare(b))).toEqual(
        [
            'Laptop',
            'Curvy Monitor',
            'Gaming PC',
            'Hard Drive',
            'Clacky Keyboard',
            'USB Cable',
            'Instant Camera',
            'Camera Lens',
            'Tripod',
            'SLR Camera',
        ].sort((a, b) => a.localeCompare(b)),
    );
}

export async function testMatchFacetValueFiltersWithFacetIdsAnd(client: SimpleGraphQLClient) {
    const result = await client.query(searchProductsShopDocument, {
        input: {
            facetValueIds: ['T_1'],
            facetValueFilters: [{ and: 'T_3' }],
            facetValueOperator: LogicalOperator.AND,
            groupByProduct: true,
        },
    });
    expect(result.search.items.map(i => i.productName).sort((a, b) => a.localeCompare(b))).toEqual(
        ['Instant Camera', 'Camera Lens', 'Tripod', 'SLR Camera'].sort((a, b) => a.localeCompare(b)),
    );
}

export async function testMatchCollectionId(client: SimpleGraphQLClient) {
    const result = await client.query(searchProductsShopDocument, {
        input: {
            collectionId: 'T_2',
            groupByProduct: true,
        },
    });
    expect(result.search.items.map(i => i.productName).sort((a, b) => a.localeCompare(b))).toEqual([
        'Bonsai Tree',
        'Bonsai Tree (Ch2)',
        'Orchid',
        'Spiky Cactus',
    ]);
}

export async function testMatchCollectionSlug(client: SimpleGraphQLClient) {
    const result = await client.query(searchProductsShopDocument, {
        input: {
            collectionSlug: 'plants',
            groupByProduct: true,
        },
    });
    expect(result.search.items.map(i => i.productName).sort((a, b) => a.localeCompare(b))).toEqual([
        'Bonsai Tree',
        'Bonsai Tree (Ch2)',
        'Orchid',
        'Spiky Cactus',
    ]);
}

async function testMatchCollections(client: SimpleGraphQLClient, searchInput: Partial<SearchInput>) {
    const result = await client.query(searchProductsShopDocument, {
        input: {
            groupByProduct: true,
            ...searchInput,
            sort: { name: SortOrder.ASC },
        },
    });
    // Should return products from both Plants (T_2) and Electronics (T_3) collections
    expect(result.search.items.length).toBeGreaterThan(4);
    expect(result.search.totalItems).toBeGreaterThan(4);

    // Verify that products from both collections are included by checking collectionIds
    const allCollectionIds = result.search.items.flatMap(i => i.collectionIds);

    // Should contain products from Plants collection (T_2)
    expect(allCollectionIds.filter(id => id === 'T_2').length).toBeGreaterThan(0);

    // Should contain products from Electronics collection (T_3)
    expect(allCollectionIds.filter(id => id === 'T_3').length).toBeGreaterThan(0);
}

export async function testMatchCollectionIds(client: SimpleGraphQLClient) {
    return testMatchCollections(client, { collectionIds: ['T_2', 'T_3'] });
}

export async function testMatchCollectionSlugs(client: SimpleGraphQLClient) {
    return testMatchCollections(client, { collectionSlugs: ['plants', 'electronics'] });
}

async function testCollectionEdgeCases(
    client: SimpleGraphQLClient,
    duplicateInput: Partial<SearchInput>,
    nonExistentInput: Partial<SearchInput>,
) {
    // Test with duplicates - should handle gracefully
    const resultWithDuplicates = await client.query(searchProductsShopDocument, {
        input: {
            groupByProduct: true,
            ...duplicateInput,
        },
    });
    // Should still return Plants collection products, de-duplicated
    expect(
        resultWithDuplicates.search.items.map(i => i.productName).sort((a, b) => a.localeCompare(b)),
    ).toEqual(['Bonsai Tree', 'Bonsai Tree (Ch2)', 'Orchid', 'Spiky Cactus']);

    // Test with non-existent collection - should return no results
    const resultNonExistent = await client.query(searchProductsShopDocument, {
        input: {
            groupByProduct: true,
            ...nonExistentInput,
        },
    });
    expect(resultNonExistent.search.items).toEqual([]);
    expect(resultNonExistent.search.totalItems).toBe(0);
}

export async function testCollectionIdsEdgeCases(client: SimpleGraphQLClient) {
    return testCollectionEdgeCases(
        client,
        { collectionIds: ['T_2', 'T_2', 'T_2'] },
        { collectionIds: ['T_999'] },
    );
}

export async function testCollectionSlugsEdgeCases(client: SimpleGraphQLClient) {
    return testCollectionEdgeCases(
        client,
        { collectionSlugs: ['plants', 'plants', 'plants'] },
        { collectionSlugs: ['non-existent-collection'] },
    );
}

export async function testSinglePrices(client: SimpleGraphQLClient) {
    const result = await client.query(searchGetPricesDocument, {
        input: {
            groupByProduct: false,
            take: 3,
            sort: {
                price: SortOrder.ASC,
            },
        },
    });
    expect(result.search.items).toEqual([
        {
            price: { value: 799 },
            priceWithTax: { value: 959 },
        },
        {
            price: { value: 1498 },
            priceWithTax: { value: 1798 },
        },
        {
            price: { value: 1550 },
            priceWithTax: { value: 1860 },
        },
    ]);
}

export async function testPriceRanges(client: SimpleGraphQLClient) {
    const result = await client.query(searchGetPricesDocument, {
        input: {
            groupByProduct: true,
            take: 3,
            term: 'laptop',
        },
    });
    expect(result.search.items).toEqual([
        {
            price: { min: 129900, max: 229900 },
            priceWithTax: { min: 155880, max: 275880 },
        },
    ]);
}

export async function dropElasticIndices(indexPrefix: string) {
    const esClient = new Client({
        node: `${elasticsearchHost as string}:${elasticsearchPort as string}`,
    });
    return deleteIndices(esClient, indexPrefix);
}<|MERGE_RESOLUTION|>--- conflicted
+++ resolved
@@ -53,19 +53,12 @@
             term: 'camera',
             groupByProduct: true,
         },
-<<<<<<< HEAD
     );
     expect(result.search.items.map(i => i.productName).sort()).toEqual([
         'Camera Lens',
         'Instant Camera',
         'SLR Camera',
     ]);
-=======
-    });
-    expect(result.search.items.map(i => i.productName).sort((a, b) => a.localeCompare(b))).toEqual(
-        ['Camera Lens', 'Instant Camera', 'SLR Camera'].sort((a, b) => a.localeCompare(b)),
-    );
->>>>>>> c4e0d992
 }
 
 export async function testMatchFacetIdsAnd(client: SimpleGraphQLClient) {
