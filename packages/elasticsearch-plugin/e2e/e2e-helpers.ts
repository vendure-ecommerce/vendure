import { Client } from '@elastic/elasticsearch';
import { SortOrder } from '@vendure/common/lib/generated-types';
import { SimpleGraphQLClient } from '@vendure/testing';
import { expect } from 'vitest';

import { SearchGetPricesQuery, SearchInput } from '../../core/e2e/graphql/generated-e2e-admin-types';
import {
    LogicalOperator,
    SearchProductsShopQuery,
    SearchProductsShopQueryVariables,
} from '../../core/e2e/graphql/generated-e2e-shop-types';
import { SEARCH_PRODUCTS_SHOP } from '../../core/e2e/graphql/shop-definitions';
import { deleteIndices } from '../src/indexing/indexing-utils';

import { SEARCH_GET_PRICES, SEARCH_PRODUCTS } from './elasticsearch-plugin.e2e-spec';
import {
    SearchGetPricesQueryVariables,
    SearchProductsAdminQuery,
    SearchProductsAdminQueryVariables,
} from './graphql/generated-e2e-elasticsearch-plugin-types';

// eslint-disable-next-line @typescript-eslint/no-var-requires
const { elasticsearchHost, elasticsearchPort } = require('./constants');

export function doAdminSearchQuery(client: SimpleGraphQLClient, input: SearchInput) {
    return client.query<SearchProductsAdminQuery, SearchProductsAdminQueryVariables>(SEARCH_PRODUCTS, {
        input,
    });
}

export async function testGroupByProduct(client: SimpleGraphQLClient) {
    const result = await client.query<SearchProductsShopQuery, SearchProductsShopQueryVariables>(
        SEARCH_PRODUCTS_SHOP,
        {
            input: {
                groupByProduct: true,
            },
        },
    );
    expect(result.search.totalItems).toBe(21);
}

export async function testGroupBySKU(client: SimpleGraphQLClient) {
    const result = await client.query<SearchProductsShopQuery, SearchProductsShopQueryVariables>(
        SEARCH_PRODUCTS_SHOP,
        {
            input: {
                term: 'bonsai',
                groupBySKU: true,
            },
        },
    );
    expect(result.search.totalItems).toBe(1);
}

export async function testNoGrouping(client: SimpleGraphQLClient) {
    const result = await client.query<SearchProductsShopQuery, SearchProductsShopQueryVariables>(
        SEARCH_PRODUCTS_SHOP,
        {
            input: {
                groupByProduct: false,
                groupBySKU: false,
            },
        },
    );
    expect(result.search.totalItems).toBe(35);
}

export async function testMatchSearchTerm(client: SimpleGraphQLClient) {
    const result = await client.query<SearchProductsShopQuery, SearchProductsShopQueryVariables>(
        SEARCH_PRODUCTS_SHOP,
        {
            input: {
                term: 'camera',
                groupByProduct: true,
            },
        },
    );
<<<<<<< HEAD
    expect(result.search.items.map(i => i.productName).sort()).toEqual([
        'Camera Lens',
        'Instant Camera',
        'SLR Camera',
    ]);
=======
    expect(result.search.items.map(i => i.productName).sort((a, b) => a.localeCompare(b))).toEqual(
        ['Camera Lens', 'Instant Camera', 'SLR Camera'].sort((a, b) => a.localeCompare(b)),
    );
>>>>>>> 82fcf0f1
}

export async function testMatchFacetIdsAnd(client: SimpleGraphQLClient) {
    const result = await client.query<SearchProductsShopQuery, SearchProductsShopQueryVariables>(
        SEARCH_PRODUCTS_SHOP,
        {
            input: {
                facetValueIds: ['T_1', 'T_2'],
                facetValueOperator: LogicalOperator.AND,
                groupByProduct: true,
                sort: {
                    name: SortOrder.ASC,
                },
            },
        },
    );
    expect(result.search.items.map(i => i.productName)).toEqual([
        'Clacky Keyboard',
        'Curvy Monitor',
        'Gaming PC',
        'Hard Drive',
        'Laptop',
        'USB Cable',
    ]);
}

export async function testMatchFacetIdsOr(client: SimpleGraphQLClient) {
    const result = await client.query<SearchProductsShopQuery, SearchProductsShopQueryVariables>(
        SEARCH_PRODUCTS_SHOP,
        {
            input: {
                facetValueIds: ['T_1', 'T_5'],
                facetValueOperator: LogicalOperator.OR,
                groupByProduct: true,
                sort: {
                    name: SortOrder.ASC,
                },
                take: 20,
            },
        },
    );
    expect(result.search.items.map(i => i.productName)).toEqual([
        'Bonsai Tree',
        'Bonsai Tree (Ch2)',
        'Camera Lens',
        'Clacky Keyboard',
        'Curvy Monitor',
        'Gaming PC',
        'Hard Drive',
        'Instant Camera',
        'Laptop',
        'Orchid',
        'SLR Camera',
        'Spiky Cactus',
        'Tripod',
        'USB Cable',
    ]);
}

export async function testMatchFacetValueFiltersAnd(client: SimpleGraphQLClient) {
    const result = await client.query<SearchProductsShopQuery, SearchProductsShopQueryVariables>(
        SEARCH_PRODUCTS_SHOP,
        {
            input: {
                groupByProduct: true,
                facetValueFilters: [{ and: 'T_1' }, { and: 'T_2' }],
            },
        },
    );
    expect(result.search.items.map(i => i.productName).sort((a, b) => a.localeCompare(b))).toEqual(
        ['Laptop', 'Curvy Monitor', 'Gaming PC', 'Hard Drive', 'Clacky Keyboard', 'USB Cable'].sort((a, b) =>
            a.localeCompare(b),
        ),
    );
}

export async function testMatchFacetValueFiltersOr(client: SimpleGraphQLClient) {
    const result = await client.query<SearchProductsShopQuery, SearchProductsShopQueryVariables>(
        SEARCH_PRODUCTS_SHOP,
        {
            input: {
                groupByProduct: true,
                facetValueFilters: [{ or: ['T_1', 'T_5'] }],
                sort: {
                    name: SortOrder.ASC,
                },
                take: 20,
            },
        },
    );
    expect(result.search.items.map(i => i.productName).sort((a, b) => a.localeCompare(b))).toEqual(
        [
            'Bonsai Tree',
            'Bonsai Tree (Ch2)',
            'Camera Lens',
            'Clacky Keyboard',
            'Curvy Monitor',
            'Gaming PC',
            'Hard Drive',
            'Instant Camera',
            'Laptop',
            'Orchid',
            'SLR Camera',
            'Spiky Cactus',
            'Tripod',
            'USB Cable',
        ].sort((a, b) => a.localeCompare(b)),
    );
}

export async function testMatchFacetValueFiltersOrWithAnd(client: SimpleGraphQLClient) {
    const result = await client.query<SearchProductsShopQuery, SearchProductsShopQueryVariables>(
        SEARCH_PRODUCTS_SHOP,
        {
            input: {
                groupByProduct: true,
                facetValueFilters: [{ and: 'T_1' }, { or: ['T_2', 'T_3'] }],
            },
        },
    );
    expect(result.search.items.map(i => i.productName).sort((a, b) => a.localeCompare(b))).toEqual(
        [
            'Laptop',
            'Curvy Monitor',
            'Gaming PC',
            'Hard Drive',
            'Clacky Keyboard',
            'USB Cable',
            'Instant Camera',
            'Camera Lens',
            'Tripod',
            'SLR Camera',
        ].sort((a, b) => a.localeCompare(b)),
    );
}

export async function testMatchFacetValueFiltersWithFacetIdsOr(client: SimpleGraphQLClient) {
    const result = await client.query<SearchProductsShopQuery, SearchProductsShopQueryVariables>(
        SEARCH_PRODUCTS_SHOP,
        {
            input: {
                facetValueIds: ['T_2', 'T_3'],
                facetValueOperator: LogicalOperator.OR,
                facetValueFilters: [{ and: 'T_1' }],
                groupByProduct: true,
            },
        },
    );
    expect(result.search.items.map(i => i.productName).sort((a, b) => a.localeCompare(b))).toEqual(
        [
            'Laptop',
            'Curvy Monitor',
            'Gaming PC',
            'Hard Drive',
            'Clacky Keyboard',
            'USB Cable',
            'Instant Camera',
            'Camera Lens',
            'Tripod',
            'SLR Camera',
        ].sort((a, b) => a.localeCompare(b)),
    );
}

export async function testMatchFacetValueFiltersWithFacetIdsAnd(client: SimpleGraphQLClient) {
    const result = await client.query<SearchProductsShopQuery, SearchProductsShopQueryVariables>(
        SEARCH_PRODUCTS_SHOP,
        {
            input: {
                facetValueIds: ['T_1'],
                facetValueFilters: [{ and: 'T_3' }],
                facetValueOperator: LogicalOperator.AND,
                groupByProduct: true,
            },
        },
    );
    expect(result.search.items.map(i => i.productName).sort((a, b) => a.localeCompare(b))).toEqual(
        ['Instant Camera', 'Camera Lens', 'Tripod', 'SLR Camera'].sort((a, b) => a.localeCompare(b)),
    );
}

export async function testMatchCollectionId(client: SimpleGraphQLClient) {
    const result = await client.query<SearchProductsShopQuery, SearchProductsShopQueryVariables>(
        SEARCH_PRODUCTS_SHOP,
        {
            input: {
                collectionId: 'T_2',
                groupByProduct: true,
            },
        },
    );
    expect(result.search.items.map(i => i.productName).sort((a, b) => a.localeCompare(b))).toEqual([
        'Bonsai Tree',
        'Bonsai Tree (Ch2)',
        'Orchid',
        'Spiky Cactus',
    ]);
}

export async function testMatchCollectionSlug(client: SimpleGraphQLClient) {
    const result = await client.query<SearchProductsShopQuery, SearchProductsShopQueryVariables>(
        SEARCH_PRODUCTS_SHOP,
        {
            input: {
                collectionSlug: 'plants',
                groupByProduct: true,
            },
        },
    );
    expect(result.search.items.map(i => i.productName).sort((a, b) => a.localeCompare(b))).toEqual([
        'Bonsai Tree',
        'Bonsai Tree (Ch2)',
        'Orchid',
        'Spiky Cactus',
    ]);
}

async function testMatchCollections(client: SimpleGraphQLClient, searchInput: Partial<SearchInput>) {
    const result = await client.query<SearchProductsShopQuery, SearchProductsShopQueryVariables>(
        SEARCH_PRODUCTS_SHOP,
        {
            input: {
                groupByProduct: true,
                ...searchInput,
            },
        },
    );
    // Should return products from both Plants (T_2) and Electronics (T_3) collections
    expect(result.search.items.length).toBeGreaterThan(4);
    expect(result.search.totalItems).toBeGreaterThan(4);

    // Verify that products from both collections are included by checking collectionIds
    const allCollectionIds = result.search.items.flatMap(i => i.collectionIds);

    // Should contain products from Plants collection (T_2)
    expect(allCollectionIds.filter(id => id === 'T_2').length).toBeGreaterThan(0);

    // Should contain products from Electronics collection (T_3)
    expect(allCollectionIds.filter(id => id === 'T_3').length).toBeGreaterThan(0);
}

export async function testMatchCollectionIds(client: SimpleGraphQLClient) {
    return testMatchCollections(client, { collectionIds: ['T_2', 'T_3'] });
}

export async function testMatchCollectionSlugs(client: SimpleGraphQLClient) {
    return testMatchCollections(client, { collectionSlugs: ['plants', 'electronics'] });
}

async function testCollectionEdgeCases(
    client: SimpleGraphQLClient,
    duplicateInput: Partial<SearchInput>,
    nonExistentInput: Partial<SearchInput>,
) {
    // Test with duplicates - should handle gracefully
    const resultWithDuplicates = await client.query<
        SearchProductsShopQuery,
        SearchProductsShopQueryVariables
    >(SEARCH_PRODUCTS_SHOP, {
        input: {
            groupByProduct: true,
            ...duplicateInput,
        },
    });
    // Should still return Plants collection products, de-duplicated
    expect(
        resultWithDuplicates.search.items.map(i => i.productName).sort((a, b) => a.localeCompare(b)),
    ).toEqual(['Bonsai Tree', 'Bonsai Tree (Ch2)', 'Orchid', 'Spiky Cactus']);

    // Test with non-existent collection - should return no results
    const resultNonExistent = await client.query<SearchProductsShopQuery, SearchProductsShopQueryVariables>(
        SEARCH_PRODUCTS_SHOP,
        {
            input: {
                groupByProduct: true,
                ...nonExistentInput,
            },
        },
    );
    expect(resultNonExistent.search.items).toEqual([]);
    expect(resultNonExistent.search.totalItems).toBe(0);
}

export async function testCollectionIdsEdgeCases(client: SimpleGraphQLClient) {
    return testCollectionEdgeCases(
        client,
        { collectionIds: ['T_2', 'T_2', 'T_2'] },
        { collectionIds: ['T_999'] },
    );
}

export async function testCollectionSlugsEdgeCases(client: SimpleGraphQLClient) {
    return testCollectionEdgeCases(
        client,
        { collectionSlugs: ['plants', 'plants', 'plants'] },
        { collectionSlugs: ['non-existent-collection'] },
    );
}

export async function testSinglePrices(client: SimpleGraphQLClient) {
    const result = await client.query<SearchGetPricesQuery, SearchGetPricesQueryVariables>(
        SEARCH_GET_PRICES,
        {
            input: {
                groupByProduct: false,
                take: 3,
                sort: {
                    price: SortOrder.ASC,
                },
            },
        },
    );
    expect(result.search.items).toEqual([
        {
            price: { value: 799 },
            priceWithTax: { value: 959 },
        },
        {
            price: { value: 1498 },
            priceWithTax: { value: 1798 },
        },
        {
            price: { value: 1550 },
            priceWithTax: { value: 1860 },
        },
    ]);
}

export async function testPriceRanges(client: SimpleGraphQLClient) {
    const result = await client.query<SearchGetPricesQuery, SearchGetPricesQueryVariables>(
        SEARCH_GET_PRICES,
        {
            input: {
                groupByProduct: true,
                take: 3,
                term: 'laptop',
            },
        },
    );
    expect(result.search.items).toEqual([
        {
            price: { min: 129900, max: 229900 },
            priceWithTax: { min: 155880, max: 275880 },
        },
    ]);
}

export async function dropElasticIndices(indexPrefix: string) {
    const esClient = new Client({
        node: `${elasticsearchHost as string}:${elasticsearchPort as string}`,
    });
    return deleteIndices(esClient, indexPrefix);
}<|MERGE_RESOLUTION|>--- conflicted
+++ resolved
@@ -76,17 +76,11 @@
             },
         },
     );
-<<<<<<< HEAD
     expect(result.search.items.map(i => i.productName).sort()).toEqual([
         'Camera Lens',
         'Instant Camera',
         'SLR Camera',
     ]);
-=======
-    expect(result.search.items.map(i => i.productName).sort((a, b) => a.localeCompare(b))).toEqual(
-        ['Camera Lens', 'Instant Camera', 'SLR Camera'].sort((a, b) => a.localeCompare(b)),
-    );
->>>>>>> 82fcf0f1
 }
 
 export async function testMatchFacetIdsAnd(client: SimpleGraphQLClient) {
