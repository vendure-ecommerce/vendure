--- conflicted
+++ resolved
@@ -4170,16 +4170,9 @@
 };
 
 export type SearchResponse = {
-<<<<<<< HEAD
-  items: Array<SearchResult>;
-  totalItems: Scalars['Int'];
-  facetValues: Array<FacetValueResult>;
-  collections: Array<CollectionResult>;
-=======
     items: Array<SearchResult>;
     totalItems: Scalars['Int'];
     facetValues: Array<FacetValueResult>;
->>>>>>> ad73fcea
 };
 
 /**
@@ -4189,15 +4182,6 @@
 export type FacetValueResult = {
     facetValue: FacetValue;
     count: Scalars['Int'];
-};
-
-/**
- * Which Collections are present in the products returned
- * by the search, and in what quantity.
- */
-export type CollectionResult = {
-  collection: Collection;
-  count: Scalars['Int'];
 };
 
 export type SearchResultAsset = {
@@ -4768,19 +4752,6 @@
         facetValues: Array<Pick<FacetValueResult, 'count'> & { facetValue: Pick<FacetValue, 'id' | 'name'> }>;
     };
 };
-
-export type SearchCollectionsQueryVariables = Exact<{
-  input: SearchInput;
-}>;
-
-
-export type SearchCollectionsQuery = { search: (
-    Pick<SearchResponse, 'totalItems'>
-    & { collections: Array<(
-      Pick<CollectionResult, 'count'>
-      & { collection: Pick<Collection, 'id' | 'name'> }
-    )> }
-  ) };
 
 export type SearchGetPricesQueryVariables = Exact<{
     input: SearchInput;
@@ -4865,14 +4836,6 @@
             NonNullable<NonNullable<SearchFacetValuesQuery['search']>['facetValues']>[number]
         >['facetValue']
     >;
-}
-
-export namespace SearchCollections {
-  export type Variables = SearchCollectionsQueryVariables;
-  export type Query = SearchCollectionsQuery;
-  export type Search = (NonNullable<SearchCollectionsQuery['search']>);
-  export type Collections = NonNullable<(NonNullable<(NonNullable<SearchCollectionsQuery['search']>)['collections']>)[number]>;
-  export type Collection = (NonNullable<NonNullable<(NonNullable<(NonNullable<SearchCollectionsQuery['search']>)['collections']>)[number]>['collection']>);
 }
 
 export namespace SearchGetPrices {
