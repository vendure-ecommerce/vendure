--- conflicted
+++ resolved
@@ -11,19 +11,9 @@
   Boolean: boolean;
   Int: number;
   Float: number;
-<<<<<<< HEAD
-  /** A date-time string at UTC, such as 2007-12-03T10:15:30Z, compliant with the `date-time` format outlined in section 5.6 of the RFC 3339 profile of the ISO 8601 standard for representation of dates and times using the Gregorian calendar. */
-  DateTime: any;
-  /** The `JSON` scalar type represents JSON values as specified by [ECMA-404](http://www.ecma-international.org/publications/files/ECMA-ST/ECMA-404.pdf). */
-  JSON: any;
-  /** The `Money` scalar type represents monetary values and supports signed double-precision fractional values as specified by [IEEE 754](https://en.wikipedia.org/wiki/IEEE_floating_point). */
-  Money: any;
-  /** The `Upload` scalar type represents a file upload. */
-=======
   DateTime: any;
   JSON: any;
   Money: number;
->>>>>>> 6e7e15e5
   Upload: any;
 };
 
@@ -5787,11 +5777,7 @@
 }>;
 
 
-<<<<<<< HEAD
-export type SearchGetPricesQuery = { search: { items: Array<{ price: { min: any, max: any } | { value: any }, priceWithTax: { min: any, max: any } | { value: any } }> } };
-=======
 export type SearchGetPricesQuery = { search: { items: Array<{ price: { min: number, max: number } | { value: number }, priceWithTax: { min: number, max: number } | { value: number } }> } };
->>>>>>> 6e7e15e5
 
 export type GetJobInfoQueryVariables = Exact<{
   id: Scalars['ID'];
