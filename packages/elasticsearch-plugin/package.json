{
  "name": "@vendure/elasticsearch-plugin",
<<<<<<< HEAD
  "version": "1.3.1",
=======
  "version": "1.3.4",
>>>>>>> 9328018d
  "license": "MIT",
  "main": "lib/index.js",
  "types": "lib/index.d.ts",
  "files": [
    "lib/**/*"
  ],
  "scripts": {
    "watch": "tsc -p ./tsconfig.build.json --watch",
    "build": "rimraf lib && tsc -p ./tsconfig.build.json",
    "lint": "tslint --fix --project ./",
    "test": "jest --config ./jest.config.js",
    "e2e": "node e2e/check-connection.js || jest --config ../../e2e-common/jest-config.js --package=elasticsearch-plugin"
  },
  "homepage": "https://www.vendure.io/",
  "funding": "https://github.com/sponsors/michaelbromley",
  "publishConfig": {
    "access": "public"
  },
  "dependencies": {
    "@elastic/elasticsearch": "^7.9.1",
    "deepmerge": "^4.2.2",
    "fast-deep-equal": "^3.1.3"
  },
  "devDependencies": {
<<<<<<< HEAD
    "@vendure/common": "^1.3.1",
    "@vendure/core": "^1.3.1",
=======
    "@vendure/common": "^1.3.4",
    "@vendure/core": "^1.3.4",
>>>>>>> 9328018d
    "rimraf": "^3.0.2",
    "typescript": "4.3.5"
  }
}<|MERGE_RESOLUTION|>--- conflicted
+++ resolved
@@ -1,10 +1,6 @@
 {
   "name": "@vendure/elasticsearch-plugin",
-<<<<<<< HEAD
-  "version": "1.3.1",
-=======
   "version": "1.3.4",
->>>>>>> 9328018d
   "license": "MIT",
   "main": "lib/index.js",
   "types": "lib/index.d.ts",
@@ -29,13 +25,8 @@
     "fast-deep-equal": "^3.1.3"
   },
   "devDependencies": {
-<<<<<<< HEAD
-    "@vendure/common": "^1.3.1",
-    "@vendure/core": "^1.3.1",
-=======
     "@vendure/common": "^1.3.4",
     "@vendure/core": "^1.3.4",
->>>>>>> 9328018d
     "rimraf": "^3.0.2",
     "typescript": "4.3.5"
   }
