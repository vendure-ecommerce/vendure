--- conflicted
+++ resolved
@@ -1,30 +1,20 @@
-<<<<<<< HEAD
-import type { Client } from '@elastic/elasticsearch';
-import type { OnModuleDestroy, OnModuleInit } from '@nestjs/common';
-import { Inject, Injectable } from '@nestjs/common';
-=======
 import { Client } from '@elastic/elasticsearch';
 import { Inject, Injectable, OnModuleDestroy, OnModuleInit } from '@nestjs/common';
 import { ModuleRef } from '@nestjs/core';
->>>>>>> 4cceb70c
 import { unique } from '@vendure/common/lib/unique';
 import {
+    Asset,
     asyncObservable,
-    Asset,
+    AsyncQueue,
+    Channel,
     Collection,
+    ConfigService,
     EntityRelationPaths,
     FacetValue,
     ID,
-<<<<<<< HEAD
-=======
     Injector,
     InternalServerError,
->>>>>>> 4cceb70c
     LanguageCode,
-    AsyncQueue,
-    Channel,
-    ConfigService,
-    InternalServerError,
     Logger,
     MutableRequestContext,
     Product,
@@ -126,7 +116,7 @@
     /**
      * Updates the search index only for the affected product.
      */
-    async updateProduct({ctx: rawContext, productId}: UpdateProductMessageData): Promise<boolean> {
+    async updateProduct({ ctx: rawContext, productId }: UpdateProductMessageData): Promise<boolean> {
         const ctx = MutableRequestContext.deserialize(rawContext);
         await this.updateProductsInternal(ctx, [productId]);
         return true;
@@ -135,7 +125,7 @@
     /**
      * Updates the search index only for the affected product.
      */
-    async deleteProduct({ctx: rawContext, productId}: UpdateProductMessageData): Promise<boolean> {
+    async deleteProduct({ ctx: rawContext, productId }: UpdateProductMessageData): Promise<boolean> {
         await this.deleteProductOperations(
             RequestContext.deserialize(rawContext),
             productId,
@@ -194,7 +184,7 @@
     /**
      * Updates the search index only for the affected entities.
      */
-    async updateVariants({ctx: rawContext, variantIds}: UpdateVariantMessageData): Promise<boolean> {
+    async updateVariants({ ctx: rawContext, variantIds }: UpdateVariantMessageData): Promise<boolean> {
         const ctx = MutableRequestContext.deserialize(rawContext);
         return this.asyncQueue.push(async () => {
             const productIds = await this.getProductIdsByVariantIds(variantIds);
@@ -203,7 +193,7 @@
         });
     }
 
-    async deleteVariants({ctx: rawContext, variantIds}: UpdateVariantMessageData): Promise<boolean> {
+    async deleteVariants({ ctx: rawContext, variantIds }: UpdateVariantMessageData): Promise<boolean> {
         const ctx = MutableRequestContext.deserialize(rawContext);
         const productIds = await this.getProductIdsByVariantIds(variantIds);
         for (const productId of productIds) {
@@ -359,7 +349,7 @@
 
     private async updateAssetFocalPointForIndex(indexName: string, asset: Asset): Promise<boolean> {
         const focalPoint = asset.focalPoint || null;
-        const params = {focalPoint};
+        const params = { focalPoint };
         return this.updateAssetForIndex(
             indexName,
             asset,
@@ -400,9 +390,9 @@
                 },
             },
         });
-        for (const failure of result1.body.failures)
+        for (const failure of result1.body.failures) {
             Logger.error(`${failure.cause.type as string}: ${failure.cause.reason as string}`, loggerCtx);
-
+        }
         const result2 = await this.client.update_by_query({
             index: this.options.indexPrefix + indexName,
             body: {
@@ -529,7 +519,7 @@
         }
         if (!product)
             return;
-        
+
         const updatedProductVariants = await this.connection.getRepository(ctx, ProductVariant).find({
             relations: this.variantRelations,
             where: {
