// tslint:disable
export type Maybe<T> = T;
export type Exact<T extends { [key: string]: unknown }> = { [K in keyof T]: T[K] };
export type MakeOptional<T, K extends keyof T> = Omit<T, K> & { [SubKey in K]?: Maybe<T[SubKey]> };
export type MakeMaybe<T, K extends keyof T> = Omit<T, K> & { [SubKey in K]: Maybe<T[SubKey]> };
/** All built-in and custom scalars, mapped to their actual values */
export type Scalars = {
    ID: string | number;
    String: string;
    Boolean: boolean;
    Int: number;
    Float: number;
    /** The `JSON` scalar type represents JSON values as specified by [ECMA-404](http://www.ecma-international.org/publications/files/ECMA-ST/ECMA-404.pdf). */
    JSON: any;
    /** A date-time string at UTC, such as 2007-12-03T10:15:30Z, compliant with the `date-time` format outlined in section 5.6 of the RFC 3339 profile of the ISO 8601 standard for representation of dates and times using the Gregorian calendar. */
    DateTime: any;
    /** The `Upload` scalar type represents a file upload. */
    Upload: any;
};

export type Query = {
    __typename?: 'Query';
    /** The active Channel */
    activeChannel: Channel;
    /** The active Customer */
    activeCustomer?: Maybe<Customer>;
    /**
     * The active Order. Will be `null` until an Order is created via `addItemToOrder`. Once an Order reaches the
     * state of `PaymentApproved` or `PaymentSettled`, then that Order is no longer considered "active" and this
     * query will once again return `null`.
     */
    activeOrder?: Maybe<Order>;
    /** An array of supported Countries */
    availableCountries: Array<Country>;
    /** A list of Collections available to the shop */
    collections: CollectionList;
    /** Returns a Collection either by its id or slug. If neither 'id' nor 'slug' is speicified, an error will result. */
    collection?: Maybe<Collection>;
    /** Returns a list of eligible shipping methods based on the current active Order */
    eligibleShippingMethods: Array<ShippingMethodQuote>;
    /** Returns a list of payment methods and their eligibility based on the current active Order */
    eligiblePaymentMethods: Array<PaymentMethodQuote>;
    /** Returns information about the current authenticated User */
    me?: Maybe<CurrentUser>;
    /** Returns the possible next states that the activeOrder can transition to */
    nextOrderStates: Array<Scalars['String']>;
    /**
     * Returns an Order based on the id. Note that in the Shop API, only orders belonging to the
     * currently-authenticated User may be queried.
     */
    order?: Maybe<Order>;
    /**
     * Returns an Order based on the order `code`. For guest Orders (i.e. Orders placed by non-authenticated Customers)
     * this query will only return the Order within 2 hours of the Order being placed. This allows an Order confirmation
     * screen to be shown immediately after completion of a guest checkout, yet prevents security risks of allowing
     * general anonymous access to Order data.
     */
    orderByCode?: Maybe<Order>;
    /** Get a Product either by id or slug. If neither 'id' nor 'slug' is speicified, an error will result. */
    product?: Maybe<Product>;
    /** Get a list of Products */
    products: ProductList;
    /** Search Products based on the criteria set by the `SearchInput` */
    search: SearchResponse;
};

export type QueryCollectionsArgs = {
    options?: Maybe<CollectionListOptions>;
};

export type QueryCollectionArgs = {
    id?: Maybe<Scalars['ID']>;
    slug?: Maybe<Scalars['String']>;
};

export type QueryOrderArgs = {
    id: Scalars['ID'];
};

export type QueryOrderByCodeArgs = {
    code: Scalars['String'];
};

export type QueryProductArgs = {
    id?: Maybe<Scalars['ID']>;
    slug?: Maybe<Scalars['String']>;
};

export type QueryProductsArgs = {
    options?: Maybe<ProductListOptions>;
};

export type QuerySearchArgs = {
    input: SearchInput;
};

export type Mutation = {
    __typename?: 'Mutation';
    /** Adds an item to the order. If custom fields are defined on the OrderLine entity, a third argument 'customFields' will be available. */
    addItemToOrder: UpdateOrderItemsResult;
    /** Remove an OrderLine from the Order */
    removeOrderLine: RemoveOrderItemsResult;
    /** Remove all OrderLine from the Order */
    removeAllOrderLines: RemoveOrderItemsResult;
    /** Adjusts an OrderLine. If custom fields are defined on the OrderLine entity, a third argument 'customFields' of type `OrderLineCustomFieldsInput` will be available. */
    adjustOrderLine: UpdateOrderItemsResult;
    /** Applies the given coupon code to the active Order */
    applyCouponCode: ApplyCouponCodeResult;
    /** Removes the given coupon code from the active Order */
    removeCouponCode?: Maybe<Order>;
    /** Transitions an Order to a new state. Valid next states can be found by querying `nextOrderStates` */
    transitionOrderToState?: Maybe<TransitionOrderToStateResult>;
    /** Sets the shipping address for this order */
    setOrderShippingAddress: ActiveOrderResult;
    /** Sets the billing address for this order */
    setOrderBillingAddress: ActiveOrderResult;
    /** Allows any custom fields to be set for the active order */
    setOrderCustomFields: ActiveOrderResult;
    /** Sets the shipping method by id, which can be obtained with the `eligibleShippingMethods` query */
    setOrderShippingMethod: SetOrderShippingMethodResult;
    /** Add a Payment to the Order */
    addPaymentToOrder: AddPaymentToOrderResult;
    /** Set the Customer for the Order. Required only if the Customer is not currently logged in */
    setCustomerForOrder: SetCustomerForOrderResult;
    /** Authenticates the user using the native authentication strategy. This mutation is an alias for `authenticate({ native: { ... }})` */
    login: NativeAuthenticationResult;
    /** Authenticates the user using a named authentication strategy */
    authenticate: AuthenticationResult;
    /** End the current authenticated session */
    logout: Success;
    /**
     * Register a Customer account with the given credentials. There are three possible registration flows:
     *
     * _If `authOptions.requireVerification` is set to `true`:_
     *
     * 1. **The Customer is registered _with_ a password**. A verificationToken will be created (and typically emailed to the Customer). That
     *    verificationToken would then be passed to the `verifyCustomerAccount` mutation _without_ a password. The Customer is then
     *    verified and authenticated in one step.
     * 2. **The Customer is registered _without_ a password**. A verificationToken will be created (and typically emailed to the Customer). That
     *    verificationToken would then be passed to the `verifyCustomerAccount` mutation _with_ the chosed password of the Customer. The Customer is then
     *    verified and authenticated in one step.
     *
     * _If `authOptions.requireVerification` is set to `false`:_
     *
     * 3. The Customer _must_ be registered _with_ a password. No further action is needed - the Customer is able to authenticate immediately.
     */
    registerCustomerAccount: RegisterCustomerAccountResult;
    /** Regenerate and send a verification token for a new Customer registration. Only applicable if `authOptions.requireVerification` is set to true. */
    refreshCustomerVerification: RefreshCustomerVerificationResult;
    /** Update an existing Customer */
    updateCustomer: Customer;
    /** Create a new Customer Address */
    createCustomerAddress: Address;
    /** Update an existing Address */
    updateCustomerAddress: Address;
    /** Delete an existing Address */
    deleteCustomerAddress: Success;
    /**
     * Verify a Customer email address with the token sent to that address. Only applicable if `authOptions.requireVerification` is set to true.
     *
     * If the Customer was not registered with a password in the `registerCustomerAccount` mutation, the a password _must_ be
     * provided here.
     */
    verifyCustomerAccount: VerifyCustomerAccountResult;
    /** Update the password of the active Customer */
    updateCustomerPassword: UpdateCustomerPasswordResult;
    /**
     * Request to update the emailAddress of the active Customer. If `authOptions.requireVerification` is enabled
     * (as is the default), then the `identifierChangeToken` will be assigned to the current User and
     * a IdentifierChangeRequestEvent will be raised. This can then be used e.g. by the EmailPlugin to email
     * that verification token to the Customer, which is then used to verify the change of email address.
     */
    requestUpdateCustomerEmailAddress: RequestUpdateCustomerEmailAddressResult;
    /**
     * Confirm the update of the emailAddress with the provided token, which has been generated by the
     * `requestUpdateCustomerEmailAddress` mutation.
     */
    updateCustomerEmailAddress: UpdateCustomerEmailAddressResult;
    /** Requests a password reset email to be sent */
    requestPasswordReset?: Maybe<RequestPasswordResetResult>;
    /** Resets a Customer's password based on the provided token */
    resetPassword: ResetPasswordResult;
};

export type MutationAddItemToOrderArgs = {
    productVariantId: Scalars['ID'];
    quantity: Scalars['Int'];
};

export type MutationRemoveOrderLineArgs = {
    orderLineId: Scalars['ID'];
};

export type MutationAdjustOrderLineArgs = {
    orderLineId: Scalars['ID'];
    quantity: Scalars['Int'];
};

export type MutationApplyCouponCodeArgs = {
    couponCode: Scalars['String'];
};

export type MutationRemoveCouponCodeArgs = {
    couponCode: Scalars['String'];
};

export type MutationTransitionOrderToStateArgs = {
    state: Scalars['String'];
};

export type MutationSetOrderShippingAddressArgs = {
    input: CreateAddressInput;
};

export type MutationSetOrderBillingAddressArgs = {
    input: CreateAddressInput;
};

export type MutationSetOrderCustomFieldsArgs = {
    input: UpdateOrderInput;
};

export type MutationSetOrderShippingMethodArgs = {
    shippingMethodId: Scalars['ID'];
};

export type MutationAddPaymentToOrderArgs = {
    input: PaymentInput;
};

export type MutationSetCustomerForOrderArgs = {
    input: CreateCustomerInput;
};

export type MutationLoginArgs = {
    username: Scalars['String'];
    password: Scalars['String'];
    rememberMe?: Maybe<Scalars['Boolean']>;
};

export type MutationAuthenticateArgs = {
    input: AuthenticationInput;
    rememberMe?: Maybe<Scalars['Boolean']>;
};

export type MutationRegisterCustomerAccountArgs = {
    input: RegisterCustomerInput;
};

export type MutationRefreshCustomerVerificationArgs = {
    emailAddress: Scalars['String'];
};

export type MutationUpdateCustomerArgs = {
    input: UpdateCustomerInput;
};

export type MutationCreateCustomerAddressArgs = {
    input: CreateAddressInput;
};

export type MutationUpdateCustomerAddressArgs = {
    input: UpdateAddressInput;
};

export type MutationDeleteCustomerAddressArgs = {
    id: Scalars['ID'];
};

export type MutationVerifyCustomerAccountArgs = {
    token: Scalars['String'];
    password?: Maybe<Scalars['String']>;
};

export type MutationUpdateCustomerPasswordArgs = {
    currentPassword: Scalars['String'];
    newPassword: Scalars['String'];
};

export type MutationRequestUpdateCustomerEmailAddressArgs = {
    password: Scalars['String'];
    newEmailAddress: Scalars['String'];
};

export type MutationUpdateCustomerEmailAddressArgs = {
    token: Scalars['String'];
};

export type MutationRequestPasswordResetArgs = {
    emailAddress: Scalars['String'];
};

export type MutationResetPasswordArgs = {
    token: Scalars['String'];
    password: Scalars['String'];
};

export type Address = Node & {
    __typename?: 'Address';
    id: Scalars['ID'];
    createdAt: Scalars['DateTime'];
    updatedAt: Scalars['DateTime'];
    fullName?: Maybe<Scalars['String']>;
    company?: Maybe<Scalars['String']>;
    streetLine1: Scalars['String'];
    streetLine2?: Maybe<Scalars['String']>;
    city?: Maybe<Scalars['String']>;
    province?: Maybe<Scalars['String']>;
    postalCode?: Maybe<Scalars['String']>;
    country: Country;
    phoneNumber?: Maybe<Scalars['String']>;
    defaultShippingAddress?: Maybe<Scalars['Boolean']>;
    defaultBillingAddress?: Maybe<Scalars['Boolean']>;
    customFields?: Maybe<Scalars['JSON']>;
};

export type Asset = Node & {
    __typename?: 'Asset';
    id: Scalars['ID'];
    createdAt: Scalars['DateTime'];
    updatedAt: Scalars['DateTime'];
    name: Scalars['String'];
    type: AssetType;
    fileSize: Scalars['Int'];
    mimeType: Scalars['String'];
    width: Scalars['Int'];
    height: Scalars['Int'];
    source: Scalars['String'];
    preview: Scalars['String'];
    focalPoint?: Maybe<Coordinate>;
    customFields?: Maybe<Scalars['JSON']>;
};

export type Coordinate = {
    __typename?: 'Coordinate';
    x: Scalars['Float'];
    y: Scalars['Float'];
};

export type AssetList = PaginatedList & {
    __typename?: 'AssetList';
    items: Array<Asset>;
    totalItems: Scalars['Int'];
};

export enum AssetType {
    IMAGE = 'IMAGE',
    VIDEO = 'VIDEO',
    BINARY = 'BINARY',
}

export type CurrentUser = {
    __typename?: 'CurrentUser';
    id: Scalars['ID'];
    identifier: Scalars['String'];
    channels: Array<CurrentUserChannel>;
};

export type CurrentUserChannel = {
    __typename?: 'CurrentUserChannel';
    id: Scalars['ID'];
    token: Scalars['String'];
    code: Scalars['String'];
    permissions: Array<Permission>;
};

export type Channel = Node & {
    __typename?: 'Channel';
    id: Scalars['ID'];
    createdAt: Scalars['DateTime'];
    updatedAt: Scalars['DateTime'];
    code: Scalars['String'];
    token: Scalars['String'];
    defaultTaxZone?: Maybe<Zone>;
    defaultShippingZone?: Maybe<Zone>;
    defaultLanguageCode: LanguageCode;
    currencyCode: CurrencyCode;
    pricesIncludeTax: Scalars['Boolean'];
    customFields?: Maybe<Scalars['JSON']>;
};

export type Collection = Node & {
    __typename?: 'Collection';
    id: Scalars['ID'];
    createdAt: Scalars['DateTime'];
    updatedAt: Scalars['DateTime'];
    languageCode?: Maybe<LanguageCode>;
    name: Scalars['String'];
    slug: Scalars['String'];
    breadcrumbs: Array<CollectionBreadcrumb>;
    position: Scalars['Int'];
    description: Scalars['String'];
    featuredAsset?: Maybe<Asset>;
    assets: Array<Asset>;
    parent?: Maybe<Collection>;
    children?: Maybe<Array<Collection>>;
    filters: Array<ConfigurableOperation>;
    translations: Array<CollectionTranslation>;
    productVariants: ProductVariantList;
    customFields?: Maybe<Scalars['JSON']>;
};

export type CollectionProductVariantsArgs = {
    options?: Maybe<ProductVariantListOptions>;
};

export type CollectionBreadcrumb = {
    __typename?: 'CollectionBreadcrumb';
    id: Scalars['ID'];
    name: Scalars['String'];
    slug: Scalars['String'];
};

export type CollectionTranslation = {
    __typename?: 'CollectionTranslation';
    id: Scalars['ID'];
    createdAt: Scalars['DateTime'];
    updatedAt: Scalars['DateTime'];
    languageCode: LanguageCode;
    name: Scalars['String'];
    slug: Scalars['String'];
    description: Scalars['String'];
};

export type CollectionList = PaginatedList & {
    __typename?: 'CollectionList';
    items: Array<Collection>;
    totalItems: Scalars['Int'];
};

export type ProductVariantList = PaginatedList & {
    __typename?: 'ProductVariantList';
    items: Array<ProductVariant>;
    totalItems: Scalars['Int'];
};

export type ProductVariantListOptions = {
    skip?: Maybe<Scalars['Int']>;
    take?: Maybe<Scalars['Int']>;
    sort?: Maybe<ProductVariantSortParameter>;
    filter?: Maybe<ProductVariantFilterParameter>;
};

export enum GlobalFlag {
    TRUE = 'TRUE',
    FALSE = 'FALSE',
    INHERIT = 'INHERIT',
}

export enum AdjustmentType {
    PROMOTION = 'PROMOTION',
    DISTRIBUTED_ORDER_PROMOTION = 'DISTRIBUTED_ORDER_PROMOTION',
}

export enum DeletionResult {
    /** The entity was successfully deleted */
    DELETED = 'DELETED',
    /** Deletion did not take place, reason given in message */
    NOT_DELETED = 'NOT_DELETED',
}

/**
 * @description
 * Permissions for administrators and customers. Used to control access to
 * GraphQL resolvers via the {@link Allow} decorator.
 *
 * @docsCategory common
 */
export enum Permission {
    /** Authenticated means simply that the user is logged in */
    Authenticated = 'Authenticated',
    /** SuperAdmin has unrestricted access to all operations */
    SuperAdmin = 'SuperAdmin',
    /** Owner means the user owns this entity, e.g. a Customer's own Order */
    Owner = 'Owner',
    /** Public means any unauthenticated user may perform the operation */
    Public = 'Public',
    /** Grants permission to update GlobalSettings */
    UpdateGlobalSettings = 'UpdateGlobalSettings',
    /** Grants permission to create Products, Facets, Assets, Collections */
    CreateCatalog = 'CreateCatalog',
    /** Grants permission to read Products, Facets, Assets, Collections */
    ReadCatalog = 'ReadCatalog',
    /** Grants permission to update Products, Facets, Assets, Collections */
    UpdateCatalog = 'UpdateCatalog',
    /** Grants permission to delete Products, Facets, Assets, Collections */
    DeleteCatalog = 'DeleteCatalog',
    /** Grants permission to create PaymentMethods, ShippingMethods, TaxCategories, TaxRates, Zones, Countries, System & GlobalSettings */
    CreateSettings = 'CreateSettings',
    /** Grants permission to read PaymentMethods, ShippingMethods, TaxCategories, TaxRates, Zones, Countries, System & GlobalSettings */
    ReadSettings = 'ReadSettings',
    /** Grants permission to update PaymentMethods, ShippingMethods, TaxCategories, TaxRates, Zones, Countries, System & GlobalSettings */
    UpdateSettings = 'UpdateSettings',
    /** Grants permission to delete PaymentMethods, ShippingMethods, TaxCategories, TaxRates, Zones, Countries, System & GlobalSettings */
    DeleteSettings = 'DeleteSettings',
    /** Grants permission to create Administrator */
    CreateAdministrator = 'CreateAdministrator',
    /** Grants permission to read Administrator */
    ReadAdministrator = 'ReadAdministrator',
    /** Grants permission to update Administrator */
    UpdateAdministrator = 'UpdateAdministrator',
    /** Grants permission to delete Administrator */
    DeleteAdministrator = 'DeleteAdministrator',
    /** Grants permission to create Asset */
    CreateAsset = 'CreateAsset',
    /** Grants permission to read Asset */
    ReadAsset = 'ReadAsset',
    /** Grants permission to update Asset */
    UpdateAsset = 'UpdateAsset',
    /** Grants permission to delete Asset */
    DeleteAsset = 'DeleteAsset',
    /** Grants permission to create Channel */
    CreateChannel = 'CreateChannel',
    /** Grants permission to read Channel */
    ReadChannel = 'ReadChannel',
    /** Grants permission to update Channel */
    UpdateChannel = 'UpdateChannel',
    /** Grants permission to delete Channel */
    DeleteChannel = 'DeleteChannel',
    /** Grants permission to create Collection */
    CreateCollection = 'CreateCollection',
    /** Grants permission to read Collection */
    ReadCollection = 'ReadCollection',
    /** Grants permission to update Collection */
    UpdateCollection = 'UpdateCollection',
    /** Grants permission to delete Collection */
    DeleteCollection = 'DeleteCollection',
    /** Grants permission to create Country */
    CreateCountry = 'CreateCountry',
    /** Grants permission to read Country */
    ReadCountry = 'ReadCountry',
    /** Grants permission to update Country */
    UpdateCountry = 'UpdateCountry',
    /** Grants permission to delete Country */
    DeleteCountry = 'DeleteCountry',
    /** Grants permission to create Customer */
    CreateCustomer = 'CreateCustomer',
    /** Grants permission to read Customer */
    ReadCustomer = 'ReadCustomer',
    /** Grants permission to update Customer */
    UpdateCustomer = 'UpdateCustomer',
    /** Grants permission to delete Customer */
    DeleteCustomer = 'DeleteCustomer',
    /** Grants permission to create CustomerGroup */
    CreateCustomerGroup = 'CreateCustomerGroup',
    /** Grants permission to read CustomerGroup */
    ReadCustomerGroup = 'ReadCustomerGroup',
    /** Grants permission to update CustomerGroup */
    UpdateCustomerGroup = 'UpdateCustomerGroup',
    /** Grants permission to delete CustomerGroup */
    DeleteCustomerGroup = 'DeleteCustomerGroup',
    /** Grants permission to create Facet */
    CreateFacet = 'CreateFacet',
    /** Grants permission to read Facet */
    ReadFacet = 'ReadFacet',
    /** Grants permission to update Facet */
    UpdateFacet = 'UpdateFacet',
    /** Grants permission to delete Facet */
    DeleteFacet = 'DeleteFacet',
    /** Grants permission to create Order */
    CreateOrder = 'CreateOrder',
    /** Grants permission to read Order */
    ReadOrder = 'ReadOrder',
    /** Grants permission to update Order */
    UpdateOrder = 'UpdateOrder',
    /** Grants permission to delete Order */
    DeleteOrder = 'DeleteOrder',
    /** Grants permission to create PaymentMethod */
    CreatePaymentMethod = 'CreatePaymentMethod',
    /** Grants permission to read PaymentMethod */
    ReadPaymentMethod = 'ReadPaymentMethod',
    /** Grants permission to update PaymentMethod */
    UpdatePaymentMethod = 'UpdatePaymentMethod',
    /** Grants permission to delete PaymentMethod */
    DeletePaymentMethod = 'DeletePaymentMethod',
    /** Grants permission to create Product */
    CreateProduct = 'CreateProduct',
    /** Grants permission to read Product */
    ReadProduct = 'ReadProduct',
    /** Grants permission to update Product */
    UpdateProduct = 'UpdateProduct',
    /** Grants permission to delete Product */
    DeleteProduct = 'DeleteProduct',
    /** Grants permission to create Promotion */
    CreatePromotion = 'CreatePromotion',
    /** Grants permission to read Promotion */
    ReadPromotion = 'ReadPromotion',
    /** Grants permission to update Promotion */
    UpdatePromotion = 'UpdatePromotion',
    /** Grants permission to delete Promotion */
    DeletePromotion = 'DeletePromotion',
    /** Grants permission to create ShippingMethod */
    CreateShippingMethod = 'CreateShippingMethod',
    /** Grants permission to read ShippingMethod */
    ReadShippingMethod = 'ReadShippingMethod',
    /** Grants permission to update ShippingMethod */
    UpdateShippingMethod = 'UpdateShippingMethod',
    /** Grants permission to delete ShippingMethod */
    DeleteShippingMethod = 'DeleteShippingMethod',
    /** Grants permission to create Tag */
    CreateTag = 'CreateTag',
    /** Grants permission to read Tag */
    ReadTag = 'ReadTag',
    /** Grants permission to update Tag */
    UpdateTag = 'UpdateTag',
    /** Grants permission to delete Tag */
    DeleteTag = 'DeleteTag',
    /** Grants permission to create TaxCategory */
    CreateTaxCategory = 'CreateTaxCategory',
    /** Grants permission to read TaxCategory */
    ReadTaxCategory = 'ReadTaxCategory',
    /** Grants permission to update TaxCategory */
    UpdateTaxCategory = 'UpdateTaxCategory',
    /** Grants permission to delete TaxCategory */
    DeleteTaxCategory = 'DeleteTaxCategory',
    /** Grants permission to create TaxRate */
    CreateTaxRate = 'CreateTaxRate',
    /** Grants permission to read TaxRate */
    ReadTaxRate = 'ReadTaxRate',
    /** Grants permission to update TaxRate */
    UpdateTaxRate = 'UpdateTaxRate',
    /** Grants permission to delete TaxRate */
    DeleteTaxRate = 'DeleteTaxRate',
    /** Grants permission to create System */
    CreateSystem = 'CreateSystem',
    /** Grants permission to read System */
    ReadSystem = 'ReadSystem',
    /** Grants permission to update System */
    UpdateSystem = 'UpdateSystem',
    /** Grants permission to delete System */
    DeleteSystem = 'DeleteSystem',
    /** Grants permission to create Zone */
    CreateZone = 'CreateZone',
    /** Grants permission to read Zone */
    ReadZone = 'ReadZone',
    /** Grants permission to update Zone */
    UpdateZone = 'UpdateZone',
    /** Grants permission to delete Zone */
    DeleteZone = 'DeleteZone',
}

export enum SortOrder {
    ASC = 'ASC',
    DESC = 'DESC',
}

export enum ErrorCode {
    UNKNOWN_ERROR = 'UNKNOWN_ERROR',
    NATIVE_AUTH_STRATEGY_ERROR = 'NATIVE_AUTH_STRATEGY_ERROR',
    INVALID_CREDENTIALS_ERROR = 'INVALID_CREDENTIALS_ERROR',
    ORDER_STATE_TRANSITION_ERROR = 'ORDER_STATE_TRANSITION_ERROR',
    EMAIL_ADDRESS_CONFLICT_ERROR = 'EMAIL_ADDRESS_CONFLICT_ERROR',
    ORDER_LIMIT_ERROR = 'ORDER_LIMIT_ERROR',
    NEGATIVE_QUANTITY_ERROR = 'NEGATIVE_QUANTITY_ERROR',
    INSUFFICIENT_STOCK_ERROR = 'INSUFFICIENT_STOCK_ERROR',
    ORDER_MODIFICATION_ERROR = 'ORDER_MODIFICATION_ERROR',
    INELIGIBLE_SHIPPING_METHOD_ERROR = 'INELIGIBLE_SHIPPING_METHOD_ERROR',
    ORDER_PAYMENT_STATE_ERROR = 'ORDER_PAYMENT_STATE_ERROR',
    INELIGIBLE_PAYMENT_METHOD_ERROR = 'INELIGIBLE_PAYMENT_METHOD_ERROR',
    PAYMENT_FAILED_ERROR = 'PAYMENT_FAILED_ERROR',
    PAYMENT_DECLINED_ERROR = 'PAYMENT_DECLINED_ERROR',
    COUPON_CODE_INVALID_ERROR = 'COUPON_CODE_INVALID_ERROR',
    COUPON_CODE_EXPIRED_ERROR = 'COUPON_CODE_EXPIRED_ERROR',
    COUPON_CODE_LIMIT_ERROR = 'COUPON_CODE_LIMIT_ERROR',
    ALREADY_LOGGED_IN_ERROR = 'ALREADY_LOGGED_IN_ERROR',
    MISSING_PASSWORD_ERROR = 'MISSING_PASSWORD_ERROR',
    PASSWORD_ALREADY_SET_ERROR = 'PASSWORD_ALREADY_SET_ERROR',
    VERIFICATION_TOKEN_INVALID_ERROR = 'VERIFICATION_TOKEN_INVALID_ERROR',
    VERIFICATION_TOKEN_EXPIRED_ERROR = 'VERIFICATION_TOKEN_EXPIRED_ERROR',
    IDENTIFIER_CHANGE_TOKEN_INVALID_ERROR = 'IDENTIFIER_CHANGE_TOKEN_INVALID_ERROR',
    IDENTIFIER_CHANGE_TOKEN_EXPIRED_ERROR = 'IDENTIFIER_CHANGE_TOKEN_EXPIRED_ERROR',
    PASSWORD_RESET_TOKEN_INVALID_ERROR = 'PASSWORD_RESET_TOKEN_INVALID_ERROR',
    PASSWORD_RESET_TOKEN_EXPIRED_ERROR = 'PASSWORD_RESET_TOKEN_EXPIRED_ERROR',
    NOT_VERIFIED_ERROR = 'NOT_VERIFIED_ERROR',
    NO_ACTIVE_ORDER_ERROR = 'NO_ACTIVE_ORDER_ERROR',
}

export enum LogicalOperator {
    AND = 'AND',
    OR = 'OR',
}

/** Retured when attempting an operation that relies on the NativeAuthStrategy, if that strategy is not configured. */
export type NativeAuthStrategyError = ErrorResult & {
    __typename?: 'NativeAuthStrategyError';
    errorCode: ErrorCode;
    message: Scalars['String'];
};

/** Returned if the user authentication credentials are not valid */
export type InvalidCredentialsError = ErrorResult & {
    __typename?: 'InvalidCredentialsError';
    errorCode: ErrorCode;
    message: Scalars['String'];
    authenticationError: Scalars['String'];
};

/** Returned if there is an error in transitioning the Order state */
export type OrderStateTransitionError = ErrorResult & {
    __typename?: 'OrderStateTransitionError';
    errorCode: ErrorCode;
    message: Scalars['String'];
    transitionError: Scalars['String'];
    fromState: Scalars['String'];
    toState: Scalars['String'];
};

/** Retured when attemting to create a Customer with an email address already registered to an existing User. */
export type EmailAddressConflictError = ErrorResult & {
    __typename?: 'EmailAddressConflictError';
    errorCode: ErrorCode;
    message: Scalars['String'];
};

/** Retured when the maximum order size limit has been reached. */
export type OrderLimitError = ErrorResult & {
    __typename?: 'OrderLimitError';
    errorCode: ErrorCode;
    message: Scalars['String'];
    maxItems: Scalars['Int'];
};

/** Retured when attemting to set a negative OrderLine quantity. */
export type NegativeQuantityError = ErrorResult & {
    __typename?: 'NegativeQuantityError';
    errorCode: ErrorCode;
    message: Scalars['String'];
};

/** Returned when attempting to add more items to the Order than are available */
export type InsufficientStockError = ErrorResult & {
    __typename?: 'InsufficientStockError';
    errorCode: ErrorCode;
    message: Scalars['String'];
    quantityAvailable: Scalars['Int'];
    order: Order;
};

export type PaginatedList = {
    items: Array<Node>;
    totalItems: Scalars['Int'];
};

export type Node = {
    id: Scalars['ID'];
};

export type ErrorResult = {
    errorCode: ErrorCode;
    message: Scalars['String'];
};

export type Adjustment = {
    __typename?: 'Adjustment';
    adjustmentSource: Scalars['String'];
    type: AdjustmentType;
    description: Scalars['String'];
    amount: Scalars['Int'];
};

export type TaxLine = {
    __typename?: 'TaxLine';
    description: Scalars['String'];
    taxRate: Scalars['Float'];
};

export type ConfigArg = {
    __typename?: 'ConfigArg';
    name: Scalars['String'];
    value: Scalars['String'];
};

export type ConfigArgDefinition = {
    __typename?: 'ConfigArgDefinition';
    name: Scalars['String'];
    type: Scalars['String'];
    list: Scalars['Boolean'];
    required: Scalars['Boolean'];
    defaultValue?: Maybe<Scalars['JSON']>;
    label?: Maybe<Scalars['String']>;
    description?: Maybe<Scalars['String']>;
    ui?: Maybe<Scalars['JSON']>;
};

export type ConfigurableOperation = {
    __typename?: 'ConfigurableOperation';
    code: Scalars['String'];
    args: Array<ConfigArg>;
};

export type ConfigurableOperationDefinition = {
    __typename?: 'ConfigurableOperationDefinition';
    code: Scalars['String'];
    args: Array<ConfigArgDefinition>;
    description: Scalars['String'];
};

export type DeletionResponse = {
    __typename?: 'DeletionResponse';
    result: DeletionResult;
    message?: Maybe<Scalars['String']>;
};

export type ConfigArgInput = {
    name: Scalars['String'];
    /** A JSON stringified representation of the actual value */
    value: Scalars['String'];
};

export type ConfigurableOperationInput = {
    code: Scalars['String'];
    arguments: Array<ConfigArgInput>;
};

export type StringOperators = {
    eq?: Maybe<Scalars['String']>;
    notEq?: Maybe<Scalars['String']>;
    contains?: Maybe<Scalars['String']>;
    notContains?: Maybe<Scalars['String']>;
    in?: Maybe<Array<Scalars['String']>>;
    notIn?: Maybe<Array<Scalars['String']>>;
    regex?: Maybe<Scalars['String']>;
};

export type BooleanOperators = {
    eq?: Maybe<Scalars['Boolean']>;
};

export type NumberRange = {
    start: Scalars['Float'];
    end: Scalars['Float'];
};

export type NumberOperators = {
    eq?: Maybe<Scalars['Float']>;
    lt?: Maybe<Scalars['Float']>;
    lte?: Maybe<Scalars['Float']>;
    gt?: Maybe<Scalars['Float']>;
    gte?: Maybe<Scalars['Float']>;
    between?: Maybe<NumberRange>;
};

export type DateRange = {
    start: Scalars['DateTime'];
    end: Scalars['DateTime'];
};

export type DateOperators = {
    eq?: Maybe<Scalars['DateTime']>;
    before?: Maybe<Scalars['DateTime']>;
    after?: Maybe<Scalars['DateTime']>;
    between?: Maybe<DateRange>;
};

/**
 * Used to construct boolean expressions for filtering search results
 * by FacetValue ID. Examples:
 *
 * * ID=1 OR ID=2: `{ facetValueFilters: [{ or: [1,2] }] }`
 * * ID=1 AND ID=2: `{ facetValueFilters: [{ and: 1 }, { and: 2 }] }`
 * * ID=1 AND (ID=2 OR ID=3): `{ facetValueFilters: [{ and: 1 }, { or: [2,3] }] }`
 */
export type FacetValueFilterInput = {
    and?: Maybe<Scalars['ID']>;
    or?: Maybe<Array<Scalars['ID']>>;
};

export type SearchInput = {
    term?: Maybe<Scalars['String']>;
    facetValueIds?: Maybe<Array<Scalars['ID']>>;
    facetValueOperator?: Maybe<LogicalOperator>;
    facetValueFilters?: Maybe<Array<FacetValueFilterInput>>;
    collectionId?: Maybe<Scalars['ID']>;
    collectionSlug?: Maybe<Scalars['String']>;
    groupByProduct?: Maybe<Scalars['Boolean']>;
    take?: Maybe<Scalars['Int']>;
    skip?: Maybe<Scalars['Int']>;
    sort?: Maybe<SearchResultSortParameter>;
};

export type SearchResultSortParameter = {
    name?: Maybe<SortOrder>;
    price?: Maybe<SortOrder>;
};

export type CreateCustomerInput = {
    title?: Maybe<Scalars['String']>;
    firstName: Scalars['String'];
    lastName: Scalars['String'];
    phoneNumber?: Maybe<Scalars['String']>;
    emailAddress: Scalars['String'];
    customFields?: Maybe<Scalars['JSON']>;
};

export type CreateAddressInput = {
    fullName?: Maybe<Scalars['String']>;
    company?: Maybe<Scalars['String']>;
    streetLine1: Scalars['String'];
    streetLine2?: Maybe<Scalars['String']>;
    city?: Maybe<Scalars['String']>;
    province?: Maybe<Scalars['String']>;
    postalCode?: Maybe<Scalars['String']>;
    countryCode: Scalars['String'];
    phoneNumber?: Maybe<Scalars['String']>;
    defaultShippingAddress?: Maybe<Scalars['Boolean']>;
    defaultBillingAddress?: Maybe<Scalars['Boolean']>;
    customFields?: Maybe<Scalars['JSON']>;
};

export type UpdateAddressInput = {
    id: Scalars['ID'];
    fullName?: Maybe<Scalars['String']>;
    company?: Maybe<Scalars['String']>;
    streetLine1?: Maybe<Scalars['String']>;
    streetLine2?: Maybe<Scalars['String']>;
    city?: Maybe<Scalars['String']>;
    province?: Maybe<Scalars['String']>;
    postalCode?: Maybe<Scalars['String']>;
    countryCode?: Maybe<Scalars['String']>;
    phoneNumber?: Maybe<Scalars['String']>;
    defaultShippingAddress?: Maybe<Scalars['Boolean']>;
    defaultBillingAddress?: Maybe<Scalars['Boolean']>;
    customFields?: Maybe<Scalars['JSON']>;
};

/** Indicates that an operation succeeded, where we do not want to return any more specific information. */
export type Success = {
    __typename?: 'Success';
    success: Scalars['Boolean'];
};

export type ShippingMethodQuote = {
    __typename?: 'ShippingMethodQuote';
    id: Scalars['ID'];
    price: Scalars['Int'];
    priceWithTax: Scalars['Int'];
    code: Scalars['String'];
    name: Scalars['String'];
    description: Scalars['String'];
    /** Any optional metadata returned by the ShippingCalculator in the ShippingCalculationResult */
    metadata?: Maybe<Scalars['JSON']>;
};

export type PaymentMethodQuote = {
    __typename?: 'PaymentMethodQuote';
    id: Scalars['ID'];
    code: Scalars['String'];
    name: Scalars['String'];
    description: Scalars['String'];
    isEligible: Scalars['Boolean'];
    eligibilityMessage?: Maybe<Scalars['String']>;
};

export type Country = Node & {
    __typename?: 'Country';
    id: Scalars['ID'];
    createdAt: Scalars['DateTime'];
    updatedAt: Scalars['DateTime'];
    languageCode: LanguageCode;
    code: Scalars['String'];
    name: Scalars['String'];
    enabled: Scalars['Boolean'];
    translations: Array<CountryTranslation>;
};

export type CountryTranslation = {
    __typename?: 'CountryTranslation';
    id: Scalars['ID'];
    createdAt: Scalars['DateTime'];
    updatedAt: Scalars['DateTime'];
    languageCode: LanguageCode;
    name: Scalars['String'];
};

export type CountryList = PaginatedList & {
    __typename?: 'CountryList';
    items: Array<Country>;
    totalItems: Scalars['Int'];
};

/**
 * @description
 * ISO 4217 currency code
 *
 * @docsCategory common
 */
export enum CurrencyCode {
    /** United Arab Emirates dirham */
    AED = 'AED',
    /** Afghan afghani */
    AFN = 'AFN',
    /** Albanian lek */
    ALL = 'ALL',
    /** Armenian dram */
    AMD = 'AMD',
    /** Netherlands Antillean guilder */
    ANG = 'ANG',
    /** Angolan kwanza */
    AOA = 'AOA',
    /** Argentine peso */
    ARS = 'ARS',
    /** Australian dollar */
    AUD = 'AUD',
    /** Aruban florin */
    AWG = 'AWG',
    /** Azerbaijani manat */
    AZN = 'AZN',
    /** Bosnia and Herzegovina convertible mark */
    BAM = 'BAM',
    /** Barbados dollar */
    BBD = 'BBD',
    /** Bangladeshi taka */
    BDT = 'BDT',
    /** Bulgarian lev */
    BGN = 'BGN',
    /** Bahraini dinar */
    BHD = 'BHD',
    /** Burundian franc */
    BIF = 'BIF',
    /** Bermudian dollar */
    BMD = 'BMD',
    /** Brunei dollar */
    BND = 'BND',
    /** Boliviano */
    BOB = 'BOB',
    /** Brazilian real */
    BRL = 'BRL',
    /** Bahamian dollar */
    BSD = 'BSD',
    /** Bhutanese ngultrum */
    BTN = 'BTN',
    /** Botswana pula */
    BWP = 'BWP',
    /** Belarusian ruble */
    BYN = 'BYN',
    /** Belize dollar */
    BZD = 'BZD',
    /** Canadian dollar */
    CAD = 'CAD',
    /** Congolese franc */
    CDF = 'CDF',
    /** Swiss franc */
    CHF = 'CHF',
    /** Chilean peso */
    CLP = 'CLP',
    /** Renminbi (Chinese) yuan */
    CNY = 'CNY',
    /** Colombian peso */
    COP = 'COP',
    /** Costa Rican colon */
    CRC = 'CRC',
    /** Cuban convertible peso */
    CUC = 'CUC',
    /** Cuban peso */
    CUP = 'CUP',
    /** Cape Verde escudo */
    CVE = 'CVE',
    /** Czech koruna */
    CZK = 'CZK',
    /** Djiboutian franc */
    DJF = 'DJF',
    /** Danish krone */
    DKK = 'DKK',
    /** Dominican peso */
    DOP = 'DOP',
    /** Algerian dinar */
    DZD = 'DZD',
    /** Egyptian pound */
    EGP = 'EGP',
    /** Eritrean nakfa */
    ERN = 'ERN',
    /** Ethiopian birr */
    ETB = 'ETB',
    /** Euro */
    EUR = 'EUR',
    /** Fiji dollar */
    FJD = 'FJD',
    /** Falkland Islands pound */
    FKP = 'FKP',
    /** Pound sterling */
    GBP = 'GBP',
    /** Georgian lari */
    GEL = 'GEL',
    /** Ghanaian cedi */
    GHS = 'GHS',
    /** Gibraltar pound */
    GIP = 'GIP',
    /** Gambian dalasi */
    GMD = 'GMD',
    /** Guinean franc */
    GNF = 'GNF',
    /** Guatemalan quetzal */
    GTQ = 'GTQ',
    /** Guyanese dollar */
    GYD = 'GYD',
    /** Hong Kong dollar */
    HKD = 'HKD',
    /** Honduran lempira */
    HNL = 'HNL',
    /** Croatian kuna */
    HRK = 'HRK',
    /** Haitian gourde */
    HTG = 'HTG',
    /** Hungarian forint */
    HUF = 'HUF',
    /** Indonesian rupiah */
    IDR = 'IDR',
    /** Israeli new shekel */
    ILS = 'ILS',
    /** Indian rupee */
    INR = 'INR',
    /** Iraqi dinar */
    IQD = 'IQD',
    /** Iranian rial */
    IRR = 'IRR',
    /** Icelandic króna */
    ISK = 'ISK',
    /** Jamaican dollar */
    JMD = 'JMD',
    /** Jordanian dinar */
    JOD = 'JOD',
    /** Japanese yen */
    JPY = 'JPY',
    /** Kenyan shilling */
    KES = 'KES',
    /** Kyrgyzstani som */
    KGS = 'KGS',
    /** Cambodian riel */
    KHR = 'KHR',
    /** Comoro franc */
    KMF = 'KMF',
    /** North Korean won */
    KPW = 'KPW',
    /** South Korean won */
    KRW = 'KRW',
    /** Kuwaiti dinar */
    KWD = 'KWD',
    /** Cayman Islands dollar */
    KYD = 'KYD',
    /** Kazakhstani tenge */
    KZT = 'KZT',
    /** Lao kip */
    LAK = 'LAK',
    /** Lebanese pound */
    LBP = 'LBP',
    /** Sri Lankan rupee */
    LKR = 'LKR',
    /** Liberian dollar */
    LRD = 'LRD',
    /** Lesotho loti */
    LSL = 'LSL',
    /** Libyan dinar */
    LYD = 'LYD',
    /** Moroccan dirham */
    MAD = 'MAD',
    /** Moldovan leu */
    MDL = 'MDL',
    /** Malagasy ariary */
    MGA = 'MGA',
    /** Macedonian denar */
    MKD = 'MKD',
    /** Myanmar kyat */
    MMK = 'MMK',
    /** Mongolian tögrög */
    MNT = 'MNT',
    /** Macanese pataca */
    MOP = 'MOP',
    /** Mauritanian ouguiya */
    MRU = 'MRU',
    /** Mauritian rupee */
    MUR = 'MUR',
    /** Maldivian rufiyaa */
    MVR = 'MVR',
    /** Malawian kwacha */
    MWK = 'MWK',
    /** Mexican peso */
    MXN = 'MXN',
    /** Malaysian ringgit */
    MYR = 'MYR',
    /** Mozambican metical */
    MZN = 'MZN',
    /** Namibian dollar */
    NAD = 'NAD',
    /** Nigerian naira */
    NGN = 'NGN',
    /** Nicaraguan córdoba */
    NIO = 'NIO',
    /** Norwegian krone */
    NOK = 'NOK',
    /** Nepalese rupee */
    NPR = 'NPR',
    /** New Zealand dollar */
    NZD = 'NZD',
    /** Omani rial */
    OMR = 'OMR',
    /** Panamanian balboa */
    PAB = 'PAB',
    /** Peruvian sol */
    PEN = 'PEN',
    /** Papua New Guinean kina */
    PGK = 'PGK',
    /** Philippine peso */
    PHP = 'PHP',
    /** Pakistani rupee */
    PKR = 'PKR',
    /** Polish złoty */
    PLN = 'PLN',
    /** Paraguayan guaraní */
    PYG = 'PYG',
    /** Qatari riyal */
    QAR = 'QAR',
    /** Romanian leu */
    RON = 'RON',
    /** Serbian dinar */
    RSD = 'RSD',
    /** Russian ruble */
    RUB = 'RUB',
    /** Rwandan franc */
    RWF = 'RWF',
    /** Saudi riyal */
    SAR = 'SAR',
    /** Solomon Islands dollar */
    SBD = 'SBD',
    /** Seychelles rupee */
    SCR = 'SCR',
    /** Sudanese pound */
    SDG = 'SDG',
    /** Swedish krona/kronor */
    SEK = 'SEK',
    /** Singapore dollar */
    SGD = 'SGD',
    /** Saint Helena pound */
    SHP = 'SHP',
    /** Sierra Leonean leone */
    SLL = 'SLL',
    /** Somali shilling */
    SOS = 'SOS',
    /** Surinamese dollar */
    SRD = 'SRD',
    /** South Sudanese pound */
    SSP = 'SSP',
    /** São Tomé and Príncipe dobra */
    STN = 'STN',
    /** Salvadoran colón */
    SVC = 'SVC',
    /** Syrian pound */
    SYP = 'SYP',
    /** Swazi lilangeni */
    SZL = 'SZL',
    /** Thai baht */
    THB = 'THB',
    /** Tajikistani somoni */
    TJS = 'TJS',
    /** Turkmenistan manat */
    TMT = 'TMT',
    /** Tunisian dinar */
    TND = 'TND',
    /** Tongan paʻanga */
    TOP = 'TOP',
    /** Turkish lira */
    TRY = 'TRY',
    /** Trinidad and Tobago dollar */
    TTD = 'TTD',
    /** New Taiwan dollar */
    TWD = 'TWD',
    /** Tanzanian shilling */
    TZS = 'TZS',
    /** Ukrainian hryvnia */
    UAH = 'UAH',
    /** Ugandan shilling */
    UGX = 'UGX',
    /** United States dollar */
    USD = 'USD',
    /** Uruguayan peso */
    UYU = 'UYU',
    /** Uzbekistan som */
    UZS = 'UZS',
    /** Venezuelan bolívar soberano */
    VES = 'VES',
    /** Vietnamese đồng */
    VND = 'VND',
    /** Vanuatu vatu */
    VUV = 'VUV',
    /** Samoan tala */
    WST = 'WST',
    /** CFA franc BEAC */
    XAF = 'XAF',
    /** East Caribbean dollar */
    XCD = 'XCD',
    /** CFA franc BCEAO */
    XOF = 'XOF',
    /** CFP franc (franc Pacifique) */
    XPF = 'XPF',
    /** Yemeni rial */
    YER = 'YER',
    /** South African rand */
    ZAR = 'ZAR',
    /** Zambian kwacha */
    ZMW = 'ZMW',
    /** Zimbabwean dollar */
    ZWL = 'ZWL',
}

export type CustomField = {
    name: Scalars['String'];
    type: Scalars['String'];
    list: Scalars['Boolean'];
    label?: Maybe<Array<LocalizedString>>;
    description?: Maybe<Array<LocalizedString>>;
    readonly?: Maybe<Scalars['Boolean']>;
    internal?: Maybe<Scalars['Boolean']>;
};

export type StringCustomFieldConfig = CustomField & {
    __typename?: 'StringCustomFieldConfig';
    name: Scalars['String'];
    type: Scalars['String'];
    list: Scalars['Boolean'];
    length?: Maybe<Scalars['Int']>;
    label?: Maybe<Array<LocalizedString>>;
    description?: Maybe<Array<LocalizedString>>;
    readonly?: Maybe<Scalars['Boolean']>;
    internal?: Maybe<Scalars['Boolean']>;
    pattern?: Maybe<Scalars['String']>;
    options?: Maybe<Array<StringFieldOption>>;
};

export type StringFieldOption = {
    __typename?: 'StringFieldOption';
    value: Scalars['String'];
    label?: Maybe<Array<LocalizedString>>;
};

export type LocaleStringCustomFieldConfig = CustomField & {
    __typename?: 'LocaleStringCustomFieldConfig';
    name: Scalars['String'];
    type: Scalars['String'];
    list: Scalars['Boolean'];
    length?: Maybe<Scalars['Int']>;
    label?: Maybe<Array<LocalizedString>>;
    description?: Maybe<Array<LocalizedString>>;
    readonly?: Maybe<Scalars['Boolean']>;
    internal?: Maybe<Scalars['Boolean']>;
    pattern?: Maybe<Scalars['String']>;
};

export type IntCustomFieldConfig = CustomField & {
    __typename?: 'IntCustomFieldConfig';
    name: Scalars['String'];
    type: Scalars['String'];
    list: Scalars['Boolean'];
    label?: Maybe<Array<LocalizedString>>;
    description?: Maybe<Array<LocalizedString>>;
    readonly?: Maybe<Scalars['Boolean']>;
    internal?: Maybe<Scalars['Boolean']>;
    min?: Maybe<Scalars['Int']>;
    max?: Maybe<Scalars['Int']>;
    step?: Maybe<Scalars['Int']>;
};

export type FloatCustomFieldConfig = CustomField & {
    __typename?: 'FloatCustomFieldConfig';
    name: Scalars['String'];
    type: Scalars['String'];
    list: Scalars['Boolean'];
    label?: Maybe<Array<LocalizedString>>;
    description?: Maybe<Array<LocalizedString>>;
    readonly?: Maybe<Scalars['Boolean']>;
    internal?: Maybe<Scalars['Boolean']>;
    min?: Maybe<Scalars['Float']>;
    max?: Maybe<Scalars['Float']>;
    step?: Maybe<Scalars['Float']>;
};

export type BooleanCustomFieldConfig = CustomField & {
    __typename?: 'BooleanCustomFieldConfig';
    name: Scalars['String'];
    type: Scalars['String'];
    list: Scalars['Boolean'];
    label?: Maybe<Array<LocalizedString>>;
    description?: Maybe<Array<LocalizedString>>;
    readonly?: Maybe<Scalars['Boolean']>;
    internal?: Maybe<Scalars['Boolean']>;
};

/**
 * Expects the same validation formats as the `<input type="datetime-local">` HTML element.
 * See https://developer.mozilla.org/en-US/docs/Web/HTML/Element/input/datetime-local#Additional_attributes
 */
export type DateTimeCustomFieldConfig = CustomField & {
    __typename?: 'DateTimeCustomFieldConfig';
    name: Scalars['String'];
    type: Scalars['String'];
    list: Scalars['Boolean'];
    label?: Maybe<Array<LocalizedString>>;
    description?: Maybe<Array<LocalizedString>>;
    readonly?: Maybe<Scalars['Boolean']>;
    internal?: Maybe<Scalars['Boolean']>;
    min?: Maybe<Scalars['String']>;
    max?: Maybe<Scalars['String']>;
    step?: Maybe<Scalars['Int']>;
};

export type RelationCustomFieldConfig = CustomField & {
    __typename?: 'RelationCustomFieldConfig';
    name: Scalars['String'];
    type: Scalars['String'];
    list: Scalars['Boolean'];
    label?: Maybe<Array<LocalizedString>>;
    description?: Maybe<Array<LocalizedString>>;
    readonly?: Maybe<Scalars['Boolean']>;
    internal?: Maybe<Scalars['Boolean']>;
    entity: Scalars['String'];
    scalarFields: Array<Scalars['String']>;
};

export type TextCustomFieldConfig = CustomField & {
    __typename?: 'TextCustomFieldConfig';
    name: Scalars['String'];
    type: Scalars['String'];
    list: Scalars['Boolean'];
    label?: Maybe<Array<LocalizedString>>;
    description?: Maybe<Array<LocalizedString>>;
    readonly?: Maybe<Scalars['Boolean']>;
    internal?: Maybe<Scalars['Boolean']>;
};

export type LocalizedString = {
    __typename?: 'LocalizedString';
    languageCode: LanguageCode;
    value: Scalars['String'];
};

export type CustomFieldConfig =
    | StringCustomFieldConfig
    | LocaleStringCustomFieldConfig
    | IntCustomFieldConfig
    | FloatCustomFieldConfig
    | BooleanCustomFieldConfig
    | DateTimeCustomFieldConfig
    | RelationCustomFieldConfig
    | TextCustomFieldConfig;

export type CustomerGroup = Node & {
    __typename?: 'CustomerGroup';
    id: Scalars['ID'];
    createdAt: Scalars['DateTime'];
    updatedAt: Scalars['DateTime'];
    name: Scalars['String'];
    customers: CustomerList;
};

export type CustomerGroupCustomersArgs = {
    options?: Maybe<CustomerListOptions>;
};

export type CustomerListOptions = {
    skip?: Maybe<Scalars['Int']>;
    take?: Maybe<Scalars['Int']>;
    sort?: Maybe<CustomerSortParameter>;
    filter?: Maybe<CustomerFilterParameter>;
};

export type Customer = Node & {
    __typename?: 'Customer';
    id: Scalars['ID'];
    createdAt: Scalars['DateTime'];
    updatedAt: Scalars['DateTime'];
    title?: Maybe<Scalars['String']>;
    firstName: Scalars['String'];
    lastName: Scalars['String'];
    phoneNumber?: Maybe<Scalars['String']>;
    emailAddress: Scalars['String'];
    addresses?: Maybe<Array<Address>>;
    orders: OrderList;
    user?: Maybe<User>;
    customFields?: Maybe<Scalars['JSON']>;
};

export type CustomerOrdersArgs = {
    options?: Maybe<OrderListOptions>;
};

export type CustomerList = PaginatedList & {
    __typename?: 'CustomerList';
    items: Array<Customer>;
    totalItems: Scalars['Int'];
};

export type FacetValue = Node & {
    __typename?: 'FacetValue';
    id: Scalars['ID'];
    createdAt: Scalars['DateTime'];
    updatedAt: Scalars['DateTime'];
    languageCode: LanguageCode;
    facet: Facet;
    name: Scalars['String'];
    code: Scalars['String'];
    translations: Array<FacetValueTranslation>;
    customFields?: Maybe<Scalars['JSON']>;
};

export type FacetValueTranslation = {
    __typename?: 'FacetValueTranslation';
    id: Scalars['ID'];
    createdAt: Scalars['DateTime'];
    updatedAt: Scalars['DateTime'];
    languageCode: LanguageCode;
    name: Scalars['String'];
};

export type Facet = Node & {
    __typename?: 'Facet';
    id: Scalars['ID'];
    createdAt: Scalars['DateTime'];
    updatedAt: Scalars['DateTime'];
    languageCode: LanguageCode;
    name: Scalars['String'];
    code: Scalars['String'];
    values: Array<FacetValue>;
    translations: Array<FacetTranslation>;
    customFields?: Maybe<Scalars['JSON']>;
};

export type FacetTranslation = {
    __typename?: 'FacetTranslation';
    id: Scalars['ID'];
    createdAt: Scalars['DateTime'];
    updatedAt: Scalars['DateTime'];
    languageCode: LanguageCode;
    name: Scalars['String'];
};

export type FacetList = PaginatedList & {
    __typename?: 'FacetList';
    items: Array<Facet>;
    totalItems: Scalars['Int'];
};

export type HistoryEntry = Node & {
    __typename?: 'HistoryEntry';
    id: Scalars['ID'];
    createdAt: Scalars['DateTime'];
    updatedAt: Scalars['DateTime'];
    type: HistoryEntryType;
    data: Scalars['JSON'];
};

export enum HistoryEntryType {
    CUSTOMER_REGISTERED = 'CUSTOMER_REGISTERED',
    CUSTOMER_VERIFIED = 'CUSTOMER_VERIFIED',
    CUSTOMER_DETAIL_UPDATED = 'CUSTOMER_DETAIL_UPDATED',
    CUSTOMER_ADDED_TO_GROUP = 'CUSTOMER_ADDED_TO_GROUP',
    CUSTOMER_REMOVED_FROM_GROUP = 'CUSTOMER_REMOVED_FROM_GROUP',
    CUSTOMER_ADDRESS_CREATED = 'CUSTOMER_ADDRESS_CREATED',
    CUSTOMER_ADDRESS_UPDATED = 'CUSTOMER_ADDRESS_UPDATED',
    CUSTOMER_ADDRESS_DELETED = 'CUSTOMER_ADDRESS_DELETED',
    CUSTOMER_PASSWORD_UPDATED = 'CUSTOMER_PASSWORD_UPDATED',
    CUSTOMER_PASSWORD_RESET_REQUESTED = 'CUSTOMER_PASSWORD_RESET_REQUESTED',
    CUSTOMER_PASSWORD_RESET_VERIFIED = 'CUSTOMER_PASSWORD_RESET_VERIFIED',
    CUSTOMER_EMAIL_UPDATE_REQUESTED = 'CUSTOMER_EMAIL_UPDATE_REQUESTED',
    CUSTOMER_EMAIL_UPDATE_VERIFIED = 'CUSTOMER_EMAIL_UPDATE_VERIFIED',
    CUSTOMER_NOTE = 'CUSTOMER_NOTE',
    ORDER_STATE_TRANSITION = 'ORDER_STATE_TRANSITION',
    ORDER_PAYMENT_TRANSITION = 'ORDER_PAYMENT_TRANSITION',
    ORDER_FULFILLMENT = 'ORDER_FULFILLMENT',
    ORDER_CANCELLATION = 'ORDER_CANCELLATION',
    ORDER_REFUND_TRANSITION = 'ORDER_REFUND_TRANSITION',
    ORDER_FULFILLMENT_TRANSITION = 'ORDER_FULFILLMENT_TRANSITION',
    ORDER_NOTE = 'ORDER_NOTE',
    ORDER_COUPON_APPLIED = 'ORDER_COUPON_APPLIED',
    ORDER_COUPON_REMOVED = 'ORDER_COUPON_REMOVED',
    ORDER_MODIFIED = 'ORDER_MODIFIED',
}

export type HistoryEntryList = PaginatedList & {
    __typename?: 'HistoryEntryList';
    items: Array<HistoryEntry>;
    totalItems: Scalars['Int'];
};

export type HistoryEntryListOptions = {
    skip?: Maybe<Scalars['Int']>;
    take?: Maybe<Scalars['Int']>;
    sort?: Maybe<HistoryEntrySortParameter>;
    filter?: Maybe<HistoryEntryFilterParameter>;
};

/**
 * @description
 * Languages in the form of a ISO 639-1 language code with optional
 * region or script modifier (e.g. de_AT). The selection available is based
 * on the [Unicode CLDR summary list](https://unicode-org.github.io/cldr-staging/charts/37/summary/root.html)
 * and includes the major spoken languages of the world and any widely-used variants.
 *
 * @docsCategory common
 */
export enum LanguageCode {
    /** Afrikaans */
    af = 'af',
    /** Akan */
    ak = 'ak',
    /** Albanian */
    sq = 'sq',
    /** Amharic */
    am = 'am',
    /** Arabic */
    ar = 'ar',
    /** Armenian */
    hy = 'hy',
    /** Assamese */
    as = 'as',
    /** Azerbaijani */
    az = 'az',
    /** Bambara */
    bm = 'bm',
    /** Bangla */
    bn = 'bn',
    /** Basque */
    eu = 'eu',
    /** Belarusian */
    be = 'be',
    /** Bosnian */
    bs = 'bs',
    /** Breton */
    br = 'br',
    /** Bulgarian */
    bg = 'bg',
    /** Burmese */
    my = 'my',
    /** Catalan */
    ca = 'ca',
    /** Chechen */
    ce = 'ce',
    /** Chinese */
    zh = 'zh',
    /** Simplified Chinese */
    zh_Hans = 'zh_Hans',
    /** Traditional Chinese */
    zh_Hant = 'zh_Hant',
    /** Church Slavic */
    cu = 'cu',
    /** Cornish */
    kw = 'kw',
    /** Corsican */
    co = 'co',
    /** Croatian */
    hr = 'hr',
    /** Czech */
    cs = 'cs',
    /** Danish */
    da = 'da',
    /** Dutch */
    nl = 'nl',
    /** Flemish */
    nl_BE = 'nl_BE',
    /** Dzongkha */
    dz = 'dz',
    /** English */
    en = 'en',
    /** Australian English */
    en_AU = 'en_AU',
    /** Canadian English */
    en_CA = 'en_CA',
    /** British English */
    en_GB = 'en_GB',
    /** American English */
    en_US = 'en_US',
    /** Esperanto */
    eo = 'eo',
    /** Estonian */
    et = 'et',
    /** Ewe */
    ee = 'ee',
    /** Faroese */
    fo = 'fo',
    /** Finnish */
    fi = 'fi',
    /** French */
    fr = 'fr',
    /** Canadian French */
    fr_CA = 'fr_CA',
    /** Swiss French */
    fr_CH = 'fr_CH',
    /** Fulah */
    ff = 'ff',
    /** Galician */
    gl = 'gl',
    /** Ganda */
    lg = 'lg',
    /** Georgian */
    ka = 'ka',
    /** German */
    de = 'de',
    /** Austrian German */
    de_AT = 'de_AT',
    /** Swiss High German */
    de_CH = 'de_CH',
    /** Greek */
    el = 'el',
    /** Gujarati */
    gu = 'gu',
    /** Haitian Creole */
    ht = 'ht',
    /** Hausa */
    ha = 'ha',
    /** Hebrew */
    he = 'he',
    /** Hindi */
    hi = 'hi',
    /** Hungarian */
    hu = 'hu',
    /** Icelandic */
    is = 'is',
    /** Igbo */
    ig = 'ig',
    /** Indonesian */
    id = 'id',
    /** Interlingua */
    ia = 'ia',
    /** Irish */
    ga = 'ga',
    /** Italian */
    it = 'it',
    /** Japanese */
    ja = 'ja',
    /** Javanese */
    jv = 'jv',
    /** Kalaallisut */
    kl = 'kl',
    /** Kannada */
    kn = 'kn',
    /** Kashmiri */
    ks = 'ks',
    /** Kazakh */
    kk = 'kk',
    /** Khmer */
    km = 'km',
    /** Kikuyu */
    ki = 'ki',
    /** Kinyarwanda */
    rw = 'rw',
    /** Korean */
    ko = 'ko',
    /** Kurdish */
    ku = 'ku',
    /** Kyrgyz */
    ky = 'ky',
    /** Lao */
    lo = 'lo',
    /** Latin */
    la = 'la',
    /** Latvian */
    lv = 'lv',
    /** Lingala */
    ln = 'ln',
    /** Lithuanian */
    lt = 'lt',
    /** Luba-Katanga */
    lu = 'lu',
    /** Luxembourgish */
    lb = 'lb',
    /** Macedonian */
    mk = 'mk',
    /** Malagasy */
    mg = 'mg',
    /** Malay */
    ms = 'ms',
    /** Malayalam */
    ml = 'ml',
    /** Maltese */
    mt = 'mt',
    /** Manx */
    gv = 'gv',
    /** Maori */
    mi = 'mi',
    /** Marathi */
    mr = 'mr',
    /** Mongolian */
    mn = 'mn',
    /** Nepali */
    ne = 'ne',
    /** North Ndebele */
    nd = 'nd',
    /** Northern Sami */
    se = 'se',
    /** Norwegian Bokmål */
    nb = 'nb',
    /** Norwegian Nynorsk */
    nn = 'nn',
    /** Nyanja */
    ny = 'ny',
    /** Odia */
    or = 'or',
    /** Oromo */
    om = 'om',
    /** Ossetic */
    os = 'os',
    /** Pashto */
    ps = 'ps',
    /** Persian */
    fa = 'fa',
    /** Dari */
    fa_AF = 'fa_AF',
    /** Polish */
    pl = 'pl',
    /** Portuguese */
    pt = 'pt',
    /** Brazilian Portuguese */
    pt_BR = 'pt_BR',
    /** European Portuguese */
    pt_PT = 'pt_PT',
    /** Punjabi */
    pa = 'pa',
    /** Quechua */
    qu = 'qu',
    /** Romanian */
    ro = 'ro',
    /** Moldavian */
    ro_MD = 'ro_MD',
    /** Romansh */
    rm = 'rm',
    /** Rundi */
    rn = 'rn',
    /** Russian */
    ru = 'ru',
    /** Samoan */
    sm = 'sm',
    /** Sango */
    sg = 'sg',
    /** Sanskrit */
    sa = 'sa',
    /** Scottish Gaelic */
    gd = 'gd',
    /** Serbian */
    sr = 'sr',
    /** Shona */
    sn = 'sn',
    /** Sichuan Yi */
    ii = 'ii',
    /** Sindhi */
    sd = 'sd',
    /** Sinhala */
    si = 'si',
    /** Slovak */
    sk = 'sk',
    /** Slovenian */
    sl = 'sl',
    /** Somali */
    so = 'so',
    /** Southern Sotho */
    st = 'st',
    /** Spanish */
    es = 'es',
    /** European Spanish */
    es_ES = 'es_ES',
    /** Mexican Spanish */
    es_MX = 'es_MX',
    /** Sundanese */
    su = 'su',
    /** Swahili */
    sw = 'sw',
    /** Congo Swahili */
    sw_CD = 'sw_CD',
    /** Swedish */
    sv = 'sv',
    /** Tajik */
    tg = 'tg',
    /** Tamil */
    ta = 'ta',
    /** Tatar */
    tt = 'tt',
    /** Telugu */
    te = 'te',
    /** Thai */
    th = 'th',
    /** Tibetan */
    bo = 'bo',
    /** Tigrinya */
    ti = 'ti',
    /** Tongan */
    to = 'to',
    /** Turkish */
    tr = 'tr',
    /** Turkmen */
    tk = 'tk',
    /** Ukrainian */
    uk = 'uk',
    /** Urdu */
    ur = 'ur',
    /** Uyghur */
    ug = 'ug',
    /** Uzbek */
    uz = 'uz',
    /** Vietnamese */
    vi = 'vi',
    /** Volapük */
    vo = 'vo',
    /** Welsh */
    cy = 'cy',
    /** Western Frisian */
    fy = 'fy',
    /** Wolof */
    wo = 'wo',
    /** Xhosa */
    xh = 'xh',
    /** Yiddish */
    yi = 'yi',
    /** Yoruba */
    yo = 'yo',
    /** Zulu */
    zu = 'zu',
}

export type Order = Node & {
    __typename?: 'Order';
    id: Scalars['ID'];
    createdAt: Scalars['DateTime'];
    updatedAt: Scalars['DateTime'];
    /**
     * The date & time that the Order was placed, i.e. the Customer
     * completed the checkout and the Order is no longer "active"
     */
    orderPlacedAt?: Maybe<Scalars['DateTime']>;
    /** A unique code for the Order */
    code: Scalars['String'];
    state: Scalars['String'];
    /** An order is active as long as the payment process has not been completed */
    active: Scalars['Boolean'];
    customer?: Maybe<Customer>;
    shippingAddress?: Maybe<OrderAddress>;
    billingAddress?: Maybe<OrderAddress>;
    lines: Array<OrderLine>;
    /**
     * Surcharges are arbitrary modifications to the Order total which are neither
     * ProductVariants nor discounts resulting from applied Promotions. For example,
     * one-off discounts based on customer interaction, or surcharges based on payment
     * methods.
     */
    surcharges: Array<Surcharge>;
    discounts: Array<Discount>;
    /** An array of all coupon codes applied to the Order */
    couponCodes: Array<Scalars['String']>;
    /** Promotions applied to the order. Only gets populated after the payment process has completed. */
    promotions: Array<Promotion>;
    payments?: Maybe<Array<Payment>>;
    fulfillments?: Maybe<Array<Fulfillment>>;
    totalQuantity: Scalars['Int'];
    /**
     * The subTotal is the total of all OrderLines in the Order. This figure also includes any Order-level
     * discounts which have been prorated (proportionally distributed) amongst the OrderItems.
     * To get a total of all OrderLines which does not account for prorated discounts, use the
     * sum of `OrderLine.discountedLinePrice` values.
     */
    subTotal: Scalars['Int'];
    /** Same as subTotal, but inclusive of tax */
    subTotalWithTax: Scalars['Int'];
    currencyCode: CurrencyCode;
    shippingLines: Array<ShippingLine>;
    shipping: Scalars['Int'];
    shippingWithTax: Scalars['Int'];
    /** Equal to subTotal plus shipping */
    total: Scalars['Int'];
    /** The final payable amount. Equal to subTotalWithTax plus shippingWithTax */
    totalWithTax: Scalars['Int'];
    /** A summary of the taxes being applied to this Order */
    taxSummary: Array<OrderTaxSummary>;
    history: HistoryEntryList;
    customFields?: Maybe<Scalars['JSON']>;
};

export type OrderHistoryArgs = {
    options?: Maybe<HistoryEntryListOptions>;
};

/**
 * A summary of the taxes being applied to this order, grouped
 * by taxRate.
 */
export type OrderTaxSummary = {
    __typename?: 'OrderTaxSummary';
    /** A description of this tax */
    description: Scalars['String'];
    /** The taxRate as a percentage */
    taxRate: Scalars['Float'];
    /** The total net price or OrderItems to which this taxRate applies */
    taxBase: Scalars['Int'];
    /** The total tax being applied to the Order at this taxRate */
    taxTotal: Scalars['Int'];
};

export type OrderAddress = {
    __typename?: 'OrderAddress';
    fullName?: Maybe<Scalars['String']>;
    company?: Maybe<Scalars['String']>;
    streetLine1?: Maybe<Scalars['String']>;
    streetLine2?: Maybe<Scalars['String']>;
    city?: Maybe<Scalars['String']>;
    province?: Maybe<Scalars['String']>;
    postalCode?: Maybe<Scalars['String']>;
    country?: Maybe<Scalars['String']>;
    countryCode?: Maybe<Scalars['String']>;
    phoneNumber?: Maybe<Scalars['String']>;
    customFields?: Maybe<Scalars['JSON']>;
};

export type OrderList = PaginatedList & {
    __typename?: 'OrderList';
    items: Array<Order>;
    totalItems: Scalars['Int'];
};

export type ShippingLine = {
    __typename?: 'ShippingLine';
    shippingMethod: ShippingMethod;
    price: Scalars['Int'];
    priceWithTax: Scalars['Int'];
    discountedPrice: Scalars['Int'];
    discountedPriceWithTax: Scalars['Int'];
    discounts: Array<Discount>;
};

export type Discount = {
    __typename?: 'Discount';
    adjustmentSource: Scalars['String'];
    type: AdjustmentType;
    description: Scalars['String'];
    amount: Scalars['Int'];
    amountWithTax: Scalars['Int'];
};

export type OrderItem = Node & {
    __typename?: 'OrderItem';
    id: Scalars['ID'];
    createdAt: Scalars['DateTime'];
    updatedAt: Scalars['DateTime'];
    cancelled: Scalars['Boolean'];
    /** The price of a single unit, excluding tax and discounts */
    unitPrice: Scalars['Int'];
    /** The price of a single unit, including tax but excluding discounts */
    unitPriceWithTax: Scalars['Int'];
    /**
     * The price of a single unit including discounts, excluding tax.
     *
     * If Order-level discounts have been applied, this will not be the
     * actual taxable unit price (see `proratedUnitPrice`), but is generally the
     * correct price to display to customers to avoid confusion
     * about the internal handling of distributed Order-level discounts.
     */
    discountedUnitPrice: Scalars['Int'];
    /** The price of a single unit including discounts and tax */
    discountedUnitPriceWithTax: Scalars['Int'];
    /**
     * The actual unit price, taking into account both item discounts _and_ prorated (proportially-distributed)
     * Order-level discounts. This value is the true economic value of the OrderItem, and is used in tax
     * and refund calculations.
     */
    proratedUnitPrice: Scalars['Int'];
    /** The proratedUnitPrice including tax */
    proratedUnitPriceWithTax: Scalars['Int'];
    unitTax: Scalars['Int'];
    taxRate: Scalars['Float'];
    adjustments: Array<Adjustment>;
    taxLines: Array<TaxLine>;
    fulfillment?: Maybe<Fulfillment>;
    refundId?: Maybe<Scalars['ID']>;
};

export type OrderLine = Node & {
    __typename?: 'OrderLine';
    id: Scalars['ID'];
    createdAt: Scalars['DateTime'];
    updatedAt: Scalars['DateTime'];
    productVariant: ProductVariant;
    featuredAsset?: Maybe<Asset>;
    /** The price of a single unit, excluding tax and discounts */
    unitPrice: Scalars['Int'];
    /** The price of a single unit, including tax but excluding discounts */
    unitPriceWithTax: Scalars['Int'];
    /** Non-zero if the unitPrice has changed since it was initially added to Order */
    unitPriceChangeSinceAdded: Scalars['Int'];
    /** Non-zero if the unitPriceWithTax has changed since it was initially added to Order */
    unitPriceWithTaxChangeSinceAdded: Scalars['Int'];
    /**
     * The price of a single unit including discounts, excluding tax.
     *
     * If Order-level discounts have been applied, this will not be the
     * actual taxable unit price (see `proratedUnitPrice`), but is generally the
     * correct price to display to customers to avoid confusion
     * about the internal handling of distributed Order-level discounts.
     */
    discountedUnitPrice: Scalars['Int'];
    /** The price of a single unit including discounts and tax */
    discountedUnitPriceWithTax: Scalars['Int'];
    /**
     * The actual unit price, taking into account both item discounts _and_ prorated (proportially-distributed)
     * Order-level discounts. This value is the true economic value of the OrderItem, and is used in tax
     * and refund calculations.
     */
    proratedUnitPrice: Scalars['Int'];
    /** The proratedUnitPrice including tax */
    proratedUnitPriceWithTax: Scalars['Int'];
    quantity: Scalars['Int'];
    items: Array<OrderItem>;
    taxRate: Scalars['Float'];
    /** The total price of the line excluding tax and discounts. */
    linePrice: Scalars['Int'];
    /** The total price of the line including tax bit excluding discounts. */
    linePriceWithTax: Scalars['Int'];
    /** The price of the line including discounts, excluding tax */
    discountedLinePrice: Scalars['Int'];
    /** The price of the line including discounts and tax */
    discountedLinePriceWithTax: Scalars['Int'];
    /**
     * The actual line price, taking into account both item discounts _and_ prorated (proportially-distributed)
     * Order-level discounts. This value is the true economic value of the OrderLine, and is used in tax
     * and refund calculations.
     */
    proratedLinePrice: Scalars['Int'];
    /** The proratedLinePrice including tax */
    proratedLinePriceWithTax: Scalars['Int'];
    /** The total tax on this line */
    lineTax: Scalars['Int'];
    discounts: Array<Discount>;
    taxLines: Array<TaxLine>;
    order: Order;
    customFields?: Maybe<Scalars['JSON']>;
};

export type Payment = Node & {
    __typename?: 'Payment';
    id: Scalars['ID'];
    createdAt: Scalars['DateTime'];
    updatedAt: Scalars['DateTime'];
    method: Scalars['String'];
    amount: Scalars['Int'];
    state: Scalars['String'];
    transactionId?: Maybe<Scalars['String']>;
    errorMessage?: Maybe<Scalars['String']>;
    refunds: Array<Refund>;
    metadata?: Maybe<Scalars['JSON']>;
};

export type Refund = Node & {
    __typename?: 'Refund';
    id: Scalars['ID'];
    createdAt: Scalars['DateTime'];
    updatedAt: Scalars['DateTime'];
    items: Scalars['Int'];
    shipping: Scalars['Int'];
    adjustment: Scalars['Int'];
    total: Scalars['Int'];
    method?: Maybe<Scalars['String']>;
    state: Scalars['String'];
    transactionId?: Maybe<Scalars['String']>;
    reason?: Maybe<Scalars['String']>;
    orderItems: Array<OrderItem>;
    paymentId: Scalars['ID'];
    metadata?: Maybe<Scalars['JSON']>;
};

export type Fulfillment = Node & {
    __typename?: 'Fulfillment';
    id: Scalars['ID'];
    createdAt: Scalars['DateTime'];
    updatedAt: Scalars['DateTime'];
    orderItems: Array<OrderItem>;
    state: Scalars['String'];
    method: Scalars['String'];
    trackingCode?: Maybe<Scalars['String']>;
    customFields?: Maybe<Scalars['JSON']>;
};

export type Surcharge = Node & {
    __typename?: 'Surcharge';
    id: Scalars['ID'];
    createdAt: Scalars['DateTime'];
    updatedAt: Scalars['DateTime'];
    description: Scalars['String'];
    sku?: Maybe<Scalars['String']>;
    taxLines: Array<TaxLine>;
    price: Scalars['Int'];
    priceWithTax: Scalars['Int'];
    taxRate: Scalars['Float'];
};

export type ProductOptionGroup = Node & {
    __typename?: 'ProductOptionGroup';
    id: Scalars['ID'];
    createdAt: Scalars['DateTime'];
    updatedAt: Scalars['DateTime'];
    languageCode: LanguageCode;
    code: Scalars['String'];
    name: Scalars['String'];
    options: Array<ProductOption>;
    translations: Array<ProductOptionGroupTranslation>;
    customFields?: Maybe<Scalars['JSON']>;
};

export type ProductOptionGroupTranslation = {
    __typename?: 'ProductOptionGroupTranslation';
    id: Scalars['ID'];
    createdAt: Scalars['DateTime'];
    updatedAt: Scalars['DateTime'];
    languageCode: LanguageCode;
    name: Scalars['String'];
};

export type ProductOption = Node & {
    __typename?: 'ProductOption';
    id: Scalars['ID'];
    createdAt: Scalars['DateTime'];
    updatedAt: Scalars['DateTime'];
    languageCode: LanguageCode;
    code: Scalars['String'];
    name: Scalars['String'];
    groupId: Scalars['ID'];
    group: ProductOptionGroup;
    translations: Array<ProductOptionTranslation>;
    customFields?: Maybe<Scalars['JSON']>;
};

export type ProductOptionTranslation = {
    __typename?: 'ProductOptionTranslation';
    id: Scalars['ID'];
    createdAt: Scalars['DateTime'];
    updatedAt: Scalars['DateTime'];
    languageCode: LanguageCode;
    name: Scalars['String'];
};

export type SearchReindexResponse = {
    __typename?: 'SearchReindexResponse';
    success: Scalars['Boolean'];
};

export type SearchResponse = {
<<<<<<< HEAD
  __typename?: 'SearchResponse';
  items: Array<SearchResult>;
  totalItems: Scalars['Int'];
  facetValues: Array<FacetValueResult>;
  collections: Array<CollectionResult>;
=======
    __typename?: 'SearchResponse';
    items: Array<SearchResult>;
    totalItems: Scalars['Int'];
    facetValues: Array<FacetValueResult>;
>>>>>>> ad73fcea
};

/**
 * Which FacetValues are present in the products returned
 * by the search, and in what quantity.
 */
export type FacetValueResult = {
    __typename?: 'FacetValueResult';
    facetValue: FacetValue;
    count: Scalars['Int'];
};

/**
 * Which Collections are present in the products returned
 * by the search, and in what quantity.
 */
export type CollectionResult = {
  __typename?: 'CollectionResult';
  collection: Collection;
  count: Scalars['Int'];
};

export type SearchResultAsset = {
    __typename?: 'SearchResultAsset';
    id: Scalars['ID'];
    preview: Scalars['String'];
    focalPoint?: Maybe<Coordinate>;
};

export type SearchResult = {
    __typename?: 'SearchResult';
    sku: Scalars['String'];
    slug: Scalars['String'];
    productId: Scalars['ID'];
    productName: Scalars['String'];
    productAsset?: Maybe<SearchResultAsset>;
    productVariantId: Scalars['ID'];
    productVariantName: Scalars['String'];
    productVariantAsset?: Maybe<SearchResultAsset>;
    price: SearchResultPrice;
    priceWithTax: SearchResultPrice;
    currencyCode: CurrencyCode;
    description: Scalars['String'];
    facetIds: Array<Scalars['ID']>;
    facetValueIds: Array<Scalars['ID']>;
    /** An array of ids of the Collections in which this result appears */
    collectionIds: Array<Scalars['ID']>;
    /** A relevence score for the result. Differs between database implementations */
    score: Scalars['Float'];
};

/** The price of a search result product, either as a range or as a single price */
export type SearchResultPrice = PriceRange | SinglePrice;

/** The price value where the result has a single price */
export type SinglePrice = {
    __typename?: 'SinglePrice';
    value: Scalars['Int'];
};

/** The price range where the result has more than one price */
export type PriceRange = {
    __typename?: 'PriceRange';
    min: Scalars['Int'];
    max: Scalars['Int'];
};

export type Product = Node & {
    __typename?: 'Product';
    id: Scalars['ID'];
    createdAt: Scalars['DateTime'];
    updatedAt: Scalars['DateTime'];
    languageCode: LanguageCode;
    name: Scalars['String'];
    slug: Scalars['String'];
    description: Scalars['String'];
    featuredAsset?: Maybe<Asset>;
    assets: Array<Asset>;
    variants: Array<ProductVariant>;
    optionGroups: Array<ProductOptionGroup>;
    facetValues: Array<FacetValue>;
    translations: Array<ProductTranslation>;
    collections: Array<Collection>;
    customFields?: Maybe<Scalars['JSON']>;
};

export type ProductTranslation = {
    __typename?: 'ProductTranslation';
    id: Scalars['ID'];
    createdAt: Scalars['DateTime'];
    updatedAt: Scalars['DateTime'];
    languageCode: LanguageCode;
    name: Scalars['String'];
    slug: Scalars['String'];
    description: Scalars['String'];
};

export type ProductList = PaginatedList & {
    __typename?: 'ProductList';
    items: Array<Product>;
    totalItems: Scalars['Int'];
};

export type ProductVariant = Node & {
    __typename?: 'ProductVariant';
    id: Scalars['ID'];
    product: Product;
    productId: Scalars['ID'];
    createdAt: Scalars['DateTime'];
    updatedAt: Scalars['DateTime'];
    languageCode: LanguageCode;
    sku: Scalars['String'];
    name: Scalars['String'];
    featuredAsset?: Maybe<Asset>;
    assets: Array<Asset>;
    price: Scalars['Int'];
    currencyCode: CurrencyCode;
    priceWithTax: Scalars['Int'];
    stockLevel: Scalars['String'];
    taxRateApplied: TaxRate;
    taxCategory: TaxCategory;
    options: Array<ProductOption>;
    facetValues: Array<FacetValue>;
    translations: Array<ProductVariantTranslation>;
    customFields?: Maybe<Scalars['JSON']>;
};

export type ProductVariantTranslation = {
    __typename?: 'ProductVariantTranslation';
    id: Scalars['ID'];
    createdAt: Scalars['DateTime'];
    updatedAt: Scalars['DateTime'];
    languageCode: LanguageCode;
    name: Scalars['String'];
};

export type Promotion = Node & {
    __typename?: 'Promotion';
    id: Scalars['ID'];
    createdAt: Scalars['DateTime'];
    updatedAt: Scalars['DateTime'];
    startsAt?: Maybe<Scalars['DateTime']>;
    endsAt?: Maybe<Scalars['DateTime']>;
    couponCode?: Maybe<Scalars['String']>;
    perCustomerUsageLimit?: Maybe<Scalars['Int']>;
    name: Scalars['String'];
    enabled: Scalars['Boolean'];
    conditions: Array<ConfigurableOperation>;
    actions: Array<ConfigurableOperation>;
};

export type PromotionList = PaginatedList & {
    __typename?: 'PromotionList';
    items: Array<Promotion>;
    totalItems: Scalars['Int'];
};

export type Role = Node & {
    __typename?: 'Role';
    id: Scalars['ID'];
    createdAt: Scalars['DateTime'];
    updatedAt: Scalars['DateTime'];
    code: Scalars['String'];
    description: Scalars['String'];
    permissions: Array<Permission>;
    channels: Array<Channel>;
};

export type RoleList = PaginatedList & {
    __typename?: 'RoleList';
    items: Array<Role>;
    totalItems: Scalars['Int'];
};

export type ShippingMethod = Node & {
    __typename?: 'ShippingMethod';
    id: Scalars['ID'];
    createdAt: Scalars['DateTime'];
    updatedAt: Scalars['DateTime'];
    code: Scalars['String'];
    name: Scalars['String'];
    description: Scalars['String'];
    fulfillmentHandlerCode: Scalars['String'];
    checker: ConfigurableOperation;
    calculator: ConfigurableOperation;
    translations: Array<ShippingMethodTranslation>;
    customFields?: Maybe<Scalars['JSON']>;
};

export type ShippingMethodTranslation = {
    __typename?: 'ShippingMethodTranslation';
    id: Scalars['ID'];
    createdAt: Scalars['DateTime'];
    updatedAt: Scalars['DateTime'];
    languageCode: LanguageCode;
    name: Scalars['String'];
    description: Scalars['String'];
};

export type ShippingMethodList = PaginatedList & {
    __typename?: 'ShippingMethodList';
    items: Array<ShippingMethod>;
    totalItems: Scalars['Int'];
};

export type Tag = Node & {
    __typename?: 'Tag';
    id: Scalars['ID'];
    createdAt: Scalars['DateTime'];
    updatedAt: Scalars['DateTime'];
    value: Scalars['String'];
};

export type TagList = PaginatedList & {
    __typename?: 'TagList';
    items: Array<Tag>;
    totalItems: Scalars['Int'];
};

export type TaxCategory = Node & {
    __typename?: 'TaxCategory';
    id: Scalars['ID'];
    createdAt: Scalars['DateTime'];
    updatedAt: Scalars['DateTime'];
    name: Scalars['String'];
    isDefault: Scalars['Boolean'];
};

export type TaxRate = Node & {
    __typename?: 'TaxRate';
    id: Scalars['ID'];
    createdAt: Scalars['DateTime'];
    updatedAt: Scalars['DateTime'];
    name: Scalars['String'];
    enabled: Scalars['Boolean'];
    value: Scalars['Float'];
    category: TaxCategory;
    zone: Zone;
    customerGroup?: Maybe<CustomerGroup>;
};

export type TaxRateList = PaginatedList & {
    __typename?: 'TaxRateList';
    items: Array<TaxRate>;
    totalItems: Scalars['Int'];
};

export type User = Node & {
    __typename?: 'User';
    id: Scalars['ID'];
    createdAt: Scalars['DateTime'];
    updatedAt: Scalars['DateTime'];
    identifier: Scalars['String'];
    verified: Scalars['Boolean'];
    roles: Array<Role>;
    lastLogin?: Maybe<Scalars['DateTime']>;
    authenticationMethods: Array<AuthenticationMethod>;
    customFields?: Maybe<Scalars['JSON']>;
};

export type AuthenticationMethod = Node & {
    __typename?: 'AuthenticationMethod';
    id: Scalars['ID'];
    createdAt: Scalars['DateTime'];
    updatedAt: Scalars['DateTime'];
    strategy: Scalars['String'];
};

export type Zone = Node & {
    __typename?: 'Zone';
    id: Scalars['ID'];
    createdAt: Scalars['DateTime'];
    updatedAt: Scalars['DateTime'];
    name: Scalars['String'];
    members: Array<Country>;
};

/** Returned when attempting to modify the contents of an Order that is not in the `AddingItems` state. */
export type OrderModificationError = ErrorResult & {
    __typename?: 'OrderModificationError';
    errorCode: ErrorCode;
    message: Scalars['String'];
};

/** Returned when attempting to set a ShippingMethod for which the Order is not eligible */
export type IneligibleShippingMethodError = ErrorResult & {
    __typename?: 'IneligibleShippingMethodError';
    errorCode: ErrorCode;
    message: Scalars['String'];
};

/** Returned when attempting to add a Payment to an Order that is not in the `ArrangingPayment` state. */
export type OrderPaymentStateError = ErrorResult & {
    __typename?: 'OrderPaymentStateError';
    errorCode: ErrorCode;
    message: Scalars['String'];
};

/** Returned when attempting to add a Payment using a PaymentMethod for which the Order is not eligible. */
export type IneligiblePaymentMethodError = ErrorResult & {
    __typename?: 'IneligiblePaymentMethodError';
    errorCode: ErrorCode;
    message: Scalars['String'];
    eligibilityCheckerMessage?: Maybe<Scalars['String']>;
};

/** Returned when a Payment fails due to an error. */
export type PaymentFailedError = ErrorResult & {
    __typename?: 'PaymentFailedError';
    errorCode: ErrorCode;
    message: Scalars['String'];
    paymentErrorMessage: Scalars['String'];
};

/** Returned when a Payment is declined by the payment provider. */
export type PaymentDeclinedError = ErrorResult & {
    __typename?: 'PaymentDeclinedError';
    errorCode: ErrorCode;
    message: Scalars['String'];
    paymentErrorMessage: Scalars['String'];
};

/** Returned if the provided coupon code is invalid */
export type CouponCodeInvalidError = ErrorResult & {
    __typename?: 'CouponCodeInvalidError';
    errorCode: ErrorCode;
    message: Scalars['String'];
    couponCode: Scalars['String'];
};

/** Returned if the provided coupon code is invalid */
export type CouponCodeExpiredError = ErrorResult & {
    __typename?: 'CouponCodeExpiredError';
    errorCode: ErrorCode;
    message: Scalars['String'];
    couponCode: Scalars['String'];
};

/** Returned if the provided coupon code is invalid */
export type CouponCodeLimitError = ErrorResult & {
    __typename?: 'CouponCodeLimitError';
    errorCode: ErrorCode;
    message: Scalars['String'];
    couponCode: Scalars['String'];
    limit: Scalars['Int'];
};

/** Retured when attemting to set the Customer for an Order when already logged in. */
export type AlreadyLoggedInError = ErrorResult & {
    __typename?: 'AlreadyLoggedInError';
    errorCode: ErrorCode;
    message: Scalars['String'];
};

/** Retured when attemting to register or verify a customer account without a password, when one is required. */
export type MissingPasswordError = ErrorResult & {
    __typename?: 'MissingPasswordError';
    errorCode: ErrorCode;
    message: Scalars['String'];
};

/** Retured when attemting to verify a customer account with a password, when a password has already been set. */
export type PasswordAlreadySetError = ErrorResult & {
    __typename?: 'PasswordAlreadySetError';
    errorCode: ErrorCode;
    message: Scalars['String'];
};

/**
 * Retured if the verification token (used to verify a Customer's email address) is either
 * invalid or does not match any expected tokens.
 */
export type VerificationTokenInvalidError = ErrorResult & {
    __typename?: 'VerificationTokenInvalidError';
    errorCode: ErrorCode;
    message: Scalars['String'];
};

/**
 * Returned if the verification token (used to verify a Customer's email address) is valid, but has
 * expired according to the `verificationTokenDuration` setting in the AuthOptions.
 */
export type VerificationTokenExpiredError = ErrorResult & {
    __typename?: 'VerificationTokenExpiredError';
    errorCode: ErrorCode;
    message: Scalars['String'];
};

/**
 * Retured if the token used to change a Customer's email address is either
 * invalid or does not match any expected tokens.
 */
export type IdentifierChangeTokenInvalidError = ErrorResult & {
    __typename?: 'IdentifierChangeTokenInvalidError';
    errorCode: ErrorCode;
    message: Scalars['String'];
};

/**
 * Retured if the token used to change a Customer's email address is valid, but has
 * expired according to the `verificationTokenDuration` setting in the AuthOptions.
 */
export type IdentifierChangeTokenExpiredError = ErrorResult & {
    __typename?: 'IdentifierChangeTokenExpiredError';
    errorCode: ErrorCode;
    message: Scalars['String'];
};

/**
 * Retured if the token used to reset a Customer's password is either
 * invalid or does not match any expected tokens.
 */
export type PasswordResetTokenInvalidError = ErrorResult & {
    __typename?: 'PasswordResetTokenInvalidError';
    errorCode: ErrorCode;
    message: Scalars['String'];
};

/**
 * Retured if the token used to reset a Customer's password is valid, but has
 * expired according to the `verificationTokenDuration` setting in the AuthOptions.
 */
export type PasswordResetTokenExpiredError = ErrorResult & {
    __typename?: 'PasswordResetTokenExpiredError';
    errorCode: ErrorCode;
    message: Scalars['String'];
};

/**
 * Returned if `authOptions.requireVerification` is set to `true` (which is the default)
 * and an unverified user attempts to authenticate.
 */
export type NotVerifiedError = ErrorResult & {
    __typename?: 'NotVerifiedError';
    errorCode: ErrorCode;
    message: Scalars['String'];
};

/**
 * Returned when invoking a mutation which depends on there being an active Order on the
 * current session.
 */
export type NoActiveOrderError = ErrorResult & {
    __typename?: 'NoActiveOrderError';
    errorCode: ErrorCode;
    message: Scalars['String'];
};

export type AuthenticationInput = {
    native?: Maybe<NativeAuthInput>;
};

export type RegisterCustomerInput = {
    emailAddress: Scalars['String'];
    title?: Maybe<Scalars['String']>;
    firstName?: Maybe<Scalars['String']>;
    lastName?: Maybe<Scalars['String']>;
    phoneNumber?: Maybe<Scalars['String']>;
    password?: Maybe<Scalars['String']>;
};

export type UpdateCustomerInput = {
    title?: Maybe<Scalars['String']>;
    firstName?: Maybe<Scalars['String']>;
    lastName?: Maybe<Scalars['String']>;
    phoneNumber?: Maybe<Scalars['String']>;
    customFields?: Maybe<Scalars['JSON']>;
};

export type UpdateOrderInput = {
    customFields?: Maybe<Scalars['JSON']>;
};

/** Passed as input to the `addPaymentToOrder` mutation. */
export type PaymentInput = {
    /** This field should correspond to the `code` property of a PaymentMethodHandler. */
    method: Scalars['String'];
    /**
     * This field should contain arbitrary data passed to the specified PaymentMethodHandler's `createPayment()` method
     * as the "metadata" argument. For example, it could contain an ID for the payment and other
     * data generated by the payment provider.
     */
    metadata: Scalars['JSON'];
};

export type CollectionListOptions = {
    skip?: Maybe<Scalars['Int']>;
    take?: Maybe<Scalars['Int']>;
    sort?: Maybe<CollectionSortParameter>;
    filter?: Maybe<CollectionFilterParameter>;
};

export type OrderListOptions = {
    skip?: Maybe<Scalars['Int']>;
    take?: Maybe<Scalars['Int']>;
    sort?: Maybe<OrderSortParameter>;
    filter?: Maybe<OrderFilterParameter>;
};

export type ProductListOptions = {
    skip?: Maybe<Scalars['Int']>;
    take?: Maybe<Scalars['Int']>;
    sort?: Maybe<ProductSortParameter>;
    filter?: Maybe<ProductFilterParameter>;
};

export type UpdateOrderItemsResult =
    | Order
    | OrderModificationError
    | OrderLimitError
    | NegativeQuantityError
    | InsufficientStockError;

export type RemoveOrderItemsResult = Order | OrderModificationError;

export type SetOrderShippingMethodResult =
    | Order
    | OrderModificationError
    | IneligibleShippingMethodError
    | NoActiveOrderError;

export type ApplyCouponCodeResult =
    | Order
    | CouponCodeExpiredError
    | CouponCodeInvalidError
    | CouponCodeLimitError;

export type AddPaymentToOrderResult =
    | Order
    | OrderPaymentStateError
    | IneligiblePaymentMethodError
    | PaymentFailedError
    | PaymentDeclinedError
    | OrderStateTransitionError
    | NoActiveOrderError;

export type TransitionOrderToStateResult = Order | OrderStateTransitionError;

export type SetCustomerForOrderResult =
    | Order
    | AlreadyLoggedInError
    | EmailAddressConflictError
    | NoActiveOrderError;

export type RegisterCustomerAccountResult = Success | MissingPasswordError | NativeAuthStrategyError;

export type RefreshCustomerVerificationResult = Success | NativeAuthStrategyError;

export type VerifyCustomerAccountResult =
    | CurrentUser
    | VerificationTokenInvalidError
    | VerificationTokenExpiredError
    | MissingPasswordError
    | PasswordAlreadySetError
    | NativeAuthStrategyError;

export type UpdateCustomerPasswordResult = Success | InvalidCredentialsError | NativeAuthStrategyError;

export type RequestUpdateCustomerEmailAddressResult =
    | Success
    | InvalidCredentialsError
    | EmailAddressConflictError
    | NativeAuthStrategyError;

export type UpdateCustomerEmailAddressResult =
    | Success
    | IdentifierChangeTokenInvalidError
    | IdentifierChangeTokenExpiredError
    | NativeAuthStrategyError;

export type RequestPasswordResetResult = Success | NativeAuthStrategyError;

export type ResetPasswordResult =
    | CurrentUser
    | PasswordResetTokenInvalidError
    | PasswordResetTokenExpiredError
    | NativeAuthStrategyError;

export type NativeAuthenticationResult =
    | CurrentUser
    | InvalidCredentialsError
    | NotVerifiedError
    | NativeAuthStrategyError;

export type AuthenticationResult = CurrentUser | InvalidCredentialsError | NotVerifiedError;

export type ActiveOrderResult = Order | NoActiveOrderError;

export type ProductVariantFilterParameter = {
    createdAt?: Maybe<DateOperators>;
    updatedAt?: Maybe<DateOperators>;
    languageCode?: Maybe<StringOperators>;
    sku?: Maybe<StringOperators>;
    name?: Maybe<StringOperators>;
    price?: Maybe<NumberOperators>;
    currencyCode?: Maybe<StringOperators>;
    priceWithTax?: Maybe<NumberOperators>;
    stockLevel?: Maybe<StringOperators>;
};

export type ProductVariantSortParameter = {
    id?: Maybe<SortOrder>;
    productId?: Maybe<SortOrder>;
    createdAt?: Maybe<SortOrder>;
    updatedAt?: Maybe<SortOrder>;
    sku?: Maybe<SortOrder>;
    name?: Maybe<SortOrder>;
    price?: Maybe<SortOrder>;
    priceWithTax?: Maybe<SortOrder>;
    stockLevel?: Maybe<SortOrder>;
};

export type CustomerFilterParameter = {
    createdAt?: Maybe<DateOperators>;
    updatedAt?: Maybe<DateOperators>;
    title?: Maybe<StringOperators>;
    firstName?: Maybe<StringOperators>;
    lastName?: Maybe<StringOperators>;
    phoneNumber?: Maybe<StringOperators>;
    emailAddress?: Maybe<StringOperators>;
};

export type CustomerSortParameter = {
    id?: Maybe<SortOrder>;
    createdAt?: Maybe<SortOrder>;
    updatedAt?: Maybe<SortOrder>;
    title?: Maybe<SortOrder>;
    firstName?: Maybe<SortOrder>;
    lastName?: Maybe<SortOrder>;
    phoneNumber?: Maybe<SortOrder>;
    emailAddress?: Maybe<SortOrder>;
};

export type OrderFilterParameter = {
    createdAt?: Maybe<DateOperators>;
    updatedAt?: Maybe<DateOperators>;
    orderPlacedAt?: Maybe<DateOperators>;
    code?: Maybe<StringOperators>;
    state?: Maybe<StringOperators>;
    active?: Maybe<BooleanOperators>;
    totalQuantity?: Maybe<NumberOperators>;
    subTotal?: Maybe<NumberOperators>;
    subTotalWithTax?: Maybe<NumberOperators>;
    currencyCode?: Maybe<StringOperators>;
    shipping?: Maybe<NumberOperators>;
    shippingWithTax?: Maybe<NumberOperators>;
    total?: Maybe<NumberOperators>;
    totalWithTax?: Maybe<NumberOperators>;
};

export type OrderSortParameter = {
    id?: Maybe<SortOrder>;
    createdAt?: Maybe<SortOrder>;
    updatedAt?: Maybe<SortOrder>;
    orderPlacedAt?: Maybe<SortOrder>;
    code?: Maybe<SortOrder>;
    state?: Maybe<SortOrder>;
    totalQuantity?: Maybe<SortOrder>;
    subTotal?: Maybe<SortOrder>;
    subTotalWithTax?: Maybe<SortOrder>;
    shipping?: Maybe<SortOrder>;
    shippingWithTax?: Maybe<SortOrder>;
    total?: Maybe<SortOrder>;
    totalWithTax?: Maybe<SortOrder>;
};

export type HistoryEntryFilterParameter = {
    createdAt?: Maybe<DateOperators>;
    updatedAt?: Maybe<DateOperators>;
    type?: Maybe<StringOperators>;
};

export type HistoryEntrySortParameter = {
    id?: Maybe<SortOrder>;
    createdAt?: Maybe<SortOrder>;
    updatedAt?: Maybe<SortOrder>;
};

export type CollectionFilterParameter = {
    createdAt?: Maybe<DateOperators>;
    updatedAt?: Maybe<DateOperators>;
    languageCode?: Maybe<StringOperators>;
    name?: Maybe<StringOperators>;
    slug?: Maybe<StringOperators>;
    position?: Maybe<NumberOperators>;
    description?: Maybe<StringOperators>;
};

export type CollectionSortParameter = {
    id?: Maybe<SortOrder>;
    createdAt?: Maybe<SortOrder>;
    updatedAt?: Maybe<SortOrder>;
    name?: Maybe<SortOrder>;
    slug?: Maybe<SortOrder>;
    position?: Maybe<SortOrder>;
    description?: Maybe<SortOrder>;
};

export type ProductFilterParameter = {
    createdAt?: Maybe<DateOperators>;
    updatedAt?: Maybe<DateOperators>;
    languageCode?: Maybe<StringOperators>;
    name?: Maybe<StringOperators>;
    slug?: Maybe<StringOperators>;
    description?: Maybe<StringOperators>;
};

export type ProductSortParameter = {
    id?: Maybe<SortOrder>;
    createdAt?: Maybe<SortOrder>;
    updatedAt?: Maybe<SortOrder>;
    name?: Maybe<SortOrder>;
    slug?: Maybe<SortOrder>;
    description?: Maybe<SortOrder>;
};

export type NativeAuthInput = {
    username: Scalars['String'];
    password: Scalars['String'];
};<|MERGE_RESOLUTION|>--- conflicted
+++ resolved
@@ -2235,18 +2235,10 @@
 };
 
 export type SearchResponse = {
-<<<<<<< HEAD
-  __typename?: 'SearchResponse';
-  items: Array<SearchResult>;
-  totalItems: Scalars['Int'];
-  facetValues: Array<FacetValueResult>;
-  collections: Array<CollectionResult>;
-=======
     __typename?: 'SearchResponse';
     items: Array<SearchResult>;
     totalItems: Scalars['Int'];
     facetValues: Array<FacetValueResult>;
->>>>>>> ad73fcea
 };
 
 /**
@@ -2257,16 +2249,6 @@
     __typename?: 'FacetValueResult';
     facetValue: FacetValue;
     count: Scalars['Int'];
-};
-
-/**
- * Which Collections are present in the products returned
- * by the search, and in what quantity.
- */
-export type CollectionResult = {
-  __typename?: 'CollectionResult';
-  collection: Collection;
-  count: Scalars['Int'];
 };
 
 export type SearchResultAsset = {
