// tslint:disable
export type Maybe<T> = T;
export type Exact<T extends { [key: string]: unknown }> = { [K in keyof T]: T[K] };
/** All built-in and custom scalars, mapped to their actual values */
export type Scalars = {
  ID: string | number;
  String: string;
  Boolean: boolean;
  Int: number;
  Float: number;
  /** The `JSON` scalar type represents JSON values as specified by [ECMA-404](http://www.ecma-international.org/publications/files/ECMA-ST/ECMA-404.pdf). */
  JSON: any;
  /** A date-time string at UTC, such as 2007-12-03T10:15:30Z, compliant with the `date-time` format outlined in section 5.6 of the RFC 3339 profile of the ISO 8601 standard for representation of dates and times using the Gregorian calendar. */
  DateTime: any;
  /** The `Upload` scalar type represents a file upload. */
  Upload: any;
};

export type Query = {
  __typename?: 'Query';
  /** The active Channel */
  activeChannel: Channel;
  /** The active Customer */
  activeCustomer?: Maybe<Customer>;
  /**
   * The active Order. Will be `null` until an Order is created via `addItemToOrder`. Once an Order reaches the
   * state of `PaymentApproved` or `PaymentSettled`, then that Order is no longer considered "active" and this
   * query will once again return `null`.
   */
  activeOrder?: Maybe<Order>;
  /** An array of supported Countries */
  availableCountries: Array<Country>;
  /** A list of Collections available to the shop */
  collections: CollectionList;
  /** Returns a Collection either by its id or slug. If neither 'id' nor 'slug' is speicified, an error will result. */
  collection?: Maybe<Collection>;
  /** Returns a list of eligible shipping methods based on the current active Order */
  eligibleShippingMethods: Array<ShippingMethodQuote>;
  /** Returns information about the current authenticated User */
  me?: Maybe<CurrentUser>;
  /** Returns the possible next states that the activeOrder can transition to */
  nextOrderStates: Array<Scalars['String']>;
  /**
   * Returns an Order based on the id. Note that in the Shop API, only orders belonging to the
   * currently-authenticated User may be queried.
   */
  order?: Maybe<Order>;
  /**
   * Returns an Order based on the order `code`. For guest Orders (i.e. Orders placed by non-authenticated Customers)
   * this query will only return the Order within 2 hours of the Order being placed. This allows an Order confirmation
   * screen to be shown immediately after completion of a guest checkout, yet prevents security risks of allowing
   * general anonymous access to Order data.
   */
  orderByCode?: Maybe<Order>;
  /** Get a Product either by id or slug. If neither 'id' nor 'slug' is speicified, an error will result. */
  product?: Maybe<Product>;
  /** Get a list of Products */
  products: ProductList;
  /** Search Products based on the criteria set by the `SearchInput` */
  search: SearchResponse;
};


export type QueryCollectionsArgs = {
  options?: Maybe<CollectionListOptions>;
};


export type QueryCollectionArgs = {
  id?: Maybe<Scalars['ID']>;
  slug?: Maybe<Scalars['String']>;
};


export type QueryOrderArgs = {
  id: Scalars['ID'];
};


export type QueryOrderByCodeArgs = {
  code: Scalars['String'];
};


export type QueryProductArgs = {
  id?: Maybe<Scalars['ID']>;
  slug?: Maybe<Scalars['String']>;
};


export type QueryProductsArgs = {
  options?: Maybe<ProductListOptions>;
};


export type QuerySearchArgs = {
  input: SearchInput;
};

export type Mutation = {
  __typename?: 'Mutation';
  /** Adds an item to the order. If custom fields are defined on the OrderLine entity, a third argument 'customFields' will be available. */
  addItemToOrder: UpdateOrderItemsResult;
  /** Remove an OrderLine from the Order */
  removeOrderLine: RemoveOrderItemsResult;
  /** Remove all OrderLine from the Order */
  removeAllOrderLines: RemoveOrderItemsResult;
  /** Adjusts an OrderLine. If custom fields are defined on the OrderLine entity, a third argument 'customFields' of type `OrderLineCustomFieldsInput` will be available. */
  adjustOrderLine: UpdateOrderItemsResult;
  /** Applies the given coupon code to the active Order */
  applyCouponCode: ApplyCouponCodeResult;
  /** Removes the given coupon code from the active Order */
  removeCouponCode?: Maybe<Order>;
  /** Transitions an Order to a new state. Valid next states can be found by querying `nextOrderStates` */
  transitionOrderToState?: Maybe<TransitionOrderToStateResult>;
  /** Sets the shipping address for this order */
  setOrderShippingAddress?: Maybe<Order>;
  /** Sets the billing address for this order */
  setOrderBillingAddress?: Maybe<Order>;
  /** Allows any custom fields to be set for the active order */
  setOrderCustomFields?: Maybe<Order>;
  /** Sets the shipping method by id, which can be obtained with the `eligibleShippingMethods` query */
  setOrderShippingMethod: SetOrderShippingMethodResult;
  /** Add a Payment to the Order */
  addPaymentToOrder?: Maybe<AddPaymentToOrderResult>;
  /** Set the Customer for the Order. Required only if the Customer is not currently logged in */
  setCustomerForOrder?: Maybe<SetCustomerForOrderResult>;
  /** Authenticates the user using the native authentication strategy. This mutation is an alias for `authenticate({ native: { ... }})` */
  login: NativeAuthenticationResult;
  /** Authenticates the user using a named authentication strategy */
  authenticate: AuthenticationResult;
  /** End the current authenticated session */
  logout: Success;
  /**
   * Register a Customer account with the given credentials. There are three possible registration flows:
<<<<<<< HEAD
   *
   * _If `authOptions.requireVerification` is set to `true`:_
   *
=======
   * 
   * _If `authOptions.requireVerification` is set to `true`:_
   * 
>>>>>>> 0401a085
   * 1. **The Customer is registered _with_ a password**. A verificationToken will be created (and typically emailed to the Customer). That
   *    verificationToken would then be passed to the `verifyCustomerAccount` mutation _without_ a password. The Customer is then
   *    verified and authenticated in one step.
   * 2. **The Customer is registered _without_ a password**. A verificationToken will be created (and typically emailed to the Customer). That
   *    verificationToken would then be passed to the `verifyCustomerAccount` mutation _with_ the chosed password of the Customer. The Customer is then
   *    verified and authenticated in one step.
<<<<<<< HEAD
   *
   * _If `authOptions.requireVerification` is set to `false`:_
   *
=======
   * 
   * _If `authOptions.requireVerification` is set to `false`:_
   * 
>>>>>>> 0401a085
   * 3. The Customer _must_ be registered _with_ a password. No further action is needed - the Customer is able to authenticate immediately.
   */
  registerCustomerAccount: RegisterCustomerAccountResult;
  /** Regenerate and send a verification token for a new Customer registration. Only applicable if `authOptions.requireVerification` is set to true. */
  refreshCustomerVerification: RefreshCustomerVerificationResult;
  /** Update an existing Customer */
  updateCustomer: Customer;
  /** Create a new Customer Address */
  createCustomerAddress: Address;
  /** Update an existing Address */
  updateCustomerAddress: Address;
  /** Delete an existing Address */
  deleteCustomerAddress: Success;
  /**
   * Verify a Customer email address with the token sent to that address. Only applicable if `authOptions.requireVerification` is set to true.
<<<<<<< HEAD
   *
=======
   * 
>>>>>>> 0401a085
   * If the Customer was not registered with a password in the `registerCustomerAccount` mutation, the a password _must_ be
   * provided here.
   */
  verifyCustomerAccount: VerifyCustomerAccountResult;
  /** Update the password of the active Customer */
  updateCustomerPassword: UpdateCustomerPasswordResult;
  /**
   * Request to update the emailAddress of the active Customer. If `authOptions.requireVerification` is enabled
   * (as is the default), then the `identifierChangeToken` will be assigned to the current User and
   * a IdentifierChangeRequestEvent will be raised. This can then be used e.g. by the EmailPlugin to email
   * that verification token to the Customer, which is then used to verify the change of email address.
   */
  requestUpdateCustomerEmailAddress: RequestUpdateCustomerEmailAddressResult;
  /**
   * Confirm the update of the emailAddress with the provided token, which has been generated by the
   * `requestUpdateCustomerEmailAddress` mutation.
   */
  updateCustomerEmailAddress: UpdateCustomerEmailAddressResult;
  /** Requests a password reset email to be sent */
  requestPasswordReset?: Maybe<RequestPasswordResetResult>;
  /** Resets a Customer's password based on the provided token */
  resetPassword: ResetPasswordResult;
};


export type MutationAddItemToOrderArgs = {
  productVariantId: Scalars['ID'];
  quantity: Scalars['Int'];
};


export type MutationRemoveOrderLineArgs = {
  orderLineId: Scalars['ID'];
};


export type MutationAdjustOrderLineArgs = {
  orderLineId: Scalars['ID'];
  quantity?: Maybe<Scalars['Int']>;
};


export type MutationApplyCouponCodeArgs = {
  couponCode: Scalars['String'];
};


export type MutationRemoveCouponCodeArgs = {
  couponCode: Scalars['String'];
};


export type MutationTransitionOrderToStateArgs = {
  state: Scalars['String'];
};


export type MutationSetOrderShippingAddressArgs = {
  input: CreateAddressInput;
};


export type MutationSetOrderBillingAddressArgs = {
  input: CreateAddressInput;
};


export type MutationSetOrderCustomFieldsArgs = {
  input: UpdateOrderInput;
};


export type MutationSetOrderShippingMethodArgs = {
  shippingMethodId: Scalars['ID'];
};


export type MutationAddPaymentToOrderArgs = {
  input: PaymentInput;
};


export type MutationSetCustomerForOrderArgs = {
  input: CreateCustomerInput;
};


export type MutationLoginArgs = {
  username: Scalars['String'];
  password: Scalars['String'];
  rememberMe?: Maybe<Scalars['Boolean']>;
};


export type MutationAuthenticateArgs = {
  input: AuthenticationInput;
  rememberMe?: Maybe<Scalars['Boolean']>;
};


export type MutationRegisterCustomerAccountArgs = {
  input: RegisterCustomerInput;
};


export type MutationRefreshCustomerVerificationArgs = {
  emailAddress: Scalars['String'];
};


export type MutationUpdateCustomerArgs = {
  input: UpdateCustomerInput;
};


export type MutationCreateCustomerAddressArgs = {
  input: CreateAddressInput;
};


export type MutationUpdateCustomerAddressArgs = {
  input: UpdateAddressInput;
};


export type MutationDeleteCustomerAddressArgs = {
  id: Scalars['ID'];
};


export type MutationVerifyCustomerAccountArgs = {
  token: Scalars['String'];
  password?: Maybe<Scalars['String']>;
};


export type MutationUpdateCustomerPasswordArgs = {
  currentPassword: Scalars['String'];
  newPassword: Scalars['String'];
};


export type MutationRequestUpdateCustomerEmailAddressArgs = {
  password: Scalars['String'];
  newEmailAddress: Scalars['String'];
};


export type MutationUpdateCustomerEmailAddressArgs = {
  token: Scalars['String'];
};


export type MutationRequestPasswordResetArgs = {
  emailAddress: Scalars['String'];
};


export type MutationResetPasswordArgs = {
  token: Scalars['String'];
  password: Scalars['String'];
};




export enum AdjustmentType {
  TAX = 'TAX',
  PROMOTION = 'PROMOTION',
  SHIPPING = 'SHIPPING',
  REFUND = 'REFUND',
  TAX_REFUND = 'TAX_REFUND',
  PROMOTION_REFUND = 'PROMOTION_REFUND',
  SHIPPING_REFUND = 'SHIPPING_REFUND'
}

export type Adjustment = {
  __typename?: 'Adjustment';
  adjustmentSource: Scalars['String'];
  type: AdjustmentType;
  description: Scalars['String'];
  amount: Scalars['Int'];
};

export type ConfigArg = {
  __typename?: 'ConfigArg';
  name: Scalars['String'];
  value: Scalars['String'];
};

export type ConfigArgDefinition = {
  __typename?: 'ConfigArgDefinition';
  name: Scalars['String'];
  type: Scalars['String'];
  list: Scalars['Boolean'];
  label?: Maybe<Scalars['String']>;
  description?: Maybe<Scalars['String']>;
  ui?: Maybe<Scalars['JSON']>;
};

export type ConfigurableOperation = {
  __typename?: 'ConfigurableOperation';
  code: Scalars['String'];
  args: Array<ConfigArg>;
};

export type ConfigurableOperationDefinition = {
  __typename?: 'ConfigurableOperationDefinition';
  code: Scalars['String'];
  args: Array<ConfigArgDefinition>;
  description: Scalars['String'];
};

export enum DeletionResult {
  /** The entity was successfully deleted */
  DELETED = 'DELETED',
  /** Deletion did not take place, reason given in message */
  NOT_DELETED = 'NOT_DELETED'
}

export type DeletionResponse = {
  __typename?: 'DeletionResponse';
  result: DeletionResult;
  message?: Maybe<Scalars['String']>;
};

export type ConfigArgInput = {
  name: Scalars['String'];
  value: Scalars['String'];
};

export type ConfigurableOperationInput = {
  code: Scalars['String'];
  arguments: Array<ConfigArgInput>;
};

export type PaginatedList = {
  items: Array<Node>;
  totalItems: Scalars['Int'];
};

export type Node = {
  id: Scalars['ID'];
};

export enum SortOrder {
  ASC = 'ASC',
  DESC = 'DESC'
}

export enum ErrorCode {
  UNKNOWN_ERROR = 'UNKNOWN_ERROR',
  NATIVE_AUTH_STRATEGY_ERROR = 'NATIVE_AUTH_STRATEGY_ERROR',
  INVALID_CREDENTIALS_ERROR = 'INVALID_CREDENTIALS_ERROR',
  ORDER_STATE_TRANSITION_ERROR = 'ORDER_STATE_TRANSITION_ERROR',
  EMAIL_ADDRESS_CONFLICT_ERROR = 'EMAIL_ADDRESS_CONFLICT_ERROR',
  ORDER_MODIFICATION_ERROR = 'ORDER_MODIFICATION_ERROR',
  ORDER_LIMIT_ERROR = 'ORDER_LIMIT_ERROR',
  NEGATIVE_QUANTITY_ERROR = 'NEGATIVE_QUANTITY_ERROR',
  ORDER_PAYMENT_STATE_ERROR = 'ORDER_PAYMENT_STATE_ERROR',
  PAYMENT_FAILED_ERROR = 'PAYMENT_FAILED_ERROR',
  PAYMENT_DECLINED_ERROR = 'PAYMENT_DECLINED_ERROR',
  COUPON_CODE_INVALID_ERROR = 'COUPON_CODE_INVALID_ERROR',
  COUPON_CODE_EXPIRED_ERROR = 'COUPON_CODE_EXPIRED_ERROR',
  COUPON_CODE_LIMIT_ERROR = 'COUPON_CODE_LIMIT_ERROR',
  ALREADY_LOGGED_IN_ERROR = 'ALREADY_LOGGED_IN_ERROR',
  MISSING_PASSWORD_ERROR = 'MISSING_PASSWORD_ERROR',
  PASSWORD_ALREADY_SET_ERROR = 'PASSWORD_ALREADY_SET_ERROR',
  VERIFICATION_TOKEN_INVALID_ERROR = 'VERIFICATION_TOKEN_INVALID_ERROR',
  VERIFICATION_TOKEN_EXPIRED_ERROR = 'VERIFICATION_TOKEN_EXPIRED_ERROR',
  IDENTIFIER_CHANGE_TOKEN_INVALID_ERROR = 'IDENTIFIER_CHANGE_TOKEN_INVALID_ERROR',
  IDENTIFIER_CHANGE_TOKEN_EXPIRED_ERROR = 'IDENTIFIER_CHANGE_TOKEN_EXPIRED_ERROR',
  PASSWORD_RESET_TOKEN_INVALID_ERROR = 'PASSWORD_RESET_TOKEN_INVALID_ERROR',
  PASSWORD_RESET_TOKEN_EXPIRED_ERROR = 'PASSWORD_RESET_TOKEN_EXPIRED_ERROR'
}

export type ErrorResult = {
  errorCode: ErrorCode;
  message: Scalars['String'];
};

export type StringOperators = {
  eq?: Maybe<Scalars['String']>;
  contains?: Maybe<Scalars['String']>;
};

export type BooleanOperators = {
  eq?: Maybe<Scalars['Boolean']>;
};

export type NumberRange = {
  start: Scalars['Float'];
  end: Scalars['Float'];
};

export type NumberOperators = {
  eq?: Maybe<Scalars['Float']>;
  lt?: Maybe<Scalars['Float']>;
  lte?: Maybe<Scalars['Float']>;
  gt?: Maybe<Scalars['Float']>;
  gte?: Maybe<Scalars['Float']>;
  between?: Maybe<NumberRange>;
};

export type DateRange = {
  start: Scalars['DateTime'];
  end: Scalars['DateTime'];
};

export type DateOperators = {
  eq?: Maybe<Scalars['DateTime']>;
  before?: Maybe<Scalars['DateTime']>;
  after?: Maybe<Scalars['DateTime']>;
  between?: Maybe<DateRange>;
};

export enum LogicalOperator {
  AND = 'AND',
  OR = 'OR'
}

export type SearchInput = {
  term?: Maybe<Scalars['String']>;
  facetValueIds?: Maybe<Array<Scalars['ID']>>;
  facetValueOperator?: Maybe<LogicalOperator>;
  collectionId?: Maybe<Scalars['ID']>;
  collectionSlug?: Maybe<Scalars['String']>;
  groupByProduct?: Maybe<Scalars['Boolean']>;
  take?: Maybe<Scalars['Int']>;
  skip?: Maybe<Scalars['Int']>;
  sort?: Maybe<SearchResultSortParameter>;
};

export type SearchResultSortParameter = {
  name?: Maybe<SortOrder>;
  price?: Maybe<SortOrder>;
};

export type CreateCustomerInput = {
  title?: Maybe<Scalars['String']>;
  firstName: Scalars['String'];
  lastName: Scalars['String'];
  phoneNumber?: Maybe<Scalars['String']>;
  emailAddress: Scalars['String'];
  customFields?: Maybe<Scalars['JSON']>;
};

export type CreateAddressInput = {
  fullName?: Maybe<Scalars['String']>;
  company?: Maybe<Scalars['String']>;
  streetLine1: Scalars['String'];
  streetLine2?: Maybe<Scalars['String']>;
  city?: Maybe<Scalars['String']>;
  province?: Maybe<Scalars['String']>;
  postalCode?: Maybe<Scalars['String']>;
  countryCode: Scalars['String'];
  phoneNumber?: Maybe<Scalars['String']>;
  defaultShippingAddress?: Maybe<Scalars['Boolean']>;
  defaultBillingAddress?: Maybe<Scalars['Boolean']>;
  customFields?: Maybe<Scalars['JSON']>;
};

export type UpdateAddressInput = {
  id: Scalars['ID'];
  fullName?: Maybe<Scalars['String']>;
  company?: Maybe<Scalars['String']>;
  streetLine1?: Maybe<Scalars['String']>;
  streetLine2?: Maybe<Scalars['String']>;
  city?: Maybe<Scalars['String']>;
  province?: Maybe<Scalars['String']>;
  postalCode?: Maybe<Scalars['String']>;
  countryCode?: Maybe<Scalars['String']>;
  phoneNumber?: Maybe<Scalars['String']>;
  defaultShippingAddress?: Maybe<Scalars['Boolean']>;
  defaultBillingAddress?: Maybe<Scalars['Boolean']>;
  customFields?: Maybe<Scalars['JSON']>;
};

/** Indicates that an operation succeeded, where we do not want to return any more specific information. */
export type Success = {
  __typename?: 'Success';
  success: Scalars['Boolean'];
};

/** Retured when attempting an operation that relies on the NativeAuthStrategy, if that strategy is not configured. */
export type NativeAuthStrategyError = ErrorResult & {
  __typename?: 'NativeAuthStrategyError';
  errorCode: ErrorCode;
  message: Scalars['String'];
};

/** Returned if the user authentication credentials are not valid */
export type InvalidCredentialsError = ErrorResult & {
  __typename?: 'InvalidCredentialsError';
  errorCode: ErrorCode;
  message: Scalars['String'];
};

/** Returned if there is an error in transitioning the Order state */
export type OrderStateTransitionError = ErrorResult & {
  __typename?: 'OrderStateTransitionError';
  errorCode: ErrorCode;
  message: Scalars['String'];
  transitionError: Scalars['String'];
  fromState: Scalars['String'];
  toState: Scalars['String'];
};

/** Retured when attemting to create a Customer with an email address already registered to an existing User. */
export type EmailAddressConflictError = ErrorResult & {
  __typename?: 'EmailAddressConflictError';
  errorCode: ErrorCode;
  message: Scalars['String'];
};

/**
 * @description
 * ISO 4217 currency code
 * 
 * @docsCategory common
 */
export enum CurrencyCode {
  /** United Arab Emirates dirham */
  AED = 'AED',
  /** Afghan afghani */
  AFN = 'AFN',
  /** Albanian lek */
  ALL = 'ALL',
  /** Armenian dram */
  AMD = 'AMD',
  /** Netherlands Antillean guilder */
  ANG = 'ANG',
  /** Angolan kwanza */
  AOA = 'AOA',
  /** Argentine peso */
  ARS = 'ARS',
  /** Australian dollar */
  AUD = 'AUD',
  /** Aruban florin */
  AWG = 'AWG',
  /** Azerbaijani manat */
  AZN = 'AZN',
  /** Bosnia and Herzegovina convertible mark */
  BAM = 'BAM',
  /** Barbados dollar */
  BBD = 'BBD',
  /** Bangladeshi taka */
  BDT = 'BDT',
  /** Bulgarian lev */
  BGN = 'BGN',
  /** Bahraini dinar */
  BHD = 'BHD',
  /** Burundian franc */
  BIF = 'BIF',
  /** Bermudian dollar */
  BMD = 'BMD',
  /** Brunei dollar */
  BND = 'BND',
  /** Boliviano */
  BOB = 'BOB',
  /** Brazilian real */
  BRL = 'BRL',
  /** Bahamian dollar */
  BSD = 'BSD',
  /** Bhutanese ngultrum */
  BTN = 'BTN',
  /** Botswana pula */
  BWP = 'BWP',
  /** Belarusian ruble */
  BYN = 'BYN',
  /** Belize dollar */
  BZD = 'BZD',
  /** Canadian dollar */
  CAD = 'CAD',
  /** Congolese franc */
  CDF = 'CDF',
  /** Swiss franc */
  CHF = 'CHF',
  /** Chilean peso */
  CLP = 'CLP',
  /** Renminbi (Chinese) yuan */
  CNY = 'CNY',
  /** Colombian peso */
  COP = 'COP',
  /** Costa Rican colon */
  CRC = 'CRC',
  /** Cuban convertible peso */
  CUC = 'CUC',
  /** Cuban peso */
  CUP = 'CUP',
  /** Cape Verde escudo */
  CVE = 'CVE',
  /** Czech koruna */
  CZK = 'CZK',
  /** Djiboutian franc */
  DJF = 'DJF',
  /** Danish krone */
  DKK = 'DKK',
  /** Dominican peso */
  DOP = 'DOP',
  /** Algerian dinar */
  DZD = 'DZD',
  /** Egyptian pound */
  EGP = 'EGP',
  /** Eritrean nakfa */
  ERN = 'ERN',
  /** Ethiopian birr */
  ETB = 'ETB',
  /** Euro */
  EUR = 'EUR',
  /** Fiji dollar */
  FJD = 'FJD',
  /** Falkland Islands pound */
  FKP = 'FKP',
  /** Pound sterling */
  GBP = 'GBP',
  /** Georgian lari */
  GEL = 'GEL',
  /** Ghanaian cedi */
  GHS = 'GHS',
  /** Gibraltar pound */
  GIP = 'GIP',
  /** Gambian dalasi */
  GMD = 'GMD',
  /** Guinean franc */
  GNF = 'GNF',
  /** Guatemalan quetzal */
  GTQ = 'GTQ',
  /** Guyanese dollar */
  GYD = 'GYD',
  /** Hong Kong dollar */
  HKD = 'HKD',
  /** Honduran lempira */
  HNL = 'HNL',
  /** Croatian kuna */
  HRK = 'HRK',
  /** Haitian gourde */
  HTG = 'HTG',
  /** Hungarian forint */
  HUF = 'HUF',
  /** Indonesian rupiah */
  IDR = 'IDR',
  /** Israeli new shekel */
  ILS = 'ILS',
  /** Indian rupee */
  INR = 'INR',
  /** Iraqi dinar */
  IQD = 'IQD',
  /** Iranian rial */
  IRR = 'IRR',
  /** Icelandic króna */
  ISK = 'ISK',
  /** Jamaican dollar */
  JMD = 'JMD',
  /** Jordanian dinar */
  JOD = 'JOD',
  /** Japanese yen */
  JPY = 'JPY',
  /** Kenyan shilling */
  KES = 'KES',
  /** Kyrgyzstani som */
  KGS = 'KGS',
  /** Cambodian riel */
  KHR = 'KHR',
  /** Comoro franc */
  KMF = 'KMF',
  /** North Korean won */
  KPW = 'KPW',
  /** South Korean won */
  KRW = 'KRW',
  /** Kuwaiti dinar */
  KWD = 'KWD',
  /** Cayman Islands dollar */
  KYD = 'KYD',
  /** Kazakhstani tenge */
  KZT = 'KZT',
  /** Lao kip */
  LAK = 'LAK',
  /** Lebanese pound */
  LBP = 'LBP',
  /** Sri Lankan rupee */
  LKR = 'LKR',
  /** Liberian dollar */
  LRD = 'LRD',
  /** Lesotho loti */
  LSL = 'LSL',
  /** Libyan dinar */
  LYD = 'LYD',
  /** Moroccan dirham */
  MAD = 'MAD',
  /** Moldovan leu */
  MDL = 'MDL',
  /** Malagasy ariary */
  MGA = 'MGA',
  /** Macedonian denar */
  MKD = 'MKD',
  /** Myanmar kyat */
  MMK = 'MMK',
  /** Mongolian tögrög */
  MNT = 'MNT',
  /** Macanese pataca */
  MOP = 'MOP',
  /** Mauritanian ouguiya */
  MRU = 'MRU',
  /** Mauritian rupee */
  MUR = 'MUR',
  /** Maldivian rufiyaa */
  MVR = 'MVR',
  /** Malawian kwacha */
  MWK = 'MWK',
  /** Mexican peso */
  MXN = 'MXN',
  /** Malaysian ringgit */
  MYR = 'MYR',
  /** Mozambican metical */
  MZN = 'MZN',
  /** Namibian dollar */
  NAD = 'NAD',
  /** Nigerian naira */
  NGN = 'NGN',
  /** Nicaraguan córdoba */
  NIO = 'NIO',
  /** Norwegian krone */
  NOK = 'NOK',
  /** Nepalese rupee */
  NPR = 'NPR',
  /** New Zealand dollar */
  NZD = 'NZD',
  /** Omani rial */
  OMR = 'OMR',
  /** Panamanian balboa */
  PAB = 'PAB',
  /** Peruvian sol */
  PEN = 'PEN',
  /** Papua New Guinean kina */
  PGK = 'PGK',
  /** Philippine peso */
  PHP = 'PHP',
  /** Pakistani rupee */
  PKR = 'PKR',
  /** Polish złoty */
  PLN = 'PLN',
  /** Paraguayan guaraní */
  PYG = 'PYG',
  /** Qatari riyal */
  QAR = 'QAR',
  /** Romanian leu */
  RON = 'RON',
  /** Serbian dinar */
  RSD = 'RSD',
  /** Russian ruble */
  RUB = 'RUB',
  /** Rwandan franc */
  RWF = 'RWF',
  /** Saudi riyal */
  SAR = 'SAR',
  /** Solomon Islands dollar */
  SBD = 'SBD',
  /** Seychelles rupee */
  SCR = 'SCR',
  /** Sudanese pound */
  SDG = 'SDG',
  /** Swedish krona/kronor */
  SEK = 'SEK',
  /** Singapore dollar */
  SGD = 'SGD',
  /** Saint Helena pound */
  SHP = 'SHP',
  /** Sierra Leonean leone */
  SLL = 'SLL',
  /** Somali shilling */
  SOS = 'SOS',
  /** Surinamese dollar */
  SRD = 'SRD',
  /** South Sudanese pound */
  SSP = 'SSP',
  /** São Tomé and Príncipe dobra */
  STN = 'STN',
  /** Salvadoran colón */
  SVC = 'SVC',
  /** Syrian pound */
  SYP = 'SYP',
  /** Swazi lilangeni */
  SZL = 'SZL',
  /** Thai baht */
  THB = 'THB',
  /** Tajikistani somoni */
  TJS = 'TJS',
  /** Turkmenistan manat */
  TMT = 'TMT',
  /** Tunisian dinar */
  TND = 'TND',
  /** Tongan paʻanga */
  TOP = 'TOP',
  /** Turkish lira */
  TRY = 'TRY',
  /** Trinidad and Tobago dollar */
  TTD = 'TTD',
  /** New Taiwan dollar */
  TWD = 'TWD',
  /** Tanzanian shilling */
  TZS = 'TZS',
  /** Ukrainian hryvnia */
  UAH = 'UAH',
  /** Ugandan shilling */
  UGX = 'UGX',
  /** United States dollar */
  USD = 'USD',
  /** Uruguayan peso */
  UYU = 'UYU',
  /** Uzbekistan som */
  UZS = 'UZS',
  /** Venezuelan bolívar soberano */
  VES = 'VES',
  /** Vietnamese đồng */
  VND = 'VND',
  /** Vanuatu vatu */
  VUV = 'VUV',
  /** Samoan tala */
  WST = 'WST',
  /** CFA franc BEAC */
  XAF = 'XAF',
  /** East Caribbean dollar */
  XCD = 'XCD',
  /** CFA franc BCEAO */
  XOF = 'XOF',
  /** CFP franc (franc Pacifique) */
  XPF = 'XPF',
  /** Yemeni rial */
  YER = 'YER',
  /** South African rand */
  ZAR = 'ZAR',
  /** Zambian kwacha */
  ZMW = 'ZMW',
  /** Zimbabwean dollar */
  ZWL = 'ZWL'
}

export type CustomField = {
  name: Scalars['String'];
  type: Scalars['String'];
  list: Scalars['Boolean'];
  label?: Maybe<Array<LocalizedString>>;
  description?: Maybe<Array<LocalizedString>>;
  readonly?: Maybe<Scalars['Boolean']>;
  internal?: Maybe<Scalars['Boolean']>;
};

export type StringCustomFieldConfig = CustomField & {
  __typename?: 'StringCustomFieldConfig';
  name: Scalars['String'];
  type: Scalars['String'];
  list: Scalars['Boolean'];
  length?: Maybe<Scalars['Int']>;
  label?: Maybe<Array<LocalizedString>>;
  description?: Maybe<Array<LocalizedString>>;
  readonly?: Maybe<Scalars['Boolean']>;
  internal?: Maybe<Scalars['Boolean']>;
  pattern?: Maybe<Scalars['String']>;
  options?: Maybe<Array<StringFieldOption>>;
};

export type StringFieldOption = {
  __typename?: 'StringFieldOption';
  value: Scalars['String'];
  label?: Maybe<Array<LocalizedString>>;
};

export type LocaleStringCustomFieldConfig = CustomField & {
  __typename?: 'LocaleStringCustomFieldConfig';
  name: Scalars['String'];
  type: Scalars['String'];
  list: Scalars['Boolean'];
  length?: Maybe<Scalars['Int']>;
  label?: Maybe<Array<LocalizedString>>;
  description?: Maybe<Array<LocalizedString>>;
  readonly?: Maybe<Scalars['Boolean']>;
  internal?: Maybe<Scalars['Boolean']>;
  pattern?: Maybe<Scalars['String']>;
};

export type IntCustomFieldConfig = CustomField & {
  __typename?: 'IntCustomFieldConfig';
  name: Scalars['String'];
  type: Scalars['String'];
  list: Scalars['Boolean'];
  label?: Maybe<Array<LocalizedString>>;
  description?: Maybe<Array<LocalizedString>>;
  readonly?: Maybe<Scalars['Boolean']>;
  internal?: Maybe<Scalars['Boolean']>;
  min?: Maybe<Scalars['Int']>;
  max?: Maybe<Scalars['Int']>;
  step?: Maybe<Scalars['Int']>;
};

export type FloatCustomFieldConfig = CustomField & {
  __typename?: 'FloatCustomFieldConfig';
  name: Scalars['String'];
  type: Scalars['String'];
  list: Scalars['Boolean'];
  label?: Maybe<Array<LocalizedString>>;
  description?: Maybe<Array<LocalizedString>>;
  readonly?: Maybe<Scalars['Boolean']>;
  internal?: Maybe<Scalars['Boolean']>;
  min?: Maybe<Scalars['Float']>;
  max?: Maybe<Scalars['Float']>;
  step?: Maybe<Scalars['Float']>;
};

export type BooleanCustomFieldConfig = CustomField & {
  __typename?: 'BooleanCustomFieldConfig';
  name: Scalars['String'];
  type: Scalars['String'];
  list: Scalars['Boolean'];
  label?: Maybe<Array<LocalizedString>>;
  description?: Maybe<Array<LocalizedString>>;
  readonly?: Maybe<Scalars['Boolean']>;
  internal?: Maybe<Scalars['Boolean']>;
};

/**
 * Expects the same validation formats as the `<input type="datetime-local">` HTML element.
 * See https://developer.mozilla.org/en-US/docs/Web/HTML/Element/input/datetime-local#Additional_attributes
 */
export type DateTimeCustomFieldConfig = CustomField & {
  __typename?: 'DateTimeCustomFieldConfig';
  name: Scalars['String'];
  type: Scalars['String'];
  list: Scalars['Boolean'];
  label?: Maybe<Array<LocalizedString>>;
  description?: Maybe<Array<LocalizedString>>;
  readonly?: Maybe<Scalars['Boolean']>;
  internal?: Maybe<Scalars['Boolean']>;
  min?: Maybe<Scalars['String']>;
  max?: Maybe<Scalars['String']>;
  step?: Maybe<Scalars['Int']>;
};

export type LocalizedString = {
  __typename?: 'LocalizedString';
  languageCode: LanguageCode;
  value: Scalars['String'];
};

export type CustomFieldConfig = StringCustomFieldConfig | LocaleStringCustomFieldConfig | IntCustomFieldConfig | FloatCustomFieldConfig | BooleanCustomFieldConfig | DateTimeCustomFieldConfig;

/**
 * @description
 * Languages in the form of a ISO 639-1 language code with optional
 * region or script modifier (e.g. de_AT). The selection available is based
 * on the [Unicode CLDR summary list](https://unicode-org.github.io/cldr-staging/charts/37/summary/root.html)
 * and includes the major spoken languages of the world and any widely-used variants.
 * 
 * @docsCategory common
 */
export enum LanguageCode {
  /** Afrikaans */
  af = 'af',
  /** Akan */
  ak = 'ak',
  /** Albanian */
  sq = 'sq',
  /** Amharic */
  am = 'am',
  /** Arabic */
  ar = 'ar',
  /** Armenian */
  hy = 'hy',
  /** Assamese */
  as = 'as',
  /** Azerbaijani */
  az = 'az',
  /** Bambara */
  bm = 'bm',
  /** Bangla */
  bn = 'bn',
  /** Basque */
  eu = 'eu',
  /** Belarusian */
  be = 'be',
  /** Bosnian */
  bs = 'bs',
  /** Breton */
  br = 'br',
  /** Bulgarian */
  bg = 'bg',
  /** Burmese */
  my = 'my',
  /** Catalan */
  ca = 'ca',
  /** Chechen */
  ce = 'ce',
  /** Chinese */
  zh = 'zh',
  /** Simplified Chinese */
  zh_Hans = 'zh_Hans',
  /** Traditional Chinese */
  zh_Hant = 'zh_Hant',
  /** Church Slavic */
  cu = 'cu',
  /** Cornish */
  kw = 'kw',
  /** Corsican */
  co = 'co',
  /** Croatian */
  hr = 'hr',
  /** Czech */
  cs = 'cs',
  /** Danish */
  da = 'da',
  /** Dutch */
  nl = 'nl',
  /** Flemish */
  nl_BE = 'nl_BE',
  /** Dzongkha */
  dz = 'dz',
  /** English */
  en = 'en',
  /** Australian English */
  en_AU = 'en_AU',
  /** Canadian English */
  en_CA = 'en_CA',
  /** British English */
  en_GB = 'en_GB',
  /** American English */
  en_US = 'en_US',
  /** Esperanto */
  eo = 'eo',
  /** Estonian */
  et = 'et',
  /** Ewe */
  ee = 'ee',
  /** Faroese */
  fo = 'fo',
  /** Finnish */
  fi = 'fi',
  /** French */
  fr = 'fr',
  /** Canadian French */
  fr_CA = 'fr_CA',
  /** Swiss French */
  fr_CH = 'fr_CH',
  /** Fulah */
  ff = 'ff',
  /** Galician */
  gl = 'gl',
  /** Ganda */
  lg = 'lg',
  /** Georgian */
  ka = 'ka',
  /** German */
  de = 'de',
  /** Austrian German */
  de_AT = 'de_AT',
  /** Swiss High German */
  de_CH = 'de_CH',
  /** Greek */
  el = 'el',
  /** Gujarati */
  gu = 'gu',
  /** Haitian Creole */
  ht = 'ht',
  /** Hausa */
  ha = 'ha',
  /** Hebrew */
  he = 'he',
  /** Hindi */
  hi = 'hi',
  /** Hungarian */
  hu = 'hu',
  /** Icelandic */
  is = 'is',
  /** Igbo */
  ig = 'ig',
  /** Indonesian */
  id = 'id',
  /** Interlingua */
  ia = 'ia',
  /** Irish */
  ga = 'ga',
  /** Italian */
  it = 'it',
  /** Japanese */
  ja = 'ja',
  /** Javanese */
  jv = 'jv',
  /** Kalaallisut */
  kl = 'kl',
  /** Kannada */
  kn = 'kn',
  /** Kashmiri */
  ks = 'ks',
  /** Kazakh */
  kk = 'kk',
  /** Khmer */
  km = 'km',
  /** Kikuyu */
  ki = 'ki',
  /** Kinyarwanda */
  rw = 'rw',
  /** Korean */
  ko = 'ko',
  /** Kurdish */
  ku = 'ku',
  /** Kyrgyz */
  ky = 'ky',
  /** Lao */
  lo = 'lo',
  /** Latin */
  la = 'la',
  /** Latvian */
  lv = 'lv',
  /** Lingala */
  ln = 'ln',
  /** Lithuanian */
  lt = 'lt',
  /** Luba-Katanga */
  lu = 'lu',
  /** Luxembourgish */
  lb = 'lb',
  /** Macedonian */
  mk = 'mk',
  /** Malagasy */
  mg = 'mg',
  /** Malay */
  ms = 'ms',
  /** Malayalam */
  ml = 'ml',
  /** Maltese */
  mt = 'mt',
  /** Manx */
  gv = 'gv',
  /** Maori */
  mi = 'mi',
  /** Marathi */
  mr = 'mr',
  /** Mongolian */
  mn = 'mn',
  /** Nepali */
  ne = 'ne',
  /** North Ndebele */
  nd = 'nd',
  /** Northern Sami */
  se = 'se',
  /** Norwegian Bokmål */
  nb = 'nb',
  /** Norwegian Nynorsk */
  nn = 'nn',
  /** Nyanja */
  ny = 'ny',
  /** Odia */
  or = 'or',
  /** Oromo */
  om = 'om',
  /** Ossetic */
  os = 'os',
  /** Pashto */
  ps = 'ps',
  /** Persian */
  fa = 'fa',
  /** Dari */
  fa_AF = 'fa_AF',
  /** Polish */
  pl = 'pl',
  /** Portuguese */
  pt = 'pt',
  /** Brazilian Portuguese */
  pt_BR = 'pt_BR',
  /** European Portuguese */
  pt_PT = 'pt_PT',
  /** Punjabi */
  pa = 'pa',
  /** Quechua */
  qu = 'qu',
  /** Romanian */
  ro = 'ro',
  /** Moldavian */
  ro_MD = 'ro_MD',
  /** Romansh */
  rm = 'rm',
  /** Rundi */
  rn = 'rn',
  /** Russian */
  ru = 'ru',
  /** Samoan */
  sm = 'sm',
  /** Sango */
  sg = 'sg',
  /** Sanskrit */
  sa = 'sa',
  /** Scottish Gaelic */
  gd = 'gd',
  /** Serbian */
  sr = 'sr',
  /** Shona */
  sn = 'sn',
  /** Sichuan Yi */
  ii = 'ii',
  /** Sindhi */
  sd = 'sd',
  /** Sinhala */
  si = 'si',
  /** Slovak */
  sk = 'sk',
  /** Slovenian */
  sl = 'sl',
  /** Somali */
  so = 'so',
  /** Southern Sotho */
  st = 'st',
  /** Spanish */
  es = 'es',
  /** European Spanish */
  es_ES = 'es_ES',
  /** Mexican Spanish */
  es_MX = 'es_MX',
  /** Sundanese */
  su = 'su',
  /** Swahili */
  sw = 'sw',
  /** Congo Swahili */
  sw_CD = 'sw_CD',
  /** Swedish */
  sv = 'sv',
  /** Tajik */
  tg = 'tg',
  /** Tamil */
  ta = 'ta',
  /** Tatar */
  tt = 'tt',
  /** Telugu */
  te = 'te',
  /** Thai */
  th = 'th',
  /** Tibetan */
  bo = 'bo',
  /** Tigrinya */
  ti = 'ti',
  /** Tongan */
  to = 'to',
  /** Turkish */
  tr = 'tr',
  /** Turkmen */
  tk = 'tk',
  /** Ukrainian */
  uk = 'uk',
  /** Urdu */
  ur = 'ur',
  /** Uyghur */
  ug = 'ug',
  /** Uzbek */
  uz = 'uz',
  /** Vietnamese */
  vi = 'vi',
  /** Volapük */
  vo = 'vo',
  /** Welsh */
  cy = 'cy',
  /** Western Frisian */
  fy = 'fy',
  /** Wolof */
  wo = 'wo',
  /** Xhosa */
  xh = 'xh',
  /** Yiddish */
  yi = 'yi',
  /** Yoruba */
  yo = 'yo',
  /** Zulu */
  zu = 'zu'
}

/**
 * "
 * @description
 * Permissions for administrators and customers. Used to control access to
 * GraphQL resolvers via the {@link Allow} decorator.
 * 
 * @docsCategory common
 */
export enum Permission {
  /**  The Authenticated role means simply that the user is logged in  */
  Authenticated = 'Authenticated',
  /**  SuperAdmin can perform the most sensitive tasks */
  SuperAdmin = 'SuperAdmin',
  /**  Owner means the user owns this entity, e.g. a Customer's own Order */
  Owner = 'Owner',
  /**  Public means any unauthenticated user may perform the operation  */
  Public = 'Public',
  CreateCatalog = 'CreateCatalog',
  ReadCatalog = 'ReadCatalog',
  UpdateCatalog = 'UpdateCatalog',
  DeleteCatalog = 'DeleteCatalog',
  CreateCustomer = 'CreateCustomer',
  ReadCustomer = 'ReadCustomer',
  UpdateCustomer = 'UpdateCustomer',
  DeleteCustomer = 'DeleteCustomer',
  CreateAdministrator = 'CreateAdministrator',
  ReadAdministrator = 'ReadAdministrator',
  UpdateAdministrator = 'UpdateAdministrator',
  DeleteAdministrator = 'DeleteAdministrator',
  CreateOrder = 'CreateOrder',
  ReadOrder = 'ReadOrder',
  UpdateOrder = 'UpdateOrder',
  DeleteOrder = 'DeleteOrder',
  CreatePromotion = 'CreatePromotion',
  ReadPromotion = 'ReadPromotion',
  UpdatePromotion = 'UpdatePromotion',
  DeletePromotion = 'DeletePromotion',
  CreateSettings = 'CreateSettings',
  ReadSettings = 'ReadSettings',
  UpdateSettings = 'UpdateSettings',
  DeleteSettings = 'DeleteSettings'
}

export type RegisterCustomerInput = {
  emailAddress: Scalars['String'];
  title?: Maybe<Scalars['String']>;
  firstName?: Maybe<Scalars['String']>;
  lastName?: Maybe<Scalars['String']>;
  phoneNumber?: Maybe<Scalars['String']>;
  password?: Maybe<Scalars['String']>;
};

export type UpdateCustomerInput = {
  title?: Maybe<Scalars['String']>;
  firstName?: Maybe<Scalars['String']>;
  lastName?: Maybe<Scalars['String']>;
  phoneNumber?: Maybe<Scalars['String']>;
  customFields?: Maybe<Scalars['JSON']>;
};

/** Passed as input to the `addPaymentToOrder` mutation. */
export type PaymentInput = {
  /** This field should correspond to the `code` property of a PaymentMethodHandler. */
  method: Scalars['String'];
  /**
   * This field should contain arbitrary data passed to the specified PaymentMethodHandler's `createPayment()` method
   * as the "metadata" argument. For example, it could contain an ID for the payment and other
   * data generated by the payment provider.
   */
  metadata: Scalars['JSON'];
};

/** Returned when attempting to modify the contents of an Order that is not in the `AddingItems` state. */
export type OrderModificationError = ErrorResult & {
  __typename?: 'OrderModificationError';
  errorCode: ErrorCode;
  message: Scalars['String'];
};

/** Retured when the maximum order size limit has been reached. */
export type OrderLimitError = ErrorResult & {
  __typename?: 'OrderLimitError';
  errorCode: ErrorCode;
  message: Scalars['String'];
  maxItems: Scalars['Int'];
};

/** Retured when attemting to set a negative OrderLine quantity. */
export type NegativeQuantityError = ErrorResult & {
  __typename?: 'NegativeQuantityError';
  errorCode: ErrorCode;
  message: Scalars['String'];
};

/** Returned when attempting to add a Payment to an Order that is not in the `ArrangingPayment` state. */
export type OrderPaymentStateError = ErrorResult & {
  __typename?: 'OrderPaymentStateError';
  errorCode: ErrorCode;
  message: Scalars['String'];
};

/** Returned when a Payment fails due to an error. */
export type PaymentFailedError = ErrorResult & {
  __typename?: 'PaymentFailedError';
  errorCode: ErrorCode;
  message: Scalars['String'];
  paymentErrorMessage: Scalars['String'];
};

/** Returned when a Payment is declined by the payment provider. */
export type PaymentDeclinedError = ErrorResult & {
  __typename?: 'PaymentDeclinedError';
  errorCode: ErrorCode;
  message: Scalars['String'];
  paymentErrorMessage: Scalars['String'];
};

/** Returned if the provided coupon code is invalid */
export type CouponCodeInvalidError = ErrorResult & {
  __typename?: 'CouponCodeInvalidError';
  errorCode: ErrorCode;
  message: Scalars['String'];
  couponCode: Scalars['String'];
};

/** Returned if the provided coupon code is invalid */
export type CouponCodeExpiredError = ErrorResult & {
  __typename?: 'CouponCodeExpiredError';
  errorCode: ErrorCode;
  message: Scalars['String'];
  couponCode: Scalars['String'];
};

/** Returned if the provided coupon code is invalid */
export type CouponCodeLimitError = ErrorResult & {
  __typename?: 'CouponCodeLimitError';
  errorCode: ErrorCode;
  message: Scalars['String'];
  couponCode: Scalars['String'];
  limit: Scalars['Int'];
};

/** Retured when attemting to set the Customer for an Order when already logged in. */
export type AlreadyLoggedInError = ErrorResult & {
  __typename?: 'AlreadyLoggedInError';
  errorCode: ErrorCode;
  message: Scalars['String'];
};

/** Retured when attemting to register or verify a customer account without a password, when one is required. */
export type MissingPasswordError = ErrorResult & {
  __typename?: 'MissingPasswordError';
  errorCode: ErrorCode;
  message: Scalars['String'];
};

/** Retured when attemting to verify a customer account with a password, when a password has already been set. */
export type PasswordAlreadySetError = ErrorResult & {
  __typename?: 'PasswordAlreadySetError';
  errorCode: ErrorCode;
  message: Scalars['String'];
};

/**
 * Retured if the verification token (used to verify a Customer's email address) is either
 * invalid or does not match any expected tokens.
 */
export type VerificationTokenInvalidError = ErrorResult & {
  __typename?: 'VerificationTokenInvalidError';
  errorCode: ErrorCode;
  message: Scalars['String'];
};

/**
 * Returned if the verification token (used to verify a Customer's email address) is valid, but has
 * expired according to the `verificationTokenDuration` setting in the AuthOptions.
 */
export type VerificationTokenExpiredError = ErrorResult & {
  __typename?: 'VerificationTokenExpiredError';
  errorCode: ErrorCode;
  message: Scalars['String'];
};

/**
 * Retured if the token used to change a Customer's email address is either
 * invalid or does not match any expected tokens.
 */
export type IdentifierChangeTokenInvalidError = ErrorResult & {
  __typename?: 'IdentifierChangeTokenInvalidError';
  errorCode: ErrorCode;
  message: Scalars['String'];
};

/**
 * Retured if the token used to change a Customer's email address is valid, but has
 * expired according to the `verificationTokenDuration` setting in the AuthOptions.
 */
export type IdentifierChangeTokenExpiredError = ErrorResult & {
  __typename?: 'IdentifierChangeTokenExpiredError';
  errorCode: ErrorCode;
  message: Scalars['String'];
};

/**
 * Retured if the token used to reset a Customer's password is either
 * invalid or does not match any expected tokens.
 */
export type PasswordResetTokenInvalidError = ErrorResult & {
  __typename?: 'PasswordResetTokenInvalidError';
  errorCode: ErrorCode;
  message: Scalars['String'];
};

/**
 * Retured if the token used to reset a Customer's password is valid, but has
 * expired according to the `verificationTokenDuration` setting in the AuthOptions.
 */
export type PasswordResetTokenExpiredError = ErrorResult & {
  __typename?: 'PasswordResetTokenExpiredError';
  errorCode: ErrorCode;
  message: Scalars['String'];
<<<<<<< HEAD
};

/** Returned if attempting to authenticate before the email address has been verfified */
export type NotVerifiedError = ErrorResult & {
    __typename?: 'NotVerifiedError';
    errorCode: ErrorCode;
    message: Scalars['String'];
=======
>>>>>>> 0401a085
};

export type UpdateOrderItemsResult = Order | OrderModificationError | OrderLimitError | NegativeQuantityError;

export type RemoveOrderItemsResult = Order | OrderModificationError;

export type SetOrderShippingMethodResult = Order | OrderModificationError;

export type ApplyCouponCodeResult = Order | CouponCodeExpiredError | CouponCodeInvalidError | CouponCodeLimitError;

export type AddPaymentToOrderResult = Order | OrderPaymentStateError | PaymentFailedError | PaymentDeclinedError | OrderStateTransitionError;

export type TransitionOrderToStateResult = Order | OrderStateTransitionError;

export type SetCustomerForOrderResult = Order | AlreadyLoggedInError | EmailAddressConflictError;

export type RegisterCustomerAccountResult = Success | MissingPasswordError | NativeAuthStrategyError;

export type RefreshCustomerVerificationResult = Success | NativeAuthStrategyError;

export type VerifyCustomerAccountResult = CurrentUser | VerificationTokenInvalidError | VerificationTokenExpiredError | MissingPasswordError | PasswordAlreadySetError | NativeAuthStrategyError;

export type UpdateCustomerPasswordResult = Success | InvalidCredentialsError | NativeAuthStrategyError;

export type RequestUpdateCustomerEmailAddressResult = Success | InvalidCredentialsError | EmailAddressConflictError | NativeAuthStrategyError;

export type UpdateCustomerEmailAddressResult = Success | IdentifierChangeTokenInvalidError | IdentifierChangeTokenExpiredError | NativeAuthStrategyError;

export type RequestPasswordResetResult = Success | NativeAuthStrategyError;

export type ResetPasswordResult = CurrentUser | PasswordResetTokenInvalidError | PasswordResetTokenExpiredError | NativeAuthStrategyError;
<<<<<<< HEAD

export type NativeAuthenticationResult =
    | CurrentUser
    | InvalidCredentialsError
    | NotVerifiedError
    | NativeAuthStrategyError;
=======
>>>>>>> 0401a085

export type AuthenticationResult = CurrentUser | InvalidCredentialsError | NotVerifiedError;

export type Address = Node & {
  __typename?: 'Address';
  id: Scalars['ID'];
  createdAt: Scalars['DateTime'];
  updatedAt: Scalars['DateTime'];
  fullName?: Maybe<Scalars['String']>;
  company?: Maybe<Scalars['String']>;
  streetLine1: Scalars['String'];
  streetLine2?: Maybe<Scalars['String']>;
  city?: Maybe<Scalars['String']>;
  province?: Maybe<Scalars['String']>;
  postalCode?: Maybe<Scalars['String']>;
  country: Country;
  phoneNumber?: Maybe<Scalars['String']>;
  defaultShippingAddress?: Maybe<Scalars['Boolean']>;
  defaultBillingAddress?: Maybe<Scalars['Boolean']>;
  customFields?: Maybe<Scalars['JSON']>;
};

export type Administrator = Node & {
  __typename?: 'Administrator';
  id: Scalars['ID'];
  createdAt: Scalars['DateTime'];
  updatedAt: Scalars['DateTime'];
  firstName: Scalars['String'];
  lastName: Scalars['String'];
  emailAddress: Scalars['String'];
  user: User;
};

export type AdministratorList = PaginatedList & {
  __typename?: 'AdministratorList';
  items: Array<Administrator>;
  totalItems: Scalars['Int'];
};

export type Asset = Node & {
  __typename?: 'Asset';
  id: Scalars['ID'];
  createdAt: Scalars['DateTime'];
  updatedAt: Scalars['DateTime'];
  name: Scalars['String'];
  type: AssetType;
  fileSize: Scalars['Int'];
  mimeType: Scalars['String'];
  width: Scalars['Int'];
  height: Scalars['Int'];
  source: Scalars['String'];
  preview: Scalars['String'];
  focalPoint?: Maybe<Coordinate>;
};

export type Coordinate = {
  __typename?: 'Coordinate';
  x: Scalars['Float'];
  y: Scalars['Float'];
};

export type AssetList = PaginatedList & {
  __typename?: 'AssetList';
  items: Array<Asset>;
  totalItems: Scalars['Int'];
};

export enum AssetType {
  IMAGE = 'IMAGE',
  VIDEO = 'VIDEO',
  BINARY = 'BINARY'
}

export type CurrentUser = {
  __typename?: 'CurrentUser';
  id: Scalars['ID'];
  identifier: Scalars['String'];
  channels: Array<CurrentUserChannel>;
};

export type CurrentUserChannel = {
  __typename?: 'CurrentUserChannel';
  id: Scalars['ID'];
  token: Scalars['String'];
  code: Scalars['String'];
  permissions: Array<Permission>;
};

export type Channel = Node & {
  __typename?: 'Channel';
  id: Scalars['ID'];
  createdAt: Scalars['DateTime'];
  updatedAt: Scalars['DateTime'];
  code: Scalars['String'];
  token: Scalars['String'];
  defaultTaxZone?: Maybe<Zone>;
  defaultShippingZone?: Maybe<Zone>;
  defaultLanguageCode: LanguageCode;
  currencyCode: CurrencyCode;
  pricesIncludeTax: Scalars['Boolean'];
};

export type Collection = Node & {
  __typename?: 'Collection';
  id: Scalars['ID'];
  createdAt: Scalars['DateTime'];
  updatedAt: Scalars['DateTime'];
  languageCode?: Maybe<LanguageCode>;
  name: Scalars['String'];
  slug: Scalars['String'];
  breadcrumbs: Array<CollectionBreadcrumb>;
  position: Scalars['Int'];
  description: Scalars['String'];
  featuredAsset?: Maybe<Asset>;
  assets: Array<Asset>;
  parent?: Maybe<Collection>;
  children?: Maybe<Array<Collection>>;
  filters: Array<ConfigurableOperation>;
  translations: Array<CollectionTranslation>;
  productVariants: ProductVariantList;
  customFields?: Maybe<Scalars['JSON']>;
};


export type CollectionProductVariantsArgs = {
  options?: Maybe<ProductVariantListOptions>;
};

export type CollectionBreadcrumb = {
  __typename?: 'CollectionBreadcrumb';
  id: Scalars['ID'];
  name: Scalars['String'];
  slug: Scalars['String'];
};

export type CollectionTranslation = {
  __typename?: 'CollectionTranslation';
  id: Scalars['ID'];
  createdAt: Scalars['DateTime'];
  updatedAt: Scalars['DateTime'];
  languageCode: LanguageCode;
  name: Scalars['String'];
  slug: Scalars['String'];
  description: Scalars['String'];
};

export type CollectionList = PaginatedList & {
  __typename?: 'CollectionList';
  items: Array<Collection>;
  totalItems: Scalars['Int'];
};

export type ProductVariantList = PaginatedList & {
  __typename?: 'ProductVariantList';
  items: Array<ProductVariant>;
  totalItems: Scalars['Int'];
};

export type Country = Node & {
  __typename?: 'Country';
  id: Scalars['ID'];
  createdAt: Scalars['DateTime'];
  updatedAt: Scalars['DateTime'];
  languageCode: LanguageCode;
  code: Scalars['String'];
  name: Scalars['String'];
  enabled: Scalars['Boolean'];
  translations: Array<CountryTranslation>;
};

export type CountryTranslation = {
  __typename?: 'CountryTranslation';
  id: Scalars['ID'];
  createdAt: Scalars['DateTime'];
  updatedAt: Scalars['DateTime'];
  languageCode: LanguageCode;
  name: Scalars['String'];
};

export type CountryList = PaginatedList & {
  __typename?: 'CountryList';
  items: Array<Country>;
  totalItems: Scalars['Int'];
};

export type CustomerGroup = Node & {
  __typename?: 'CustomerGroup';
  id: Scalars['ID'];
  createdAt: Scalars['DateTime'];
  updatedAt: Scalars['DateTime'];
  name: Scalars['String'];
  customers: CustomerList;
};


export type CustomerGroupCustomersArgs = {
  options?: Maybe<CustomerListOptions>;
};

export type Customer = Node & {
  __typename?: 'Customer';
  id: Scalars['ID'];
  createdAt: Scalars['DateTime'];
  updatedAt: Scalars['DateTime'];
  title?: Maybe<Scalars['String']>;
  firstName: Scalars['String'];
  lastName: Scalars['String'];
  phoneNumber?: Maybe<Scalars['String']>;
  emailAddress: Scalars['String'];
  addresses?: Maybe<Array<Address>>;
  orders: OrderList;
  user?: Maybe<User>;
  customFields?: Maybe<Scalars['JSON']>;
};


export type CustomerOrdersArgs = {
  options?: Maybe<OrderListOptions>;
};

export type CustomerList = PaginatedList & {
  __typename?: 'CustomerList';
  items: Array<Customer>;
  totalItems: Scalars['Int'];
};

export type FacetValue = Node & {
  __typename?: 'FacetValue';
  id: Scalars['ID'];
  createdAt: Scalars['DateTime'];
  updatedAt: Scalars['DateTime'];
  languageCode: LanguageCode;
  facet: Facet;
  name: Scalars['String'];
  code: Scalars['String'];
  translations: Array<FacetValueTranslation>;
  customFields?: Maybe<Scalars['JSON']>;
};

export type FacetValueTranslation = {
  __typename?: 'FacetValueTranslation';
  id: Scalars['ID'];
  createdAt: Scalars['DateTime'];
  updatedAt: Scalars['DateTime'];
  languageCode: LanguageCode;
  name: Scalars['String'];
};

export type Facet = Node & {
  __typename?: 'Facet';
  id: Scalars['ID'];
  createdAt: Scalars['DateTime'];
  updatedAt: Scalars['DateTime'];
  languageCode: LanguageCode;
  name: Scalars['String'];
  code: Scalars['String'];
  values: Array<FacetValue>;
  translations: Array<FacetTranslation>;
  customFields?: Maybe<Scalars['JSON']>;
};

export type FacetTranslation = {
  __typename?: 'FacetTranslation';
  id: Scalars['ID'];
  createdAt: Scalars['DateTime'];
  updatedAt: Scalars['DateTime'];
  languageCode: LanguageCode;
  name: Scalars['String'];
};

export type FacetList = PaginatedList & {
  __typename?: 'FacetList';
  items: Array<Facet>;
  totalItems: Scalars['Int'];
};

export type GlobalSettings = {
  __typename?: 'GlobalSettings';
  id: Scalars['ID'];
  createdAt: Scalars['DateTime'];
  updatedAt: Scalars['DateTime'];
  availableLanguages: Array<LanguageCode>;
  trackInventory: Scalars['Boolean'];
  serverConfig: ServerConfig;
  customFields?: Maybe<Scalars['JSON']>;
};

export type OrderProcessState = {
  __typename?: 'OrderProcessState';
  name: Scalars['String'];
  to: Array<Scalars['String']>;
};

export type ServerConfig = {
  __typename?: 'ServerConfig';
  orderProcess: Array<OrderProcessState>;
  permittedAssetTypes: Array<Scalars['String']>;
  customFieldConfig: CustomFields;
};

export type HistoryEntry = Node & {
  __typename?: 'HistoryEntry';
  id: Scalars['ID'];
  createdAt: Scalars['DateTime'];
  updatedAt: Scalars['DateTime'];
  isPublic: Scalars['Boolean'];
  type: HistoryEntryType;
  administrator?: Maybe<Administrator>;
  data: Scalars['JSON'];
};

export enum HistoryEntryType {
  CUSTOMER_REGISTERED = 'CUSTOMER_REGISTERED',
  CUSTOMER_VERIFIED = 'CUSTOMER_VERIFIED',
  CUSTOMER_DETAIL_UPDATED = 'CUSTOMER_DETAIL_UPDATED',
  CUSTOMER_ADDED_TO_GROUP = 'CUSTOMER_ADDED_TO_GROUP',
  CUSTOMER_REMOVED_FROM_GROUP = 'CUSTOMER_REMOVED_FROM_GROUP',
  CUSTOMER_ADDRESS_CREATED = 'CUSTOMER_ADDRESS_CREATED',
  CUSTOMER_ADDRESS_UPDATED = 'CUSTOMER_ADDRESS_UPDATED',
  CUSTOMER_ADDRESS_DELETED = 'CUSTOMER_ADDRESS_DELETED',
  CUSTOMER_PASSWORD_UPDATED = 'CUSTOMER_PASSWORD_UPDATED',
  CUSTOMER_PASSWORD_RESET_REQUESTED = 'CUSTOMER_PASSWORD_RESET_REQUESTED',
  CUSTOMER_PASSWORD_RESET_VERIFIED = 'CUSTOMER_PASSWORD_RESET_VERIFIED',
  CUSTOMER_EMAIL_UPDATE_REQUESTED = 'CUSTOMER_EMAIL_UPDATE_REQUESTED',
  CUSTOMER_EMAIL_UPDATE_VERIFIED = 'CUSTOMER_EMAIL_UPDATE_VERIFIED',
  CUSTOMER_NOTE = 'CUSTOMER_NOTE',
  ORDER_STATE_TRANSITION = 'ORDER_STATE_TRANSITION',
  ORDER_PAYMENT_TRANSITION = 'ORDER_PAYMENT_TRANSITION',
  ORDER_FULFILLMENT = 'ORDER_FULFILLMENT',
  ORDER_CANCELLATION = 'ORDER_CANCELLATION',
  ORDER_REFUND_TRANSITION = 'ORDER_REFUND_TRANSITION',
  ORDER_FULFILLMENT_TRANSITION = 'ORDER_FULFILLMENT_TRANSITION',
  ORDER_NOTE = 'ORDER_NOTE',
  ORDER_COUPON_APPLIED = 'ORDER_COUPON_APPLIED',
  ORDER_COUPON_REMOVED = 'ORDER_COUPON_REMOVED'
}

export type HistoryEntryList = PaginatedList & {
  __typename?: 'HistoryEntryList';
  items: Array<HistoryEntry>;
  totalItems: Scalars['Int'];
};

export type ImportInfo = {
  __typename?: 'ImportInfo';
  errors?: Maybe<Array<Scalars['String']>>;
  processed: Scalars['Int'];
  imported: Scalars['Int'];
};

export type Order = Node & {
  __typename?: 'Order';
  id: Scalars['ID'];
  createdAt: Scalars['DateTime'];
  updatedAt: Scalars['DateTime'];
  /** A unique code for the Order */
  code: Scalars['String'];
  state: Scalars['String'];
  /** An order is active as long as the payment process has not been completed */
  active: Scalars['Boolean'];
  customer?: Maybe<Customer>;
  shippingAddress?: Maybe<OrderAddress>;
  billingAddress?: Maybe<OrderAddress>;
  lines: Array<OrderLine>;
  /** Order-level adjustments to the order total, such as discounts from promotions */
  adjustments: Array<Adjustment>;
  couponCodes: Array<Scalars['String']>;
  /** Promotions applied to the order. Only gets populated after the payment process has completed. */
  promotions: Array<Promotion>;
  payments?: Maybe<Array<Payment>>;
  fulfillments?: Maybe<Array<Fulfillment>>;
  totalQuantity: Scalars['Int'];
  subTotalBeforeTax: Scalars['Int'];
  /** The subTotal is the total of the OrderLines, before order-level promotions and shipping has been applied. */
  subTotal: Scalars['Int'];
  currencyCode: CurrencyCode;
  shipping: Scalars['Int'];
  shippingWithTax: Scalars['Int'];
  shippingMethod?: Maybe<ShippingMethod>;
  totalBeforeTax: Scalars['Int'];
  total: Scalars['Int'];
  history: HistoryEntryList;
  customFields?: Maybe<Scalars['JSON']>;
};


export type OrderHistoryArgs = {
  options?: Maybe<HistoryEntryListOptions>;
};

export type OrderAddress = {
  __typename?: 'OrderAddress';
  fullName?: Maybe<Scalars['String']>;
  company?: Maybe<Scalars['String']>;
  streetLine1?: Maybe<Scalars['String']>;
  streetLine2?: Maybe<Scalars['String']>;
  city?: Maybe<Scalars['String']>;
  province?: Maybe<Scalars['String']>;
  postalCode?: Maybe<Scalars['String']>;
  country?: Maybe<Scalars['String']>;
  countryCode?: Maybe<Scalars['String']>;
  phoneNumber?: Maybe<Scalars['String']>;
};

export type OrderList = PaginatedList & {
  __typename?: 'OrderList';
  items: Array<Order>;
  totalItems: Scalars['Int'];
};

export type ShippingMethodQuote = {
  __typename?: 'ShippingMethodQuote';
  id: Scalars['ID'];
  price: Scalars['Int'];
  priceWithTax: Scalars['Int'];
  description: Scalars['String'];
  metadata?: Maybe<Scalars['JSON']>;
};

export type OrderItem = Node & {
  __typename?: 'OrderItem';
  id: Scalars['ID'];
  createdAt: Scalars['DateTime'];
  updatedAt: Scalars['DateTime'];
  cancelled: Scalars['Boolean'];
  unitPrice: Scalars['Int'];
  unitPriceWithTax: Scalars['Int'];
  unitPriceIncludesTax: Scalars['Boolean'];
  taxRate: Scalars['Float'];
  adjustments: Array<Adjustment>;
  fulfillment?: Maybe<Fulfillment>;
  refundId?: Maybe<Scalars['ID']>;
};

export type OrderLine = Node & {
  __typename?: 'OrderLine';
  id: Scalars['ID'];
  createdAt: Scalars['DateTime'];
  updatedAt: Scalars['DateTime'];
  productVariant: ProductVariant;
  featuredAsset?: Maybe<Asset>;
  unitPrice: Scalars['Int'];
  unitPriceWithTax: Scalars['Int'];
  quantity: Scalars['Int'];
  items: Array<OrderItem>;
  totalPrice: Scalars['Int'];
  adjustments: Array<Adjustment>;
  order: Order;
  customFields?: Maybe<Scalars['JSON']>;
};

export type Payment = Node & {
  __typename?: 'Payment';
  id: Scalars['ID'];
  createdAt: Scalars['DateTime'];
  updatedAt: Scalars['DateTime'];
  method: Scalars['String'];
  amount: Scalars['Int'];
  state: Scalars['String'];
  transactionId?: Maybe<Scalars['String']>;
  errorMessage?: Maybe<Scalars['String']>;
  refunds: Array<Refund>;
  metadata?: Maybe<Scalars['JSON']>;
};

export type Refund = Node & {
  __typename?: 'Refund';
  id: Scalars['ID'];
  createdAt: Scalars['DateTime'];
  updatedAt: Scalars['DateTime'];
  items: Scalars['Int'];
  shipping: Scalars['Int'];
  adjustment: Scalars['Int'];
  total: Scalars['Int'];
  method?: Maybe<Scalars['String']>;
  state: Scalars['String'];
  transactionId?: Maybe<Scalars['String']>;
  reason?: Maybe<Scalars['String']>;
  orderItems: Array<OrderItem>;
  paymentId: Scalars['ID'];
  metadata?: Maybe<Scalars['JSON']>;
};

export type Fulfillment = Node & {
  __typename?: 'Fulfillment';
  id: Scalars['ID'];
  createdAt: Scalars['DateTime'];
  updatedAt: Scalars['DateTime'];
  orderItems: Array<OrderItem>;
  state: Scalars['String'];
  method: Scalars['String'];
  trackingCode?: Maybe<Scalars['String']>;
};

export type PaymentMethod = Node & {
  __typename?: 'PaymentMethod';
  id: Scalars['ID'];
  createdAt: Scalars['DateTime'];
  updatedAt: Scalars['DateTime'];
  code: Scalars['String'];
  enabled: Scalars['Boolean'];
  configArgs: Array<ConfigArg>;
  definition: ConfigurableOperationDefinition;
};

export type ProductOptionGroup = Node & {
  __typename?: 'ProductOptionGroup';
  id: Scalars['ID'];
  createdAt: Scalars['DateTime'];
  updatedAt: Scalars['DateTime'];
  languageCode: LanguageCode;
  code: Scalars['String'];
  name: Scalars['String'];
  options: Array<ProductOption>;
  translations: Array<ProductOptionGroupTranslation>;
  customFields?: Maybe<Scalars['JSON']>;
};

export type ProductOptionGroupTranslation = {
  __typename?: 'ProductOptionGroupTranslation';
  id: Scalars['ID'];
  createdAt: Scalars['DateTime'];
  updatedAt: Scalars['DateTime'];
  languageCode: LanguageCode;
  name: Scalars['String'];
};

export type ProductOption = Node & {
  __typename?: 'ProductOption';
  id: Scalars['ID'];
  createdAt: Scalars['DateTime'];
  updatedAt: Scalars['DateTime'];
  languageCode: LanguageCode;
  code: Scalars['String'];
  name: Scalars['String'];
  groupId: Scalars['ID'];
  group: ProductOptionGroup;
  translations: Array<ProductOptionTranslation>;
  customFields?: Maybe<Scalars['JSON']>;
};

export type ProductOptionTranslation = {
  __typename?: 'ProductOptionTranslation';
  id: Scalars['ID'];
  createdAt: Scalars['DateTime'];
  updatedAt: Scalars['DateTime'];
  languageCode: LanguageCode;
  name: Scalars['String'];
};

export type SearchReindexResponse = {
  __typename?: 'SearchReindexResponse';
  success: Scalars['Boolean'];
};

export type SearchResponse = {
  __typename?: 'SearchResponse';
  items: Array<SearchResult>;
  totalItems: Scalars['Int'];
  facetValues: Array<FacetValueResult>;
};

/**
 * Which FacetValues are present in the products returned
 * by the search, and in what quantity.
 */
export type FacetValueResult = {
  __typename?: 'FacetValueResult';
  facetValue: FacetValue;
  count: Scalars['Int'];
};

export type SearchResultAsset = {
  __typename?: 'SearchResultAsset';
  id: Scalars['ID'];
  preview: Scalars['String'];
  focalPoint?: Maybe<Coordinate>;
};

export type SearchResult = {
  __typename?: 'SearchResult';
  sku: Scalars['String'];
  slug: Scalars['String'];
  productId: Scalars['ID'];
  productName: Scalars['String'];
  /** @deprecated Use `productAsset.preview` instead */
  productPreview: Scalars['String'];
  productAsset?: Maybe<SearchResultAsset>;
  productVariantId: Scalars['ID'];
  productVariantName: Scalars['String'];
  /** @deprecated Use `productVariantAsset.preview` instead */
  productVariantPreview: Scalars['String'];
  productVariantAsset?: Maybe<SearchResultAsset>;
  price: SearchResultPrice;
  priceWithTax: SearchResultPrice;
  currencyCode: CurrencyCode;
  description: Scalars['String'];
  facetIds: Array<Scalars['ID']>;
  facetValueIds: Array<Scalars['ID']>;
  /** An array of ids of the Collections in which this result appears */
  collectionIds: Array<Scalars['ID']>;
  /** A relevence score for the result. Differs between database implementations */
  score: Scalars['Float'];
};

/** The price of a search result product, either as a range or as a single price */
export type SearchResultPrice = PriceRange | SinglePrice;

/** The price value where the result has a single price */
export type SinglePrice = {
  __typename?: 'SinglePrice';
  value: Scalars['Int'];
};

/** The price range where the result has more than one price */
export type PriceRange = {
  __typename?: 'PriceRange';
  min: Scalars['Int'];
  max: Scalars['Int'];
};

export type Product = Node & {
  __typename?: 'Product';
  id: Scalars['ID'];
  createdAt: Scalars['DateTime'];
  updatedAt: Scalars['DateTime'];
  languageCode: LanguageCode;
  name: Scalars['String'];
  slug: Scalars['String'];
  description: Scalars['String'];
  featuredAsset?: Maybe<Asset>;
  assets: Array<Asset>;
  variants: Array<ProductVariant>;
  optionGroups: Array<ProductOptionGroup>;
  facetValues: Array<FacetValue>;
  translations: Array<ProductTranslation>;
  collections: Array<Collection>;
  customFields?: Maybe<Scalars['JSON']>;
};

export type ProductTranslation = {
  __typename?: 'ProductTranslation';
  id: Scalars['ID'];
  createdAt: Scalars['DateTime'];
  updatedAt: Scalars['DateTime'];
  languageCode: LanguageCode;
  name: Scalars['String'];
  slug: Scalars['String'];
  description: Scalars['String'];
};

export type ProductList = PaginatedList & {
  __typename?: 'ProductList';
  items: Array<Product>;
  totalItems: Scalars['Int'];
};

export type ProductVariant = Node & {
  __typename?: 'ProductVariant';
  id: Scalars['ID'];
  product: Product;
  productId: Scalars['ID'];
  createdAt: Scalars['DateTime'];
  updatedAt: Scalars['DateTime'];
  languageCode: LanguageCode;
  sku: Scalars['String'];
  name: Scalars['String'];
  featuredAsset?: Maybe<Asset>;
  assets: Array<Asset>;
  price: Scalars['Int'];
  currencyCode: CurrencyCode;
  priceIncludesTax: Scalars['Boolean'];
  priceWithTax: Scalars['Int'];
  taxRateApplied: TaxRate;
  taxCategory: TaxCategory;
  options: Array<ProductOption>;
  facetValues: Array<FacetValue>;
  translations: Array<ProductVariantTranslation>;
  customFields?: Maybe<Scalars['JSON']>;
};

export type ProductVariantTranslation = {
  __typename?: 'ProductVariantTranslation';
  id: Scalars['ID'];
  createdAt: Scalars['DateTime'];
  updatedAt: Scalars['DateTime'];
  languageCode: LanguageCode;
  name: Scalars['String'];
};

export type Promotion = Node & {
  __typename?: 'Promotion';
  id: Scalars['ID'];
  createdAt: Scalars['DateTime'];
  updatedAt: Scalars['DateTime'];
  startsAt?: Maybe<Scalars['DateTime']>;
  endsAt?: Maybe<Scalars['DateTime']>;
  couponCode?: Maybe<Scalars['String']>;
  perCustomerUsageLimit?: Maybe<Scalars['Int']>;
  name: Scalars['String'];
  enabled: Scalars['Boolean'];
  conditions: Array<ConfigurableOperation>;
  actions: Array<ConfigurableOperation>;
};

export type PromotionList = PaginatedList & {
  __typename?: 'PromotionList';
  items: Array<Promotion>;
  totalItems: Scalars['Int'];
};

export type Role = Node & {
  __typename?: 'Role';
  id: Scalars['ID'];
  createdAt: Scalars['DateTime'];
  updatedAt: Scalars['DateTime'];
  code: Scalars['String'];
  description: Scalars['String'];
  permissions: Array<Permission>;
  channels: Array<Channel>;
};

export type RoleList = PaginatedList & {
  __typename?: 'RoleList';
  items: Array<Role>;
  totalItems: Scalars['Int'];
};

export type ShippingMethod = Node & {
  __typename?: 'ShippingMethod';
  id: Scalars['ID'];
  createdAt: Scalars['DateTime'];
  updatedAt: Scalars['DateTime'];
  code: Scalars['String'];
  description: Scalars['String'];
  checker: ConfigurableOperation;
  calculator: ConfigurableOperation;
  customFields?: Maybe<Scalars['JSON']>;
};

export type ShippingMethodList = PaginatedList & {
  __typename?: 'ShippingMethodList';
  items: Array<ShippingMethod>;
  totalItems: Scalars['Int'];
};

export enum StockMovementType {
  ADJUSTMENT = 'ADJUSTMENT',
  SALE = 'SALE',
  CANCELLATION = 'CANCELLATION',
  RETURN = 'RETURN'
}

export type StockMovement = {
  id: Scalars['ID'];
  createdAt: Scalars['DateTime'];
  updatedAt: Scalars['DateTime'];
  productVariant: ProductVariant;
  type: StockMovementType;
  quantity: Scalars['Int'];
};

export type StockAdjustment = Node & StockMovement & {
  __typename?: 'StockAdjustment';
  id: Scalars['ID'];
  createdAt: Scalars['DateTime'];
  updatedAt: Scalars['DateTime'];
  productVariant: ProductVariant;
  type: StockMovementType;
  quantity: Scalars['Int'];
};

export type Sale = Node & StockMovement & {
  __typename?: 'Sale';
  id: Scalars['ID'];
  createdAt: Scalars['DateTime'];
  updatedAt: Scalars['DateTime'];
  productVariant: ProductVariant;
  type: StockMovementType;
  quantity: Scalars['Int'];
  orderLine: OrderLine;
};

export type Cancellation = Node & StockMovement & {
  __typename?: 'Cancellation';
  id: Scalars['ID'];
  createdAt: Scalars['DateTime'];
  updatedAt: Scalars['DateTime'];
  productVariant: ProductVariant;
  type: StockMovementType;
  quantity: Scalars['Int'];
  orderLine: OrderLine;
};

export type Return = Node & StockMovement & {
  __typename?: 'Return';
  id: Scalars['ID'];
  createdAt: Scalars['DateTime'];
  updatedAt: Scalars['DateTime'];
  productVariant: ProductVariant;
  type: StockMovementType;
  quantity: Scalars['Int'];
  orderItem: OrderItem;
};

export type StockMovementItem = StockAdjustment | Sale | Cancellation | Return;

export type StockMovementList = {
  __typename?: 'StockMovementList';
  items: Array<StockMovementItem>;
  totalItems: Scalars['Int'];
};

export type TaxCategory = Node & {
  __typename?: 'TaxCategory';
  id: Scalars['ID'];
  createdAt: Scalars['DateTime'];
  updatedAt: Scalars['DateTime'];
  name: Scalars['String'];
};

export type TaxRate = Node & {
  __typename?: 'TaxRate';
  id: Scalars['ID'];
  createdAt: Scalars['DateTime'];
  updatedAt: Scalars['DateTime'];
  name: Scalars['String'];
  enabled: Scalars['Boolean'];
  value: Scalars['Float'];
  category: TaxCategory;
  zone: Zone;
  customerGroup?: Maybe<CustomerGroup>;
};

export type TaxRateList = PaginatedList & {
  __typename?: 'TaxRateList';
  items: Array<TaxRate>;
  totalItems: Scalars['Int'];
};

export type User = Node & {
  __typename?: 'User';
  id: Scalars['ID'];
  createdAt: Scalars['DateTime'];
  updatedAt: Scalars['DateTime'];
  identifier: Scalars['String'];
  verified: Scalars['Boolean'];
  roles: Array<Role>;
  lastLogin?: Maybe<Scalars['DateTime']>;
  authenticationMethods: Array<AuthenticationMethod>;
  customFields?: Maybe<Scalars['JSON']>;
};

export type AuthenticationMethod = Node & {
  __typename?: 'AuthenticationMethod';
  id: Scalars['ID'];
  createdAt: Scalars['DateTime'];
  updatedAt: Scalars['DateTime'];
  strategy: Scalars['String'];
};

export type Zone = Node & {
  __typename?: 'Zone';
  id: Scalars['ID'];
  createdAt: Scalars['DateTime'];
  updatedAt: Scalars['DateTime'];
  name: Scalars['String'];
  members: Array<Country>;
};

export type CollectionListOptions = {
  skip?: Maybe<Scalars['Int']>;
  take?: Maybe<Scalars['Int']>;
  sort?: Maybe<CollectionSortParameter>;
  filter?: Maybe<CollectionFilterParameter>;
};

export type ProductListOptions = {
  skip?: Maybe<Scalars['Int']>;
  take?: Maybe<Scalars['Int']>;
  sort?: Maybe<ProductSortParameter>;
  filter?: Maybe<ProductFilterParameter>;
};

export type ProductVariantListOptions = {
  skip?: Maybe<Scalars['Int']>;
  take?: Maybe<Scalars['Int']>;
  sort?: Maybe<ProductVariantSortParameter>;
  filter?: Maybe<ProductVariantFilterParameter>;
};

export type CustomerListOptions = {
  skip?: Maybe<Scalars['Int']>;
  take?: Maybe<Scalars['Int']>;
  sort?: Maybe<CustomerSortParameter>;
  filter?: Maybe<CustomerFilterParameter>;
};

export type OrderListOptions = {
  skip?: Maybe<Scalars['Int']>;
  take?: Maybe<Scalars['Int']>;
  sort?: Maybe<OrderSortParameter>;
  filter?: Maybe<OrderFilterParameter>;
};

export type HistoryEntryListOptions = {
  skip?: Maybe<Scalars['Int']>;
  take?: Maybe<Scalars['Int']>;
  sort?: Maybe<HistoryEntrySortParameter>;
  filter?: Maybe<HistoryEntryFilterParameter>;
};

export type CollectionFilterParameter = {
  createdAt?: Maybe<DateOperators>;
  updatedAt?: Maybe<DateOperators>;
  languageCode?: Maybe<StringOperators>;
  name?: Maybe<StringOperators>;
  slug?: Maybe<StringOperators>;
  position?: Maybe<NumberOperators>;
  description?: Maybe<StringOperators>;
};

export type CollectionSortParameter = {
  id?: Maybe<SortOrder>;
  createdAt?: Maybe<SortOrder>;
  updatedAt?: Maybe<SortOrder>;
  name?: Maybe<SortOrder>;
  slug?: Maybe<SortOrder>;
  position?: Maybe<SortOrder>;
  description?: Maybe<SortOrder>;
};

export type ProductFilterParameter = {
  createdAt?: Maybe<DateOperators>;
  updatedAt?: Maybe<DateOperators>;
  languageCode?: Maybe<StringOperators>;
  name?: Maybe<StringOperators>;
  slug?: Maybe<StringOperators>;
  description?: Maybe<StringOperators>;
};

export type ProductSortParameter = {
  id?: Maybe<SortOrder>;
  createdAt?: Maybe<SortOrder>;
  updatedAt?: Maybe<SortOrder>;
  name?: Maybe<SortOrder>;
  slug?: Maybe<SortOrder>;
  description?: Maybe<SortOrder>;
};

export type ProductVariantFilterParameter = {
  createdAt?: Maybe<DateOperators>;
  updatedAt?: Maybe<DateOperators>;
  languageCode?: Maybe<StringOperators>;
  sku?: Maybe<StringOperators>;
  name?: Maybe<StringOperators>;
  price?: Maybe<NumberOperators>;
  currencyCode?: Maybe<StringOperators>;
  priceIncludesTax?: Maybe<BooleanOperators>;
  priceWithTax?: Maybe<NumberOperators>;
};

export type ProductVariantSortParameter = {
  id?: Maybe<SortOrder>;
  productId?: Maybe<SortOrder>;
  createdAt?: Maybe<SortOrder>;
  updatedAt?: Maybe<SortOrder>;
  sku?: Maybe<SortOrder>;
  name?: Maybe<SortOrder>;
  price?: Maybe<SortOrder>;
  priceWithTax?: Maybe<SortOrder>;
};

export type CustomerFilterParameter = {
  createdAt?: Maybe<DateOperators>;
  updatedAt?: Maybe<DateOperators>;
  title?: Maybe<StringOperators>;
  firstName?: Maybe<StringOperators>;
  lastName?: Maybe<StringOperators>;
  phoneNumber?: Maybe<StringOperators>;
  emailAddress?: Maybe<StringOperators>;
};

export type CustomerSortParameter = {
  id?: Maybe<SortOrder>;
  createdAt?: Maybe<SortOrder>;
  updatedAt?: Maybe<SortOrder>;
  title?: Maybe<SortOrder>;
  firstName?: Maybe<SortOrder>;
  lastName?: Maybe<SortOrder>;
  phoneNumber?: Maybe<SortOrder>;
  emailAddress?: Maybe<SortOrder>;
};

export type OrderFilterParameter = {
  createdAt?: Maybe<DateOperators>;
  updatedAt?: Maybe<DateOperators>;
  code?: Maybe<StringOperators>;
  state?: Maybe<StringOperators>;
  active?: Maybe<BooleanOperators>;
  totalQuantity?: Maybe<NumberOperators>;
  subTotalBeforeTax?: Maybe<NumberOperators>;
  subTotal?: Maybe<NumberOperators>;
  currencyCode?: Maybe<StringOperators>;
  shipping?: Maybe<NumberOperators>;
  shippingWithTax?: Maybe<NumberOperators>;
  totalBeforeTax?: Maybe<NumberOperators>;
  total?: Maybe<NumberOperators>;
};

export type OrderSortParameter = {
  id?: Maybe<SortOrder>;
  createdAt?: Maybe<SortOrder>;
  updatedAt?: Maybe<SortOrder>;
  code?: Maybe<SortOrder>;
  state?: Maybe<SortOrder>;
  totalQuantity?: Maybe<SortOrder>;
  subTotalBeforeTax?: Maybe<SortOrder>;
  subTotal?: Maybe<SortOrder>;
  shipping?: Maybe<SortOrder>;
  shippingWithTax?: Maybe<SortOrder>;
  totalBeforeTax?: Maybe<SortOrder>;
  total?: Maybe<SortOrder>;
};

export type HistoryEntryFilterParameter = {
  createdAt?: Maybe<DateOperators>;
  updatedAt?: Maybe<DateOperators>;
  isPublic?: Maybe<BooleanOperators>;
  type?: Maybe<StringOperators>;
};

export type HistoryEntrySortParameter = {
  id?: Maybe<SortOrder>;
  createdAt?: Maybe<SortOrder>;
  updatedAt?: Maybe<SortOrder>;
};

export type UpdateOrderInput = {
  customFields?: Maybe<Scalars['JSON']>;
};

export type CustomFields = {
  __typename?: 'CustomFields';
  Address: Array<CustomFieldConfig>;
  Collection: Array<CustomFieldConfig>;
  Customer: Array<CustomFieldConfig>;
  Facet: Array<CustomFieldConfig>;
  FacetValue: Array<CustomFieldConfig>;
  GlobalSettings: Array<CustomFieldConfig>;
  Order: Array<CustomFieldConfig>;
  OrderLine: Array<CustomFieldConfig>;
  Product: Array<CustomFieldConfig>;
  ProductOption: Array<CustomFieldConfig>;
  ProductOptionGroup: Array<CustomFieldConfig>;
  ProductVariant: Array<CustomFieldConfig>;
  User: Array<CustomFieldConfig>;
  ShippingMethod: Array<CustomFieldConfig>;
};

export type AuthenticationInput = {
  native?: Maybe<NativeAuthInput>;
};

export type NativeAuthInput = {
  username: Scalars['String'];
  password: Scalars['String'];
};<|MERGE_RESOLUTION|>--- conflicted
+++ resolved
@@ -133,30 +133,18 @@
   logout: Success;
   /**
    * Register a Customer account with the given credentials. There are three possible registration flows:
-<<<<<<< HEAD
    *
    * _If `authOptions.requireVerification` is set to `true`:_
    *
-=======
-   * 
-   * _If `authOptions.requireVerification` is set to `true`:_
-   * 
->>>>>>> 0401a085
    * 1. **The Customer is registered _with_ a password**. A verificationToken will be created (and typically emailed to the Customer). That
    *    verificationToken would then be passed to the `verifyCustomerAccount` mutation _without_ a password. The Customer is then
    *    verified and authenticated in one step.
    * 2. **The Customer is registered _without_ a password**. A verificationToken will be created (and typically emailed to the Customer). That
    *    verificationToken would then be passed to the `verifyCustomerAccount` mutation _with_ the chosed password of the Customer. The Customer is then
    *    verified and authenticated in one step.
-<<<<<<< HEAD
    *
    * _If `authOptions.requireVerification` is set to `false`:_
    *
-=======
-   * 
-   * _If `authOptions.requireVerification` is set to `false`:_
-   * 
->>>>>>> 0401a085
    * 3. The Customer _must_ be registered _with_ a password. No further action is needed - the Customer is able to authenticate immediately.
    */
   registerCustomerAccount: RegisterCustomerAccountResult;
@@ -172,11 +160,7 @@
   deleteCustomerAddress: Success;
   /**
    * Verify a Customer email address with the token sent to that address. Only applicable if `authOptions.requireVerification` is set to true.
-<<<<<<< HEAD
    *
-=======
-   * 
->>>>>>> 0401a085
    * If the Customer was not registered with a password in the `registerCustomerAccount` mutation, the a password _must_ be
    * provided here.
    */
@@ -595,7 +579,7 @@
 /**
  * @description
  * ISO 4217 currency code
- * 
+ *
  * @docsCategory common
  */
 export enum CurrencyCode {
@@ -1029,7 +1013,7 @@
  * region or script modifier (e.g. de_AT). The selection available is based
  * on the [Unicode CLDR summary list](https://unicode-org.github.io/cldr-staging/charts/37/summary/root.html)
  * and includes the major spoken languages of the world and any widely-used variants.
- * 
+ *
  * @docsCategory common
  */
 export enum LanguageCode {
@@ -1354,7 +1338,7 @@
  * @description
  * Permissions for administrators and customers. Used to control access to
  * GraphQL resolvers via the {@link Allow} decorator.
- * 
+ *
  * @docsCategory common
  */
 export enum Permission {
@@ -1570,16 +1554,6 @@
   __typename?: 'PasswordResetTokenExpiredError';
   errorCode: ErrorCode;
   message: Scalars['String'];
-<<<<<<< HEAD
-};
-
-/** Returned if attempting to authenticate before the email address has been verfified */
-export type NotVerifiedError = ErrorResult & {
-    __typename?: 'NotVerifiedError';
-    errorCode: ErrorCode;
-    message: Scalars['String'];
-=======
->>>>>>> 0401a085
 };
 
 export type UpdateOrderItemsResult = Order | OrderModificationError | OrderLimitError | NegativeQuantityError;
@@ -1611,15 +1585,6 @@
 export type RequestPasswordResetResult = Success | NativeAuthStrategyError;
 
 export type ResetPasswordResult = CurrentUser | PasswordResetTokenInvalidError | PasswordResetTokenExpiredError | NativeAuthStrategyError;
-<<<<<<< HEAD
-
-export type NativeAuthenticationResult =
-    | CurrentUser
-    | InvalidCredentialsError
-    | NotVerifiedError
-    | NativeAuthStrategyError;
-=======
->>>>>>> 0401a085
 
 export type AuthenticationResult = CurrentUser | InvalidCredentialsError | NotVerifiedError;
 
