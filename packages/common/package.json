--- conflicted
+++ resolved
@@ -1,10 +1,6 @@
 {
   "name": "@vendure/common",
-<<<<<<< HEAD
-  "version": "1.3.1",
-=======
   "version": "1.3.4",
->>>>>>> 9328018d
   "main": "index.js",
   "license": "MIT",
   "scripts": {
