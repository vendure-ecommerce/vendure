--- conflicted
+++ resolved
@@ -1,10 +1,6 @@
 {
   "name": "@vendure/ui-devkit",
-<<<<<<< HEAD
-  "version": "1.3.1",
-=======
   "version": "1.3.4",
->>>>>>> 9328018d
   "description": "A library for authoring Vendure Admin UI extensions",
   "keywords": [
     "vendure",
@@ -44,13 +40,8 @@
     "@angular/cli": "12.2.2",
     "@angular/compiler": "12.2.2",
     "@angular/compiler-cli": "12.2.2",
-<<<<<<< HEAD
-    "@vendure/admin-ui": "^1.3.1",
-    "@vendure/common": "^1.3.1",
-=======
     "@vendure/admin-ui": "^1.3.4",
     "@vendure/common": "^1.3.4",
->>>>>>> 9328018d
     "chalk": "^4.1.0",
     "chokidar": "^3.5.1",
     "fs-extra": "^10.0.0",
@@ -61,11 +52,7 @@
     "@rollup/plugin-node-resolve": "^11.2.0",
     "@types/fs-extra": "^9.0.8",
     "@types/glob": "^7.1.3",
-<<<<<<< HEAD
-    "@vendure/core": "^1.3.1",
-=======
     "@vendure/core": "^1.3.4",
->>>>>>> 9328018d
     "rimraf": "^3.0.2",
     "rollup": "^2.40.0",
     "rollup-plugin-terser": "^7.0.2",
