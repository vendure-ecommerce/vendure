--- conflicted
+++ resolved
@@ -31,27 +31,7 @@
 export function compileUiExtensions(
     options: UiExtensionCompilerOptions,
 ): AdminUiAppConfig | AdminUiAppDevModeConfig {
-<<<<<<< HEAD
-    const { 
-        outputPath, 
-        baseHref, 
-        devMode, 
-        watchPort, 
-        additionalProcessArguments, 
-        extensions 
-    } = options;
-
-    if (devMode) {
-        return runWatchMode(outputPath, baseHref || DEFAULT_BASE_HREF, watchPort || 4200, extensions, additionalProcessArguments);
-    } else {
-        return runCompileMode(outputPath, baseHref || DEFAULT_BASE_HREF, extensions, additionalProcessArguments);
-    }
-}
-
-function runCompileMode(outputPath: string, baseHref: string, extensions: Extension[], args?: UiExtensionCompilerProcessArgument[]): AdminUiAppConfig {
-    const usingYarn = shouldUseYarn();
-=======
-    const { outputPath, baseHref, devMode, watchPort, extensions, command } = options;
+    const { outputPath, baseHref, devMode, watchPort, extensions, command, additionalProcessArguments } = options;
     const usingYarn = options.command && options.command === 'npm' ? false : shouldUseYarn();
     if (devMode) {
         return runWatchMode(
@@ -59,10 +39,17 @@
             baseHref || DEFAULT_BASE_HREF,
             watchPort || 4200,
             extensions,
-            usingYarn,
+            usingYarn, 
+            additionalProcessArguments
         );
     } else {
-        return runCompileMode(outputPath, baseHref || DEFAULT_BASE_HREF, extensions, usingYarn);
+        return runCompileMode(
+            outputPath, 
+            baseHref || DEFAULT_BASE_HREF, 
+            extensions, 
+            usingYarn, 
+            additionalProcessArguments
+        );
     }
 }
 
@@ -71,8 +58,8 @@
     baseHref: string,
     extensions: Extension[],
     usingYarn: boolean,
+    args?: UiExtensionCompilerProcessArgument[]
 ): AdminUiAppConfig {
->>>>>>> 37e5f587
     const cmd = usingYarn ? 'yarn' : 'npm';
     const distPath = path.join(outputPath, 'dist');
 
@@ -111,11 +98,8 @@
     baseHref: string,
     port: number,
     extensions: Extension[],
-<<<<<<< HEAD
+    usingYarn: boolean,
     args?: UiExtensionCompilerProcessArgument[]
-=======
-    usingYarn: boolean,
->>>>>>> 37e5f587
 ): AdminUiAppDevModeConfig {
     const cmd = usingYarn ? 'yarn' : 'npm';
     const devkitPath = require.resolve('@vendure/ui-devkit');
