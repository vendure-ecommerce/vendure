--- conflicted
+++ resolved
@@ -2,11 +2,7 @@
   "packages": [
     "packages/*"
   ],
-<<<<<<< HEAD
-  "version": "1.3.1",
-=======
   "version": "1.3.4",
->>>>>>> 9328018d
   "npmClient": "yarn",
   "useWorkspaces": true,
   "command": {
