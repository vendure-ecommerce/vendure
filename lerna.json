{
    "packages": ["packages/*"],
<<<<<<< HEAD
    "version": "3.1.0-next.3",
=======
    "version": "3.0.6",
>>>>>>> 03e08ee4
    "npmClient": "npm",
    "command": {
        "version": {
            "push": false
        }
    }
}<|MERGE_RESOLUTION|>--- conflicted
+++ resolved
@@ -1,10 +1,8 @@
 {
-    "packages": ["packages/*"],
-<<<<<<< HEAD
+    "packages": [
+        "packages/*"
+    ],
     "version": "3.1.0-next.3",
-=======
-    "version": "3.0.6",
->>>>>>> 03e08ee4
     "npmClient": "npm",
     "command": {
         "version": {
