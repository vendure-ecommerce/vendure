{
    "packages": ["packages/*"],
<<<<<<< HEAD
    "version": "2.2.0-next.5",
=======
    "version": "2.2.0-next.8",
>>>>>>> f26a0bf4
    "npmClient": "npm",
    "command": {
        "version": {
            "push": false
        }
    }
}<|MERGE_RESOLUTION|>--- conflicted
+++ resolved
@@ -1,10 +1,6 @@
 {
     "packages": ["packages/*"],
-<<<<<<< HEAD
-    "version": "2.2.0-next.5",
-=======
     "version": "2.2.0-next.8",
->>>>>>> f26a0bf4
     "npmClient": "npm",
     "command": {
         "version": {
