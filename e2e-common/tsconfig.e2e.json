--- conflicted
+++ resolved
@@ -1,28 +1,8 @@
 {
-<<<<<<< HEAD
-  "extends": "../tsconfig.json",
-  "compilerOptions": {
-    "outDir": "../e2e-temp",
-    "types": ["node"],
-    "lib": ["es2015"],
-    "useDefineForClassFields": false,
-    "skipLibCheck": true,
-    "inlineSourceMap": false,
-    "sourceMap": true,
-    "allowSyntheticDefaultImports": true,
-    "experimentalDecorators": true,
-    "emitDecoratorMetadata": true,
-    "esModuleInterop": true,
-    "allowJs": false,
-    "diagnostics": false
-  }
-=======
     "extends": "../tsconfig.json",
     "compilerOptions": {
-        "outDir": "../dist/out-tsc",
-        "rootDir": "..",
-        "module": "commonjs",
-        "types": ["vitest/globals", "node"],
+        "outDir": "../e2e-temp",
+        "types": ["node"],
         "lib": ["es2015"],
         "useDefineForClassFields": false,
         "skipLibCheck": true,
@@ -32,9 +12,7 @@
         "experimentalDecorators": true,
         "emitDecoratorMetadata": true,
         "esModuleInterop": true,
-        "allowJs": true
-    },
-    "include": ["**/*.ts", "../packages/**/*.e2e-spec.ts"],
-    "exclude": ["node_modules", "**/*.js"]
->>>>>>> b23fe851
+        "allowJs": false,
+        "diagnostics": false
+    }
 }